---
description: 
globs: 
alwaysApply: true
---
# Repository Structure

```
system-tests/
|-- binaries/           # Users copy here the binaries of the libraries to test on end-to-end scenarios and parametric tests
|-- docs/               # Documentation files. Folder to provide good and accurate answers. Follow the links.
|   |-- architecture/   # Architecture documentation
|   |-- CI/             # CI pipelines documentation
|   |-- edit/           # Documentation on how to edit tests
|   |-- execute/        # Documentation on how to execute tests
|   |-- internals/      # Internal implementation details
|   |-- lib-injection/  # Library injection documentation
|   |-- RFCs/           # Request for Comments documents
|   |-- scenarios/      # Documentation about test scenarios
|   |   |-- README.md           # Overview of the main types of scenarios
|   |   |-- docker_ssi.md       # Docker SSI scenario documentation
|   |   |-- IPv6.md             # End-to-End IPv6 scenario documentation
|   |   |-- k8s_lib_injection.md # Kubernetes library injection tests details
|   |   |-- lifecycle.md        # Scenario lifecycle documentation
|   |   |-- onboarding.md       # Onboarding/AWS SSI tests scenario documentation. You can find here the details about the onboarding tests and how to operate with them. i.e., how to run the tests, how to create a new virtual machine, a new weblog, create provisions...
|   |   |-- parametric.md       # Parametric scenarios documentation
|   |   |-- external_processing.md # External processing documentation
|   |-- weblog/         # Weblog service documentation
|
|-- lib-injection/      # Weblog applications used for all SSI tests: AWS SSI, Docker SSI, K8s lib injection
|-- manifests/          # YAML config files for test activation (i.e., a test will be activated after a specific version of the tracer).
|-- tests/              # Test implementations
|   |-- apm_tracing_e2e/   # End-to-end APM tracing tests
|   |-- appsec/         # Application security tests
|   |-- auto_inject/    # Auto-instrumentation tests. This is the same as onboarding tests, auto-injection tests, AWS SSI tests
|   |-- docker_ssi/     # Docker SSI tests
|   |-- integrations/   # Integration tests
|   |-- k8s_lib_injection/ # K8s library injection tests
|   |-- parametric/     # Parametric test implementations
|   |-- perfs/          # Performance tests
|
|-- utils/              # Utility code and shared libraries
|   |-- _context/       # Test context and scenario definitions
|   |   |-- _scenarios/ # Scenario implementations
|   |   |   |-- __init__.py # Here you can find all the scenarios implemented. Parse this file to discover the scenarios implemented.
|   |   |   |-- appsec_low_waf_timeout.py # AppSec WAF timeout scenario
|   |   |   |-- auto_injection.py # Auto-injection scenario
|   |   |   |-- default.py       # Default scenario implementation
|   |   |   |-- docker_ssi.py    # Docker SSI scenario
|   |   |   |-- endtoend.py      # End-to-end testing framework
|   |   |   |-- parametric.py    # Parametric scenario
|   |   |   |-- k8s_lib_injection.py # K8s lib injection scenario
|   |-- assets/         # Images and other static assets
|   |-- build/          # Build utilities and scripts
|   |   |-- docker/     # Here you can find the Docker applications (weblogs) for the end-to-end tests and parametric tests
|   |   |-- ssi/        # Docker SSI build utilities. This folder contains the Docker build templates and the tools/scripts to build the images for Docker SSI tests.
|   |   |-- virtual_machine/ # VM build configuration
|   |   |   |-- provisions/ # VM provision definitions
|   |   |   |-- weblogs/    # Weblog configurations for VMs
|   |-- docker_ssi/     # Docker SSI utilities
|   |-- grpc/           # gRPC related utilities
|   |-- interfaces/     # Interface definitions for components
|   |-- k8s_lib_injection/ # Kubernetes lib injection utilities
|   |-- onboarding/     # Onboarding utilities
|   |-- parametric/     # Parametric testing utilities
|   |-- proxy/          # Proxy server implementation
|   |-- scripts/        # Helper and utility scripts
|   |   |-- ci_orchestrators/ # CI pipeline scripts
|   |   |-- parametric/ # Scripts for parametric tests
|   |   |-- slack/      # Slack notification utilities
|   |   |-- ssi_wizards/ # SSI wizard scripts
|   |   |   |-- aws_onboarding_wizard.sh # AWS onboarding wizard
|   |   |   |-- docker_ssi_wizard.sh # Docker SSI wizard
|   |   |   |-- k8s_ssi_wizard.sh # K8s SSI wizard
|   |-- telemetry/      # Telemetry utilities
|   |-- virtual_machine/ # Utilities for AWS SSI tests
|
|-- build.sh            # Script to build test environment
|-- run.sh              # Script to run tests and scenarios
<<<<<<< HEAD

=======
>>>>>>> 76b8a0bb
```

# Test Class Rules and Conventions / Test structure

## 1. Feature Association
- Always link every test class to one or more features using the decorator `@features.my_feature`.
- If a test class does not need to be linked to a feature, always use `@features.not_reported`.
- Never use an undefined feature. All valid features are declared in `utils/_features.py`.

## 2. Class Naming
- Always name test classes with the prefix `Test_`.

## 3. Scenario Association
- Always associate every test class with a scenario using the `@scenarios` decorator.
- Example:
  ```python
  @scenarios.profiling
  class Test_Sample:
      ...
  ```
- If no `@scenarios` decorator is present, the class will **always** default to the `default` scenario defined in `utils/_context/_scenarios/__init__.py`.

## 4. Test Methods
- Always start test method names with the prefix `test_`.
- A test class must contain one or more `test_` methods.
- Never define methods without the `test_` prefix if they are intended as test cases.

## 5. Setup Methods
- Always start setup method names with the prefix `setup_`.
- A setup method must always correspond to a test method with the same suffix.
- Example:
  ```python
  def setup_XYZ(self):
      ...
<<<<<<< HEAD
  
=======

>>>>>>> 76b8a0bb
  def test_XYZ(self):
      ...
  ```
- Never define a setup method without a matching test method.<|MERGE_RESOLUTION|>--- conflicted
+++ resolved
@@ -77,10 +77,6 @@
 |
 |-- build.sh            # Script to build test environment
 |-- run.sh              # Script to run tests and scenarios
-<<<<<<< HEAD
-
-=======
->>>>>>> 76b8a0bb
 ```
 
 # Test Class Rules and Conventions / Test structure
@@ -115,11 +111,7 @@
   ```python
   def setup_XYZ(self):
       ...
-<<<<<<< HEAD
-  
-=======
 
->>>>>>> 76b8a0bb
   def test_XYZ(self):
       ...
   ```
