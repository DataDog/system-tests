---
description: 
globs: 
alwaysApply: true
---
# End-to-End

* To run the tests associated to an end to end scenario use the document [run the tests](mdc:docs/execute/run.md).
* You can find information about the end-to-end weblogs in the document [end-to-end weblog specification](mdc:docs/weblog/README.md).
* All new weblog endpoints MUST be listed in the "Endpoints" section of the document [end-to-end weblog specification](mdc:docs/weblog/README.md).
* To know about all the end-to-end weblogs available on system-tests, list all docker files in the folder [weblog folder](mdc:utils/build/docker). This is the pattern to discover them: "utils/build/docker/<language>/<weblog_name>.Dockerfile".
* A new end-to-end weblog must be referenced in the document [build script documentation](mdc:docs/execute/build.md).
* if you create a new end to end weblog, create it always with one example endpoint and the MANDATORY endpoint '/healthcheck'. Check other weblogs to know the reponse format for the healthcheck endpoint.
* if you craete a new end to end weblog you always must to show a list of the end to end endpoints that are registered on system-tests, reading the section "Endpoints" of the document [end-to-end weblog specification](mdc:docs/weblog/README.md). Ask to the user if he wants to implement one or more endpoints of the list in the new weblog.
* After creating a new end to end weblog ALWAYS check the compatible scenarios on [workflow datada](mdc:utils/scripts/ci_orchestrators/workflow_data.py) using the method "_is_supported".
* The end to end scenario test cases use the "weblog" object defined in the python file [weblog object](mdc:utils/_weblog.py) to make request to the endpoints (weblog.request, weblog.get, weblog.post, etc).
* To know how to add a new end to end tests case use the document [how to add a new end to end test](mdc:docs/edit/add-new-test.md).
* The logs folder structure for the end to end scenarios is explained in the document [logs folder structure end to end scenarios](mdc:docs/execute/logs.md).
* CRITICAL BUILD COMMAND: When providing build commands for end-to-end weblogs, ALWAYS use the correct format: `./build.sh <language> -w <weblog-variant>` (e.g., `./build.sh java -w spring-boot`, `./build.sh python -w flask-poc`, `./build.sh nodejs -w express4`). NEVER use `./build.sh <weblog-variant>` without the language parameter. The language parameter is MANDATORY. The correct syntax is documented in [build script documentation](mdc:docs/execute/build.md).
* End to End scenarios store and validate messages:
  * Intercepted between instrumented application (instrumented by library/datadog tracer) and datadog agent. these messages are stored as json files in the logs folder: logs_<scenario_name>/interfaces/library. These intercepted json messages are parsed and validated using the "library interface" implemented as class "LibraryInterfaceValidator" in the [Libray interface core implementation](mdc:utils/interfaces/_library/core.py). For details use the [library interface](mdc:docs/internals/library-interface-validation-methods.md) documentation.
  * Intercepted between datadog agent and datadog backend. These messages are stored as json files in the logs folder: logs_<scenario_name>/interfaces/agent. These intercepted json messages are parsed and validated using the "agent interface" implemented as class "AgentInterfaceValidator" in the [agent interface core implementation](mdc:utils/interfaces/_agent.py). For details use the [agent interface](mdc:docs/internals/agent-interface-validation-methods.md) documentation.
  * Returned by the datadog backend API. These messages are stored as json files in the logs folder: logs_<scenario_name>/interfaces/backend/files. The "backend interface" implemented as class "_BackendInterfaceValidator" in the [backend interface core implementation](mdc:utils/interfaces/_backend.py) exposes methods to interact with the datadog backend API. For details use the [backend interface](mdc:docs/internals/backend-interface-validation-methods.md) documentation.
* The library interface, agent interface and backend interface are instantiated as singleton in [validation interfaces](mdc:utils/interfaces/__init__.py) and they can be used by the end to end test cases as following example:

```python
from utils import interfaces, weblog, scenarios

@scenarios.scenario
class my_test_class:
    def setup_mytestcase(self):
        # The system-tests framework will execute the setup method before the test method
        weblog.request("/url_that_perform_and_action_and_generate_traces_to_be_intercepted")
    
    def test_mytestcase(self):
        # The traces/messages should be generated in the setup method and intercepted by the library, agent or backend interfaces and stored in the log folder
        # Use the interfaces instances to validate the json intercepted messages
        interfaces.library.<validation method>
        interfaces.agent.<validation method>
        interfaces.backend.<validation method>
```

* The class "SchemaValidator" from [schema validator](mdc:utils/interfaces/_schemas_validators.py) can help you to validate the messages under the folder "logs_<scenario_name>/interfaces."
* if the user wants to create a new scenario, you MUST validate or ask to the user the context if this scenario is for: end to end, parametric, kubernetes or ssi.
* After adding a new scenario on [scenarios](mdc:utils/_context/_scenarios/__init__.py) NEVER verify that the scenario has been properly added.
* After adding a new end to end scenario ask to the user if needs help to include the scenario in the CI GitHub Workflow.
* Use [github end to end ci](mdc:.github/workflows/run-end-to-end.yml) and [workflow datada](mdc:utils/scripts/ci_orchestrators/workflow_data.py) to register a new end to end scenario on Github CI.

### Debugging/Troubleshooting end-to-end tests/scenarios

The different choices to debug the tests/scenario are documented on these docuemnts:

* [sleep mode](mdc:docs/execute/run.md): Use the '--sleep' parameter to spawn components (start containers), but do nothing (keep the components alive without launching the tests).
* [replay mode](mdc:docs/execute/replay.md): The replay mode reuses a previously executed test scenario to skip environment setup and rerun only the test methods, drastically speeding up iterations during system test development.
* [run individual tests](docs/architecture/overview.md): Run individual tests
* [user logger](docs/edit/troubleshooting.md): How to add more log traces in your code.
* [activate tracer debug](docs/execute/dd-trace-debug.md): Activate the tracer debug traces.
* [log folder structure](docs/execute/logs.md): Understand the log folder structure.
* [pytest logs](docs/internals/pytest.md): Changing the log level output.

<<<<<<< HEAD

=======
>>>>>>> 76b8a0bb
### Testing custom version of the tracer (binaries folder)
* If you need how to test custom version of the tracer or how the binaries folder works read this documentation: [binaries folder](mdc:docs/execute/binaries.md)

### the chicken or the egg dilemma: Troubleshooting end-to-end tests/scenarios between a branch in the tracer and system-tests (main or specific branch)
<<<<<<< HEAD
* If the user has a branch in tracer that would break the main system-tests branch, you can use this documentation to guide the user: [enable test](mdc:docs/edit/enable-test.md#alternative-approaches) and [target branch selection](mdc:docs/CI/system-tests-ci.md#target-branch-selection)


=======
* If the user has a branch in tracer that would break the main system-tests branch, you can use this documentation to guide the user: [enable test](mdc:docs/edit/enable-test.md#alternative-approaches) and [target branch selection](mdc:docs/CI/system-tests-ci.md#target-branch-selection)
>>>>>>> 76b8a0bb
<|MERGE_RESOLUTION|>--- conflicted
+++ resolved
@@ -58,18 +58,8 @@
 * [log folder structure](docs/execute/logs.md): Understand the log folder structure.
 * [pytest logs](docs/internals/pytest.md): Changing the log level output.
 
-<<<<<<< HEAD
-
-=======
->>>>>>> 76b8a0bb
 ### Testing custom version of the tracer (binaries folder)
 * If you need how to test custom version of the tracer or how the binaries folder works read this documentation: [binaries folder](mdc:docs/execute/binaries.md)
 
 ### the chicken or the egg dilemma: Troubleshooting end-to-end tests/scenarios between a branch in the tracer and system-tests (main or specific branch)
-<<<<<<< HEAD
-* If the user has a branch in tracer that would break the main system-tests branch, you can use this documentation to guide the user: [enable test](mdc:docs/edit/enable-test.md#alternative-approaches) and [target branch selection](mdc:docs/CI/system-tests-ci.md#target-branch-selection)
-
-
-=======
-* If the user has a branch in tracer that would break the main system-tests branch, you can use this documentation to guide the user: [enable test](mdc:docs/edit/enable-test.md#alternative-approaches) and [target branch selection](mdc:docs/CI/system-tests-ci.md#target-branch-selection)
->>>>>>> 76b8a0bb
+* If the user has a branch in tracer that would break the main system-tests branch, you can use this documentation to guide the user: [enable test](mdc:docs/edit/enable-test.md#alternative-approaches) and [target branch selection](mdc:docs/CI/system-tests-ci.md#target-branch-selection)