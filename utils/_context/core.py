# Unless explicitly stated otherwise all files in this repository are licensed under the the Apache License Version 2.0.
# This product includes software developed at Datadog (https://www.datadoghq.com/).
# Copyright 2021 Datadog, Inc.

"""singleton exposing all about test context"""

import os
import json
import pytest

from utils.tools import logger
from utils._context.cgroup_info import CGroupInfo
from utils._context.library_version import LibraryVersion
from packaging.version import parse as parse_version


class ImageInfo:
    """data on docker image. data comes from `docker inspect`"""

    def __init__(self, image_name):
        self._raw = json.load(open(f"logs/{image_name}_image.json"))

        self.env = {}

        for var in self._raw[0]["Config"]["Env"]:
            key, value = var.split("=", 1)
            self.env[key] = value


class _Context:
    def __init__(self):
        self.agent_image = ImageInfo("agent")
        self.weblog_image = ImageInfo("weblog")
        self._warmups = []

        # complete with some env that can be sent threw command line
        if "DD_APPSEC_RULES" in os.environ:
            self.weblog_image.env["DD_APPSEC_RULES"] = os.environ["DD_APPSEC_RULES"]

        if "DD_SITE" not in self.agent_image.env:
            pytest.exit("DD_SITE should be set in agent's image")
        self.dd_site = self.agent_image.env["DD_SITE"]

        library = self.weblog_image.env.get("SYSTEM_TESTS_LIBRARY", None)
        version = self.weblog_image.env.get("SYSTEM_TESTS_LIBRARY_VERSION", None)
        self.library = LibraryVersion(library, version)

        self.weblog_variant = self.weblog_image.env.get("SYSTEM_TESTS_WEBLOG_VARIANT", None)

        if "DD_TRACE_SAMPLE_RATE" in self.weblog_image.env:
            sampling_rate = self.weblog_image.env["DD_TRACE_SAMPLE_RATE"]
            try:
                self.sampling_rate = float(sampling_rate)
            except:
                pytest.exit(f"DD_TRACE_SAMPLE_RATE should be a float, not {sampling_rate}")
        else:
            self.sampling_rate = None

    def get_weblog_container_id(self):
        cgroup_file = "logs/weblog.cgroup"

        with open(cgroup_file, mode="r") as fp:
            for line in fp:
                info = CGroupInfo.from_line(line)
                if info and info.container_id:
                    return info.container_id

        raise RuntimeError("Failed to get container id")

    def add_warmup(self, warmup):
        logger.debug(f"Add warmup function {warmup}")
        self._warmups.append(warmup)

    def execute_warmups(self):
        for warmup in self._warmups:
            warmup()

    def serialize(self):
        return {
            "library": self.library.serialize(),
            "weblog_variant": self.weblog_variant,
            "dd_site": self.dd_site,
            "sampling_rate": self.sampling_rate,
        }


context = _Context()


<<<<<<< HEAD
        if self.library.library in ("nodejs", "php", "ruby"):
            return "missing feature: not yet released"

        if self.library <= "golang@1.33.0":
            return "missing feature: release planned for 1.33.1"

        if self.library < "java@0.87.0":
            return "missing feature: release planned for 0.87.0"
=======
def released(cpp=None, dotnet=None, golang=None, java=None, nodejs=None, php=None, python=None, ruby=None):
    def wrapper(test_class):
        def get_wrapped_class(skip_reason):
            @pytest.mark.skip(reason=skip_reason)
            class Test(test_class):
                pass

            Test.__doc__ = test_class.__doc__
>>>>>>> f754ca31

            return Test

        version = {
            "cpp": cpp,
            "dotnet": dotnet,
            "golang": golang,
            "java": java,
            "nodejs": nodejs,
            "php": php,
            "python": python,
            "ruby": ruby,
        }[context.library.library]

        if version is None:
            return test_class

        setattr(test_class, "__released__", version)

        if version == "?":
            logger.info(f"{test_class.__name__} feature will be released in a future version=> skipped")
            return get_wrapped_class(f"missing feature: release not yet planned")

        if version.startswith("not relevant"):
            skip_reason = version
            logger.info(f"{test_class.__name__} feature is {skip_reason} => skipped")
            return get_wrapped_class(skip_reason)

        if context.library.version >= parse_version(version):
            logger.debug(f"{test_class.__name__} feature is released in {version} => added in test queue")
            return test_class

        logger.info(f"{test_class.__name__} feature will be released in {version} => skipped")
        return get_wrapped_class(f"missing feature: release version is {version}")

    return wrapper


if __name__ == "__main__":

    print(context)<|MERGE_RESOLUTION|>--- conflicted
+++ resolved
@@ -87,16 +87,6 @@
 context = _Context()
 
 
-<<<<<<< HEAD
-        if self.library.library in ("nodejs", "php", "ruby"):
-            return "missing feature: not yet released"
-
-        if self.library <= "golang@1.33.0":
-            return "missing feature: release planned for 1.33.1"
-
-        if self.library < "java@0.87.0":
-            return "missing feature: release planned for 0.87.0"
-=======
 def released(cpp=None, dotnet=None, golang=None, java=None, nodejs=None, php=None, python=None, ruby=None):
     def wrapper(test_class):
         def get_wrapped_class(skip_reason):
@@ -105,7 +95,6 @@
                 pass
 
             Test.__doc__ = test_class.__doc__
->>>>>>> f754ca31
 
             return Test
 
