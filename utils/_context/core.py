--- conflicted
+++ resolved
@@ -10,11 +10,7 @@
 import pytest
 import requests
 
-<<<<<<< HEAD
-from utils._context.containers import agent_container, weblog_container, postgres_db, cassandra_db, mongo_db, mysql_db
-=======
 from utils._context.containers import TestedContainer
->>>>>>> 865c079b
 from utils._context.library_version import LibraryVersion, Version
 from utils.tools import logger
 
@@ -128,6 +124,17 @@
                     "bind": "/docker-entrypoint-initdb.d/init_db.sh",
                     "mode": "ro",
                 }
+            },
+        )
+
+        self.mysql_db = TestedContainer(
+            image_name="mysql/mysql-server:8.0",
+            name="mysqldb",
+            environment={
+                "MYSQL_DATABASE": "world",
+                "MYSQL_USER": "mysqldb",
+                "MYSQL_ROOT_PASSWORD": "mysqldb",
+                "MYSQL_PASSWORD": "mysqldb",
             },
         )
 
@@ -256,16 +263,10 @@
         result = []
 
         if self.scenario in ("INTEGRATIONS",):
-<<<<<<< HEAD
-            result.append(mongo_db)
-            result.append(cassandra_db)
-            result.append(postgres_db)
-            result.append(mysql_db)
-=======
             result.append(self.mongo_db)
             result.append(self.cassandra_db)
             result.append(self.postgres_db)
->>>>>>> 865c079b
+            result.append(self.mysql_db)
         elif self.scenario in ("DEFAULT",):
             result.append(self.postgres_db)
 
