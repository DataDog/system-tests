--- conflicted
+++ resolved
@@ -646,11 +646,10 @@
         appsec_rules_version = self.image.env.get("SYSTEM_TESTS_APPSEC_EVENT_RULES_VERSION", "0.0.0")
         self.appsec_rules_version = LibraryVersion("appsec_rules", appsec_rules_version).version
 
-<<<<<<< HEAD
         self.environment["AWS_ACCESS_KEY_ID"] = os.environ.get("AWS_ACCESS_KEY_ID", "")
         self.environment["AWS_SECRET_ACCESS_KEY"] = os.environ.get("AWS_SECRET_ACCESS_KEY", "")
         self.environment["AWS_DEFAULT_REGION"] = os.environ.get("AWS_DEFAULT_REGION", "")
-=======
+        
         self._library = LibraryVersion(
             self.image.env.get("SYSTEM_TESTS_LIBRARY", None), self.image.env.get("SYSTEM_TESTS_LIBRARY_VERSION", None),
         )
@@ -661,7 +660,6 @@
                 "test": f"curl --fail --silent --show-error localhost:{self.port}/healthcheck",
                 "retries": 60,
             }
->>>>>>> 8dbb0f19
 
         if self.library in ("cpp", "dotnet", "java", "python"):
             self.environment["DD_TRACE_HEADER_TAGS"] = "user-agent:http.request.headers.user-agent"
