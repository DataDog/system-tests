--- conflicted
+++ resolved
@@ -499,15 +499,11 @@
 
 
 class ProxyContainer(TestedContainer):
-<<<<<<< HEAD
+    command_host_port = 11111  # Which port exposed to host to sent proxy commands
+
     def __init__(
         self, host_log_folder, rc_api_enabled: bool, meta_structs_disabled: bool, span_events: bool, enable_ipv6: bool
     ) -> None:
-=======
-    command_host_port = 11111  # Which port exposed to host to sent proxy commands
-
-    def __init__(self, host_log_folder, rc_api_enabled: bool, meta_structs_disabled: bool, span_events: bool) -> None:
->>>>>>> ce75b000
         """Parameters:
         span_events: Whether the agent supports the native serialization of span events
 
@@ -532,11 +528,7 @@
                 f"./{host_log_folder}/interfaces/": {"bind": f"/app/{host_log_folder}/interfaces", "mode": "rw"},
                 "./utils/": {"bind": "/app/utils/", "mode": "ro"},
             },
-<<<<<<< HEAD
-            ports={"9000/tcp": ("127.0.0.1", 9000)},
-=======
             ports={f"{ProxyPorts.proxy_commands}/tcp": ("127.0.0.1", self.command_host_port)},
->>>>>>> ce75b000
             command="python utils/proxy/core.py",
         )
 
@@ -556,13 +548,8 @@
         )
 
         if use_proxy:
-<<<<<<< HEAD
-            environment["DD_PROXY_HTTPS"] = "http://proxy:9100"
-            environment["DD_PROXY_HTTP"] = "http://proxy:9100"
-=======
             environment["DD_PROXY_HTTPS"] = f"http://proxy:{ProxyPorts.agent}"
             environment["DD_PROXY_HTTP"] = f"http://proxy:{ProxyPorts.agent}"
->>>>>>> ce75b000
 
         super().__init__(
             image_name="system_tests/agent",
@@ -740,17 +727,10 @@
         if use_proxy:
             # set the tracer to send data to runner (it will forward them to the agent)
             base_environment["DD_AGENT_HOST"] = "proxy"
-<<<<<<< HEAD
-            base_environment["DD_TRACE_AGENT_PORT"] = 9001
-        else:
-            base_environment["DD_AGENT_HOST"] = "agent"
-            base_environment["DD_TRACE_AGENT_PORT"] = 9001
-=======
             base_environment["DD_TRACE_AGENT_PORT"] = self.trace_agent_port
         else:
             base_environment["DD_AGENT_HOST"] = "agent"
             base_environment["DD_TRACE_AGENT_PORT"] = self.trace_agent_port
->>>>>>> ce75b000
 
         # overwrite values with those set in the scenario
         environment = base_environment | (environment or {})
