--- conflicted
+++ resolved
@@ -696,19 +696,16 @@
 
         self.weblog_variant = self.image.env.get("SYSTEM_TESTS_WEBLOG_VARIANT", None)
 
-<<<<<<< HEAD
         if libddwaf_version := self.image.env.get("SYSTEM_TESTS_LIBDDWAF_VERSION", None):
             self.libddwaf_version = LibraryVersion("libddwaf", libddwaf_version).version
 
         appsec_rules_version = self.image.env.get("SYSTEM_TESTS_APPSEC_EVENT_RULES_VERSION", "0.0.0")
         self.appsec_rules_version = LibraryVersion("appsec_rules", appsec_rules_version).version
-        _set_aws_auth_environment(self)
-=======
+
         self.environment["AWS_ACCESS_KEY_ID"] = os.environ.get("AWS_ACCESS_KEY_ID", "")
         self.environment["AWS_SECRET_ACCESS_KEY"] = os.environ.get("AWS_SECRET_ACCESS_KEY", "")
         self.environment["AWS_DEFAULT_REGION"] = os.environ.get("AWS_DEFAULT_REGION", "")
         self.environment["AWS_REGION"] = os.environ.get("AWS_REGION", "")
->>>>>>> 54915eb5
 
         self._library = LibraryVersion(
             self.image.env.get("SYSTEM_TESTS_LIBRARY", None), self.image.env.get("SYSTEM_TESTS_LIBRARY_VERSION", None),
