import os
import re
import stat
import json
from pathlib import Path
import time
from functools import lru_cache

import docker
from docker.errors import APIError
from docker.models.containers import Container
import pytest
import requests

from utils._context.library_version import LibraryVersion, Version
from utils.tools import logger
<<<<<<< HEAD
import shutil
=======
from utils import interfaces
>>>>>>> b0adf354


@lru_cache
def _get_client():
    return docker.DockerClient.from_env()


_NETWORK_NAME = "system-tests_default"


def create_network():
    for _ in _get_client().networks.list(names=[_NETWORK_NAME,]):
        logger.debug(f"Network {_NETWORK_NAME} still exists")
        return

    logger.debug(f"Create network {_NETWORK_NAME}")
    _get_client().networks.create(_NETWORK_NAME, check_duplicate=True)


class TestedContainer:

    # https://docker-py.readthedocs.io/en/stable/containers.html
    def __init__(
        self,
        name,
        image_name,
        host_log_folder,
        environment=None,
        allow_old_container=False,
        healthcheck=None,
        stdout_interface=None,
        **kwargs,
    ) -> None:
        self.name = name
        self.host_project_dir = os.environ.get("SYSTEM_TESTS_HOST_PROJECT_DIR", os.getcwd())
        self.host_log_folder = host_log_folder
        self.allow_old_container = allow_old_container

        self.image = ImageInfo(image_name)
        self.healthcheck = healthcheck
        self.environment = environment
        self.kwargs = kwargs
        self._container = None
        self.stdout_interface = stdout_interface

    def configure(self, replay):

        if not replay:
            self.stop_previous_container()

            Path(self.log_folder_path).mkdir(exist_ok=True, parents=True)
            Path(f"{self.log_folder_path}/logs").mkdir(exist_ok=True, parents=True)

            self.image.load()
            self.image.save_image_info(self.log_folder_path)
        else:
            self.image.load_from_logs(self.log_folder_path)

        if self.stdout_interface is not None:
            self.stdout_interface.configure(replay)

    @property
    def container_name(self):
        return f"system-tests-{self.name}"

    @property
    def log_folder_path(self):
        return f"{self.host_project_dir}/{self.host_log_folder}/docker/{self.name}"

    def get_existing_container(self) -> Container:
        for container in _get_client().containers.list(all=True, filters={"name": self.container_name}):
            if container.name == self.container_name:
                logger.debug(f"Container {self.container_name} found")
                return container

    def stop_previous_container(self):
        if self.allow_old_container:
            return

        if old_container := self.get_existing_container():
            logger.debug(f"Kill old container {self.container_name}")
            old_container.remove(force=True)

    def start(self) -> Container:
        if old_container := self.get_existing_container():
            if self.allow_old_container:
                self._container = old_container
                logger.debug(f"Use old container {self.container_name}")

                old_container.restart()

                return

            raise ValueError("Old container still exists")

        self._fix_host_pwd_in_volumes()

        logger.info(f"Start container {self.container_name}")

        self._container = _get_client().containers.run(
            image=self.image.name,
            name=self.container_name,
            hostname=self.name,
            environment=self.environment,
            # auto_remove=True,
            detach=True,
            network=_NETWORK_NAME,
            **self.kwargs,
        )

        self.wait_for_health()

    def wait_for_health(self):
        if not self.healthcheck:
            return

        cmd = self.healthcheck["test"]

        if not isinstance(cmd, str):
            assert cmd[0] == "CMD-SHELL", "Only CMD-SHELL is supported"
            cmd = cmd[1]

        retries = self.healthcheck.get("retries", 10)
        interval = self.healthcheck.get("interval", 1 * 1_000_000_000) / 1_000_000_000
        # timeout = self.healthcheck.get("timeout", 1 * 1_000_000_000) / 1_000_000_000
        start_period = self.healthcheck.get("start_period", 0) / 1_000_000_000

        if start_period:
            time.sleep(start_period)

        logger.info(f"Executing healthcheck {cmd} for {self.name}")

        for i in range(retries + 1):
            try:
                result = self._container.exec_run(cmd)

                logger.debug(f"Healthcheck #{i}: {result}")

                if result.exit_code == 0:
                    return

            except APIError as e:
                logger.exception(f"Healthcheck #{i} failed")
                pytest.exit(f"Healthcheck {cmd} failed for {self._container.name}: {e.explanation}", 1)

            except Exception as e:
                logger.debug(f"Healthcheck #{i}: {e}")

            time.sleep(interval)

        pytest.exit(f"Healthcheck {cmd} failed for {self._container.name}", 1)

    def _fix_host_pwd_in_volumes(self):
        # on docker compose, volume host path can starts with a "."
        # it means the current path on host machine. It's not supported in bare docker
        # replicate this behavior here
        if "volumes" not in self.kwargs:
            return

        host_pwd = self.host_project_dir

        result = {}
        for k, v in self.kwargs["volumes"].items():
            if k.startswith("./"):
                k = f"{host_pwd}{k[1:]}"
            result[k] = v

        self.kwargs["volumes"] = result

    def stop(self):
        self._container.stop()

    def remove(self):
        logger.debug(f"Removing container {self.name}")

        if self._container:
            try:
                # collect logs before removing
                with open(f"{self.log_folder_path}/stdout.log", "wb") as f:
                    f.write(self._container.logs(stdout=True, stderr=False))

                with open(f"{self.log_folder_path}/stderr.log", "wb") as f:
                    f.write(self._container.logs(stdout=False, stderr=True))

                self._container.remove(force=True)
            except:
                # Sometimes, the container does not exists.
                # We can safely ignore this, because if it's another issue
                # it will be killed at startup

                pass

        if self.stdout_interface is not None:
            self.stdout_interface.load_data()


class ImageInfo:
    """data on docker image. data comes from `docker inspect`"""

    def __init__(self, image_name):
        self.env = None
        self.name = image_name

    def load(self):
        try:
            self._image = _get_client().images.get(self.name)
        except docker.errors.ImageNotFound:
            logger.info(f"Image {self.name} has not been found locally")
            self._image = _get_client().images.pull(self.name)

        self._init_from_attrs(self._image.attrs)

    def load_from_logs(self, dir_path):
        with open(f"{dir_path}/image.json", encoding="utf-8", mode="r") as f:
            attrs = json.load(f)

        self._init_from_attrs(attrs)

    def _init_from_attrs(self, attrs):
        self.env = {}

        for var in attrs["Config"]["Env"]:
            key, value = var.split("=", 1)
            self.env[key] = value

    def save_image_info(self, dir_path):
        with open(f"{dir_path}/image.json", encoding="utf-8", mode="w") as f:
            json.dump(self._image.attrs, f, indent=2)


class ProxyContainer(TestedContainer):
    def __init__(self, host_log_folder, proxy_state) -> None:
        super().__init__(
            image_name="datadog/system-tests:proxy-v1",
            name="proxy",
            host_log_folder=host_log_folder,
            environment={
                "DD_SITE": os.environ.get("DD_SITE"),
                "DD_API_KEY": os.environ.get("DD_API_KEY"),
                "DD_APP_KEY": os.environ.get("DD_APP_KEY"),
                "SYSTEM_TESTS_HOST_LOG_FOLDER": host_log_folder,
                "PROXY_STATE": json.dumps(proxy_state or {}),
            },
            working_dir="/app",
            volumes={
                f"./{host_log_folder}/interfaces/": {"bind": f"/app/{host_log_folder}/interfaces", "mode": "rw",},
                "./utils/": {"bind": "/app/utils/", "mode": "ro"},
            },
            ports={"11111/tcp": ("127.0.0.1", 11111)},
            command="python utils/proxy/core.py",
        )


class AgentContainer(TestedContainer):
    def __init__(self, host_log_folder, use_proxy=True) -> None:

        environment = {
            "DD_ENV": "system-tests",
            "DD_HOSTNAME": "test",
            "DD_SITE": self.dd_site,
            "DD_APM_RECEIVER_PORT": self.agent_port,
            "DD_DOGSTATSD_PORT": "8125",
        }

        if use_proxy:
            environment["DD_PROXY_HTTPS"] = "http://proxy:8126"
            environment["DD_PROXY_HTTP"] = "http://proxy:8126"

        super().__init__(
            image_name="system_tests/agent",
            name="agent",
            host_log_folder=host_log_folder,
            environment=environment,
            healthcheck={
                "test": f"curl --fail --silent --show-error http://localhost:{self.agent_port}/info",
                "retries": 60,
            },
            ports={self.agent_port: f"{self.agent_port}/tcp"},
            stdout_interface=interfaces.agent_stdout,
        )

        self.agent_version = None

    def configure(self, replay):
        super().configure(replay)

        if "DD_API_KEY" not in os.environ:
            raise ValueError("DD_API_KEY is missing in env, please add it.")

        self.environment["DD_API_KEY"] = os.environ["DD_API_KEY"]

        agent_version = self.image.env.get("SYSTEM_TESTS_AGENT_VERSION")

        if agent_version:
            self.agent_version = Version(agent_version, "agent")

    @property
    def dd_site(self):
        return os.environ.get("DD_SITE", "datad0g.com")

    @property
    def agent_port(self):
        return 8127


class WeblogContainer(TestedContainer):
    def __init__(
        self,
        host_log_folder,
        environment=None,
        tracer_sampling_rate=None,
        appsec_rules=None,
        appsec_enabled=True,
        additional_trace_header_tags=(),
        use_proxy=True,
    ) -> None:

        from utils import weblog

        super().__init__(
            image_name="system_tests/weblog",
            name="weblog",
            host_log_folder=host_log_folder,
            environment=environment or {},
            volumes={f"./{host_log_folder}/docker/weblog/logs/": {"bind": "/var/log/system-tests", "mode": "rw",},},
            # ddprof's perf event open is blocked by default by docker's seccomp profile
            # This is worse than the line above though prevents mmap bugs locally
            security_opt=["seccomp=unconfined"],
            healthcheck={"test": f"curl --fail --silent --show-error localhost:{weblog.port}", "retries": 60},
            ports={"7777/tcp": weblog.port, "7778/tcp": weblog._grpc_port},
            stdout_interface=interfaces.library_stdout,
        )

        self.tracer_sampling_rate = tracer_sampling_rate
        self.appsec_rules_file = appsec_rules
        self.additional_trace_header_tags = additional_trace_header_tags

        self.weblog_variant = ""
        self.php_appsec = None
        self.libddwaf_version = None
        self.appsec_rules_version = None

        # Basic env set for all scenarios
        self.environment["DD_TELEMETRY_HEARTBEAT_INTERVAL"] = self.telemetry_heartbeat_interval

        if appsec_enabled:
            self.environment["DD_APPSEC_ENABLED"] = "true"

        if tracer_sampling_rate:
            self.environment["DD_TRACE_SAMPLE_RATE"] = str(tracer_sampling_rate)

        if use_proxy:
            # set the tracer to send data to runner (it will forward them to the agent)
            self.environment["DD_AGENT_HOST"] = "proxy"
            self.environment["DD_TRACE_AGENT_PORT"] = 8126
        else:
            self.environment["DD_AGENT_HOST"] = "agent"
            self.environment["DD_TRACE_AGENT_PORT"] = 8127

    def configure(self, replay):
        super().configure(replay)
        self.weblog_variant = self.image.env.get("SYSTEM_TESTS_WEBLOG_VARIANT", None)

        if self.library == "php":
            self.php_appsec = Version(self.image.env.get("SYSTEM_TESTS_PHP_APPSEC_VERSION"), "php_appsec")

        if libddwaf_version := self.image.env.get("SYSTEM_TESTS_LIBDDWAF_VERSION", None):
            self.libddwaf_version = Version(libddwaf_version, "libddwaf")

        appsec_rules_version = self.image.env.get("SYSTEM_TESTS_APPSEC_EVENT_RULES_VERSION", "0.0.0")
        self.appsec_rules_version = Version(appsec_rules_version, "appsec_rules")

        if self.library in ("cpp", "dotnet", "java", "python"):
            self.environment["DD_TRACE_HEADER_TAGS"] = "user-agent:http.request.headers.user-agent"
        elif self.library in ("golang", "nodejs", "php", "ruby"):
            self.environment["DD_TRACE_HEADER_TAGS"] = "user-agent"
        else:
            self.environment["DD_TRACE_HEADER_TAGS"] = ""

        if len(self.additional_trace_header_tags) != 0:
            self.environment["DD_TRACE_HEADER_TAGS"] += ",".join(self.additional_trace_header_tags)

        if self.appsec_rules_file:
            self.environment["DD_APPSEC_RULES"] = self.appsec_rules_file
        else:
            self.appsec_rules_file = self.image.env.get("DD_APPSEC_RULES", None)

    @property
    def library(self):
        return LibraryVersion(
            self.image.env.get("SYSTEM_TESTS_LIBRARY", None), self.image.env.get("SYSTEM_TESTS_LIBRARY_VERSION", None),
        )

    @property
    def uds_socket(self):
        return self.image.env.get("DD_APM_RECEIVER_SOCKET", None)

    @property
    def uds_mode(self):
        return self.uds_socket is not None

    @property
    def telemetry_heartbeat_interval(self):
        return 2


class PostgresContainer(TestedContainer):
    def __init__(self, host_log_folder) -> None:
        super().__init__(
            image_name="postgres:latest",
            name="postgres",
            host_log_folder=host_log_folder,
            user="postgres",
            environment={"POSTGRES_PASSWORD": "password", "PGPORT": "5433"},
            volumes={
                "./utils/build/docker/postgres-init-db.sh": {
                    "bind": "/docker-entrypoint-initdb.d/init_db.sh",
                    "mode": "ro",
                }
            },
            stdout_interface=interfaces.postgres,
        )


class MongoContainer(TestedContainer):
    def __init__(self, host_log_folder) -> None:
        super().__init__(
            image_name="mongo:latest", name="mongodb", host_log_folder=host_log_folder, allow_old_container=True,
        )


class KafkaContainer(TestedContainer):
    def __init__(self, host_log_folder) -> None:
        super().__init__(
            image_name="bitnami/kafka:3.1",
            name="kafka",
            host_log_folder=host_log_folder,
            environment={
                "KAFKA_LISTENERS": "PLAINTEXT://:9092",
                "KAFKA_ADVERTISED_LISTENERS": "PLAINTEXT://kafka:9092",
                "ALLOW_PLAINTEXT_LISTENER": "yes",
                "KAFKA_ADVERTISED_HOST_NAME": "kafka",
                "KAFKA_ADVERTISED_PORT": "9092",
                "KAFKA_PORT": "9092",
                "KAFKA_BROKER_ID": "1",
                "KAFKA_ZOOKEEPER_CONNECT": "zookeeper:2181",
            },
            allow_old_container=True,
            healthcheck={
                "test": ["CMD-SHELL", "kafka-topics.sh --bootstrap-server 127.0.0.1:9092 --list",],
                "start_period": 15 * 1_000_000_000,
                "interval": 2 * 1_000_000_000,
                "timeout": 2 * 1_000_000_000,
                "retries": 15,
            },
        )


class ZooKeeperContainer(TestedContainer):
    def __init__(self, host_log_folder) -> None:
        super().__init__(
            image_name="bitnami/zookeeper:latest",
            name="zookeeper",
            host_log_folder=host_log_folder,
            environment={"ALLOW_ANONYMOUS_LOGIN": "yes",},
            allow_old_container=True,
        )


class CassandraContainer(TestedContainer):
    def __init__(self, host_log_folder) -> None:
        super().__init__(
            image_name="cassandra:latest",
            name="cassandra_db",
            host_log_folder=host_log_folder,
            allow_old_container=True,
        )


class RabbitMqContainer(TestedContainer):
    def __init__(self, host_log_folder) -> None:
        super().__init__(
            image_name="rabbitmq:3-management-alpine",
            name="rabbitmq",
            host_log_folder=host_log_folder,
            allow_old_container=True,
        )


class MySqlContainer(TestedContainer):
    def __init__(self, host_log_folder) -> None:
        super().__init__(
            image_name="mysql/mysql-server:latest",
            name="mysqldb",
            environment={
                "MYSQL_DATABASE": "world",
                "MYSQL_USER": "mysqldb",
                "MYSQL_ROOT_PASSWORD": "mysqldb",
                "MYSQL_PASSWORD": "mysqldb",
            },
            allow_old_container=True,
            host_log_folder=host_log_folder,
            healthcheck={"test": "/healthcheck.sh", "retries": 60},
        )


class SqlServerContainer(TestedContainer):
    def __init__(self, host_log_folder) -> None:
        self.data_mssql = f"./{host_log_folder}/data-mssql"
        super().__init__(
            image_name="mcr.microsoft.com/azure-sql-edge:latest",
            name="mssql",
            environment={"ACCEPT_EULA": "1", "MSSQL_SA_PASSWORD": "yourStrong(!)Password"},
            allow_old_container=True,
            host_log_folder=host_log_folder,
            ports={"1433/tcp": ("127.0.0.1", 1433)},
            #  volumes={self.data_mssql: {"bind": "/var/opt/mssql/data", "mode": "rw"}},
        )


class OpenTelemetryCollectorContainer(TestedContainer):
    def __init__(self, host_log_folder) -> None:
        image = os.environ.get("SYSTEM_TESTS_OTEL_COLLECTOR_IMAGE", "otel/opentelemetry-collector-contrib:latest")
        self._otel_config_host_path = "./utils/build/docker/otelcol-config.yaml"

        if "DOCKER_HOST" in os.environ:
            m = re.match(r"(?:ssh:|tcp:|fd:|)//(?:[^@]+@|)([^:]+)", os.environ["DOCKER_HOST"])
            if m is not None:
                self._otel_host = m.group(1)
        else:
            self._otel_host = "localhost"

        self._otel_port = 13133

        super().__init__(
            image_name=image,
            name="collector",
            command="--config=/etc/otelcol-config.yml",
            environment={},
            volumes={self._otel_config_host_path: {"bind": "/etc/otelcol-config.yml", "mode": "ro",}},
            host_log_folder=host_log_folder,
            ports={"13133/tcp": ("0.0.0.0", 13133)},
        )

    # Override wait_for_health because we cannot do docker exec for container opentelemetry-collector-contrib
    def wait_for_health(self):
        time.sleep(20)  # It takes long for otel collector to start

        for i in range(61):
            try:
                r = requests.get(f"http://{self._otel_host}:{self._otel_port}", timeout=1)
                logger.debug(f"Healthcheck #{i} on {self._otel_host}:{self._otel_port}: {r}")
                if r.status_code == 200:
                    return
            except Exception as e:
                logger.debug(f"Healthcheck #{i} on {self._otel_host}:{self._otel_port}: {e}")
            time.sleep(1)
        pytest.exit(f"{self._otel_host}:{self._otel_port} never answered to healthcheck request", 1)

    def start(self) -> Container:
        # _otel_config_host_path is mounted in the container, and depending on umask,
        # it might have no read permissions for other users, which is required within
        # the container. So set them here.
        prev_mode = os.stat(self._otel_config_host_path).st_mode
        new_mode = prev_mode | stat.S_IROTH
        if prev_mode != new_mode:
            os.chmod(self._otel_config_host_path, new_mode)
        return super().start()<|MERGE_RESOLUTION|>--- conflicted
+++ resolved
@@ -14,11 +14,8 @@
 
 from utils._context.library_version import LibraryVersion, Version
 from utils.tools import logger
-<<<<<<< HEAD
+from utils import interfaces
 import shutil
-=======
-from utils import interfaces
->>>>>>> b0adf354
 
 
 @lru_cache
