import os
import re
import stat
import json
from pathlib import Path
from subprocess import run
import time
from functools import lru_cache
from threading import RLock, Thread

import docker
from docker.errors import APIError, DockerException
from docker.models.containers import Container
from docker.models.networks import Network
import pytest
import requests

from utils._context.library_version import LibraryVersion
from utils.proxy.ports import ProxyPorts
from utils.tools import logger
from utils import interfaces
from utils.k8s_lib_injection.k8s_weblog import K8sWeblog

# fake key of length 32
_FAKE_DD_API_KEY = "0123456789abcdef0123456789abcdef"


@lru_cache
def _get_client():
    try:
        return docker.DockerClient.from_env()
    except DockerException as e:
        # Failed to start the default Docker client... Let's see if we have
        # better luck with docker contexts...
        try:
            ctx_name = run(["docker", "context", "show"], capture_output=True, check=True, text=True).stdout.strip()
            endpoint = run(
                ["docker", "context", "inspect", ctx_name, "-f", "{{ .Endpoints.docker.Host }}"],
                capture_output=True,
                check=True,
                text=True,
            ).stdout.strip()
            return docker.DockerClient(base_url=endpoint)
        except:
            logger.exception("Fail to get docker client with context")

        if "Error while fetching server API version: ('Connection aborted.'" in str(e):
            pytest.exit("Connection refused to docker daemon, is it running?", 1)

        raise e


_DEFAULT_NETWORK_NAME = "system-tests_default"
_NETWORK_NAME = "bridge" if "GITLAB_CI" in os.environ else _DEFAULT_NETWORK_NAME


def create_network() -> Network:
    for network in _get_client().networks.list(names=[_NETWORK_NAME]):
        logger.debug(f"Network {_NETWORK_NAME} still exists")
        return network

    logger.debug(f"Create network {_NETWORK_NAME}")
    return _get_client().networks.create(_NETWORK_NAME, check_duplicate=True)


_VOLUME_INJECTOR_NAME = "volume-inject"


def create_inject_volume():
    logger.debug(f"Create volume {_VOLUME_INJECTOR_NAME}")
    _get_client().volumes.create(_VOLUME_INJECTOR_NAME)


class TestedContainer:
    _container: Container = None

    # https://docker-py.readthedocs.io/en/stable/containers.html
    def __init__(
        self,
        name,
        image_name,
        *,
        host_log_folder: str,
        environment=None,
        allow_old_container: bool = False,
        healthcheck=None,
        stdout_interface=None,
        local_image_only: bool = False,
        **kwargs,
    ) -> None:
        self.name = name
        self.host_project_dir = os.environ.get("SYSTEM_TESTS_HOST_PROJECT_DIR", str(Path.cwd()))
        self.host_log_folder = host_log_folder
        self.allow_old_container = allow_old_container

        self.image = ImageInfo(image_name, local_image_only=local_image_only)
        self.healthcheck = healthcheck

        # healthy values:
        # None: container did not tried to start yet, or hasn't be started for another reason
        # False: container is not healthy
        # True: container is healthy
        self.healthy = None

        self.environment = environment or {}
        self.kwargs = kwargs
        self.depends_on: list[TestedContainer] = []
        self._starting_lock = RLock()
        self._starting_thread = None
        self.stdout_interface = stdout_interface

    def get_image_list(self, library: str, weblog: str) -> list[str]:  # noqa: ARG002
        """Returns the image list that will be loaded to be able to run/build the container"""
        return [self.image.name]

    def configure(self, replay):
        if not replay:
            self.stop_previous_container()

            Path(self.log_folder_path).mkdir(exist_ok=True, parents=True)
            Path(f"{self.log_folder_path}/logs").mkdir(exist_ok=True, parents=True)

            self.image.load()
            self.image.save_image_info(self.log_folder_path)
        else:
            self.image.load_from_logs(self.log_folder_path)

    @property
    def container_name(self):
        return f"system-tests-{self.name}"

    @property
    def log_folder_path(self):
        return f"{self.host_project_dir}/{self.host_log_folder}/docker/{self.name}"

    def get_existing_container(self) -> Container:
        for container in _get_client().containers.list(all=True, filters={"name": self.container_name}):
            if container.name == self.container_name:
                logger.debug(f"Container {self.container_name} found")
                return container

        return None

    def stop_previous_container(self):
        if self.allow_old_container:
            return

        if old_container := self.get_existing_container():
            logger.debug(f"Kill old container {self.container_name}")
            old_container.remove(force=True)

    def start(self, network: Network) -> Container:
        """Start the actual underlying Docker container directly"""

        if self._container:
            # container is already started, some scenarios actively starts some containers
            # before calling async_start()
            return

        if old_container := self.get_existing_container():
            if self.allow_old_container:
                self._container = old_container
                logger.debug(f"Use old container {self.container_name}")

                old_container.restart()

                return

            raise ValueError("Old container still exists")

        self._fix_host_pwd_in_volumes()

        logger.info(f"Start container {self.container_name}")

        self._container = _get_client().containers.run(
            image=self.image.name,
            name=self.container_name,
            hostname=self.name,
            environment=self.environment,
            # auto_remove=True,
            detach=True,
            network=network.name,
            **self.kwargs,
        )

        self.healthy = self.wait_for_health()
        if self.healthy:
            self.warmup()

        self._container.reload()
        with open(f"{self.log_folder_path}/container.json", "w", encoding="utf-8") as f:
            json.dump(self._container.attrs, f, indent=2)

    def async_start(self, network: Network) -> Thread:
        """Start the container and its dependencies in a thread with circular dependency detection"""
        self.check_circular_dependencies([])

        return self._async_start_recursive(network)

    def network_ipv6(self, network: Network) -> str:
        self._container.reload()
        return self._container.attrs["NetworkSettings"]["Networks"][network.name]["GlobalIPv6Address"]

    def network_ip(self, network: Network) -> str:
        self._container.reload()
        return self._container.attrs["NetworkSettings"]["Networks"][network.name]["IPAddress"]

    def check_circular_dependencies(self, seen: list):
        """Check if the container has a circular dependency"""
        if self in seen:
            dependencies = " -> ".join([s.name for s in seen] + [self.name])
            raise RuntimeError(f"Circular dependency detected between containers: {dependencies}")

        seen.append(self)

        for dependency in self.depends_on:
            dependency.check_circular_dependencies(list(seen))

    def _async_start_recursive(self, network: Network):
        """Recursive version of async_start for circular dependency detection"""
        with self._starting_lock:
            if self._starting_thread is None:
                self._starting_thread = Thread(
                    target=self._start_with_dependencies, name=f"start_{self.name}", kwargs={"network": network}
                )
                self._starting_thread.start()

        return self._starting_thread

    def _start_with_dependencies(self, network: Network):
        """Start all dependencies of a container and then start the container"""
        threads = [dependency._async_start_recursive(network) for dependency in self.depends_on]

        for thread in threads:
            thread.join()

        for dependency in self.depends_on:
            if not dependency.healthy:
                return

        # this function is executed in a thread
        # the main thread will take care of the exception
        try:
            self.start(network)
        except Exception as e:
            logger.exception(f"Error while starting {self.name}: {e}")
            self.healthy = False

    def warmup(self):
        """If some stuff must be done after healthcheck"""

    def post_start(self):
        """If some stuff must be done after the container is started"""

    @property
    def healthcheck_log_file(self):
        return f"{self.log_folder_path}/healthcheck.log"

    def wait_for_health(self) -> bool:
        if self.healthcheck:
            exit_code, output = self.execute_command(**self.healthcheck)

            with open(self.healthcheck_log_file, "w", encoding="utf-8") as f:
                f.write(output)

            if exit_code != 0:
                logger.stdout(f"Healthcheck failed for {self.name}:\n{output}")
                return False

            logger.info(f"Healthcheck successful for {self.name}")

        return True

    def execute_command(self, test, retries=10, interval=1_000_000_000, start_period=0) -> tuple[int, str]:
        """Execute a command inside a container. Useful for healthcheck and warmups.
        test is a command to be executed, interval, timeout and start_period are in us (microseconds)
        This function does not raise any exception, it returns a tuple with the exit code and the output
        The exit code is 0 (success) or any other integer (failure)

        Note that timeout is not supported by the docker SDK
        """

        cmd = test

        if not isinstance(cmd, str):
            assert cmd[0] == "CMD-SHELL", "Only CMD-SHELL is supported"
            cmd = cmd[1]

        interval = interval / 1_000_000_000
        start_period = start_period / 1_000_000_000

        if start_period:
            time.sleep(start_period)

        logger.info(f"Executing command {cmd} for {self.name}")

        result = None

        for i in range(retries + 1):
            try:
                result = self._container.exec_run(cmd)

                logger.debug(f"Try #{i} for {self.name}: {result}")

                if result.exit_code == 0:
                    break

            except APIError as e:
                logger.exception(f"Try #{i} failed")
                return 1, f"Command {cmd} failed for {self._container.name}: {e.explanation}"

            except Exception as e:
                logger.debug(f"Try #{i}: {e}")

            self._container.reload()
            if self._container.status != "running":
                return 1, f"Container {self._container.name} is not running"

            time.sleep(interval)

        if not result:
            return 1, f"Command {cmd} can't be executed for {self._container.name}"

        return result.exit_code, result.output.decode("utf-8")

    def _fix_host_pwd_in_volumes(self):
        # on docker compose, volume host path can starts with a "."
        # it means the current path on host machine. It's not supported in bare docker
        # replicate this behavior here
        if "volumes" not in self.kwargs:
            return

        host_pwd = self.host_project_dir

        result = {}
        for host_path, container_path in self.kwargs["volumes"].items():
            if host_path.startswith("./"):
                corrected_host_path = f"{host_pwd}{host_path[1:]}"
                result[corrected_host_path] = container_path
            else:
                result[host_path] = container_path

        self.kwargs["volumes"] = result

    def stop(self):
        self._starting_thread = None

        if self._container:
            self._container.reload()
            if self._container.status != "running":
                self.healthy = False
                pytest.exit(f"Container {self.name} is not running, please check logs", 1)

            self._container.stop()

            if not self.healthy:
                pytest.exit(f"Container {self.name} is not healthy, please check logs", 1)

    def collect_logs(self):
        TAIL_LIMIT = 50
        SEP = "=" * 30

        keys = []
        if os.environ.get("DD_API_KEY"):
            keys.append(bytearray(os.environ["DD_API_KEY"], "utf-8"))
        if os.environ.get("DD_APP_KEY"):
            keys.append(bytearray(os.environ["DD_APP_KEY"], "utf-8"))
        if os.environ.get("AWS_ACCESS_KEY_ID"):
            keys.append(bytearray(os.environ["AWS_ACCESS_KEY_ID"], "utf-8"))
        if os.environ.get("AWS_SECRET_ACCESS_KEY"):
            keys.append(bytearray(os.environ["AWS_SECRET_ACCESS_KEY"], "utf-8"))
        if os.environ.get("AWS_SESSION_TOKEN"):
            keys.append(bytearray(os.environ["AWS_SESSION_TOKEN"], "utf-8"))
        if os.environ.get("AWS_SECURITY_TOKEN"):
            keys.append(bytearray(os.environ["AWS_SECURITY_TOKEN"], "utf-8"))

        # set by CI runner
        if os.environ.get("SYSTEM_TESTS_AWS_ACCESS_KEY_ID"):
            keys.append(bytearray(os.environ["SYSTEM_TESTS_AWS_ACCESS_KEY_ID"], "utf-8"))
        if os.environ.get("SYSTEM_TESTS_AWS_SECRET_ACCESS_KEY"):
            keys.append(bytearray(os.environ["SYSTEM_TESTS_AWS_SECRET_ACCESS_KEY"], "utf-8"))

        data = (
            ("stdout", self._container.logs(stdout=True, stderr=False)),
            ("stderr", self._container.logs(stdout=False, stderr=True)),
        )
        for output_name, raw_output in data:
            filename = f"{self.log_folder_path}/{output_name}.log"
            output = raw_output
            for key in keys:
                output = output.replace(key, b"<redacted>")
            with open(filename, "wb") as f:
                f.write(output)

            if not self.healthy:
                decoded_output = output.decode("utf-8")

                logger.stdout(f"\n{SEP} {self.name} {output_name.upper()} last {TAIL_LIMIT} lines {SEP}")
                logger.stdout(f"-> See {filename} for full logs")
                logger.stdout("")
                # print last <tail> lines in stdout
                logger.stdout("\n".join(decoded_output.splitlines()[-TAIL_LIMIT:]))
                logger.stdout("")

    def remove(self):
        logger.debug(f"Removing container {self.name}")

        if self._container:
            try:
                # collect logs before removing
                self.collect_logs()
                self._container.remove(force=True)
            except:
                # Sometimes, the container does not exists.
                # We can safely ignore this, because if it's another issue
                # it will be killed at startup
                logger.info(f"Fail to remove container {self.name}")

        if self.stdout_interface is not None:
            self.stdout_interface.load_data()


class SqlDbTestedContainer(TestedContainer):
    def __init__(
        self,
        name,
        *,
        image_name,
        host_log_folder,
        environment=None,
        allow_old_container=False,
        healthcheck=None,
        stdout_interface=None,
        ports=None,
        db_user=None,
        db_password=None,
        db_instance=None,
        db_host=None,
        dd_integration_service=None,
        **kwargs,
    ) -> None:
        super().__init__(
            image_name=image_name,
            name=name,
            host_log_folder=host_log_folder,
            environment=environment,
            stdout_interface=stdout_interface,
            healthcheck=healthcheck,
            allow_old_container=allow_old_container,
            ports=ports,
            **kwargs,
        )
        self.dd_integration_service = dd_integration_service
        self.db_user = db_user
        self.db_password = db_password
        self.db_host = db_host
        self.db_instance = db_instance


class ImageInfo:
    """data on docker image. data comes from `docker inspect`"""

    def __init__(self, image_name: str, *, local_image_only: bool):
        # local_image_only: boolean
        # True if the image is only available locally and can't be loaded from any hub

        self.env = None
        self.labels: dict[str, str] = {}
        self.name = image_name
        self.local_image_only = local_image_only

    def load(self):
        try:
            self._image = _get_client().images.get(self.name)
        except docker.errors.ImageNotFound:
            if self.local_image_only:
                pytest.exit(f"Image {self.name} not found locally, please build it", 1)

            logger.stdout(f"Pulling {self.name}")
            self._image = _get_client().images.pull(self.name)

        self._init_from_attrs(self._image.attrs)

    def load_from_logs(self, dir_path):
        with open(f"{dir_path}/image.json", encoding="utf-8") as f:
            attrs = json.load(f)

        self._init_from_attrs(attrs)

    def _init_from_attrs(self, attrs):
        self.env = {}

        for var in attrs["Config"]["Env"]:
            key, value = var.split("=", 1)
            if value:
                self.env[key] = value

        self.labels = attrs["Config"]["Labels"]

    def save_image_info(self, dir_path):
        with open(f"{dir_path}/image.json", encoding="utf-8", mode="w") as f:
            json.dump(self._image.attrs, f, indent=2)


class ProxyContainer(TestedContainer):
    command_host_port = 11111  # Which port exposed to host to sent proxy commands

    def __init__(
<<<<<<< HEAD
        self, host_log_folder, rc_api_enabled: bool, meta_structs_disabled: bool, span_events: bool, enable_ipv6: bool
=======
        self, *, host_log_folder, rc_api_enabled: bool, meta_structs_disabled: bool, span_events: bool
>>>>>>> 7cc9ade5
    ) -> None:
        """Parameters:
        span_events: Whether the agent supports the native serialization of span events

        """

        super().__init__(
            image_name="datadog/system-tests:proxy-v1",
            name="proxy",
            host_log_folder=host_log_folder,
            environment={
                "DD_SITE": os.environ.get("DD_SITE"),
                "DD_API_KEY": os.environ.get("DD_API_KEY", _FAKE_DD_API_KEY),
                "DD_APP_KEY": os.environ.get("DD_APP_KEY"),
                "SYSTEM_TESTS_HOST_LOG_FOLDER": host_log_folder,
                "SYSTEM_TESTS_RC_API_ENABLED": str(rc_api_enabled),
                "SYSTEM_TESTS_AGENT_SPAN_META_STRUCTS_DISABLED": str(meta_structs_disabled),
                "SYSTEM_TESTS_AGENT_SPAN_EVENTS": str(span_events),
                "SYSTEM_TESTS_IPV6": str(enable_ipv6),
            },
            working_dir="/app",
            volumes={
                f"./{host_log_folder}/interfaces/": {"bind": f"/app/{host_log_folder}/interfaces", "mode": "rw"},
                "./utils/": {"bind": "/app/utils/", "mode": "ro"},
            },
            ports={f"{ProxyPorts.proxy_commands}/tcp": ("127.0.0.1", self.command_host_port)},
            command="python utils/proxy/core.py",
        )


class AgentContainer(TestedContainer):
<<<<<<< HEAD
    apm_receiver_port: int = 8127
    dogstatsd_port: int = 8125

    def __init__(self, host_log_folder, use_proxy=True, environment=None) -> None:
=======
    def __init__(self, host_log_folder, *, use_proxy=True, environment=None) -> None:
>>>>>>> 7cc9ade5
        environment = environment or {}
        environment.update(
            {
                "DD_ENV": "system-tests",
                "DD_HOSTNAME": "test",
                "DD_SITE": self.dd_site,
                "DD_APM_RECEIVER_PORT": self.apm_receiver_port,
                "DD_DOGSTATSD_PORT": self.dogstatsd_port,
                "DD_API_KEY": os.environ.get("DD_API_KEY", _FAKE_DD_API_KEY),
            }
        )

        if use_proxy:
            environment["DD_PROXY_HTTPS"] = f"http://proxy:{ProxyPorts.agent}"
            environment["DD_PROXY_HTTP"] = f"http://proxy:{ProxyPorts.agent}"

        super().__init__(
            image_name="system_tests/agent",
            name="agent",
            host_log_folder=host_log_folder,
            environment=environment,
            healthcheck={
                "test": f"curl --fail --silent --show-error --max-time 2 http://localhost:{self.apm_receiver_port}/info",
                "retries": 60,
            },
            stdout_interface=interfaces.agent_stdout,
            local_image_only=True,
        )

        self.agent_version = ""

    def configure(self, replay):
        super().configure(replay)

        if len(self.environment["DD_API_KEY"]) != 32:
            logger.stdout("⚠️⚠️⚠️ DD_API_KEY is not 32 characters long, agent startup may be unstable")

    def get_image_list(self, library: str, weblog: str) -> list[str]:  # noqa: ARG002
        try:
            with open("binaries/agent-image", encoding="utf-8") as f:
                return [
                    f.read().strip(),
                ]
        except FileNotFoundError:
            # not the cleanest way to do it, but we save ARG parsing
            return [
                "datadog/agent:latest",
            ]

    def post_start(self):
        with open(self.healthcheck_log_file, encoding="utf-8") as f:
            data = json.load(f)

        self.agent_version = LibraryVersion("agent", data["version"]).version

        logger.stdout(f"Agent: {self.agent_version}")
        logger.stdout(f"Backend: {self.dd_site}")

    @property
    def dd_site(self):
        return os.environ.get("DD_SITE", "datad0g.com")


class BuddyContainer(TestedContainer):
    def __init__(self, name, image_name, host_log_folder, host_port, trace_agent_port, environment) -> None:
        super().__init__(
            name=name,
            image_name=image_name,
            host_log_folder=host_log_folder,
            healthcheck={"test": "curl --fail --silent --show-error --max-time 2 localhost:7777", "retries": 60},
            ports={"7777/tcp": host_port},
            environment={
                **environment,
                "DD_SERVICE": name,
                "DD_ENV": "system-tests",
                "DD_VERSION": "1.0.0",
                # "DD_TRACE_DEBUG": "true",
                "DD_AGENT_HOST": "proxy",
                "DD_TRACE_AGENT_PORT": trace_agent_port,
            },
        )

        self.interface = None
        _set_aws_auth_environment(self)


class WeblogContainer(TestedContainer):
    appsec_rules_file: str
    _dd_rc_tuf_root: dict = {
        "signed": {
            "_type": "root",
            "spec_version": "1.0",
            "version": 1,
            "expires": "2032-05-29T12:49:41.030418-04:00",
            "keys": {
                "ed7672c9a24abda78872ee32ee71c7cb1d5235e8db4ecbf1ca28b9c50eb75d9e": {
                    "keytype": "ed25519",
                    "scheme": "ed25519",
                    "keyid_hash_algorithms": ["sha256", "sha512"],
                    "keyval": {"public": "7d3102e39abe71044d207550bda239c71380d013ec5a115f79f51622630054e6"},
                }
            },
            "roles": {
                "root": {
                    "keyids": ["ed7672c9a24abda78872ee32ee71c7cb1d5235e8db4ecbf1ca28b9c50eb75d9e"],
                    "threshold": 1,
                },
                "snapshot": {
                    "keyids": ["ed7672c9a24abda78872ee32ee71c7cb1d5235e8db4ecbf1ca28b9c50eb75d9e"],
                    "threshold": 1,
                },
                "targets": {
                    "keyids": ["ed7672c9a24abda78872ee32ee71c7cb1d5235e8db4ecbf1ca28b9c50eb75d9e"],
                    "threshold": 1,
                },
                "timestsmp": {
                    "keyids": ["ed7672c9a24abda78872ee32ee71c7cb1d5235e8db4ecbf1ca28b9c50eb75d9e"],
                    "threshold": 1,
                },
            },
            "consistent_snapshot": True,
        },
        "signatures": [
            {
                "keyid": "ed7672c9a24abda78872ee32ee71c7cb1d5235e8db4ecbf1ca28b9c50eb75d9e",
                "sig": "d7e24828d1d3104e48911860a13dd6ad3f4f96d45a9ea28c4a0f04dbd3ca6c205ed406523c6c4cacfb7ebba68f7e122e42746d1c1a83ffa89c8bccb6f7af5e06",  # noqa: E501
            }
        ],
    }

    def __init__(
        self,
        host_log_folder,
        *,
        environment=None,
        tracer_sampling_rate=None,
        appsec_enabled=True,
        iast_enabled=True,
        additional_trace_header_tags=(),
        use_proxy=True,
        volumes=None,
    ) -> None:
        from utils import weblog

        self.port = weblog.port

        volumes = {} if volumes is None else volumes
        volumes[f"./{host_log_folder}/docker/weblog/logs/"] = {"bind": "/var/log/system-tests", "mode": "rw"}

        base_environment = {
            # Datadog setup
            "DD_SERVICE": "weblog",
            "DD_VERSION": "1.0.0",
            "DD_TAGS": "key1:val1,key2:val2",
            "DD_ENV": "system-tests",
            "DD_TRACE_LOG_DIRECTORY": "/var/log/system-tests",
            # for remote configuration tests
            "DD_RC_TUF_ROOT": json.dumps(self._dd_rc_tuf_root),
        }

        # Basic env set for all scenarios
        base_environment["DD_TELEMETRY_METRICS_ENABLED"] = "true"
        base_environment["DD_TELEMETRY_HEARTBEAT_INTERVAL"] = self.telemetry_heartbeat_interval

        # Python lib has different env var until we enable Telemetry Metrics by default
        base_environment["_DD_TELEMETRY_METRICS_ENABLED"] = "true"
        base_environment["DD_TELEMETRY_METRICS_INTERVAL_SECONDS"] = self.telemetry_heartbeat_interval

        if appsec_enabled:
            base_environment["DD_APPSEC_ENABLED"] = "true"
            base_environment["DD_APPSEC_WAF_TIMEOUT"] = "10000000"  # 10 seconds
            base_environment["DD_APPSEC_TRACE_RATE_LIMIT"] = "10000"

        if iast_enabled:
            base_environment["DD_IAST_ENABLED"] = "true"
            # Python lib has Code Security debug env var
            base_environment["_DD_IAST_DEBUG"] = "true"
            base_environment["DD_IAST_REQUEST_SAMPLING"] = "100"
            base_environment["DD_IAST_MAX_CONCURRENT_REQUESTS"] = "10"
            base_environment["DD_IAST_CONTEXT_MODE"] = "GLOBAL"
            base_environment["DD_IAST_DEDUPLICATION_ENABLED"] = "false"

        if tracer_sampling_rate:
            base_environment["DD_TRACE_SAMPLE_RATE"] = str(tracer_sampling_rate)

        if use_proxy:
            # set the tracer to send data to runner (it will forward them to the agent)
            base_environment["DD_AGENT_HOST"] = "proxy"
            base_environment["DD_TRACE_AGENT_PORT"] = self.trace_agent_port
        else:
            base_environment["DD_AGENT_HOST"] = "agent"
            base_environment["DD_TRACE_AGENT_PORT"] = AgentContainer.apm_receiver_port

        # overwrite values with those set in the scenario
        environment = base_environment | (environment or {})

        super().__init__(
            image_name="system_tests/weblog",
            name="weblog",
            host_log_folder=host_log_folder,
            environment=environment,
            volumes=volumes,
            # ddprof's perf event open is blocked by default by docker's seccomp profile
            # This is worse than the line above though prevents mmap bugs locally
            security_opt=["seccomp=unconfined"],
            healthcheck={
                "test": f"curl --fail --silent --show-error --max-time 2 localhost:{self.port}/healthcheck",
                "retries": 60,
            },
            ports={"7777/tcp": self.port, "7778/tcp": weblog._grpc_port},
            stdout_interface=interfaces.library_stdout,
            local_image_only=True,
            command="./app.sh",
        )

        self.tracer_sampling_rate = tracer_sampling_rate
        self.additional_trace_header_tags = additional_trace_header_tags

        self.weblog_variant = ""
        self._library: LibraryVersion = None

    @property
    def trace_agent_port(self):
        return ProxyPorts.weblog

    @staticmethod
    def _get_image_list_from_dockerfile(dockerfile) -> list[str]:
        result = []

        pattern = re.compile(r"FROM\s+(?P<image_name>[^ ]+)")
        with open(dockerfile, encoding="utf-8") as f:
            for line in f:
                if match := pattern.match(line):
                    result.append(match.group("image_name"))

        return result

    def get_image_list(self, library: str, weblog: str) -> list[str]:
        """Parse the Dockerfile and extract all images reference in a FROM section"""
        result = []
        args = {}

        pattern = re.compile(r"^FROM\s+(?P<image_name>[^\s]+)")
        arg_pattern = re.compile(r"^ARG\s+(?P<arg_name>[^\s]+)\s*=\s*(?P<arg_value>[^\s]+)")
        with open(f"utils/build/docker/{library}/{weblog}.Dockerfile", encoding="utf-8") as f:
            for line in f:
                if match := arg_pattern.match(line):
                    args[match.group("arg_name")] = match.group("arg_value")

                if match := pattern.match(line):
                    image_name = match.group("image_name")

                    for name, value in args.items():
                        image_name = image_name.replace(f"${name}", value)

                    result.append(image_name)

        return result

    def configure(self, replay):
        super().configure(replay)

        self.weblog_variant = self.image.labels["system-tests-weblog-variant"]

        _set_aws_auth_environment(self)

        library = self.image.labels["system-tests-library"]

        if library in ("cpp", "dotnet", "java", "python"):
            self.environment["DD_TRACE_HEADER_TAGS"] = "user-agent:http.request.headers.user-agent"
        elif library in ("golang", "nodejs", "php", "ruby"):
            self.environment["DD_TRACE_HEADER_TAGS"] = "user-agent"
        else:
            self.environment["DD_TRACE_HEADER_TAGS"] = ""

        if len(self.additional_trace_header_tags) != 0:
            self.environment["DD_TRACE_HEADER_TAGS"] += f',{",".join(self.additional_trace_header_tags)}'

        self.appsec_rules_file = (self.image.env | self.environment).get("DD_APPSEC_RULES", None)

        if library == "nodejs":
            try:
                with open("./binaries/nodejs-load-from-local", encoding="utf-8") as f:
                    path = f.read().strip(" \r\n")
                    self.kwargs["volumes"][os.path.abspath(path)] = {
                        "bind": "/volumes/dd-trace-js",
                        "mode": "ro",
                    }
            except Exception:
                logger.info("No local dd-trace-js found")

    def post_start(self):
        from utils import weblog

        logger.debug(f"Docker host is {weblog.domain}")

        with open(self.healthcheck_log_file, encoding="utf-8") as f:
            data = json.load(f)
            lib = data["library"]

        self._library = LibraryVersion(lib["language"], lib["version"])

        logger.stdout(f"Library: {self.library}")

        if self.appsec_rules_file:
            logger.stdout("Using a custom appsec rules file")

        if self.uds_mode:
            logger.stdout(f"UDS socket: {self.uds_socket}")

        logger.stdout(f"Weblog variant: {self.weblog_variant}")

        self.stdout_interface.init_patterns(self.library)

    @property
    def library(self) -> LibraryVersion:
        return self._library

    @property
    def uds_socket(self):
        return self.image.env.get("DD_APM_RECEIVER_SOCKET", None)

    @property
    def uds_mode(self):
        return self.uds_socket is not None

    @property
    def telemetry_heartbeat_interval(self):
        return 2

    def request(self, method, url, **kwargs):
        """Perform an HTTP request on the weblog, must NOT be used for tests"""
        return requests.request(method, f"http://localhost:{self.port}{url}", **kwargs)  # noqa: S113


class PostgresContainer(SqlDbTestedContainer):
    def __init__(self, host_log_folder) -> None:
        super().__init__(
            image_name="postgres:alpine",
            name="postgres",
            host_log_folder=host_log_folder,
            healthcheck={"test": "pg_isready -q -U postgres -d system_tests_dbname", "retries": 30},
            user="postgres",
            environment={"POSTGRES_PASSWORD": "password", "PGPORT": "5433"},
            volumes={
                "./utils/build/docker/postgres-init-db.sh": {
                    "bind": "/docker-entrypoint-initdb.d/init_db.sh",
                    "mode": "ro",
                }
            },
            stdout_interface=interfaces.postgres,
            dd_integration_service="postgresql",
            db_user="system_tests_user",
            db_password="system_tests",  # noqa: S106
            db_host="postgres",
            db_instance="system_tests_dbname",
        )


class MongoContainer(TestedContainer):
    def __init__(self, host_log_folder) -> None:
        super().__init__(
            image_name="mongo:latest", name="mongodb", host_log_folder=host_log_folder, allow_old_container=True
        )


class KafkaContainer(TestedContainer):
    def __init__(self, host_log_folder) -> None:
        super().__init__(
            # TODO: Look into apache/kafka-native but it doesn't include scripts.
            image_name="apache/kafka:3.7.1",
            name="kafka",
            host_log_folder=host_log_folder,
            environment={
                "KAFKA_PROCESS_ROLES": "broker,controller",
                "KAFKA_NODE_ID": "1",
                "KAFKA_LISTENERS": "PLAINTEXT://:9092,CONTROLLER://:9093",
                "KAFKA_CONTROLLER_QUORUM_VOTERS": "1@kafka:9093",
                "KAFKA_CONTROLLER_LISTENER_NAMES": "CONTROLLER",
                "CLUSTER_ID": "5L6g3nShT-eMCtK--X86sw",
                "KAFKA_ADVERTISED_LISTENERS": "PLAINTEXT://kafka:9092",
                "KAFKA_INTER_BROKER_LISTENER_NAME": "PLAINTEXT",
                "KAFKA_LISTENER_SECURITY_PROTOCOL_MAP": "CONTROLLER:PLAINTEXT,PLAINTEXT:PLAINTEXT",
                "KAFKA_OFFSETS_TOPIC_REPLICATION_FACTOR": "1",
                "KAFKA_GROUP_INITIAL_REBALANCE_DELAY_MS": "0",
            },
            allow_old_container=True,
            healthcheck={
                "test": ["CMD-SHELL", "/opt/kafka/bin/kafka-topics.sh --bootstrap-server 127.0.0.1:9092 --list"],
                "start_period": 1 * 1_000_000_000,
                "interval": 1 * 1_000_000_000,
                # "timeout": 1 * 1_000_000_000,
                "retries": 30,
            },
        )

    def warmup(self):
        topic = "dsm-system-tests-queue"
        server = "127.0.0.1:9092"

        kafka_options = f"--topic {topic} --bootstrap-server {server}"

        commands = [
            f"/opt/kafka/bin/kafka-topics.sh --create {kafka_options}",
            f'bash -c "echo hello | /opt/kafka/bin/kafka-console-producer.sh {kafka_options}"',
            f"/opt/kafka/bin/kafka-console-consumer.sh {kafka_options} --max-messages 1 --group testgroup1 --from-beginning",  # noqa: E501
        ]

        for command in commands:
            exit_code, output = self.execute_command(test=command, interval=1 * 1_000_000_000, retries=30)
            if exit_code != 0:
                logger.stdout(f"Command {command} failed for {self._container.name}: {output}")
                self.healthy = False
                return


class CassandraContainer(TestedContainer):
    def __init__(self, host_log_folder) -> None:
        super().__init__(
            image_name="cassandra:latest",
            name="cassandra_db",
            host_log_folder=host_log_folder,
            allow_old_container=True,
        )


class RabbitMqContainer(TestedContainer):
    def __init__(self, host_log_folder) -> None:
        super().__init__(
            image_name="rabbitmq:3.12-management-alpine",
            name="rabbitmq",
            host_log_folder=host_log_folder,
            allow_old_container=True,
            ports={"5672": ("127.0.0.1", 5672)},
        )


class MySqlContainer(SqlDbTestedContainer):
    def __init__(self, host_log_folder) -> None:
        super().__init__(
            image_name="mysql/mysql-server:latest",
            name="mysqldb",
            command="--default-authentication-plugin=mysql_native_password",
            environment={
                "MYSQL_DATABASE": "mysql_dbname",
                "MYSQL_USER": "mysqldb",
                "MYSQL_ROOT_PASSWORD": "mysqldb",
                "MYSQL_PASSWORD": "mysqldb",
            },
            allow_old_container=True,
            host_log_folder=host_log_folder,
            healthcheck={"test": "/healthcheck.sh", "retries": 60},
            dd_integration_service="mysql",
            db_user="mysqldb",
            db_password="mysqldb",  # noqa: S106
            db_host="mysqldb",
            db_instance="mysql_dbname",
        )


class MsSqlServerContainer(SqlDbTestedContainer):
    def __init__(self, host_log_folder) -> None:
        self.data_mssql = f"./{host_log_folder}/data-mssql"

        healthcheck = {
            # Using 127.0.0.1 here instead of localhost to avoid using IPv6 in some systems.
            # -C : trust self signed certificates
            "test": '/opt/mssql-tools18/bin/sqlcmd -S 127.0.0.1 -U sa -P "yourStrong(!)Password" -Q "SELECT 1" -b -C',
            "retries": 20,
        }

        super().__init__(
            image_name="mcr.microsoft.com/mssql/server:2022-latest",
            name="mssql",
            cap_add=["SYS_PTRACE"],
            user="root",
            environment={"ACCEPT_EULA": "1", "MSSQL_SA_PASSWORD": "yourStrong(!)Password"},
            allow_old_container=True,
            host_log_folder=host_log_folder,
            ports={"1433/tcp": ("127.0.0.1", 1433)},
            #  volumes={self.data_mssql: {"bind": "/var/opt/mssql/data", "mode": "rw"}},
            healthcheck=healthcheck,
            dd_integration_service="mssql",
            db_user="SA",
            db_password="yourStrong(!)Password",  # noqa: S106
            db_host="mssql",
            db_instance="master",
        )


class OpenTelemetryCollectorContainer(TestedContainer):
    def __init__(self, host_log_folder) -> None:
        image = os.environ.get("SYSTEM_TESTS_OTEL_COLLECTOR_IMAGE", "otel/opentelemetry-collector-contrib:0.110.0")
        self._otel_config_host_path = "./utils/build/docker/otelcol-config.yaml"

        if "DOCKER_HOST" in os.environ:
            m = re.match(r"(?:ssh:|tcp:|fd:|)//(?:[^@]+@|)([^:]+)", os.environ["DOCKER_HOST"])
            if m is not None:
                self._otel_host = m.group(1)
        else:
            self._otel_host = "localhost"

        self._otel_port = 13133

        super().__init__(
            image_name=image,
            name="collector",
            command="--config=/etc/otelcol-config.yml",
            environment={},
            volumes={self._otel_config_host_path: {"bind": "/etc/otelcol-config.yml", "mode": "ro"}},
            host_log_folder=host_log_folder,
            ports={"13133/tcp": ("0.0.0.0", 13133)},  # noqa: S104
        )

    # Override wait_for_health because we cannot do docker exec for container opentelemetry-collector-contrib
    def wait_for_health(self) -> bool:
        time.sleep(20)  # It takes long for otel collector to start

        for i in range(61):
            try:
                r = requests.get(f"http://{self._otel_host}:{self._otel_port}", timeout=1)
                logger.debug(f"Healthcheck #{i} on {self._otel_host}:{self._otel_port}: {r}")
                if r.status_code == 200:
                    return True
            except Exception as e:
                logger.debug(f"Healthcheck #{i} on {self._otel_host}:{self._otel_port}: {e}")
            time.sleep(1)

        logger.stdout(f"{self._otel_host}:{self._otel_port} never answered to healthcheck request")
        return False

    def start(self, network: Network) -> Container:
        # _otel_config_host_path is mounted in the container, and depending on umask,
        # it might have no read permissions for other users, which is required within
        # the container. So set them here.
        prev_mode = os.stat(self._otel_config_host_path).st_mode
        new_mode = prev_mode | stat.S_IROTH
        if prev_mode != new_mode:
            Path(self._otel_config_host_path).chmod(new_mode)
        return super().start(network)


class APMTestAgentContainer(TestedContainer):
    def __init__(self, host_log_folder, agent_port=8126) -> None:
        super().__init__(
            image_name="ghcr.io/datadog/dd-apm-test-agent/ddapm-test-agent:v1.20.0",
            name="ddapm-test-agent",
            host_log_folder=host_log_folder,
            environment={
                "SNAPSHOT_CI": "0",
                "DD_APM_RECEIVER_SOCKET": "/var/run/datadog/apm.socket",
                "PORT": agent_port,
            },
            healthcheck={
                "test": f"curl --fail --silent --show-error http://localhost:{agent_port}/info",
                "retries": 60,
            },
            ports={agent_port: ("127.0.0.1", agent_port)},
            allow_old_container=False,
            volumes={f"./{host_log_folder}/interfaces/test_agent_socket": {"bind": "/var/run/datadog/", "mode": "rw"}},
        )


class MountInjectionVolume(TestedContainer):
    def __init__(self, host_log_folder, name) -> None:
        super().__init__(
            image_name=None,
            name=name,
            host_log_folder=host_log_folder,
            command="/bin/true",
            volumes={_VOLUME_INJECTOR_NAME: {"bind": "/datadog-init/package", "mode": "rw"}},
        )

    def _lib_init_image(self, lib_init_image):
        self.image = ImageInfo(lib_init_image, local_image_only=False)
        # Dotnet compatible with former folder layer
        if "dd-lib-dotnet-init" in lib_init_image:
            self.kwargs["volumes"] = {
                _VOLUME_INJECTOR_NAME: {"bind": "/datadog-init/monitoring-home", "mode": "rw"},
            }

    def remove(self):
        super().remove()
        _get_client().api.remove_volume(_VOLUME_INJECTOR_NAME)


class WeblogInjectionInitContainer(TestedContainer):
    def __init__(self, host_log_folder) -> None:
        super().__init__(
            image_name="docker.io/library/weblog-injection:latest",
            name="weblog-injection-init",
            host_log_folder=host_log_folder,
            ports={"18080": ("127.0.0.1", 8080)},
            allow_old_container=True,
            volumes={_VOLUME_INJECTOR_NAME: {"bind": "/datadog-lib", "mode": "rw"}},
        )

    def set_environment_for_library(self, library):
        lib_inject_props = {}
        for lang_env_vars in K8sWeblog.manual_injection_props["js" if library.library == "nodejs" else library.library]:
            lib_inject_props[lang_env_vars["name"]] = lang_env_vars["value"]
        lib_inject_props["DD_AGENT_HOST"] = "ddapm-test-agent"
        lib_inject_props["DD_TRACE_DEBUG"] = "true"
        self.environment = lib_inject_props


class DockerSSIContainer(TestedContainer):
    def __init__(self, host_log_folder) -> None:
        super().__init__(
            image_name="docker.io/library/weblog-injection:latest",
            name="weblog-injection",
            host_log_folder=host_log_folder,
            ports={"18080": ("127.0.0.1", 18080), "8080": ("127.0.0.1", 8080), "9080": ("127.0.0.1", 9080)},
            healthcheck={"test": "sh /healthcheck.sh", "retries": 60},
            allow_old_container=False,
            environment={"DD_DEBUG": "true", "DD_TRACE_SAMPLE_RATE": 1, "DD_TELEMETRY_METRICS_INTERVAL_SECONDS": "0.5"},
            volumes={f"./{host_log_folder}/interfaces/test_agent_socket": {"bind": "/var/run/datadog/", "mode": "rw"}},
        )

    def get_env(self, env_var):
        """Get env variables from the container"""
        env = self.image.env | self.environment
        return env.get(env_var)


class DummyServerContainer(TestedContainer):
    def __init__(self, host_log_folder) -> None:
        super().__init__(
            image_name="jasonrm/dummy-server:latest",
            name="http-app",
            host_log_folder=host_log_folder,
            healthcheck={"test": "wget http://localhost:8080", "retries": 10},
        )


class EnvoyContainer(TestedContainer):
    def __init__(self, host_log_folder) -> None:
        from utils import weblog

        super().__init__(
            image_name="envoyproxy/envoy:v1.31-latest",
            name="envoy",
            host_log_folder=host_log_folder,
            volumes={"./tests/external_processing/envoy.yaml": {"bind": "/etc/envoy/envoy.yaml", "mode": "ro"}},
            ports={"80": ("127.0.0.1", weblog.port)},
            # healthcheck={"test": "wget http://localhost:9901/ready", "retries": 10,},  # no wget on envoy
        )


class ExternalProcessingContainer(TestedContainer):
    library: LibraryVersion

    def __init__(self, host_log_folder) -> None:
        try:
            with open("binaries/golang-service-extensions-callout-image", encoding="utf-8") as f:
                image = f.read().strip()
        except FileNotFoundError:
            image = "ghcr.io/datadog/dd-trace-go/service-extensions-callout:latest"

        super().__init__(
            image_name=image,
            name="extproc",
            host_log_folder=host_log_folder,
            environment={
                "DD_APPSEC_ENABLED": "true",
                "DD_AGENT_HOST": "proxy",
                "DD_TRACE_AGENT_PORT": ProxyPorts.weblog,
            },
            healthcheck={"test": "wget -qO- http://localhost:80/", "retries": 10},
        )

    def post_start(self):
        with open(self.healthcheck_log_file, encoding="utf-8") as f:
            data = json.load(f)
            lib = data["library"]

        self.library = LibraryVersion(lib["language"], lib["version"])

        logger.stdout(f"Library: {self.library}")
        logger.stdout(f"Image: {self.image.name}")


def _set_aws_auth_environment(image):
    # copy SYSTEM_TESTS_AWS env variables from local env to docker image

    if "SYSTEM_TESTS_AWS_ACCESS_KEY_ID" in os.environ:
        prefix = "SYSTEM_TESTS_AWS"
        for key, value in os.environ.items():
            if prefix in key:
                image.environment[key.replace("SYSTEM_TESTS_", "")] = value
    else:
        prefix = "AWS"
        for key, value in os.environ.items():
            if prefix in key:
                image.environment[key] = value

    # Set default AWS values if specific keys are not present
    if "AWS_REGION" not in image.environment:
        image.environment["AWS_REGION"] = "us-east-1"
        image.environment["AWS_DEFAULT_REGION"] = "us-east-1"<|MERGE_RESOLUTION|>--- conflicted
+++ resolved
@@ -506,11 +506,7 @@
     command_host_port = 11111  # Which port exposed to host to sent proxy commands
 
     def __init__(
-<<<<<<< HEAD
-        self, host_log_folder, rc_api_enabled: bool, meta_structs_disabled: bool, span_events: bool, enable_ipv6: bool
-=======
-        self, *, host_log_folder, rc_api_enabled: bool, meta_structs_disabled: bool, span_events: bool
->>>>>>> 7cc9ade5
+        self, *, host_log_folder, rc_api_enabled: bool, meta_structs_disabled: bool, span_events: bool, enable_ipv6: bool
     ) -> None:
         """Parameters:
         span_events: Whether the agent supports the native serialization of span events
@@ -542,14 +538,10 @@
 
 
 class AgentContainer(TestedContainer):
-<<<<<<< HEAD
     apm_receiver_port: int = 8127
     dogstatsd_port: int = 8125
 
-    def __init__(self, host_log_folder, use_proxy=True, environment=None) -> None:
-=======
     def __init__(self, host_log_folder, *, use_proxy=True, environment=None) -> None:
->>>>>>> 7cc9ade5
         environment = environment or {}
         environment.update(
             {
