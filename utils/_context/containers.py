import os
import re
import stat
import json
from pathlib import Path
import time
from functools import lru_cache

import docker
from docker.errors import APIError
from docker.models.containers import Container
import pytest
import requests

from utils._context.library_version import LibraryVersion, Version
from utils.tools import logger
from utils import interfaces


@lru_cache
def _get_client():
    return docker.DockerClient.from_env()


_NETWORK_NAME = "system-tests_default"


def create_network():
    for _ in _get_client().networks.list(names=[_NETWORK_NAME,]):
        logger.debug(f"Network {_NETWORK_NAME} still exists")
        return

    logger.debug(f"Create network {_NETWORK_NAME}")
    _get_client().networks.create(_NETWORK_NAME, check_duplicate=True)


class TestedContainer:

    # https://docker-py.readthedocs.io/en/stable/containers.html
    def __init__(
        self,
        name,
        image_name,
        host_log_folder,
        environment=None,
        allow_old_container=False,
        healthcheck=None,
        stdout_interface=None,
        **kwargs,
    ) -> None:
        self.name = name
        self.host_project_dir = os.environ.get("SYSTEM_TESTS_HOST_PROJECT_DIR", os.getcwd())
        self.host_log_folder = host_log_folder
        self.allow_old_container = allow_old_container

        self.image = ImageInfo(image_name)
        self.healthcheck = healthcheck
        self.environment = environment
        self.kwargs = kwargs
        self._container = None
        self.stdout_interface = stdout_interface

    def configure(self, replay):

        if not replay:
            self.stop_previous_container()

            Path(self.log_folder_path).mkdir(exist_ok=True, parents=True)
            Path(f"{self.log_folder_path}/logs").mkdir(exist_ok=True, parents=True)

            self.image.load()
            self.image.save_image_info(self.log_folder_path)
        else:
            self.image.load_from_logs(self.log_folder_path)

        if self.stdout_interface is not None:
            self.stdout_interface.configure(replay)

    @property
    def container_name(self):
        return f"system-tests-{self.name}"

    @property
    def log_folder_path(self):
        return f"{self.host_project_dir}/{self.host_log_folder}/docker/{self.name}"

    def get_existing_container(self) -> Container:
        for container in _get_client().containers.list(all=True, filters={"name": self.container_name}):
            if container.name == self.container_name:
                logger.debug(f"Container {self.container_name} found")
                return container

    def stop_previous_container(self):
        if self.allow_old_container:
            return

        if old_container := self.get_existing_container():
            logger.debug(f"Kill old container {self.container_name}")
            old_container.remove(force=True)

    def start(self) -> Container:
        if old_container := self.get_existing_container():
            if self.allow_old_container:
                self._container = old_container
                logger.debug(f"Use old container {self.container_name}")

                old_container.restart()

                return

            raise ValueError("Old container still exists")

        self._fix_host_pwd_in_volumes()

        logger.info(f"Starting container {self.container_name}")
        t0 = time.time()
        self._container = _get_client().containers.run(
            image=self.image.name,
            name=self.container_name,
            hostname=self.name,
            environment=self.environment,
            # auto_remove=True,
            detach=True,
            network=_NETWORK_NAME,
            cpuset_cpus="0",
            **self.kwargs,
        )

        self.wait_for_health()
        t = time.time() - t0
        logger.info(f"Container {self.container_name} got healthy after {t} seconds")

    def wait_for_health(self):
        if not self.healthcheck:
            return

        cmd = self.healthcheck["test"]

        if not isinstance(cmd, str):
            assert cmd[0] == "CMD-SHELL", "Only CMD-SHELL is supported"
            cmd = cmd[1]

        retries = self.healthcheck.get("retries", 10)
        interval = self.healthcheck.get("interval", 1 * 1_000_000_000) / 1_000_000_000
        # timeout = self.healthcheck.get("timeout", 1 * 1_000_000_000) / 1_000_000_000
        start_period = self.healthcheck.get("start_period", 0) / 1_000_000_000

        if start_period:
            time.sleep(start_period)

        logger.info(f"Executing healthcheck {cmd} for {self.name}")

        for i in range(retries + 1):
            try:
                result = self._container.exec_run(cmd)

                logger.debug(f"Healthcheck #{i}: {result}")

                if result.exit_code == 0:
                    return

            except APIError as e:
                logger.exception(f"Healthcheck #{i} failed")
                pytest.exit(f"Healthcheck {cmd} failed for {self._container.name}: {e.explanation}", 1)

            except Exception as e:
                logger.debug(f"Healthcheck #{i}: {e}")

            time.sleep(interval)

        pytest.exit(f"Healthcheck {cmd} failed for {self._container.name}", 1)

    def _fix_host_pwd_in_volumes(self):
        # on docker compose, volume host path can starts with a "."
        # it means the current path on host machine. It's not supported in bare docker
        # replicate this behavior here
        if "volumes" not in self.kwargs:
            return

        host_pwd = self.host_project_dir

        result = {}
        for k, v in self.kwargs["volumes"].items():
            if k.startswith("./"):
                k = f"{host_pwd}{k[1:]}"
            result[k] = v

        self.kwargs["volumes"] = result

<<<<<<< HEAD
    def save_logs(self):
        if not self._container:
            return

        with open(f"{self.log_folder_path}/stdout.log", "wb") as f:
            f.write(self._container.logs(stdout=True, stderr=False))

        with open(f"{self.log_folder_path}/stderr.log", "wb") as f:
            f.write(self._container.logs(stdout=False, stderr=True))

    def stop(self, timeout=10):
        if not self._container:
            return
        self._container.stop(timeout=timeout)
=======
    def stop(self):
        self._container.stop()
>>>>>>> d9e7b875

    def remove(self):
        logger.debug(f"Removing container {self.name}")

        if self._container:
            try:
                # collect logs before removing
                with open(f"{self.log_folder_path}/stdout.log", "wb") as f:
                    f.write(self._container.logs(stdout=True, stderr=False))

                with open(f"{self.log_folder_path}/stderr.log", "wb") as f:
                    f.write(self._container.logs(stdout=False, stderr=True))

                self._container.remove(force=True)
            except:
                # Sometimes, the container does not exists.
                # We can safely ignore this, because if it's another issue
                # it will be killed at startup

                pass

        if self.stdout_interface is not None:
            self.stdout_interface.load_data()


class ImageInfo:
    """data on docker image. data comes from `docker inspect`"""

    def __init__(self, image_name):
        self.env = None
        self.name = image_name

    def load(self):
        try:
            self._image = _get_client().images.get(self.name)
        except docker.errors.ImageNotFound:
            logger.info(f"Image {self.name} has not been found locally")
            self._image = _get_client().images.pull(self.name)

        self._init_from_attrs(self._image.attrs)

    def load_from_logs(self, dir_path):
        with open(f"{dir_path}/image.json", encoding="utf-8", mode="r") as f:
            attrs = json.load(f)

        self._init_from_attrs(attrs)

    def _init_from_attrs(self, attrs):
        self.env = {}

        for var in attrs["Config"]["Env"]:
            key, value = var.split("=", 1)
            self.env[key] = value

    def save_image_info(self, dir_path):
        with open(f"{dir_path}/image.json", encoding="utf-8", mode="w") as f:
            json.dump(self._image.attrs, f, indent=2)


class ProxyContainer(TestedContainer):
    def __init__(self, host_log_folder, proxy_state) -> None:
        super().__init__(
            image_name="datadog/system-tests:proxy-v1",
            name="proxy",
            host_log_folder=host_log_folder,
            environment={
                "DD_SITE": os.environ.get("DD_SITE"),
                "DD_API_KEY": os.environ.get("DD_API_KEY"),
                "DD_APP_KEY": os.environ.get("DD_APP_KEY"),
                "SYSTEM_TESTS_HOST_LOG_FOLDER": host_log_folder,
                "PROXY_STATE": json.dumps(proxy_state or {}),
            },
            working_dir="/app",
            volumes={
                f"./{host_log_folder}/interfaces/": {"bind": f"/app/{host_log_folder}/interfaces", "mode": "rw",},
                "./utils/": {"bind": "/app/utils/", "mode": "ro"},
            },
            ports={"11111/tcp": ("127.0.0.1", 11111)},
            command="python utils/proxy/core.py",
        )


class AgentContainer(TestedContainer):
    def __init__(self, host_log_folder, use_proxy=True) -> None:

        environment = {
            "DD_ENV": "system-tests",
            "DD_HOSTNAME": "test",
            "DD_SITE": self.dd_site,
            "DD_APM_RECEIVER_PORT": self.agent_port,
            "DD_DOGSTATSD_PORT": "8125",
        }

        if use_proxy:
            environment["DD_PROXY_HTTPS"] = "http://proxy:8126"
            environment["DD_PROXY_HTTP"] = "http://proxy:8126"

        super().__init__(
            image_name="system_tests/agent",
            name="agent",
            host_log_folder=host_log_folder,
            environment=environment,
            healthcheck={
                "test": f"curl --fail --silent --show-error http://localhost:{self.agent_port}/info",
                "retries": 60,
            },
            ports={self.agent_port: f"{self.agent_port}/tcp"},
            stdout_interface=interfaces.agent_stdout,
        )

        self.agent_version = None

    def configure(self, replay):
        super().configure(replay)

        if "DD_API_KEY" not in os.environ:
            raise ValueError("DD_API_KEY is missing in env, please add it.")

        self.environment["DD_API_KEY"] = os.environ["DD_API_KEY"]

        agent_version = self.image.env.get("SYSTEM_TESTS_AGENT_VERSION")

        if agent_version:
            self.agent_version = Version(agent_version, "agent")

    @property
    def dd_site(self):
        return os.environ.get("DD_SITE", "datad0g.com")

    @property
    def agent_port(self):
        return 8127


class WeblogContainer(TestedContainer):
    def __init__(
        self,
        host_log_folder,
        environment=None,
        tracer_sampling_rate=None,
        appsec_rules=None,
        appsec_enabled=True,
        additional_trace_header_tags=(),
        use_proxy=True,
    ) -> None:

        from utils import weblog

        super().__init__(
            image_name="system_tests/weblog",
            name="weblog",
            host_log_folder=host_log_folder,
            environment=environment or {},
            volumes={f"./{host_log_folder}/docker/weblog/logs/": {"bind": "/var/log/system-tests", "mode": "rw",},},
            # ddprof's perf event open is blocked by default by docker's seccomp profile
            # This is worse than the line above though prevents mmap bugs locally
            security_opt=["seccomp=unconfined"],
            healthcheck={"test": f"curl --fail --silent --show-error localhost:{weblog.port}", "retries": 60},
            ports={"7777/tcp": weblog.port, "7778/tcp": weblog._grpc_port},
            stdout_interface=interfaces.library_stdout,
        )

        self.tracer_sampling_rate = tracer_sampling_rate
        self.appsec_rules_file = appsec_rules
        self.additional_trace_header_tags = additional_trace_header_tags

        self.weblog_variant = ""
        self.php_appsec = None
        self.libddwaf_version = None
        self.appsec_rules_version = None

        # Basic env set for all scenarios
        self.environment["DD_TELEMETRY_HEARTBEAT_INTERVAL"] = self.telemetry_heartbeat_interval

        if appsec_enabled:
            self.environment["DD_APPSEC_ENABLED"] = "true"

        if tracer_sampling_rate:
            self.environment["DD_TRACE_SAMPLE_RATE"] = str(tracer_sampling_rate)

        if use_proxy:
            # set the tracer to send data to runner (it will forward them to the agent)
            self.environment["DD_AGENT_HOST"] = "proxy"
            self.environment["DD_TRACE_AGENT_PORT"] = 8126
        else:
            self.environment["DD_AGENT_HOST"] = "agent"
            self.environment["DD_TRACE_AGENT_PORT"] = 8127

    def configure(self, replay):
        super().configure(replay)
        self.weblog_variant = self.image.env.get("SYSTEM_TESTS_WEBLOG_VARIANT", None)

        if self.library == "php":
            self.php_appsec = Version(self.image.env.get("SYSTEM_TESTS_PHP_APPSEC_VERSION"), "php_appsec")

        if libddwaf_version := self.image.env.get("SYSTEM_TESTS_LIBDDWAF_VERSION", None):
            self.libddwaf_version = Version(libddwaf_version, "libddwaf")

        appsec_rules_version = self.image.env.get("SYSTEM_TESTS_APPSEC_EVENT_RULES_VERSION", "0.0.0")
        self.appsec_rules_version = Version(appsec_rules_version, "appsec_rules")

        if self.library in ("cpp", "dotnet", "java", "python"):
            self.environment["DD_TRACE_HEADER_TAGS"] = "user-agent:http.request.headers.user-agent"
        elif self.library in ("golang", "nodejs", "php", "ruby"):
            self.environment["DD_TRACE_HEADER_TAGS"] = "user-agent"
        else:
            self.environment["DD_TRACE_HEADER_TAGS"] = ""

        if len(self.additional_trace_header_tags) != 0:
            self.environment["DD_TRACE_HEADER_TAGS"] += ",".join(self.additional_trace_header_tags)

        if self.appsec_rules_file:
            self.environment["DD_APPSEC_RULES"] = self.appsec_rules_file
        else:
            self.appsec_rules_file = self.image.env.get("DD_APPSEC_RULES", None)

    @property
    def library(self):
        return LibraryVersion(
            self.image.env.get("SYSTEM_TESTS_LIBRARY", None), self.image.env.get("SYSTEM_TESTS_LIBRARY_VERSION", None),
        )

    @property
    def uds_socket(self):
        return self.image.env.get("DD_APM_RECEIVER_SOCKET", None)

    @property
    def uds_mode(self):
        return self.uds_socket is not None

    @property
    def telemetry_heartbeat_interval(self):
        return 2


class PostgresContainer(TestedContainer):
    def __init__(self, host_log_folder) -> None:
        super().__init__(
            image_name="postgres:latest",
            name="postgres",
            host_log_folder=host_log_folder,
            user="postgres",
            environment={"POSTGRES_PASSWORD": "password", "PGPORT": "5433"},
            volumes={
                "./utils/build/docker/postgres-init-db.sh": {
                    "bind": "/docker-entrypoint-initdb.d/init_db.sh",
                    "mode": "ro",
                }
            },
            stdout_interface=interfaces.postgres,
        )


class MongoContainer(TestedContainer):
    def __init__(self, host_log_folder) -> None:
        super().__init__(
            image_name="mongo:latest", name="mongodb", host_log_folder=host_log_folder, allow_old_container=True,
        )


class KafkaContainer(TestedContainer):
    def __init__(self, host_log_folder) -> None:
        super().__init__(
            image_name="bitnami/kafka:3.1",
            name="kafka",
            host_log_folder=host_log_folder,
            environment={
                "KAFKA_LISTENERS": "PLAINTEXT://:9092",
                "KAFKA_ADVERTISED_LISTENERS": "PLAINTEXT://kafka:9092",
                "ALLOW_PLAINTEXT_LISTENER": "yes",
                "KAFKA_ADVERTISED_HOST_NAME": "kafka",
                "KAFKA_ADVERTISED_PORT": "9092",
                "KAFKA_PORT": "9092",
                "KAFKA_BROKER_ID": "1",
                "KAFKA_ZOOKEEPER_CONNECT": "zookeeper:2181",
            },
            allow_old_container=True,
            healthcheck={
                "test": ["CMD-SHELL", "kafka-topics.sh --bootstrap-server 127.0.0.1:9092 --list",],
                "start_period": 15 * 1_000_000_000,
                "interval": 2 * 1_000_000_000,
                "timeout": 2 * 1_000_000_000,
                "retries": 15,
            },
        )


class ZooKeeperContainer(TestedContainer):
    def __init__(self, host_log_folder) -> None:
        super().__init__(
            image_name="bitnami/zookeeper:latest",
            name="zookeeper",
            host_log_folder=host_log_folder,
            environment={"ALLOW_ANONYMOUS_LOGIN": "yes",},
            allow_old_container=True,
        )


class CassandraContainer(TestedContainer):
    def __init__(self, host_log_folder) -> None:
        super().__init__(
            image_name="cassandra:latest",
            name="cassandra_db",
            host_log_folder=host_log_folder,
            allow_old_container=True,
        )


class RabbitMqContainer(TestedContainer):
    def __init__(self, host_log_folder) -> None:
        super().__init__(
            image_name="rabbitmq:3-management-alpine",
            name="rabbitmq",
            host_log_folder=host_log_folder,
            allow_old_container=True,
        )


class MySqlContainer(TestedContainer):
    def __init__(self, host_log_folder) -> None:
        super().__init__(
            image_name="mysql/mysql-server:latest",
            name="mysqldb",
            environment={
                "MYSQL_DATABASE": "world",
                "MYSQL_USER": "mysqldb",
                "MYSQL_ROOT_PASSWORD": "mysqldb",
                "MYSQL_PASSWORD": "mysqldb",
            },
            allow_old_container=True,
            host_log_folder=host_log_folder,
            healthcheck={"test": "/healthcheck.sh", "retries": 60},
        )


class SqlServerContainer(TestedContainer):
    def __init__(self, host_log_folder) -> None:
        super().__init__(
            image_name="mcr.microsoft.com/mssql/server:latest",
            name="sqlserver",
            environment={"SA_PASSWORD": "Strong!Passw0rd", "ACCEPT_EULA": "Y",},
            allow_old_container=True,
            host_log_folder=host_log_folder,
            ports={"1433/tcp": ("127.0.0.1", 1433)},
        )


class OpenTelemetryCollectorContainer(TestedContainer):
    def __init__(self, host_log_folder) -> None:
        image = os.environ.get("SYSTEM_TESTS_OTEL_COLLECTOR_IMAGE", "otel/opentelemetry-collector-contrib:latest")
        self._otel_config_host_path = "./utils/build/docker/otelcol-config.yaml"

        if "DOCKER_HOST" in os.environ:
            m = re.match(r"(?:ssh:|tcp:|fd:|)//(?:[^@]+@|)([^:]+)", os.environ["DOCKER_HOST"])
            if m is not None:
                self._otel_host = m.group(1)
        else:
            self._otel_host = "localhost"

        self._otel_port = 13133

        super().__init__(
            image_name=image,
            name="collector",
            command="--config=/etc/otelcol-config.yml",
            environment={},
            volumes={self._otel_config_host_path: {"bind": "/etc/otelcol-config.yml", "mode": "ro",}},
            host_log_folder=host_log_folder,
            ports={"13133/tcp": ("0.0.0.0", 13133)},
        )

    # Override wait_for_health because we cannot do docker exec for container opentelemetry-collector-contrib
    def wait_for_health(self):
        time.sleep(20)  # It takes long for otel collector to start

        for i in range(61):
            try:
                r = requests.get(f"http://{self._otel_host}:{self._otel_port}", timeout=1)
                logger.debug(f"Healthcheck #{i} on {self._otel_host}:{self._otel_port}: {r}")
                if r.status_code == 200:
                    return
            except Exception as e:
                logger.debug(f"Healthcheck #{i} on {self._otel_host}:{self._otel_port}: {e}")
            time.sleep(1)
        pytest.exit(f"{self._otel_host}:{self._otel_port} never answered to healthcheck request", 1)

    def start(self) -> Container:
        # _otel_config_host_path is mounted in the container, and depending on umask,
        # it might have no read permissions for other users, which is required within
        # the container. So set them here.
        prev_mode = os.stat(self._otel_config_host_path).st_mode
        new_mode = prev_mode | stat.S_IROTH
        if prev_mode != new_mode:
            os.chmod(self._otel_config_host_path, new_mode)
        return super().start()<|MERGE_RESOLUTION|>--- conflicted
+++ resolved
@@ -187,25 +187,8 @@
 
         self.kwargs["volumes"] = result
 
-<<<<<<< HEAD
-    def save_logs(self):
-        if not self._container:
-            return
-
-        with open(f"{self.log_folder_path}/stdout.log", "wb") as f:
-            f.write(self._container.logs(stdout=True, stderr=False))
-
-        with open(f"{self.log_folder_path}/stderr.log", "wb") as f:
-            f.write(self._container.logs(stdout=False, stderr=True))
-
     def stop(self, timeout=10):
-        if not self._container:
-            return
         self._container.stop(timeout=timeout)
-=======
-    def stop(self):
-        self._container.stop()
->>>>>>> d9e7b875
 
     def remove(self):
         logger.debug(f"Removing container {self.name}")
