import os
import re
import stat
import json
from typing import cast
from http import HTTPStatus
from pathlib import Path
from subprocess import run
import time
from functools import lru_cache
from threading import RLock, Thread

import docker
from docker.errors import APIError, DockerException
from docker.models.containers import Container, ExecResult
from docker.models.networks import Network
import pytest
import requests

from utils._context.component_version import ComponentVersion
from utils.proxy.ports import ProxyPorts
from utils._logger import logger
from utils import interfaces
from utils.k8s_lib_injection.k8s_weblog import K8sWeblog
from utils.interfaces._library.core import LibraryInterfaceValidator
from utils.interfaces import StdoutLogsInterface, LibraryStdoutInterface

# fake key of length 32
_FAKE_DD_API_KEY = "0123456789abcdef0123456789abcdef"


@lru_cache
def _get_client():
    try:
        return docker.DockerClient.from_env()
    except DockerException as e:
        # Failed to start the default Docker client... Let's see if we have
        # better luck with docker contexts...
        try:
            ctx_name = run(["docker", "context", "show"], capture_output=True, check=True, text=True).stdout.strip()
            endpoint = run(
                ["docker", "context", "inspect", ctx_name, "-f", "{{ .Endpoints.docker.Host }}"],
                capture_output=True,
                check=True,
                text=True,
            ).stdout.strip()
            return docker.DockerClient(base_url=endpoint)
        except:
            logger.exception("Fail to get docker client with context")

        if "Error while fetching server API version: ('Connection aborted.'" in str(e):
            pytest.exit("Connection refused to docker daemon, is it running?", 1)

        raise


_DEFAULT_NETWORK_NAME = "system-tests_default"
_NETWORK_NAME = "bridge" if "GITLAB_CI" in os.environ else _DEFAULT_NETWORK_NAME


def create_network() -> Network:
    for network in _get_client().networks.list(names=[_NETWORK_NAME]):
        logger.debug(f"Network {_NETWORK_NAME} still exists")
        return network

    logger.debug(f"Create network {_NETWORK_NAME}")
    return _get_client().networks.create(_NETWORK_NAME, check_duplicate=True)


_VOLUME_INJECTOR_NAME = "volume-inject"


def create_inject_volume():
    logger.debug(f"Create volume {_VOLUME_INJECTOR_NAME}")
    _get_client().volumes.create(_VOLUME_INJECTOR_NAME)


class TestedContainer:
    _container: Container = None
    _starting_lock: RLock
    host_log_folder: str

    # https://docker-py.readthedocs.io/en/stable/containers.html
    def __init__(
        self,
        name: str,
        image_name: str,
        *,
        allow_old_container: bool = False,
        cap_add: list[str] | None = None,
        command: str | list[str] | None = None,
        environment: dict[str, str | None] | None = None,
        healthcheck: dict | None = None,
        local_image_only: bool = False,
        ports: dict | None = None,
        security_opt: list[str] | None = None,
        stdout_interface: StdoutLogsInterface | None = None,
        user: str | None = None,
        volumes: dict | None = None,
        working_dir: str | None = None,
        pid_mode: str | None = None,
    ) -> None:
        self.name = name
        self.host_project_dir = os.environ.get("SYSTEM_TESTS_HOST_PROJECT_DIR", str(Path.cwd()))
        self.allow_old_container = allow_old_container

        self.image = ImageInfo(image_name, local_image_only=local_image_only)
        self.healthcheck = healthcheck

        # healthy values:
        # None: container did not tried to start yet, or hasn't be started for another reason
        # False: container is not healthy
        # True: container is healthy
        self.healthy: bool | None = None

        self.environment = environment or {}
        self.volumes = volumes or {}
        self.ports = ports or {}
        self.depends_on: list[TestedContainer] = []
        self._starting_thread: Thread | None = None
        self.stdout_interface = stdout_interface
        self.working_dir = working_dir
        self.command = command
        self.user = user
        self.cap_add = cap_add
        self.security_opt = security_opt
        self.ulimits: list | None = None
        self.privileged = False
        self.pid_mode = pid_mode

    def enable_core_dumps(self) -> None:
        """Modify container options to enable the possibility of core dumps"""

        self.cap_add = self.cap_add if self.cap_add is not None else []

        if "SYS_PTRACE" not in self.cap_add:
            self.cap_add.append("SYS_PTRACE")
        if "SYS_ADMIN" not in self.cap_add:
            self.cap_add.append("SYS_ADMIN")

        self.privileged = True
        self.ulimits = [docker.types.Ulimit(name="core", soft=-1, hard=-1)]

    def get_image_list(self, library: str, weblog: str) -> list[str]:  # noqa: ARG002
        """Returns the image list that will be loaded to be able to run/build the container"""
        return [self.image.name]

    def configure(self, *, host_log_folder: str, replay: bool):
        self.host_log_folder = host_log_folder
        if not replay:
            self.stop_previous_container()
            self._starting_lock = RLock()

            Path(self.log_folder_path).mkdir(exist_ok=True, parents=True)
            Path(f"{self.log_folder_path}/logs").mkdir(exist_ok=True, parents=True)

            self.image.load()
            self.image.save_image_info(self.log_folder_path)
        else:
            self.image.load_from_logs(self.log_folder_path)

    @property
    def container_name(self):
        return f"system-tests-{self.name}"

    @property
    def log_folder_path(self):
        return f"{self.host_project_dir}/{self.host_log_folder}/docker/{self.name}"

    def get_existing_container(self) -> Container:
        for container in _get_client().containers.list(all=True, filters={"name": self.container_name}):
            if container.name == self.container_name:
                logger.debug(f"Container {self.container_name} found")
                return container

        return None

    def stop_previous_container(self):
        if self.allow_old_container:
            return

        if old_container := self.get_existing_container():
            logger.debug(f"Kill old container {self.container_name}")
            old_container.remove(force=True)

    def start(self, network: Network) -> Container:
        """Start the actual underlying Docker container directly"""

        if self._container:
            # container is already started, some scenarios actively starts some containers
            # before calling async_start()
            return

        if old_container := self.get_existing_container():
            if self.allow_old_container:
                self._container = old_container
                logger.debug(f"Use old container {self.container_name}")

                old_container.restart()

                return

            raise ValueError("Old container still exists")

        self._fix_host_pwd_in_volumes()

        logger.info(f"Start container {self.container_name}")

        self._container = _get_client().containers.run(
            image=self.image.name,
            name=self.container_name,
            hostname=self.name,
            environment=self.environment,
            # auto_remove=True,
            detach=True,
            network=network.name,
            volumes=self.volumes,
            ports=self.ports,
            working_dir=self.working_dir,
            command=self.command,
            user=self.user,
            cap_add=self.cap_add,
            security_opt=self.security_opt,
            privileged=self.privileged,
            ulimits=self.ulimits,
            pid_mode=self.pid_mode,
        )

        self.healthy = self.wait_for_health()
        if self.healthy:
            self.warmup()

        self._container.reload()
        # with open(f"{self.log_folder_path}/container.json", "w", encoding="utf-8") as f:
        #     json.dump(self._container.attrs, f, indent=2)

    def async_start(self, network: Network) -> Thread:
        """Start the container and its dependencies in a thread with circular dependency detection"""
        self.check_circular_dependencies([])

        return self.async_start_recursive(network)

    def network_ipv6(self, network: Network) -> str:
        self._container.reload()
        return self._container.attrs["NetworkSettings"]["Networks"][network.name]["GlobalIPv6Address"]

    def network_ip(self, network: Network) -> str:
        self._container.reload()
        return self._container.attrs["NetworkSettings"]["Networks"][network.name]["IPAddress"]

    def check_circular_dependencies(self, seen: list):
        """Check if the container has a circular dependency"""
        if self in seen:
            dependencies = " -> ".join([s.name for s in seen] + [self.name])
            raise RuntimeError(f"Circular dependency detected between containers: {dependencies}")

        seen.append(self)

        for dependency in self.depends_on:
            dependency.check_circular_dependencies(list(seen))

    def async_start_recursive(self, network: Network):
        """Recursive version of async_start for circular dependency detection"""
        with self._starting_lock:
            if self._starting_thread is None:
                self._starting_thread = Thread(
                    target=self._start_with_dependencies, name=f"start_{self.name}", kwargs={"network": network}
                )
                self._starting_thread.start()

        return self._starting_thread

    def _start_with_dependencies(self, network: Network):
        """Start all dependencies of a container and then start the container"""
        threads = [dependency.async_start_recursive(network) for dependency in self.depends_on]

        for thread in threads:
            thread.join()

        for dependency in self.depends_on:
            if not dependency.healthy:
                return

        # this function is executed in a thread
        # the main thread will take care of the exception
        try:
            self.start(network)
        except Exception as e:
            logger.exception(f"Error while starting {self.name}: {e}")
            self.healthy = False

    def warmup(self):
        """If some stuff must be done after healthcheck"""

    def post_start(self):
        """If some stuff must be done after the container is started"""

    @property
    def healthcheck_log_file(self):
        return f"{self.log_folder_path}/healthcheck.log"

    def wait_for_health(self) -> bool:
        if self.healthcheck:
            exit_code, output = self.execute_command(**self.healthcheck)

            with open(self.healthcheck_log_file, "w", encoding="utf-8") as f:
                f.write(output)

            if exit_code != 0:
                logger.stdout(f"Healthcheck failed for {self.name}:\n{output}")
                return False

            logger.info(f"Healthcheck successful for {self.name}")

        return True

    def exec_run(self, cmd: str, *, demux: bool = False) -> ExecResult:
        return self._container.exec_run(cmd, demux=demux)

    def execute_command(
        self, test: str, retries: int = 10, interval: float = 1_000_000_000, start_period: float = 0
    ) -> tuple[int, str]:
        """Execute a command inside a container. Useful for healthcheck and warmups.
        test is a command to be executed, interval, timeout and start_period are in us (microseconds)
        This function does not raise any exception, it returns a tuple with the exit code and the output
        The exit code is 0 (success) or any other integer (failure)

        Note that timeout is not supported by the docker SDK
        """

        cmd = test

        if not isinstance(cmd, str):
            assert cmd[0] == "CMD-SHELL", "Only CMD-SHELL is supported"
            cmd = cmd[1]

        interval = interval / 1_000_000_000
        start_period = start_period / 1_000_000_000

        if start_period:
            time.sleep(start_period)

        logger.info(f"Executing command {cmd} for {self.name}")

        result = None

        for i in range(retries + 1):
            try:
                result = self._container.exec_run(cmd)

                logger.debug(f"Try #{i} for {self.name}: {result}")

                if result.exit_code == 0:
                    break

            except APIError as e:
                logger.exception(f"Try #{i} failed")
                return 1, f"Command {cmd} failed for {self._container.name}: {e.explanation}"

            except Exception as e:
                logger.debug(f"Try #{i}: {e}")

            self._container.reload()
            if self._container.status != "running":
                return 1, f"Container {self._container.name} is not running"

            time.sleep(interval)

        if not result:
            return 1, f"Command {cmd} can't be executed for {self._container.name}"

        return result.exit_code, result.output.decode("utf-8")

    def _fix_host_pwd_in_volumes(self):
        # on docker compose, volume host path can starts with a "."
        # it means the current path on host machine. It's not supported in bare docker
        # replicate this behavior here
        host_pwd = self.host_project_dir

        result = {}
        for host_path, container_path in self.volumes.items():
            if host_path.startswith("./"):
                corrected_host_path = f"{host_pwd}{host_path[1:]}"
                result[corrected_host_path] = container_path
            else:
                result[host_path] = container_path

        self.volumes = result

    def stop(self):
        self._starting_thread = None

        if self._container:
            self._container.reload()
            if self._container.status != "running":
                self.healthy = False
                pytest.exit(f"Container {self.name} is not running, please check logs", 1)

            self._container.stop()

            if not self.healthy:
                pytest.exit(f"Container {self.name} is not healthy, please check logs", 1)

    def collect_logs(self):
        TAIL_LIMIT = 50  # noqa: N806
        SEP = "=" * 30  # noqa: N806

        data = (
            ("stdout", self._container.logs(stdout=True, stderr=False)),
            ("stderr", self._container.logs(stdout=False, stderr=True)),
        )
        for output_name, raw_output in data:
            filename = f"{self.log_folder_path}/{output_name}.log"
            with open(filename, "wb") as f:
                f.write(raw_output)

            if not self.healthy:
                decoded_output = raw_output.decode("utf-8")

                logger.stdout(f"\n{SEP} {self.name} {output_name.upper()} last {TAIL_LIMIT} lines {SEP}")
                logger.stdout(f"-> See {filename} for full logs")
                logger.stdout("")
                # print last <tail> lines in stdout
                logger.stdout("\n".join(decoded_output.splitlines()[-TAIL_LIMIT:]))
                logger.stdout("")

    def remove(self):
        logger.debug(f"Removing container {self.name}")

        if self._container:
            try:
                # collect logs before removing
                self.collect_logs()
                self._container.remove(force=True)
            except:
                # Sometimes, the container does not exists.
                # We can safely ignore this, because if it's another issue
                # it will be killed at startup
                logger.info(f"Fail to remove container {self.name}")

        if self.stdout_interface is not None:
            self.stdout_interface.load_data()

    def _set_aws_auth_environment(self):
        # copy SYSTEM_TESTS_AWS env variables from local env to docker image

        if "SYSTEM_TESTS_AWS_ACCESS_KEY_ID" in os.environ:
            prefix = "SYSTEM_TESTS_AWS"
            for key, value in os.environ.items():
                if prefix in key:
                    self.environment[key.replace("SYSTEM_TESTS_", "")] = value
        else:
            prefix = "AWS"
            for key, value in os.environ.items():
                if prefix in key:
                    self.environment[key] = value

        # Set default AWS values if specific keys are not present
        if "AWS_REGION" not in self.environment:
            self.environment["AWS_REGION"] = "us-east-1"
            self.environment["AWS_DEFAULT_REGION"] = "us-east-1"

        if "AWS_SECRET_ACCESS_KEY" not in self.environment:
            self.environment["AWS_SECRET_ACCESS_KEY"] = "not-secret"  # noqa: S105

        if "AWS_ACCESS_KEY_ID" not in self.environment:
            self.environment["AWS_ACCESS_KEY_ID"] = "not-secret"


class SqlDbTestedContainer(TestedContainer):
    def __init__(
        self,
        name: str,
        *,
        image_name: str,
        db_user: str,
        environment: dict[str, str | None] | None = None,
        allow_old_container: bool = False,
        healthcheck: dict | None = None,
        stdout_interface: StdoutLogsInterface | None = None,
        command: str | None = None,
        ports: dict | None = None,
        user: str | None = None,
        volumes: dict | None = None,
        cap_add: list[str] | None = None,
        db_password: str | None = None,
        db_instance: str | None = None,
        db_host: str | None = None,
        dd_integration_service: str | None = None,
    ) -> None:
        super().__init__(
            image_name=image_name,
            name=name,
            environment=environment,
            stdout_interface=stdout_interface,
            healthcheck=healthcheck,
            allow_old_container=allow_old_container,
            ports=ports,
            command=command,
            user=user,
            volumes=volumes,
            cap_add=cap_add,
        )
        self.dd_integration_service = dd_integration_service
        self.db_user = db_user
        self.db_password = db_password
        self.db_host = db_host
        self.db_instance = db_instance


class ImageInfo:
    """data on docker image. data comes from `docker inspect`"""

    def __init__(self, image_name: str, *, local_image_only: bool):
        # local_image_only: boolean
        # True if the image is only available locally and can't be loaded from any hub

        self.env: dict[str, str] | None = None
        self.labels: dict[str, str] = {}
        self.name = image_name
        self.local_image_only = local_image_only

    def load(self):
        try:
            self._image = _get_client().images.get(self.name)
        except docker.errors.ImageNotFound:
            if self.local_image_only:
                pytest.exit(f"Image {self.name} not found locally, please build it", 1)

            logger.stdout(f"Pulling {self.name}")
            try:
                self._image = _get_client().images.pull(self.name)
            except docker.errors.ImageNotFound:
                # Sometimes pull returns ImageNotFound, internal race?
                time.sleep(5)
                self._image = _get_client().images.pull(self.name)

        self._init_from_attrs(self._image.attrs)

    def load_from_logs(self, dir_path: str):
        with open(f"{dir_path}/image.json", encoding="utf-8") as f:
            attrs = json.load(f)

        self._init_from_attrs(attrs)

    def _init_from_attrs(self, attrs: dict):
        self.env = {}
        for var in attrs["Config"]["Env"]:
            key, value = var.split("=", 1)
            if value:
                self.env[key] = value

        if "Labels" in attrs["Config"]:
            self.labels = attrs["Config"]["Labels"]

    def save_image_info(self, dir_path: str):
        with open(f"{dir_path}/image.json", encoding="utf-8", mode="w") as f:
            json.dump(self._image.attrs, f, indent=2)


class ProxyContainer(TestedContainer):
    command_host_port = 11111  # Which port exposed to host to sent proxy commands

    def __init__(
        self,
        *,
        rc_api_enabled: bool,
        meta_structs_disabled: bool,
        span_events: bool,
        enable_ipv6: bool,
        mocked_backend: bool = True,
    ) -> None:
        """Parameters:
        span_events: Whether the agent supports the native serialization of span events

        """

        # Adjust healthcheck for IPv6 scenarios
        host_target = "::1" if enable_ipv6 else "localhost"
        socket_family = "socket.AF_INET6" if enable_ipv6 else "socket.AF_INET"

        super().__init__(
            image_name="datadog/system-tests:proxy-v1",
            name="proxy",
            environment={
                "DD_SITE": os.environ.get("DD_SITE"),
                "DD_API_KEY": os.environ.get("DD_API_KEY", _FAKE_DD_API_KEY),
                "DD_APP_KEY": os.environ.get("DD_APP_KEY"),
                "SYSTEM_TESTS_RC_API_ENABLED": str(rc_api_enabled),
                "SYSTEM_TESTS_AGENT_SPAN_META_STRUCTS_DISABLED": str(meta_structs_disabled),
                "SYSTEM_TESTS_AGENT_SPAN_EVENTS": str(span_events),
                "SYSTEM_TESTS_IPV6": str(enable_ipv6),
                "SYSTEM_TEST_MOCKED_BACKEND": str(mocked_backend),
            },
            working_dir="/app",
            volumes={
                "./utils/": {"bind": "/app/utils/", "mode": "ro"},
            },
            ports={f"{ProxyPorts.proxy_commands}/tcp": ("127.0.0.1", self.command_host_port)},
            command="python utils/proxy/core.py",
            healthcheck={
                "test": f"python -c \"import socket; s=socket.socket({socket_family}); s.settimeout(2); s.connect(('{host_target}', {ProxyPorts.weblog})); s.close()\"",  # noqa: E501
                "retries": 30,
            },
        )

    def configure(self, *, host_log_folder: str, replay: bool):
        super().configure(host_log_folder=host_log_folder, replay=replay)
        self.volumes[f"./{host_log_folder}/interfaces/"] = {"bind": "/app/logs/interfaces", "mode": "rw"}


class LambdaProxyContainer(TestedContainer):
    def __init__(
        self,
        *,
        lambda_weblog_host: str,
        lambda_weblog_port: str,
    ) -> None:
        from utils import weblog

        self.host_port = weblog.port
        self.container_port = "7777"

        super().__init__(
            image_name="datadog/system-tests:lambda-proxy-v1",
            name="lambda-proxy",
            environment={
                "RIE_HOST": lambda_weblog_host,
                "RIE_PORT": lambda_weblog_port,
            },
            volumes={"./utils/build/docker/lambda_proxy": {"bind": "/app", "mode": "ro"}},
            ports={
                f"{self.host_port}/tcp": self.container_port,
            },
            healthcheck={
                "test": f"curl --fail --silent --show-error --max-time 2 localhost:{self.container_port}/healthcheck",
                "retries": 60,
            },
        )

    def post_start(self):
        super().post_start()

        logger.stdout(f"Proxied event type: {self.environment.get("LAMBDA_EVENT_TYPE")}")


class AgentContainer(TestedContainer):
    apm_receiver_port: int = 8127
    dogstatsd_port: int = 8125

    def __init__(self, *, use_proxy: bool = True, environment: dict[str, str | None] | None = None) -> None:
        environment = environment or {}
        environment.update(
            {
                "DD_ENV": "system-tests",
                "DD_HOSTNAME": "test",
                "DD_SITE": self.dd_site,
                "DD_APM_RECEIVER_PORT": str(self.apm_receiver_port),
                "DD_DOGSTATSD_PORT": str(self.dogstatsd_port),
                "DD_API_KEY": os.environ.get("DD_API_KEY", _FAKE_DD_API_KEY),
            }
        )

        if use_proxy:
            environment["DD_PROXY_HTTPS"] = f"http://proxy:{ProxyPorts.agent}"
            environment["DD_PROXY_HTTP"] = f"http://proxy:{ProxyPorts.agent}"

        super().__init__(
            image_name=self._get_image_name(),
            name="agent",
            environment=environment,
            healthcheck={
                "test": f"curl --fail --silent --show-error --max-time 2 http://localhost:{self.apm_receiver_port}/info",
                "retries": 60,
            },
            stdout_interface=interfaces.agent_stdout,
            volumes={
                # this certificate comes from utils/proxy/.mitmproxy/mitmproxy-ca-cert.cer
                "./utils/build/docker/agent/ca-certificates.crt": {
                    "bind": "/etc/ssl/certs/ca-certificates.crt",
                    "mode": "ro",
                },
                "./utils/build/docker/agent/datadog.yaml": {"bind": "/etc/datadog-agent/datadog.yaml", "mode": "ro"},
            },
        )

        self.agent_version: str | None = ""

    def _get_image_name(self) -> str:
        try:
            with open("binaries/agent-image", encoding="utf-8") as f:
                return f.read().strip()
        except FileNotFoundError:
            return "datadog/agent:latest"

    def post_start(self):
        with open(self.healthcheck_log_file, encoding="utf-8") as f:
            data = json.load(f)

        self.agent_version = ComponentVersion("agent", data["version"]).version

        logger.stdout(f"Agent: {self.agent_version}")
        logger.stdout(f"Backend: {self.dd_site}")

    @property
    def dd_site(self):
        return os.environ.get("DD_SITE", "datad0g.com")


class BuddyContainer(TestedContainer):
    def __init__(
        self,
        name: str,
        image_name: str,
        host_port: int,
        trace_agent_port: int,
        environment: dict[str, str | None],
    ) -> None:
        super().__init__(
            name=name,
            image_name=image_name,
            healthcheck={"test": "curl --fail --silent --show-error --max-time 2 localhost:7777", "retries": 60},
            ports={"7777/tcp": host_port},
            environment={
                **environment,
                "DD_SERVICE": name,
                "DD_ENV": "system-tests",
                "DD_VERSION": "1.0.0",
                # "DD_TRACE_DEBUG": "true",
                "DD_AGENT_HOST": "proxy",
                "DD_TRACE_AGENT_PORT": str(trace_agent_port),
                "SYSTEM_TESTS_AWS_URL": "http://localstack-main:4566",
            },
        )

        self._set_aws_auth_environment()

    @property
    def interface(self) -> LibraryInterfaceValidator:
        result = getattr(interfaces, self.name)
        assert result is not None, "Interface is not set"
        return result


class WeblogContainer(TestedContainer):
    appsec_rules_file: str | None
    stdout_interface: LibraryStdoutInterface
    _dd_rc_tuf_root: dict = {
        "signed": {
            "_type": "root",
            "spec_version": "1.0",
            "version": 1,
            "expires": "2032-05-29T12:49:41.030418-04:00",
            "keys": {
                "ed7672c9a24abda78872ee32ee71c7cb1d5235e8db4ecbf1ca28b9c50eb75d9e": {
                    "keytype": "ed25519",
                    "scheme": "ed25519",
                    "keyid_hash_algorithms": ["sha256", "sha512"],
                    "keyval": {"public": "7d3102e39abe71044d207550bda239c71380d013ec5a115f79f51622630054e6"},
                }
            },
            "roles": {
                "root": {
                    "keyids": ["ed7672c9a24abda78872ee32ee71c7cb1d5235e8db4ecbf1ca28b9c50eb75d9e"],
                    "threshold": 1,
                },
                "snapshot": {
                    "keyids": ["ed7672c9a24abda78872ee32ee71c7cb1d5235e8db4ecbf1ca28b9c50eb75d9e"],
                    "threshold": 1,
                },
                "targets": {
                    "keyids": ["ed7672c9a24abda78872ee32ee71c7cb1d5235e8db4ecbf1ca28b9c50eb75d9e"],
                    "threshold": 1,
                },
                "timestsmp": {
                    "keyids": ["ed7672c9a24abda78872ee32ee71c7cb1d5235e8db4ecbf1ca28b9c50eb75d9e"],
                    "threshold": 1,
                },
            },
            "consistent_snapshot": True,
        },
        "signatures": [
            {
                "keyid": "ed7672c9a24abda78872ee32ee71c7cb1d5235e8db4ecbf1ca28b9c50eb75d9e",
                "sig": "d7e24828d1d3104e48911860a13dd6ad3f4f96d45a9ea28c4a0f04dbd3ca6c205ed406523c6c4cacfb7ebba68f7e122e42746d1c1a83ffa89c8bccb6f7af5e06",  # noqa: E501
            }
        ],
    }

    def __init__(
        self,
        *,
        environment: dict[str, str | None] | None = None,
        tracer_sampling_rate: float | None = None,
        appsec_enabled: bool = True,
        iast_enabled: bool = True,
        runtime_metrics_enabled: bool = False,
        additional_trace_header_tags: tuple[str, ...] = (),
        use_proxy: bool = True,
        volumes: dict | None = None,
    ) -> None:
        from utils import weblog

        self.host_port = weblog.port
        self.container_port = 7777

        self.host_grpc_port = weblog.grpc_port
        self.container_grpc_port = 7778

        volumes = {} if volumes is None else volumes

        base_environment: dict[str, str | None] = {
            # Datadog setup
            "DD_SERVICE": "weblog",
            "DD_VERSION": "1.0.0",
            "DD_TAGS": "key1:val1,key2:val2",
            "DD_ENV": "system-tests",
            "DD_TRACE_LOG_DIRECTORY": "/var/log/system-tests",
            # for remote configuration tests
            "DD_RC_TUF_ROOT": json.dumps(self._dd_rc_tuf_root),
        }

        # Basic env set for all scenarios
        base_environment["DD_TELEMETRY_METRICS_ENABLED"] = "true"
        base_environment["DD_TELEMETRY_HEARTBEAT_INTERVAL"] = self.telemetry_heartbeat_interval

        # Python lib has different env var until we enable Telemetry Metrics by default
        base_environment["_DD_TELEMETRY_METRICS_ENABLED"] = "true"
        base_environment["DD_TELEMETRY_METRICS_INTERVAL_SECONDS"] = self.telemetry_heartbeat_interval

        if runtime_metrics_enabled:
            base_environment["DD_RUNTIME_METRICS_ENABLED"] = "true"

        if appsec_enabled:
            base_environment["DD_APPSEC_ENABLED"] = "true"
            base_environment["DD_APPSEC_WAF_TIMEOUT"] = "10000000"  # 10 seconds
            base_environment["DD_APPSEC_TRACE_RATE_LIMIT"] = "10000"

        if iast_enabled:
            base_environment["DD_IAST_ENABLED"] = "true"
            # Python lib has Code Security debug env var
            base_environment["_DD_IAST_DEBUG"] = "true"
            base_environment["DD_IAST_REQUEST_SAMPLING"] = "100"
            base_environment["DD_IAST_MAX_CONCURRENT_REQUESTS"] = "10"
            base_environment["DD_IAST_DEDUPLICATION_ENABLED"] = "false"
            base_environment["DD_IAST_VULNERABILITIES_PER_REQUEST"] = "10"
            base_environment["DD_IAST_MAX_CONTEXT_OPERATIONS"] = "10"

        if tracer_sampling_rate:
            base_environment["DD_TRACE_SAMPLE_RATE"] = str(tracer_sampling_rate)
            base_environment["DD_TRACE_SAMPLING_RULES"] = json.dumps([{"sample_rate": tracer_sampling_rate}])

        if use_proxy:
            # set the tracer to send data to runner (it will forward them to the agent)
            base_environment["DD_AGENT_HOST"] = "proxy"
            base_environment["DD_TRACE_AGENT_PORT"] = self.trace_agent_port
        else:
            base_environment["DD_AGENT_HOST"] = "agent"
            base_environment["DD_TRACE_AGENT_PORT"] = str(AgentContainer.apm_receiver_port)

        # overwrite values with those set in the scenario
        environment = base_environment | (environment or {})

        super().__init__(
            image_name="system_tests/weblog",
            name="weblog",
            environment=environment,
            volumes=volumes,
            # ddprof's perf event open is blocked by default by docker's seccomp profile
            # This is worse than the line above though prevents mmap bugs locally
            security_opt=["seccomp=unconfined"],
            healthcheck={
                "test": f"curl --fail --silent --show-error --max-time 2 localhost:{self.container_port}/healthcheck",
                "retries": 60,
            },
            ports={
                f"{self.host_port}/tcp": self.container_port,
                f"{self.host_grpc_port}/tcp": self.container_grpc_port,
            },
            stdout_interface=interfaces.library_stdout,
            local_image_only=True,
            command="./app.sh",
        )

        self.tracer_sampling_rate = tracer_sampling_rate
        self.additional_trace_header_tags = additional_trace_header_tags

        self.weblog_variant = ""
        self._library: ComponentVersion | None = None

    @property
    def trace_agent_port(self):
        return ProxyPorts.weblog

    @staticmethod
    def _get_image_list_from_dockerfile(dockerfile: str) -> list[str]:
        result = []

        pattern = re.compile(r"FROM\s+(?P<image_name>[^ ]+)")
        with open(dockerfile, encoding="utf-8") as f:
            for line in f:
                if match := pattern.match(line):
                    result.append(match.group("image_name"))

        return result

    def get_image_list(self, library: str | None, weblog: str | None) -> list[str]:
        """Returns images needed to build the weblog"""

        # If an image is saved as a file in binaries, we don't need any image
        filename = f"binaries/{library}-{weblog}-weblog.tar.gz"
        if Path(filename).is_file():
            return []

        # else, parse the Dockerfile and extract all images reference in a FROM section"""
        result: list[str] = []

        if not library or not weblog:
            return result

        args = {}

        pattern = re.compile(r"^FROM\s+(?P<image_name>[^\s]+)")
        arg_pattern = re.compile(r"^ARG\s+(?P<arg_name>[^\s]+)\s*=\s*(?P<arg_value>[^\s]+)")
        with open(f"utils/build/docker/{library}/{weblog}.Dockerfile", encoding="utf-8") as f:
            for line in f:
                if match := arg_pattern.match(line):
                    args[match.group("arg_name")] = match.group("arg_value")

                if match := pattern.match(line):
                    image_name = match.group("image_name")

                    for name, value in args.items():
                        image_name = image_name.replace(f"${name}", value)

                    result.append(image_name)

        return result

    def configure(self, *, host_log_folder: str, replay: bool):
        super().configure(host_log_folder=host_log_folder, replay=replay)

        self.volumes[f"./{self.host_log_folder}/docker/weblog/logs/"] = {"bind": "/var/log/system-tests", "mode": "rw"}

        self.weblog_variant = self.image.labels["system-tests-weblog-variant"]

        self._set_aws_auth_environment()

        library = self.image.labels["system-tests-library"]

        header_tags = ""
        if library in ("cpp_nginx", "cpp_httpd", "dotnet", "java", "python"):
            header_tags = "user-agent:http.request.headers.user-agent"
        elif library in ("golang", "nodejs", "php", "ruby", "rust"):
            header_tags = "user-agent"
        else:
            header_tags = ""

        if library == "ruby" and "rails" in self.weblog_variant:
            # Ensure ruby on rails apps log to stdout
            self.environment["RAILS_LOG_TO_STDOUT"] = "true"

        if len(self.additional_trace_header_tags) != 0:
            header_tags += f',{",".join(self.additional_trace_header_tags)}'

        self.environment["DD_TRACE_HEADER_TAGS"] = header_tags

        if "DD_APPSEC_RULES" in self.environment:
            self.appsec_rules_file = self.environment["DD_APPSEC_RULES"]
        elif self.image.env is not None and "DD_APPSEC_RULES" in self.environment:
            self.appsec_rules_file = self.image.env["DD_APPSEC_RULES"]
        else:
            self.appsec_rules_file = None

        # Workaround: Once the dd-trace-go fix is merged that avoids a go panic for
        # DD_TRACE_PROPAGATION_EXTRACT_FIRST=true when context propagation fails,
        # we can remove the DD_TRACE_PROPAGATION_EXTRACT_FIRST=false override
        if library == "golang":
            self.environment["DD_TRACE_PROPAGATION_EXTRACT_FIRST"] = "false"

        # Workaround: We may want to define baggage in our list of propagators, but the cpp library
        # has strict checks on tracer startup that will fail to launch the application
        # when it encounters unfamiliar configurations. Override the configuration that the cpp
        # weblog container sees so we can still run tests
        if library in ("cpp_nginx", "cpp_httpd"):
            extract_config = self.environment.get("DD_TRACE_PROPAGATION_STYLE_EXTRACT")
            if extract_config and "baggage" in extract_config:
                self.environment["DD_TRACE_PROPAGATION_STYLE_EXTRACT"] = extract_config.replace("baggage", "").strip(
                    ","
                )
            # specify if the scenario is DD_TRACE_PROPAGATION_DEFAULT
            # then use the default configuration values

        if library == "nodejs":
            try:
                with open("./binaries/nodejs-load-from-local", encoding="utf-8") as f:
                    path = f.read().strip(" \r\n")
                    path_str = str(Path(path).resolve())
                    self.volumes[path_str] = {
                        "bind": "/volumes/dd-trace-js",
                        "mode": "ro",
                    }
            except Exception:
                logger.info("No local dd-trace-js found")

        if library in ("php", "cpp_nginx"):
            self.enable_core_dumps()

    def post_start(self):
        from utils import weblog

        logger.debug(f"Docker host is {weblog.domain}")

        with open(self.healthcheck_log_file, encoding="utf-8") as f:
            data = json.load(f)
            lib = data["library"]

        self._library = ComponentVersion(lib["name"], lib["version"])

        logger.stdout(f"Library: {self.library}")

        if self.appsec_rules_file:
            logger.stdout("Using a custom appsec rules file")

        if self.uds_mode:
            logger.stdout(f"UDS socket: {self.uds_socket}")

        logger.stdout(f"Weblog variant: {self.weblog_variant}")

        self.stdout_interface.init_patterns(self.library)

    @property
    def library(self) -> ComponentVersion:
        assert self._library is not None, "Library version is not set"
        return self._library

    @property
    def uds_socket(self):
        assert self.image.env is not None, "No env set"
        return self.image.env.get("DD_APM_RECEIVER_SOCKET", None)

    @property
    def uds_mode(self):
        return self.uds_socket is not None

    @property
    def telemetry_heartbeat_interval(self):
        return 2


class LambdaWeblogContainer(WeblogContainer):
    def __init__(
        self,
        *,
        environment: dict[str, str | None] | None = None,
        volumes: dict | None = None,
    ):
        environment = (environment or {}) | {
            "DD_HOSTNAME": "test",
            "DD_SITE": os.environ.get("DD_SITE", "datad0g.com"),
            "DD_API_KEY": os.environ.get("DD_API_KEY", _FAKE_DD_API_KEY),
            "DD_SERVERLESS_FLUSH_STRATEGY": "periodically,100",
            "DD_TRACE_MANAGED_SERVICES": "false",
        }

        volumes = volumes or {}

        environment["DD_PROXY_HTTPS"] = f"http://proxy:{ProxyPorts.agent}"
        environment["DD_LOG_LEVEL"] = "debug"
        volumes.update(
            {
                "./utils/build/docker/agent/ca-certificates.crt": {
                    "bind": "/etc/ssl/certs/ca-certificates.crt",
                    "mode": "ro",
                },
                "./utils/build/docker/agent/datadog.yaml": {
                    "bind": "/var/task/datadog.yaml",
                    "mode": "ro",
                },
            }
        )

        super().__init__(
            environment=environment,
            volumes=volumes,
        )

        # Set the container port to the one used by the one of the Lambda RIE
        self.container_port = 8080

        # Replace healthcheck with a custom one for Lambda
        healthcheck_event = json.dumps({"healthcheck": True})
        self.healthcheck = {
            "test": f"curl --fail --silent --show-error --max-time 2 -XPOST -d '{healthcheck_event}' http://localhost:{self.container_port}/2015-03-31/functions/function/invocations",
            "retries": 60,
        }
        # Remove port bindings, as only the LambdaProxyContainer needs to expose a server
        self.ports = {}


class PostgresContainer(SqlDbTestedContainer):
    def __init__(self) -> None:
        super().__init__(
            image_name="postgres:alpine",
            name="postgres",
            healthcheck={"test": "pg_isready -q -U postgres -d system_tests_dbname", "retries": 30},
            user="postgres",
            environment={"POSTGRES_PASSWORD": "password", "PGPORT": "5433"},
            volumes={
                "./utils/build/docker/postgres-init-db.sh": {
                    "bind": "/docker-entrypoint-initdb.d/init_db.sh",
                    "mode": "ro",
                }
            },
            stdout_interface=interfaces.postgres,
            dd_integration_service="postgresql",
            db_user="system_tests_user",
            db_password="system_tests",  # noqa: S106
            db_host="postgres",
            db_instance="system_tests_dbname",
        )


class MongoContainer(TestedContainer):
    def __init__(self) -> None:
        super().__init__(image_name="mongo:latest", name="mongodb", allow_old_container=True)


class KafkaContainer(TestedContainer):
    def __init__(self) -> None:
        super().__init__(
            # TODO: Look into apache/kafka-native but it doesn't include scripts.
            image_name="apache/kafka:3.7.1",
            name="kafka",
            environment={
                "KAFKA_PROCESS_ROLES": "broker,controller",
                "KAFKA_NODE_ID": "1",
                "KAFKA_LISTENERS": "PLAINTEXT://:9092,CONTROLLER://:9093",
                "KAFKA_CONTROLLER_QUORUM_VOTERS": "1@kafka:9093",
                "KAFKA_CONTROLLER_LISTENER_NAMES": "CONTROLLER",
                "CLUSTER_ID": "5L6g3nShT-eMCtK--X86sw",
                "KAFKA_ADVERTISED_LISTENERS": "PLAINTEXT://kafka:9092",
                "KAFKA_INTER_BROKER_LISTENER_NAME": "PLAINTEXT",
                "KAFKA_LISTENER_SECURITY_PROTOCOL_MAP": "CONTROLLER:PLAINTEXT,PLAINTEXT:PLAINTEXT",
                "KAFKA_OFFSETS_TOPIC_REPLICATION_FACTOR": "1",
                "KAFKA_GROUP_INITIAL_REBALANCE_DELAY_MS": "0",
            },
            allow_old_container=True,
            healthcheck={
                "test": ["CMD-SHELL", "/opt/kafka/bin/kafka-topics.sh --bootstrap-server 127.0.0.1:9092 --list"],
                "start_period": 1 * 1_000_000_000,
                "interval": 1 * 1_000_000_000,
                # "timeout": 1 * 1_000_000_000,
                "retries": 30,
            },
        )

    def warmup(self):
        topic = "dsm-system-tests-queue"
        server = "127.0.0.1:9092"

        kafka_options = f"--topic {topic} --bootstrap-server {server}"

        commands = [
            f"/opt/kafka/bin/kafka-topics.sh --create {kafka_options}",
            f'bash -c "echo hello | /opt/kafka/bin/kafka-console-producer.sh {kafka_options}"',
            f"/opt/kafka/bin/kafka-console-consumer.sh {kafka_options} --max-messages 1 --group testgroup1 --from-beginning",  # noqa: E501
        ]

        for command in commands:
            exit_code, output = self.execute_command(test=command, interval=1 * 1_000_000_000, retries=30)
            if exit_code != 0:
                logger.stdout(f"Command {command} failed for {self._container.name}: {output}")
                self.healthy = False
                return


class CassandraContainer(TestedContainer):
    def __init__(self) -> None:
        super().__init__(
            image_name="cassandra:latest",
            name="cassandra_db",
            allow_old_container=True,
        )


class RabbitMqContainer(TestedContainer):
    def __init__(self) -> None:
        super().__init__(
            image_name="rabbitmq:3.12-management-alpine",
            name="rabbitmq",
            allow_old_container=True,
            ports={"5672": ("127.0.0.1", 5672)},
        )


class ElasticMQContainer(TestedContainer):
    def __init__(self) -> None:
        super().__init__(
            image_name="softwaremill/elasticmq-native:1.6.11",
            name="elasticmq",
            environment={"ELASTICMQ_OPTS": "-Dnode-address.hostname=0.0.0.0"},
            ports={9324: 9324},
            volumes={"/var/run/docker.sock": {"bind": "/var/run/docker.sock", "mode": "rw"}},
            allow_old_container=True,
        )


class LocalstackContainer(TestedContainer):
    def __init__(self) -> None:
        super().__init__(
            image_name="localstack/localstack:4.1",
            name="localstack-main",
            environment={
                "LOCALSTACK_SERVICES": "kinesis,sqs,sns,xray",
                "EXTRA_CORS_ALLOWED_HEADERS": "x-amz-request-id,x-amzn-requestid,x-amzn-trace-id",
                "EXTRA_CORS_EXPOSE_HEADERS": "x-amz-request-id,x-amzn-requestid,x-amzn-trace-id",
                "AWS_DEFAULT_REGION": "us-east-1",
                "FORCE_NONINTERACTIVE": "true",
                "START_WEB": "0",
                "DEBUG": "1",
                "SQS_PROVIDER": "elasticmq",
                "DOCKER_HOST": "unix:///var/run/docker.sock",
            },
            ports={"4566": ("127.0.0.1", 4566)},
            volumes={"/var/run/docker.sock": {"bind": "/var/run/docker.sock", "mode": "rw"}},
        )


class MySqlContainer(SqlDbTestedContainer):
    def __init__(self) -> None:
        super().__init__(
            image_name="mysql/mysql-server:8.0.32",
            name="mysqldb",
            command="--lc-messages-dir=/usr/share/mysql-8.0/english "
            "--default-authentication-plugin=mysql_native_password",
            environment={
                "MYSQL_DATABASE": "mysql_dbname",
                "MYSQL_USER": "mysqldb",
                "MYSQL_ROOT_PASSWORD": "mysqldb",
                "MYSQL_PASSWORD": "mysqldb",
            },
            allow_old_container=True,
            healthcheck={"test": "/healthcheck.sh", "retries": 60},
            dd_integration_service="mysql",
            db_user="mysqldb",
            db_password="mysqldb",  # noqa: S106
            db_host="mysqldb",
            db_instance="mysql_dbname",
        )


class MsSqlServerContainer(SqlDbTestedContainer):
    def __init__(self) -> None:
        healthcheck = {
            # Using 127.0.0.1 here instead of localhost to avoid using IPv6 in some systems.
            # -C : trust self signed certificates
            "test": '/opt/mssql-tools18/bin/sqlcmd -S 127.0.0.1 -U sa -P "yourStrong(!)Password" -Q "SELECT 1" -b -C',
            "retries": 20,
        }

        super().__init__(
            image_name="mcr.microsoft.com/mssql/server:2022-latest",
            name="mssql",
            cap_add=["SYS_PTRACE"],
            user="root",
            environment={"ACCEPT_EULA": "1", "MSSQL_SA_PASSWORD": "yourStrong(!)Password"},
            allow_old_container=True,
            ports={"1433/tcp": ("127.0.0.1", 1433)},
            #  volumes={f"./{host_log_folder}/data-mssql": {"bind": "/var/opt/mssql/data", "mode": "rw"}},
            healthcheck=healthcheck,
            dd_integration_service="mssql",
            db_user="SA",
            db_password="yourStrong(!)Password",  # noqa: S106
            db_host="mssql",
            db_instance="master",
        )


class OpenTelemetryCollectorContainer(TestedContainer):
<<<<<<< HEAD
    def __init__(
        self, host_log_folder: str, environment: dict[str, str | None] | None = None, volumes: dict | None = None
    ) -> None:
=======
    def __init__(self) -> None:
>>>>>>> 8065621a
        image = os.environ.get("SYSTEM_TESTS_OTEL_COLLECTOR_IMAGE", "otel/opentelemetry-collector-contrib:0.110.0")
        # Allow custom config file via environment variable
        self._otel_config_host_path = os.environ.get(
            "SYSTEM_TESTS_OTEL_COLLECTOR_CONFIG", "./utils/build/docker/otelcol-config.yaml"
        )

        if "DOCKER_HOST" in os.environ:
            m = re.match(r"(?:ssh:|tcp:|fd:|)//(?:[^@]+@|)([^:]+)", os.environ["DOCKER_HOST"])
            if m is not None:
                self._otel_host = m.group(1)
        else:
            self._otel_host = "localhost"

        self._otel_port = 13133

        super().__init__(
            image_name=image,
            name="collector",
            command="--config=/etc/otelcol-config.yml",
<<<<<<< HEAD
            environment=environment or {},
            volumes=(volumes or {})
            | {
                self._otel_config_host_path: {"bind": "/etc/otelcol-config.yml", "mode": "ro"},
                f"./{host_log_folder}/docker/collector/logs": {"bind": "/var/log/system-tests", "mode": "rw"},
            },
            host_log_folder=host_log_folder,
=======
            environment={},
            volumes={self._otel_config_host_path: {"bind": "/etc/otelcol-config.yml", "mode": "ro"}},
>>>>>>> 8065621a
            ports={"13133/tcp": ("0.0.0.0", 13133)},  # noqa: S104
        )

    # Override wait_for_health because we cannot do docker exec for container opentelemetry-collector-contrib
    def wait_for_health(self) -> bool:
        time.sleep(20)  # It takes long for otel collector to start

        for i in range(61):
            try:
                r = requests.get(f"http://{self._otel_host}:{self._otel_port}", timeout=1)
                logger.debug(f"Healthcheck #{i} on {self._otel_host}:{self._otel_port}: {r}")
                if r.status_code == HTTPStatus.OK:
                    return True
            except Exception as e:
                logger.debug(f"Healthcheck #{i} on {self._otel_host}:{self._otel_port}: {e}")
            time.sleep(1)

        logger.stdout(f"{self._otel_host}:{self._otel_port} never answered to healthcheck request")
        return False

    def start(self, network: Network) -> Container:
        # _otel_config_host_path is mounted in the container, and depending on umask,
        # it might have no read permissions for other users, which is required within
        # the container. So set them here.
        prev_mode = Path(self._otel_config_host_path).stat().st_mode
        new_mode = prev_mode | stat.S_IROTH
        if prev_mode != new_mode:
            Path(self._otel_config_host_path).chmod(new_mode)
        return super().start(network)


class APMTestAgentContainer(TestedContainer):
    def __init__(self, agent_port: int = 8126) -> None:
        super().__init__(
            image_name="ghcr.io/datadog/dd-apm-test-agent/ddapm-test-agent:v1.20.0",
            name="ddapm-test-agent",
            environment={
                "SNAPSHOT_CI": "0",
                "DD_APM_RECEIVER_SOCKET": "/var/run/datadog/apm.socket",
                "PORT": str(agent_port),
            },
            healthcheck={
                "test": f"curl --fail --silent --show-error http://localhost:{agent_port}/info",
                "retries": 60,
            },
            ports={agent_port: ("127.0.0.1", agent_port)},
            allow_old_container=False,
        )

    def configure(self, *, host_log_folder: str, replay: bool) -> None:
        super().configure(host_log_folder=host_log_folder, replay=replay)
        self.volumes[f"./{self.host_log_folder}/interfaces/test_agent_socket"] = {
            "bind": "/var/run/datadog/",
            "mode": "rw",
        }


class MountInjectionVolume(TestedContainer):
    def __init__(self, name: str) -> None:
        super().__init__(
            image_name="",
            name=name,
            command="/bin/true",
            volumes={_VOLUME_INJECTOR_NAME: {"bind": "/datadog-init/package", "mode": "rw"}},
        )

    def _lib_init_image(self, lib_init_image: str):
        self.image = ImageInfo(lib_init_image, local_image_only=False)
        # .NET compatible with former folder layer
        if "dd-lib-dotnet-init" in lib_init_image:
            self.volumes = {
                _VOLUME_INJECTOR_NAME: {"bind": "/datadog-init/monitoring-home", "mode": "rw"},
            }

    def remove(self):
        super().remove()
        _get_client().api.remove_volume(_VOLUME_INJECTOR_NAME)


class WeblogInjectionInitContainer(TestedContainer):
    def __init__(self) -> None:
        super().__init__(
            image_name="docker.io/library/weblog-injection:latest",
            name="weblog-injection-init",
            ports={"18080": ("127.0.0.1", 8080)},
            allow_old_container=True,
            volumes={_VOLUME_INJECTOR_NAME: {"bind": "/datadog-lib", "mode": "rw"}},
        )

    def set_environment_for_library(self, library: ComponentVersion):
        lib_inject_props = {}
        for lang_env_vars in K8sWeblog.manual_injection_props["js" if library.name == "nodejs" else library.name]:
            lib_inject_props[lang_env_vars["name"]] = lang_env_vars["value"]
        lib_inject_props["DD_AGENT_HOST"] = "ddapm-test-agent"
        lib_inject_props["DD_TRACE_DEBUG"] = "true"
        self.environment = lib_inject_props


class DockerSSIContainer(TestedContainer):
    def __init__(self, extra_env_vars: dict | None = None) -> None:
        environment = {
            "DD_DEBUG": "true",
            "DD_TRACE_DEBUG": "true",
            "DD_TRACE_SAMPLE_RATE": "1",
            "DD_TELEMETRY_METRICS_INTERVAL_SECONDS": "0.5",
            "DD_TELEMETRY_HEARTBEAT_INTERVAL": "0.5",
        }
        if extra_env_vars is not None:
            environment.update(extra_env_vars)
        super().__init__(
            image_name="docker.io/library/weblog-injection:latest",
            name="weblog-injection",
            ports={"18080": ("127.0.0.1", 18080), "8080": ("127.0.0.1", 8080), "9080": ("127.0.0.1", 9080)},
            healthcheck={"test": "sh /healthcheck.sh", "retries": 60},
            allow_old_container=False,
            environment=cast(dict[str, str | None], environment),
        )

    def configure(self, *, host_log_folder: str, replay: bool) -> None:
        super().configure(host_log_folder=host_log_folder, replay=replay)
        self.volumes[f"./{self.host_log_folder}/interfaces/test_agent_socket"] = {
            "bind": "/var/run/datadog/",
            "mode": "rw",
        }

    def get_env(self, env_var: str):
        """Get env variables from the container"""
        env = (self.image.env or {}) | self.environment
        return env.get(env_var)


class DummyServerContainer(TestedContainer):
    def __init__(self) -> None:
        super().__init__(
            image_name="jasonrm/dummy-server:latest",
            name="http-app",
            healthcheck={"test": "wget http://localhost:8080", "retries": 10},
        )


class InternalServerContainer(TestedContainer):
    def __init__(self) -> None:
        super().__init__(
            image_name="demisto/fastapi:0.116.1.4266494",
            name="internal_server",
            healthcheck={"test": "wget http://internal_server:8089", "retries": 10},
            working_dir="/app",
            command="uvicorn app:app --host 0.0.0.0 --port 8089",
            volumes={
                "./utils/build/docker/internal_server/app.py": {"bind": "/app/app.py", "mode": "ro"},
                "./utils/build/docker/internal_server/app.sh": {"bind": "/app/app.sh", "mode": "ro"},
            },
        )


class EnvoyContainer(TestedContainer):
    def __init__(self) -> None:
        from utils import weblog

        super().__init__(
            image_name="envoyproxy/envoy:v1.31-latest",
            name="envoy",
            volumes={"./tests/external_processing/envoy.yaml": {"bind": "/etc/envoy/envoy.yaml", "mode": "ro"}},
            ports={"80": ("127.0.0.1", weblog.port)},
            healthcheck={
                "test": "/bin/bash -c \"\
                    exec 3<>/dev/tcp/127.0.0.1/80 || exit 1;\
                    echo -e 'GET / HTTP/1.1\nHost: system-tests\r\n\r\n' >&3;\
                    cat <&3 | grep -q '200'\"",
                "retries": 10,
            },
        )


class ExternalProcessingContainer(TestedContainer):
    library: ComponentVersion

    def __init__(
        self,
        env: dict[str, str | None] | None,
        volumes: dict[str, dict[str, str]] | None,
    ) -> None:
        try:
            with open("binaries/golang-service-extensions-callout-image", encoding="utf-8") as f:
                image = f.read().strip()
        except FileNotFoundError:
            image = "ghcr.io/datadog/dd-trace-go/service-extensions-callout:latest"

        environment: dict[str, str | None] = {
            "DD_APPSEC_ENABLED": "true",
            "DD_SERVICE": "service_test",
            "DD_AGENT_HOST": "proxy",
            "DD_TRACE_AGENT_PORT": str(ProxyPorts.weblog),
            "DD_APPSEC_WAF_TIMEOUT": "1s",
        }

        if env:
            environment.update(env)

        if volumes is None:
            volumes = {}

        super().__init__(
            image_name=image,
            name="extproc",
            volumes=volumes,
            environment=environment,
            healthcheck={
                "test": "wget -qO- http://localhost:80/",
                "retries": 10,
            },
        )

    def post_start(self):
        with open(self.healthcheck_log_file, encoding="utf-8") as f:
            data = json.load(f)
            lib = data["library"]

        if "language" in lib:
            self.library = ComponentVersion(lib["language"], lib["version"])
        else:
            self.library = ComponentVersion(lib["name"], lib["version"])

        logger.stdout(f"Library: {self.library}")
        logger.stdout(f"Image: {self.image.name}")


class HAProxyContainer(TestedContainer):
    def __init__(self) -> None:
        from utils import weblog

        super().__init__(
            image_name="haproxy:3.2",
            name="haproxy",
            volumes={
                "./utils/build/docker/haproxy/haproxy.cfg": {
                    "bind": "/usr/local/etc/haproxy/haproxy.cfg",
                    "mode": "ro",
                },
                "./utils/build/docker/haproxy/spoe.cfg": {"bind": "/usr/local/etc/haproxy/spoe.cfg", "mode": "ro"},
                "./utils/build/docker/haproxy/datadog_aap_blocking_response.lua": {
                    "bind": "/etc/haproxy/lua/datadog_aap_blocking_response.lua",
                    "mode": "ro",
                },
            },
            ports={"80": ("127.0.0.1", weblog.port)},
            healthcheck={
                "test": "/bin/bash -c \"\
                    exec 3<>/dev/tcp/127.0.0.1/80 || exit 1;\
                    echo -e 'GET / HTTP/1.1\nHost: system-tests\r\n\r\n' >&3;\
                    cat <&3 | grep -q '200'\"",
                "retries": 10,
            },
        )


class StreamProcessingOffloadContainer(TestedContainer):
    library: ComponentVersion

    def __init__(
        self,
        env: dict[str, str | None] | None,
        volumes: dict[str, dict[str, str]] | None,
    ) -> None:
        try:
            with open("binaries/golang-haproxy-spoa-image", encoding="utf-8") as f:
                image = f.read().strip()
        except FileNotFoundError:
            image = "ghcr.io/datadog/dd-trace-go/haproxy-spoa:dev"

        environment: dict[str, str | None] = {
            "DD_SERVICE": "service_test",
            "DD_AGENT_HOST": "proxy",
            "DD_TRACE_AGENT_PORT": str(ProxyPorts.weblog),
        }

        if env:
            environment.update(env)

        if volumes is None:
            volumes = {}

        super().__init__(
            image_name=image,
            name="stream-processing-offload",
            volumes=volumes,
            environment=environment,
            healthcheck={
                "test": "wget -qO- http://localhost:3080/",
                "retries": 10,
            },
        )

    def post_start(self):
        with open(self.healthcheck_log_file, encoding="utf-8") as f:
            data = json.load(f)
            lib = data["library"]

        if "language" in lib:
            self.library = ComponentVersion(lib["language"], lib["version"])
        else:
            self.library = ComponentVersion(lib["name"], lib["version"])

        logger.stdout(f"Library: {self.library}")
        logger.stdout(f"Image: {self.image.name}")<|MERGE_RESOLUTION|>--- conflicted
+++ resolved
@@ -1278,13 +1278,9 @@
 
 
 class OpenTelemetryCollectorContainer(TestedContainer):
-<<<<<<< HEAD
     def __init__(
         self, host_log_folder: str, environment: dict[str, str | None] | None = None, volumes: dict | None = None
     ) -> None:
-=======
-    def __init__(self) -> None:
->>>>>>> 8065621a
         image = os.environ.get("SYSTEM_TESTS_OTEL_COLLECTOR_IMAGE", "otel/opentelemetry-collector-contrib:0.110.0")
         # Allow custom config file via environment variable
         self._otel_config_host_path = os.environ.get(
@@ -1304,7 +1300,6 @@
             image_name=image,
             name="collector",
             command="--config=/etc/otelcol-config.yml",
-<<<<<<< HEAD
             environment=environment or {},
             volumes=(volumes or {})
             | {
@@ -1312,10 +1307,6 @@
                 f"./{host_log_folder}/docker/collector/logs": {"bind": "/var/log/system-tests", "mode": "rw"},
             },
             host_log_folder=host_log_folder,
-=======
-            environment={},
-            volumes={self._otel_config_host_path: {"bind": "/etc/otelcol-config.yml", "mode": "ro"}},
->>>>>>> 8065621a
             ports={"13133/tcp": ("0.0.0.0", 13133)},  # noqa: S104
         )
 
