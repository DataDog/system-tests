--- conflicted
+++ resolved
@@ -548,11 +548,6 @@
     """ Scenario for testing opentelemetry"""
 
     def __init__(
-<<<<<<< HEAD
-        self, name, doc, include_agent=True, include_collector=True, include_intake=True, backend_interface_timeout=20
-    ) -> None:
-        super().__init__(name, doc=doc, use_proxy=True)
-=======
         self,
         name,
         doc,
@@ -581,7 +576,6 @@
             include_mysql_db=include_mysql_db,
             include_sqlserver=include_sqlserver,
         )
->>>>>>> 1a86541e
         if include_agent:
             self.agent_container = AgentContainer(host_log_folder=self.host_log_folder, use_proxy=True)
             self._required_containers.append(self.agent_container)
@@ -1135,11 +1129,7 @@
         appsec_enabled=True,
         weblog_env={
             "DD_EXPERIMENTAL_API_SECURITY_ENABLED": "true",
-<<<<<<< HEAD
-            "DD_TRACE_DEBUG": "true",
-=======
             "DD_TRACE_DEBUG": "false",
->>>>>>> 1a86541e
             "DD_API_SECURITY_REQUEST_SAMPLE_RATE": "1.0",
         },
         doc="""
@@ -1283,22 +1273,6 @@
         doc="Test scenario for checking if method probe statuses can be successfully 'RECEIVED' and 'INSTALLED'",
     )
 
-<<<<<<< HEAD
-    debugger_line_probes_status = EndToEndScenario(
-        "DEBUGGER_LINE_PROBES_STATUS",
-        proxy_state={"mock_remote_config_backend": "DEBUGGER_LINE_PROBES_STATUS"},
-        weblog_env={
-            "DD_DYNAMIC_INSTRUMENTATION_ENABLED": "1",
-            "DD_REMOTE_CONFIG_ENABLED": "true",
-            "DD_INTERNAL_RCM_POLL_INTERVAL": "2000",
-            "DD_DEBUGGER_DIAGNOSTICS_INTERVAL": "1",
-        },
-        library_interface_timeout=100,
-        doc="Test scenario for checking if line probe statuses can be successfully 'RECIEVED' and 'INSTALLED'",
-    )
-
-=======
->>>>>>> 1a86541e
     debugger_method_probes_snapshot = EndToEndScenario(
         "DEBUGGER_METHOD_PROBES_SNAPSHOT",
         proxy_state={"mock_remote_config_backend": "DEBUGGER_METHOD_PROBES_SNAPSHOT"},
@@ -1311,10 +1285,6 @@
         "DEBUGGER_LINE_PROBES_SNAPSHOT",
         proxy_state={"mock_remote_config_backend": "DEBUGGER_LINE_PROBES_SNAPSHOT"},
         weblog_env={"DD_DYNAMIC_INSTRUMENTATION_ENABLED": "1", "DD_REMOTE_CONFIG_ENABLED": "true",},
-<<<<<<< HEAD
-        library_interface_timeout=10,
-        doc="Test scenario for checking if debugger successfully generates snapshots for specific line probes",
-=======
         library_interface_timeout=30,
         doc="Test scenario for checking if debugger successfully generates snapshots for specific line probes",
     )
@@ -1325,7 +1295,6 @@
         weblog_env={"DD_DYNAMIC_INSTRUMENTATION_ENABLED": "1", "DD_REMOTE_CONFIG_ENABLED": "true",},
         library_interface_timeout=5,
         doc="Set both method and line probes at the same code",
->>>>>>> 1a86541e
     )
 
     fuzzer = _DockerScenario("_FUZZER", doc="Fake scenario for fuzzing (launch without pytest)")
