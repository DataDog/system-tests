--- conflicted
+++ resolved
@@ -770,11 +770,8 @@
         include_kafka=True,
         include_rabbitmq=True,
         include_mysql_db=True,
-<<<<<<< HEAD
         include_sqlserver=True,
-=======
         doc="Spawns tracer, agent, and a full set of database. Test the intgrations of thoise database with tracers",
->>>>>>> f8935881
     )
 
     profiling = EndToEndScenario(
