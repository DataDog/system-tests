from logging import FileHandler
import os
from pathlib import Path
import shutil
import time
import subprocess
import json
import glob

import pytest
from watchdog.observers.polling import PollingObserver
from watchdog.events import FileSystemEventHandler
from utils._context.library_version import LibraryVersion, Version
from utils.onboarding.provision_utils import ProvisionMatrix, ProvisionFilter

from utils._context.containers import (
    WeblogContainer,
    AgentContainer,
    ProxyContainer,
    PostgresContainer,
    MongoContainer,
    KafkaContainer,
    ZooKeeperContainer,
    CassandraContainer,
    RabbitMqContainer,
    MySqlContainer,
    OpenTelemetryCollectorContainer,
    SqlServerContainer,
    create_network,
    # SqlDbTestedContainer,
    BuddyContainer,
)

from utils.tools import logger, get_log_formatter, update_environ_with_local_env

update_environ_with_local_env()


class _Scenario:
    def __init__(self, name, doc) -> None:
        self.name = name
        self.replay = False
        self.doc = doc

    def create_log_subfolder(self, subfolder):
        if self.replay:
            return

        path = os.path.join(self.host_log_folder, subfolder)

        shutil.rmtree(path, ignore_errors=True)
        Path(path).mkdir(parents=True, exist_ok=True)

    def __call__(self, test_object):
        """ handles @scenarios.scenario_name """

        # Check that no scenario has been already declared
        for marker in getattr(test_object, "pytestmark", []):
            if marker.name == "scenario":
                raise ValueError(f"Error on {test_object}: You can declare only one scenario")

        pytest.mark.scenario(self.name)(test_object)

        return test_object

    def configure(self, option):
        self.replay = option.replay
        self.create_log_subfolder("")

        handler = FileHandler(f"{self.host_log_folder}/tests.log", encoding="utf-8")
        handler.setFormatter(get_log_formatter())

        logger.addHandler(handler)

        if self.replay:
            from utils import weblog

            weblog.init_replay_mode(self.host_log_folder)

    def session_start(self):
        """ called at the very begning of the process """

        self.print_test_context()

        if self.replay:
            return

        logger.stdout("Executing warmups...")

        try:
            for warmup in self._get_warmups():
                logger.info(f"Executing warmup {warmup}")
                warmup()
        except:
            self.close_targets()
            raise

    def pytest_sessionfinish(self, session):
        """ called at the end of the process  """

    def print_test_context(self):
        logger.terminal.write_sep("=", "test context", bold=True)
        logger.stdout(f"Scenario: {self.name}")
        logger.stdout(f"Logs folder: ./{self.host_log_folder}")

    def _get_warmups(self):
        return []

    def post_setup(self):
        """ called after test setup """

    def close_targets(self):
        """ called after setup"""

    @property
    def host_log_folder(self):
        return "logs" if self.name == "DEFAULT" else f"logs_{self.name.lower()}"

    # Set of properties used in test decorators
    @property
    def dd_site(self):
        return ""

    @property
    def library(self):
        return LibraryVersion("undefined")

    @property
    def agent_version(self):
        return ""

    @property
    def weblog_variant(self):
        return ""

    @property
    def php_appsec(self):
        return ""

    @property
    def tracer_sampling_rate(self):
        return 0

    @property
    def appsec_rules_file(self):
        return ""

    @property
    def uds_socket(self):
        return ""

    @property
    def libddwaf_version(self):
        return ""

    @property
    def appsec_rules_version(self):
        return ""

    @property
    def uds_mode(self):
        return False

    @property
    def telemetry_heartbeat_interval(self):
        return 0

    @property
    def components(self):
        return {}

    @property
    def parametrized_tests_metadata(self):
        return {}

    def get_junit_properties(self):
        return {"dd_tags[systest.suite.context.scenario]": self.name}

    def __str__(self) -> str:
        return f"Scenario '{self.name}'"


class TestTheTestScenario(_Scenario):
    @property
    def agent_version(self):
        return "0.77.0"

    @property
    def components(self):
        return {"mock_comp1": "mock_comp1_value"}

    @property
    def parametrized_tests_metadata(self):
        return {"tests/test_the_test/test_json_report.py::Test_Mock::test_mock": {"meta1": "meta1"}}

    @property
    def library(self):
        return LibraryVersion("java", "0.66.0")

    @property
    def weblog_variant(self):
        return "spring"


class _DockerScenario(_Scenario):
    """ Scenario that tests docker containers """

    def __init__(
        self,
        name,
        doc,
        use_proxy=True,
        proxy_state=None,
        include_postgres_db=False,
        include_cassandra_db=False,
        include_mongo_db=False,
        include_kafka=False,
        include_rabbitmq=False,
        include_mysql_db=False,
        include_sqlserver=False,
    ) -> None:
        super().__init__(name, doc=doc)

        self.use_proxy = use_proxy
        self._required_containers = []

        if self.use_proxy:
            self._required_containers.append(
                ProxyContainer(host_log_folder=self.host_log_folder, proxy_state=proxy_state)
            )  # we want the proxy being the first container to start

        if include_postgres_db:
            self._required_containers.append(PostgresContainer(host_log_folder=self.host_log_folder))

        if include_mongo_db:
            self._required_containers.append(MongoContainer(host_log_folder=self.host_log_folder))

        if include_cassandra_db:
            self._required_containers.append(CassandraContainer(host_log_folder=self.host_log_folder))

        if include_kafka:
            # kafka requires zookeeper
            self._required_containers.append(ZooKeeperContainer(host_log_folder=self.host_log_folder))
            self._required_containers.append(KafkaContainer(host_log_folder=self.host_log_folder))

        if include_rabbitmq:
            self._required_containers.append(RabbitMqContainer(host_log_folder=self.host_log_folder))

        if include_mysql_db:
            self._required_containers.append(MySqlContainer(host_log_folder=self.host_log_folder))

        if include_sqlserver:
            self._required_containers.append(SqlServerContainer(host_log_folder=self.host_log_folder))

    def configure(self, option):
        super().configure(option)

        for container in reversed(self._required_containers):
            container.configure(self.replay)

    def get_container_by_dd_integration_name(self, name):
        for container in self._required_containers:
            if hasattr(container, "dd_integration_service") and container.dd_integration_service == name:
                return container
        return None

    def _get_warmups(self):

        warmups = super()._get_warmups()

        warmups.append(create_network)

        for container in self._required_containers:
            warmups.append(container.start)

        return warmups

    def close_targets(self):
        for container in reversed(self._required_containers):
            try:
                container.remove()
            except:
                logger.exception(f"Failed to remove container {container}")


class EndToEndScenario(_DockerScenario):
    """ Scenario that implier an instrumented HTTP application shipping a datadog tracer (weblog) and an datadog agent """

    def __init__(
        self,
        name,
        doc,
        weblog_env=None,
        tracer_sampling_rate=None,
        appsec_rules=None,
        appsec_enabled=True,
        additional_trace_header_tags=(),
        library_interface_timeout=None,
        agent_interface_timeout=5,
        use_proxy=True,
        proxy_state=None,
        backend_interface_timeout=0,
        include_postgres_db=False,
        include_cassandra_db=False,
        include_mongo_db=False,
        include_kafka=False,
        include_rabbitmq=False,
        include_mysql_db=False,
        include_sqlserver=False,
        include_buddies=False,
    ) -> None:
        super().__init__(
            name,
            doc=doc,
            use_proxy=use_proxy,
            proxy_state=proxy_state,
            include_postgres_db=include_postgres_db,
            include_cassandra_db=include_cassandra_db,
            include_mongo_db=include_mongo_db,
            include_kafka=include_kafka,
            include_rabbitmq=include_rabbitmq,
            include_mysql_db=include_mysql_db,
            include_sqlserver=include_sqlserver,
        )

        self.agent_container = AgentContainer(host_log_folder=self.host_log_folder, use_proxy=use_proxy)

        self.weblog_container = WeblogContainer(
            self.host_log_folder,
            environment=weblog_env,
            tracer_sampling_rate=tracer_sampling_rate,
            appsec_rules=appsec_rules,
            appsec_enabled=appsec_enabled,
            additional_trace_header_tags=additional_trace_header_tags,
            use_proxy=use_proxy,
        )

        self.weblog_container.environment["SYSTEMTESTS_SCENARIO"] = self.name

        self._required_containers.append(self.agent_container)
        self._required_containers.append(self.weblog_container)

        # buddies are a set of weblog app that are not directly the test target
        # but are used only to test feature that invlove another app with a datadog tracer
        self.buddies: list[BuddyContainer] = []

        if include_buddies:
            # so far, only python is supported
            self.buddies += [
                BuddyContainer(
                    "python_buddy", "datadog/system-tests:python_buddy-v0", self.host_log_folder, proxy_port=9001
                ),
            ]

            self._required_containers += self.buddies

        self.agent_interface_timeout = agent_interface_timeout
        self.backend_interface_timeout = backend_interface_timeout
        self.library_interface_timeout = library_interface_timeout

    def configure(self, option):
        from utils import interfaces

        super().configure(option)

        interfaces.agent.configure(self.replay)
        interfaces.library.configure(self.replay)
        interfaces.backend.configure(self.replay)
        interfaces.library_dotnet_managed.configure(self.replay)

        for container in self.buddies:
            # a little bit of python wizzardry to solve circular import
            container.interface = getattr(interfaces, container.name)
            container.interface.configure(self.replay)

        if self.library_interface_timeout is None:
            if self.weblog_container.library == "java":
                self.library_interface_timeout = 25
            elif self.weblog_container.library.library in ("golang",):
                self.library_interface_timeout = 10
            elif self.weblog_container.library.library in ("nodejs",):
                self.library_interface_timeout = 5
            elif self.weblog_container.library.library in ("php",):
                # possibly something weird on obfuscator, let increase the delay for now
                self.library_interface_timeout = 10
            elif self.weblog_container.library.library in ("python",):
                self.library_interface_timeout = 25
            else:
                self.library_interface_timeout = 40

    def print_test_context(self):
        from utils import weblog

        super().print_test_context()

        logger.debug(f"Docker host is {weblog.domain}")

        logger.stdout(f"Library: {self.library}")
        logger.stdout(f"Agent: {self.agent_version}")

        if self.library == "php":
            logger.stdout(f"AppSec: {self.weblog_container.php_appsec}")

        if self.weblog_container.libddwaf_version:
            logger.stdout(f"libddwaf: {self.weblog_container.libddwaf_version}")

        if self.weblog_container.appsec_rules_file:
            logger.stdout(f"AppSec rules version: {self.weblog_container.appsec_rules_version}")

        if self.weblog_container.uds_mode:
            logger.stdout(f"UDS socket: {self.weblog_container.uds_socket}")

        logger.stdout(f"Weblog variant: {self.weblog_container.weblog_variant}")
        logger.stdout(f"Backend: {self.agent_container.dd_site}")

    def _create_interface_folders(self):
        for interface in ("agent", "library", "backend"):
            self.create_log_subfolder(f"interfaces/{interface}")

        for container in self.buddies:
            self.create_log_subfolder(f"interfaces/{container.interface.name}")

    def _start_interface_watchdog(self):
        from utils import interfaces

        class Event(FileSystemEventHandler):
            def __init__(self, interface) -> None:
                super().__init__()
                self.interface = interface

            def _ingest(self, event):
                if event.is_directory:
                    return

                self.interface.ingest_file(event.src_path)

            on_modified = _ingest
            on_created = _ingest

        # lot of issue using the default OS dependant notifiers (not working on WSL, reaching some inotify watcher
        # limits on Linux) -> using the good old bare polling system
        observer = PollingObserver()

        observer.schedule(Event(interfaces.library), path=f"{self.host_log_folder}/interfaces/library")
        observer.schedule(Event(interfaces.agent), path=f"{self.host_log_folder}/interfaces/agent")

        for container in self.buddies:
            observer.schedule(Event(container.interface), path=container.interface._log_folder)

        observer.start()

    def _get_warmups(self):
        warmups = super()._get_warmups()

        warmups.insert(0, self._create_interface_folders)
        warmups.insert(1, self._start_interface_watchdog)
        warmups.append(self._wait_for_app_readiness)

        return warmups

    def _wait_for_app_readiness(self):
        from utils import interfaces  # import here to avoid circular import

        if self.use_proxy:
            logger.debug("Wait for app readiness")

            if not interfaces.library.ready.wait(40):
                raise Exception("Library not ready")

            logger.debug("Library ready")

            for container in self.buddies:
                if not container.interface.ready.wait(5):
                    raise ValueError(f"{container.name} not ready")

                logger.debug(f"{container.name} ready")

            if not interfaces.agent.ready.wait(40):
                raise Exception("Datadog agent not ready")
            logger.debug("Agent ready")

    def post_setup(self):
        from utils import interfaces

        if self.replay:

            logger.terminal.write_sep("-", "Load all data from logs")
            logger.terminal.flush()

            interfaces.library.load_data_from_logs()
            interfaces.library.check_deserialization_errors()

            for container in self.buddies:
                container.interface.load_data_from_logs()
                container.interface.check_deserialization_errors()

            interfaces.agent.load_data_from_logs()
            interfaces.agent.check_deserialization_errors()

            interfaces.backend.load_data_from_logs()

        elif self.use_proxy:
            self._wait_interface(interfaces.library, self.library_interface_timeout)
            self.weblog_container.stop()
            interfaces.library.check_deserialization_errors()

            for container in self.buddies:
                # we already have waited for self.library_interface_timeout, so let's timeout=0
                self._wait_interface(container.interface, 0)
                container.stop()
                container.interface.check_deserialization_errors()

            self._wait_interface(interfaces.agent, self.agent_interface_timeout)
            self.agent_container.stop()
            interfaces.agent.check_deserialization_errors()

            self._wait_interface(interfaces.backend, self.backend_interface_timeout)

        self.close_targets()

        interfaces.library_dotnet_managed.load_data()

    def _wait_interface(self, interface, timeout):
        logger.terminal.write_sep("-", f"Wait for {interface} ({timeout}s)")
        logger.terminal.flush()

        interface.wait(timeout)

    def close_targets(self):
        from utils import weblog

        super().close_targets()

        weblog.save_requests(self.host_log_folder)

    @property
    def dd_site(self):
        return self.agent_container.dd_site

    @property
    def library(self):
        return self.weblog_container.library

    @property
    def agent_version(self):
        return self.agent_container.agent_version

    @property
    def weblog_variant(self):
        return self.weblog_container.weblog_variant

    @property
    def php_appsec(self):
        return self.weblog_container.php_appsec

    @property
    def tracer_sampling_rate(self):
        return self.weblog_container.tracer_sampling_rate

    @property
    def appsec_rules_file(self):
        return self.weblog_container.appsec_rules_file

    @property
    def uds_socket(self):
        return self.weblog_container.uds_socket

    @property
    def libddwaf_version(self):
        return self.weblog_container.libddwaf_version

    @property
    def appsec_rules_version(self):
        return self.weblog_container.appsec_rules_version

    @property
    def uds_mode(self):
        return self.weblog_container.uds_mode

    @property
    def telemetry_heartbeat_interval(self):
        return self.weblog_container.telemetry_heartbeat_interval

    def get_junit_properties(self):
        result = super().get_junit_properties()

        result["dd_tags[systest.suite.context.agent]"] = self.agent_version
        result["dd_tags[systest.suite.context.library.name]"] = self.library.library
        result["dd_tags[systest.suite.context.library.version]"] = self.library.version
        result["dd_tags[systest.suite.context.weblog_variant]"] = self.weblog_variant
        result["dd_tags[systest.suite.context.sampling_rate]"] = self.weblog_container.tracer_sampling_rate
        result["dd_tags[systest.suite.context.libddwaf_version]"] = self.weblog_container.libddwaf_version
        result["dd_tags[systest.suite.context.appsec_rules_file]"] = self.weblog_container.appsec_rules_file

        return result


class OpenTelemetryScenario(_DockerScenario):
    """ Scenario for testing opentelemetry"""

    def __init__(
        self,
        name,
        doc,
        weblog_env=None,
        include_agent=True,
        include_collector=True,
        include_intake=True,
        include_postgres_db=False,
        include_cassandra_db=False,
        include_mongo_db=False,
        include_kafka=False,
        include_rabbitmq=False,
        include_mysql_db=False,
        include_sqlserver=False,
        backend_interface_timeout=20,
    ) -> None:
        super().__init__(
            name,
            doc=doc,
            use_proxy=True,
            include_postgres_db=include_postgres_db,
            include_cassandra_db=include_cassandra_db,
            include_mongo_db=include_mongo_db,
            include_kafka=include_kafka,
            include_rabbitmq=include_rabbitmq,
            include_mysql_db=include_mysql_db,
            include_sqlserver=include_sqlserver,
        )
        if include_agent:
            self.agent_container = AgentContainer(host_log_folder=self.host_log_folder, use_proxy=True)
            self._required_containers.append(self.agent_container)
        if include_collector:
            self.collector_container = OpenTelemetryCollectorContainer(self.host_log_folder)
            self._required_containers.append(self.collector_container)
        self.weblog_container = WeblogContainer(self.host_log_folder, environment=weblog_env)
        self._required_containers.append(self.weblog_container)
        self.include_agent = include_agent
        self.include_collector = include_collector
        self.include_intake = include_intake
        self.backend_interface_timeout = backend_interface_timeout

    def configure(self, option):
        super().configure(option)
        self._check_env_vars()
        dd_site = os.environ.get("DD_SITE", "datad0g.com")
        if self.include_intake:
            self.weblog_container.environment["OTEL_SYSTEST_INCLUDE_INTAKE"] = True
            self.weblog_container.environment["DD_API_KEY"] = os.environ.get("DD_API_KEY_2")
            self.weblog_container.environment["DD_SITE"] = dd_site
        if self.include_collector:
            self.weblog_container.environment["OTEL_SYSTEST_INCLUDE_COLLECTOR"] = True
            self.collector_container.environment["DD_API_KEY"] = os.environ.get("DD_API_KEY_3")
            self.collector_container.environment["DD_SITE"] = dd_site
        if self.include_agent:
            self.weblog_container.environment["OTEL_SYSTEST_INCLUDE_AGENT"] = True

    def _create_interface_folders(self):
        for interface in ("open_telemetry", "backend"):
            self.create_log_subfolder(f"interfaces/{interface}")
        if self.include_agent:
            self.create_log_subfolder("interfaces/agent")

    def _start_interface_watchdog(self):
        from utils import interfaces

        class Event(FileSystemEventHandler):
            def __init__(self, interface) -> None:
                super().__init__()
                self.interface = interface

            def _ingest(self, event):
                if event.is_directory:
                    return

                self.interface.ingest_file(event.src_path)

            on_modified = _ingest
            on_created = _ingest

        observer = PollingObserver()
        observer.schedule(
            Event(interfaces.open_telemetry), path=f"{self.host_log_folder}/interfaces/open_telemetry", recursive=True
        )
        if self.include_agent:
            observer.schedule(Event(interfaces.agent), path=f"{self.host_log_folder}/interfaces/agent")

        observer.start()

    def _get_warmups(self):
        warmups = super()._get_warmups()

        warmups.insert(0, self._create_interface_folders)
        warmups.insert(1, self._start_interface_watchdog)
        warmups.append(self._wait_for_app_readiness)

        return warmups

    def _wait_for_app_readiness(self):
        from utils import interfaces  # import here to avoid circular import

        if self.use_proxy:
            logger.debug("Wait for app readiness")

            if not interfaces.open_telemetry.ready.wait(40):
                raise Exception("Open telemetry interface not ready")
            logger.debug("Open telemetry ready")

    def post_setup(self):
        from utils import interfaces

        if self.use_proxy:
            self._wait_interface(interfaces.open_telemetry, 5)
            self._wait_interface(interfaces.backend, self.backend_interface_timeout)

        self.close_targets()

        interfaces.library_dotnet_managed.load_data()

    def _wait_interface(self, interface, timeout):
        logger.terminal.write_sep("-", f"Wait for {interface} ({timeout}s)")
        logger.terminal.flush()

        interface.wait(timeout)

    def _check_env_vars(self):
        if self.include_intake:
            assert all(
                key in os.environ for key in ("DD_API_KEY_2", "DD_APP_KEY_2")
            ), "OTel E2E test requires DD_API_KEY_2 and DD_APP_KEY_2"
        if self.include_collector:
            assert all(
                key in os.environ for key in ("DD_API_KEY_3", "DD_APP_KEY_3")
            ), "OTel E2E test requires DD_API_KEY_3 and DD_APP_KEY_3"

    @property
    def library(self):
        return self.weblog_container.library

    @property
    def agent_version(self):
        return self.agent_container.agent_version if self.include_agent else Version("0.0.0", "agent")

    @property
    def weblog_variant(self):
        return self.weblog_container.weblog_variant


class PerformanceScenario(EndToEndScenario):
    def __init__(self, name, doc) -> None:
        super().__init__(name, doc=doc, appsec_enabled=self.appsec_enabled, use_proxy=False)

    @property
    def appsec_enabled(self):
        return os.environ.get("DD_APPSEC_ENABLED") == "true"

    @property
    def host_log_folder(self):
        return "logs_with_appsec" if self.appsec_enabled else "logs_without_appsec"

    def _get_warmups(self):
        result = super()._get_warmups()
        result.append(self._extra_weblog_warmup)

        return result

    def _extra_weblog_warmup(self):
        from utils import weblog

        WARMUP_REQUEST_COUNT = 10
        WARMUP_LAST_SLEEP_DURATION = 3

        for _ in range(WARMUP_REQUEST_COUNT):
            weblog.warmup_request(timeout=10)
            time.sleep(0.6)

        time.sleep(WARMUP_LAST_SLEEP_DURATION)


class OnBoardingScenario(_Scenario):
    def __init__(self, name, doc) -> None:
        super().__init__(name, doc=doc)
        self.stack = None
        self.provision_vms = []
        self.provision_vm_names = []
        self.onboarding_components = {}
        self.onboarding_tests_metadata = {}

    def configure(self, option):
        super().configure(option)
        self._library = LibraryVersion(option.obd_library, "0.0")
        self._env = option.obd_env
        self._weblog = option.obd_weblog
        self.provision_vms = list(
            ProvisionMatrix(
                ProvisionFilter(self.name, language=self._library.library, env=self._env, weblog=self._weblog)
            ).get_infrastructure_provision()
        )
        self.provision_vm_names = [vm.name for vm in self.provision_vms]

    @property
    def components(self):
        return self.onboarding_components

    @property
    def parametrized_tests_metadata(self):
        return self.onboarding_tests_metadata

    @property
    def library(self):
        return self._library

    @property
    def weblog_variant(self):
        return self._weblog

    def fill_context(self):
        # fix package name for nodejs -> js
        if self._library.library == "nodejs":
            package_lang = "datadog-apm-library-js"
        else:
            package_lang = f"datadog-apm-library-{self._library.library}"

        dd_package_names = ["agent", "datadog-apm-inject", package_lang]

        try:
            for provision_vm in self.provision_vms:
                # Manage common dd software components for the scenario
                for dd_package_name in dd_package_names:
                    # All the tested machines should have the same version of the DD components
                    if dd_package_name in self.onboarding_components and self.onboarding_components[
                        dd_package_name
                    ] != provision_vm.get_component(dd_package_name):
                        self.onboarding_components["NO_VALID_ONBOARDING_COMPONENTS"] = "ERROR"
                        raise ValueError(
                            f"TEST_NO_VALID: All the tested machines should have the same version of the DD components. Package: [{dd_package_name}] Versions: [{self.onboarding_components[dd_package_name]}]-[{provision_vm.get_component(dd_package_name)}]"
                        )

                    self.onboarding_components[dd_package_name] = provision_vm.get_component(dd_package_name)
                # Manage specific information for each parametrized test
                test_metadata = {
                    "vm": provision_vm.ec2_data["name"],
                    "vm_ip": provision_vm.ip,
                    "vm_ami": provision_vm.ec2_data["ami_id"],
                    "vm_distro": provision_vm.ec2_data["os_distro"],
                    "docker": provision_vm.get_component("docker"),
                    "lang_variant": provision_vm.language_variant_install_data["name"],
                }
                self.onboarding_tests_metadata[provision_vm.name] = test_metadata

        except Exception as ex:
            logger.error("Error filling the context components")
            logger.exception(ex)

    def _start_pulumi(self):
        from pulumi import automation as auto
        from utils.onboarding.pulumi_ssh import PulumiSSH

        def pulumi_start_program():
            # Static loading of keypairs for ec2 machines
            PulumiSSH.load()
            for provision_vm in self.provision_vms:
                logger.info(f"Executing warmup {provision_vm.name}")
                provision_vm.start()

        project_name = "system-tests-onboarding"
        stack_name = "testing_v2"

        try:
            self.stack = auto.create_or_select_stack(
                stack_name=stack_name, project_name=project_name, program=pulumi_start_program
            )
            self.stack.set_config("aws:SkipMetadataApiCheck", auto.ConfigValue("false"))
            up_res = self.stack.up(on_output=logger.info)
        except:
            self.close_targets()
            raise

    def _get_warmups(self):
        return [self._start_pulumi]

    def post_setup(self):
        """ Fill context with the installed components information and parametrized test metadata"""
        self.fill_context()

    def pytest_sessionfinish(self, session):
        logger.info(f"Closing onboarding scenario")
        self.close_targets()

    def close_targets(self):
        logger.info(f"Pulumi stack down")
        self.stack.destroy(on_output=logger.info)


class ParametricScenario(_Scenario):
    class PersistentParametricTestConf(dict):
        """ Parametric tests are executed in multiple thread, we need a mechanism to persist each parametrized_tests_metadata on a file"""

        def __init__(self, outer_inst):
            self.outer_inst = outer_inst
            # To handle correctly we need to add data by default
            self.update({"scenario": outer_inst.name})

        def __setitem__(self, item, value):
            super().__setitem__(item, value)
            # Append to the context file
            ctx_filename = f"{self.outer_inst.host_log_folder}/{os.environ.get('PYTEST_XDIST_WORKER')}_context.json"
            with open(ctx_filename, "a") as f:
                json.dump({item: value}, f)
                f.write(",")
                f.write(os.linesep)

        def deserialize(self):
            result = {}
            for ctx_filename in glob.glob(f"{self.outer_inst.host_log_folder}/*_context.json"):
                with open(ctx_filename, "r") as f:
                    fileContent = f.read()
                    # Remove last carriage return and the last comma. Wrap into json array.
                    all_params = json.loads(f"[{fileContent[:-2]}]")
                    # Change from array to unique dict
                    for d in all_params:
                        result.update(d)
            return result

    def __init__(self, name, doc) -> None:
        super().__init__(name, doc=doc)
        self._parametric_tests_confs = ParametricScenario.PersistentParametricTestConf(self)

    @property
    def parametrized_tests_metadata(self):
        return self._parametric_tests_confs

    def configure(self, option):
        super().configure(option)
        assert "TEST_LIBRARY" in os.environ

        # For some tracers we need a env variable present to use custom build of the tracer
        lang_custom_build_param = {
            "python": "PYTHON_DDTRACE_PACKAGE",
            "nodejs": "NODEJS_DDTRACE_MODULE",
            "ruby": "RUBY_DDTRACE_SHA",
        }
        build_param = os.getenv(lang_custom_build_param.get(os.getenv("TEST_LIBRARY"), ""), "")

        # get tracer version info building and executing the ddtracer-version.docker file
        parametric_appdir = os.path.join("utils", "build", "docker", os.getenv("TEST_LIBRARY"), "parametric")
        tracer_version_dockerfile = os.path.join(parametric_appdir, "ddtracer_version.Dockerfile")
        if os.path.isfile(tracer_version_dockerfile):
            try:
                subprocess.run(
                    [
                        "docker",
                        "build",
                        ".",
                        "-t",
                        "ddtracer_version",
                        "-f",
                        f"{tracer_version_dockerfile}",
                        "--build-arg",
                        f"BUILD_MODULE={build_param}",
                    ],
                    stdout=subprocess.DEVNULL,
                    # stderr=subprocess.DEVNULL,
                    check=True,
                )
                result = subprocess.run(
                    ["docker", "run", "--rm", "-t", "ddtracer_version"],
                    cwd=parametric_appdir,
                    stdout=subprocess.PIPE,
                    check=False,
                )
                self._library = LibraryVersion(os.getenv("TEST_LIBRARY"), result.stdout.decode("utf-8"))
            except subprocess.CalledProcessError as e:
                logger.error(f"{e}")
                raise RuntimeError(e)
        else:
            self._library = LibraryVersion(os.getenv("TEST_LIBRARY", "**not-set**"), "99999.99999.99999")
        logger.stdout(f"Library: {self.library}")

    @property
    def library(self):
        return self._library


class scenarios:
    todo = _Scenario("TODO", doc="scenario that skips tests not yet executed")
    test_the_test = TestTheTestScenario("TEST_THE_TEST", doc="Small scenario that check system-tests internals")
    mock_the_test = TestTheTestScenario("MOCK_THE_TEST", doc="Mock scenario that check system-tests internals")

    default = EndToEndScenario(
        "DEFAULT",
        include_postgres_db=True,
        doc="Default scenario, spwan tracer and agent, and run most of exisiting tests",
    )
<<<<<<< HEAD

    sleep = EndToEndScenario(
        "SLEEP",
        doc="Fake scenario that spawn tracer and agentm then sleep indefinitly. Help you to manually test container",
    )
=======
>>>>>>> f8e3f4d8

    # performance scenario just spawn an agent and a weblog, and spies the CPU and mem usage
    performances = PerformanceScenario(
        "PERFORMANCES", doc="A not very used scenario : its aim is to measure CPU and MEM usage across a basic run"
    )

    integrations = EndToEndScenario(
        "INTEGRATIONS",
        weblog_env={"DD_DBM_PROPAGATION_MODE": "full", "DD_TRACE_SPAN_ATTRIBUTE_SCHEMA": "v1"},
        include_postgres_db=True,
        include_cassandra_db=True,
        include_mongo_db=True,
        include_kafka=True,
        include_rabbitmq=True,
        include_mysql_db=True,
        include_sqlserver=True,
        doc="Spawns tracer, agent, and a full set of database. Test the intgrations of thoise database with tracers",
    )

    crossed_tracing_libraries = EndToEndScenario(
        "CROSSED_TRACING_LIBRARIES",
        include_kafka=True,
        include_buddies=True,
        doc="Spawns a buddy for each supported language of APM",
    )

    otel_integrations = OpenTelemetryScenario(
        "OTEL_INTEGRATIONS",
        weblog_env={
            "OTEL_EXPORTER_OTLP_PROTOCOL": "http/protobuf",
            "OTEL_EXPORTER_OTLP_ENDPOINT": "http://proxy:8126",
            "OTEL_EXPORTER_OTLP_TRACES_HEADERS": "dd-protocol=otlp,dd-otlp-path=agent",
        },
        include_intake=False,
        include_collector=False,
        include_postgres_db=True,
        include_cassandra_db=True,
        include_mongo_db=True,
        include_kafka=True,
        include_rabbitmq=True,
        include_mysql_db=True,
        include_sqlserver=True,
        doc="We use the open telemetry library to automatically instrument the weblogs instead of using the DD library. This scenario represents this case in the integration with different external systems, for example the interaction with sql database.",
    )

    profiling = EndToEndScenario(
        "PROFILING",
        library_interface_timeout=160,
        agent_interface_timeout=160,
        weblog_env={
            "DD_PROFILING_ENABLED": "true",
            "DD_PROFILING_UPLOAD_PERIOD": "10",
            "DD_PROFILING_START_DELAY": "1",
            # Reduce noise
            "DD_INSTRUMENTATION_TELEMETRY_ENABLED": "false",
        },
        doc="Test profiling feature. Not included in default scenario because is quite slow",
    )

    sampling = EndToEndScenario(
        "SAMPLING",
        tracer_sampling_rate=0.5,
        doc="Test sampling mechanism. Not included in default scenario because is very slow, and flaky",
    )

    trace_propagation_style_w3c = EndToEndScenario(
        "TRACE_PROPAGATION_STYLE_W3C",
        weblog_env={"DD_TRACE_PROPAGATION_STYLE_INJECT": "W3C", "DD_TRACE_PROPAGATION_STYLE_EXTRACT": "W3C",},
        doc="Test W3C trace style",
    )

    # Telemetry scenarios
    telemetry_dependency_loaded_test_for_dependency_collection_disabled = EndToEndScenario(
        "TELEMETRY_DEPENDENCY_LOADED_TEST_FOR_DEPENDENCY_COLLECTION_DISABLED",
        weblog_env={"DD_TELEMETRY_DEPENDENCY_COLLECTION_ENABLED": "false"},
        doc="Test DD_TELEMETRY_DEPENDENCY_COLLECTION_ENABLED=false effect on tracers",
    )

    telemetry_app_started_products_disabled = EndToEndScenario(
        "TELEMETRY_APP_STARTED_PRODUCTS_DISABLED",
        weblog_env={
            "DD_APPSEC_ENABLED": "false",
            "DD_PROFILING_ENABLED": "false",
            "DD_DYNAMIC_INSTRUMENTATION_ENABLED": "false",
        },
        appsec_enabled=False,
        doc="Disable all tracers products",
    )

    telemetry_log_generation_disabled = EndToEndScenario(
        "TELEMETRY_LOG_GENERATION_DISABLED",
        weblog_env={"DD_TELEMETRY_LOGS_COLLECTION_ENABLED": "false",},
        doc="Test env var `DD_TELEMETRY_LOGS_COLLECTION_ENABLED=false`",
    )
    telemetry_metric_generation_disabled = EndToEndScenario(
        "TELEMETRY_METRIC_GENERATION_DISABLED",
        weblog_env={"DD_TELEMETRY_METRICS_ENABLED": "false",},
        doc="Test env var `DD_TELEMETRY_METRICS_ENABLED=false`",
    )
    telemetry_metric_generation_enabled = EndToEndScenario(
        "TELEMETRY_METRIC_GENERATION_ENABLED",
        weblog_env={"DD_TELEMETRY_METRICS_ENABLED": "true",},
        doc="Test env var `DD_TELEMETRY_METRICS_ENABLED=true`",
    )

    # ASM scenarios
    appsec_missing_rules = EndToEndScenario(
        "APPSEC_MISSING_RULES", appsec_rules="/donotexists", doc="Test missing appsec rules file"
    )
    appsec_corrupted_rules = EndToEndScenario(
        "APPSEC_CORRUPTED_RULES", appsec_rules="/appsec_corrupted_rules.yml", doc="Test corrupted appsec rules file"
    )
    appsec_custom_rules = EndToEndScenario(
        "APPSEC_CUSTOM_RULES", appsec_rules="/appsec_custom_rules.json", doc="Test custom appsec rules file"
    )
    appsec_blocking = EndToEndScenario(
        "APPSEC_BLOCKING", appsec_rules="/appsec_blocking_rule.json", doc="Misc tests for appsec blocking"
    )
    appsec_rules_monitoring_with_errors = EndToEndScenario(
        "APPSEC_RULES_MONITORING_WITH_ERRORS",
        appsec_rules="/appsec_custom_rules_with_errors.json",
        doc="Appsec rule file with some errors",
    )
    appsec_disabled = EndToEndScenario(
        "APPSEC_DISABLED", weblog_env={"DD_APPSEC_ENABLED": "false"}, appsec_enabled=False, doc="Disable appsec"
    )
    appsec_low_waf_timeout = EndToEndScenario(
        "APPSEC_LOW_WAF_TIMEOUT", weblog_env={"DD_APPSEC_WAF_TIMEOUT": "1"}, doc="Appsec with a very low WAF timeout"
    )
    appsec_custom_obfuscation = EndToEndScenario(
        "APPSEC_CUSTOM_OBFUSCATION",
        weblog_env={
            "DD_APPSEC_OBFUSCATION_PARAMETER_KEY_REGEXP": "hide-key",
            "DD_APPSEC_OBFUSCATION_PARAMETER_VALUE_REGEXP": ".*hide_value",
        },
        doc="Test custom appsec obfuscation parameters",
    )
    appsec_rate_limiter = EndToEndScenario(
        "APPSEC_RATE_LIMITER",
        weblog_env={"DD_APPSEC_TRACE_RATE_LIMIT": "1"},
        doc="Tests with a low rate trace limit for Appsec",
    )

    appsec_waf_telemetry = EndToEndScenario(
        "APPSEC_WAF_TELEMETRY",
        weblog_env={
            "DD_INSTRUMENTATION_TELEMETRY_ENABLED": "true",
            "DD_TELEMETRY_METRICS_ENABLED": "true",
            "DD_TELEMETRY_METRICS_INTERVAL_SECONDS": "2.0",
        },
        doc="Enable Telemetry feature for WAF",
    )

    appsec_blocking_full_denylist = EndToEndScenario(
        "APPSEC_BLOCKING_FULL_DENYLIST",
        proxy_state={"mock_remote_config_backend": "ASM_DATA_FULL_DENYLIST"},
        weblog_env={"DD_APPSEC_RULES": None},
        doc="""
            The spec says that if  DD_APPSEC_RULES is defined, then rules won't be loaded from remote config.
            In this scenario, we use remote config. By the spec, whem remote config is available, rules file
            embedded in the tracer will never be used (it will be the file defined in DD_APPSEC_RULES, or the
            data coming from remote config). So, we set  DD_APPSEC_RULES to None to enable loading rules from
            remote config. And it's okay not testing custom rule set for dev mode, as in this scenario, rules
            are always coming from remote config.
        """,
    )

    appsec_request_blocking = EndToEndScenario(
        "APPSEC_REQUEST_BLOCKING",
        proxy_state={"mock_remote_config_backend": "ASM"},
        weblog_env={"DD_APPSEC_RULES": None},
        doc="",
    )

    appsec_runtime_activation = EndToEndScenario(
        "APPSEC_RUNTIME_ACTIVATION",
        proxy_state={"mock_remote_config_backend": "ASM_ACTIVATE_ONLY"},
        appsec_enabled=False,
        weblog_env={
            "DD_RC_TARGETS_KEY_ID": "TEST_KEY_ID",
            "DD_RC_TARGETS_KEY": "1def0961206a759b09ccdf2e622be20edf6e27141070e7b164b7e16e96cf402c",
            "DD_REMOTE_CONFIG_INTEGRITY_CHECK_ENABLED": "true",
        },
        doc="",
    )

    appsec_api_security = EndToEndScenario(
        "APPSEC_API_SECURITY",
        appsec_enabled=True,
        weblog_env={
            "DD_EXPERIMENTAL_API_SECURITY_ENABLED": "true",
            "DD_TRACE_DEBUG": "false",
            "DD_API_SECURITY_REQUEST_SAMPLE_RATE": "1.0",
        },
        doc="""
        Scenario for API Security feature, testing schema types sent into span tags if
        DD_EXPERIMENTAL_API_SECURITY_ENABLED is set to true.
        """,
    )

    appsec_auto_events_extended = EndToEndScenario(
        "APPSEC_AUTO_EVENTS_EXTENDED",
        weblog_env={"DD_APPSEC_ENABLED": "true", "DD_APPSEC_AUTOMATED_USER_EVENTS_TRACKING": "extended"},
        appsec_enabled=True,
        doc="Scenario for checking extended mode in automatic user events",
    )

    # Remote config scenarios
    # library timeout is set to 100 seconds
    # default polling interval for tracers is very low (5 seconds)
    # TODO configure the polling interval to a lower value instead of increasing the timeout

    remote_config_mocked_backend_asm_features = EndToEndScenario(
        "REMOTE_CONFIG_MOCKED_BACKEND_ASM_FEATURES",
        proxy_state={"mock_remote_config_backend": "ASM_FEATURES"},
        appsec_enabled=False,
        weblog_env={"DD_REMOTE_CONFIGURATION_ENABLED": "true"},
        library_interface_timeout=100,
        doc="",
    )

    remote_config_mocked_backend_live_debugging = EndToEndScenario(
        "REMOTE_CONFIG_MOCKED_BACKEND_LIVE_DEBUGGING",
        proxy_state={"mock_remote_config_backend": "LIVE_DEBUGGING"},
        weblog_env={
            "DD_DYNAMIC_INSTRUMENTATION_ENABLED": "1",
            "DD_DEBUGGER_ENABLED": "1",
            "DD_REMOTE_CONFIG_ENABLED": "true",
            "DD_INTERNAL_RCM_POLL_INTERVAL": "1000",
        },
        library_interface_timeout=100,
        doc="",
    )

    remote_config_mocked_backend_asm_dd = EndToEndScenario(
        "REMOTE_CONFIG_MOCKED_BACKEND_ASM_DD",
        proxy_state={"mock_remote_config_backend": "ASM_DD"},
        weblog_env={"DD_APPSEC_RULES": None},
        library_interface_timeout=100,
        doc="""
            The spec says that if DD_APPSEC_RULES is defined, then rules won't be loaded from remote config.
            In this scenario, we use remote config. By the spec, whem remote config is available, rules file
            embedded in the tracer will never be used (it will be the file defined in DD_APPSEC_RULES, or the
            data coming from remote config). So, we set  DD_APPSEC_RULES to None to enable loading rules from
            remote config. And it's okay not testing custom rule set for dev mode, as in this scenario, rules
            are always coming from remote config.
        """,
    )

    remote_config_mocked_backend_asm_features_nocache = EndToEndScenario(
        "REMOTE_CONFIG_MOCKED_BACKEND_ASM_FEATURES_NOCACHE",
        proxy_state={"mock_remote_config_backend": "ASM_FEATURES_NOCACHE"},
        weblog_env={"DD_APPSEC_ENABLED": "false", "DD_REMOTE_CONFIGURATION_ENABLED": "true",},
        library_interface_timeout=100,
        doc="",
    )

    remote_config_mocked_backend_asm_features_nocache = EndToEndScenario(
        "REMOTE_CONFIG_MOCKED_BACKEND_ASM_FEATURES_NOCACHE",
        proxy_state={"mock_remote_config_backend": "ASM_FEATURES_NOCACHE"},
        weblog_env={"DD_APPSEC_ENABLED": "false", "DD_REMOTE_CONFIGURATION_ENABLED": "true",},
        library_interface_timeout=100,
        doc="",
    )

    remote_config_mocked_backend_live_debugging_nocache = EndToEndScenario(
        "REMOTE_CONFIG_MOCKED_BACKEND_LIVE_DEBUGGING_NOCACHE",
        proxy_state={"mock_remote_config_backend": "LIVE_DEBUGGING_NOCACHE"},
        weblog_env={
            "DD_DYNAMIC_INSTRUMENTATION_ENABLED": "1",
            "DD_DEBUGGER_ENABLED": "1",
            "DD_REMOTE_CONFIG_ENABLED": "true",
        },
        library_interface_timeout=100,
        doc="",
    )

    remote_config_mocked_backend_asm_dd_nocache = EndToEndScenario(
        "REMOTE_CONFIG_MOCKED_BACKEND_ASM_DD_NOCACHE",
        proxy_state={"mock_remote_config_backend": "ASM_DD_NOCACHE"},
        library_interface_timeout=100,
        doc="",
    )

    # APM tracing end-to-end scenarios

    apm_tracing_e2e = EndToEndScenario("APM_TRACING_E2E", backend_interface_timeout=5, doc="")
    apm_tracing_e2e_otel = EndToEndScenario(
        "APM_TRACING_E2E_OTEL", weblog_env={"DD_TRACE_OTEL_ENABLED": "true",}, backend_interface_timeout=5, doc="",
    )
    apm_tracing_e2e_single_span = EndToEndScenario(
        "APM_TRACING_E2E_SINGLE_SPAN",
        weblog_env={
            "DD_SPAN_SAMPLING_RULES": '[{"service": "weblog", "name": "*single_span_submitted", "sample_rate": 1.0, "max_per_second": 50}]',
            "DD_TRACE_SAMPLE_RATE": "0",
        },
        backend_interface_timeout=5,
        doc="",
    )

    otel_tracing_e2e = OpenTelemetryScenario("OTEL_TRACING_E2E", doc="")
    otel_metric_e2e = OpenTelemetryScenario("OTEL_METRIC_E2E", include_intake=False, doc="")
    otel_log_e2e = OpenTelemetryScenario("OTEL_LOG_E2E", include_intake=False, doc="")

    library_conf_custom_headers_short = EndToEndScenario(
        "LIBRARY_CONF_CUSTOM_HEADERS_SHORT", additional_trace_header_tags=("header-tag1", "header-tag2"), doc=""
    )
    library_conf_custom_headers_long = EndToEndScenario(
        "LIBRARY_CONF_CUSTOM_HEADERS_LONG",
        additional_trace_header_tags=("header-tag1:custom.header-tag1", "header-tag2:custom.header-tag2"),
        doc="",
    )
    parametric = ParametricScenario("PARAMETRIC", doc="WIP")

    # Onboarding scenarios: name of scenario will be the sufix for yml provision file name (tests/onboarding/infra_provision)
    onboarding_host = OnBoardingScenario("ONBOARDING_HOST", doc="")
    onboarding_container = OnBoardingScenario("ONBOARDING_CONTAINER", doc="")
    onboarding_host_auto_install = OnBoardingScenario("ONBOARDING_HOST_AUTO_INSTALL", doc="")
    onboarding_container_auto_install = OnBoardingScenario("ONBOARDING_CONTAINER_AUTO_INSTALL", doc="")
    # Onboarding uninstall scenario: first install onboarding, the uninstall dd injection software
    onboarding_host_uninstall = OnBoardingScenario("ONBOARDING_HOST_UNINSTALL", doc="")
    onboarding_container_uninstall = OnBoardingScenario("ONBOARDING_CONTAINER_UNINSTALL", doc="")
    onboarding_host_auto_install_uninstall = OnBoardingScenario("ONBOARDING_HOST_AUTO_INSTALL_UNINSTALL", doc="")
    onboarding_container_auto_install_uninstall = OnBoardingScenario(
        "ONBOARDING_CONTAINER_AUTO_INSTALL_UNINSTALL", doc=""
    )

    debugger_probes_status = EndToEndScenario(
        "DEBUGGER_PROBES_STATUS",
        proxy_state={"mock_remote_config_backend": "DEBUGGER_PROBES_STATUS"},
        weblog_env={
            "DD_DYNAMIC_INSTRUMENTATION_ENABLED": "1",
            "DD_REMOTE_CONFIG_ENABLED": "true",
            "DD_INTERNAL_RCM_POLL_INTERVAL": "2000",
            "DD_DEBUGGER_DIAGNOSTICS_INTERVAL": "1",
        },
        library_interface_timeout=100,
        doc="Test scenario for checking if method probe statuses can be successfully 'RECEIVED' and 'INSTALLED'",
    )

    debugger_method_probes_snapshot = EndToEndScenario(
        "DEBUGGER_METHOD_PROBES_SNAPSHOT",
        proxy_state={"mock_remote_config_backend": "DEBUGGER_METHOD_PROBES_SNAPSHOT"},
        weblog_env={"DD_DYNAMIC_INSTRUMENTATION_ENABLED": "1", "DD_REMOTE_CONFIG_ENABLED": "true",},
        library_interface_timeout=30,
        doc="Test scenario for checking if debugger successfully generates snapshots for specific method probes",
    )

    debugger_line_probes_snapshot = EndToEndScenario(
        "DEBUGGER_LINE_PROBES_SNAPSHOT",
        proxy_state={"mock_remote_config_backend": "DEBUGGER_LINE_PROBES_SNAPSHOT"},
        weblog_env={"DD_DYNAMIC_INSTRUMENTATION_ENABLED": "1", "DD_REMOTE_CONFIG_ENABLED": "true",},
        library_interface_timeout=30,
        doc="Test scenario for checking if debugger successfully generates snapshots for specific line probes",
    )

    debugger_mix_log_probe = EndToEndScenario(
        "DEBUGGER_MIX_LOG_PROBE",
        proxy_state={"mock_remote_config_backend": "DEBUGGER_MIX_LOG_PROBE"},
        weblog_env={"DD_DYNAMIC_INSTRUMENTATION_ENABLED": "1", "DD_REMOTE_CONFIG_ENABLED": "true",},
        library_interface_timeout=5,
        doc="Set both method and line probes at the same code",
    )

    fuzzer = _DockerScenario("_FUZZER", doc="Fake scenario for fuzzing (launch without pytest)")


def _main():
    for name in dir(scenarios):
        if not name.startswith("_"):
            scenario = getattr(scenarios, name)
            print(scenario.doc)


if __name__ == "__main__":
    _main()<|MERGE_RESOLUTION|>--- conflicted
+++ resolved
@@ -992,14 +992,6 @@
         include_postgres_db=True,
         doc="Default scenario, spwan tracer and agent, and run most of exisiting tests",
     )
-<<<<<<< HEAD
-
-    sleep = EndToEndScenario(
-        "SLEEP",
-        doc="Fake scenario that spawn tracer and agentm then sleep indefinitly. Help you to manually test container",
-    )
-=======
->>>>>>> f8e3f4d8
 
     # performance scenario just spawn an agent and a weblog, and spies the CPU and mem usage
     performances = PerformanceScenario(
