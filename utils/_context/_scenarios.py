from logging import FileHandler
import os
from pathlib import Path
import shutil
import time

import pytest
from watchdog.observers import Observer
from watchdog.events import FileSystemEventHandler
from utils._context.library_version import LibraryVersion

from utils._context.containers import (
    WeblogContainer,
    AgentContainer,
    ProxyContainer,
    PostgresContainer,
    MongoContainer,
    KafkaContainer,
    ZooKeeperContainer,
    CassandraContainer,
    RabbitMqContainer,
    MySqlContainer,
    OpenTelemetryCollectorContainer,
    create_network,
)

from utils._context.library_version import LibraryVersion
from utils.tools import logger, get_log_formatter, update_environ_with_local_env

update_environ_with_local_env()


class _Scenario:
    def __init__(self, name) -> None:
        self.name = name
        self.terminal = None

    def create_log_subfolder(self, subfolder):
        path = os.path.join(self.host_log_folder, subfolder)

        shutil.rmtree(path, ignore_errors=True)
        Path(path).mkdir(parents=True, exist_ok=True)

    def __call__(self, test_method):
        # handles @scenarios.scenario_name
        pytest.mark.scenario(self.name)(test_method)

        return test_method

    def configure(self):
        self.create_log_subfolder("")

        handler = FileHandler(f"{self.host_log_folder}/tests.log", encoding="utf-8")
        handler.setFormatter(get_log_formatter())

        logger.addHandler(handler)

    def session_start(self, session):
        """ called at the very begning of the process """

        self.terminal = session.config.pluginmanager.get_plugin("terminalreporter")
        self.print_test_context()

        self.print_info("Executing warmups...")

        try:
            for warmup in self._get_warmups():
                logger.info(f"Executing warmup {warmup}")
                warmup()
        except:
            self.collect_logs()
            self.close_targets()
            raise

    def print_test_context(self):
        self.terminal.write_sep("=", "test context", bold=True)
        self.print_info(f"Scenario: {self.name}")
        self.print_info(f"Logs folder: ./{self.host_log_folder}")

    def print_info(self, info):
        """ print info in stdout """
        logger.info(info)
        if self.terminal is not None:
            self.terminal.write_line(info)

    def _get_warmups(self):
        return []

    def post_setup(self, session):
        """ called after test setup """

    def collect_logs(self):
        """ Called after setup """

    def close_targets(self):
        """ called after setup"""

    @property
    def host_log_folder(self):
        return "logs" if self.name == "DEFAULT" else f"logs_{self.name.lower()}"

    # Set of properties used in test decorators
    @property
    def dd_site(self):
        return ""

    @property
    def library(self):
        return LibraryVersion("undefined")

    @property
    def agent_version(self):
        return ""

    @property
    def weblog_variant(self):
        return ""

    @property
    def php_appsec(self):
        return ""

    @property
    def tracer_sampling_rate(self):
        return 0

    @property
    def appsec_rules_file(self):
        return ""

    @property
    def uds_socket(self):
        return ""

    @property
    def libddwaf_version(self):
        return ""

    @property
    def appsec_rules_version(self):
        return ""

    @property
    def uds_mode(self):
        return False

    @property
    def telemetry_heartbeat_interval(self):
        return 0

    def get_junit_properties(self):
        return {"dd_tags[systest.suite.context.scenario]": self.name}

    def __str__(self) -> str:
        return f"Scenario '{self.name}'"


class TestTheTestScenario(_Scenario):
    @property
    def host_log_folder(self):
        return "logs"

    @property
    def library(self):
        return LibraryVersion("java", "0.66.0")

    @property
    def weblog_variant(self):
        return "spring"


class _DockerScenario(_Scenario):
    """ Scenario that tests docker containers """

    def __init__(
        self,
        name,
        use_proxy=True,
        proxy_state=None,
        include_postgres_db=False,
        include_cassandra_db=False,
        include_mongo_db=False,
        include_kafka=False,
        include_rabbitmq=False,
        include_mysql_db=False,
    ) -> None:
        super().__init__(name)

        self.use_proxy = use_proxy
        self._required_containers = []

        if self.use_proxy:
            self._required_containers.append(
                ProxyContainer(host_log_folder=self.host_log_folder, proxy_state=proxy_state)
            )  # we want the proxy being the first container to start

        if include_postgres_db:
            self._required_containers.append(PostgresContainer(host_log_folder=self.host_log_folder))

        if include_mongo_db:
            self._required_containers.append(MongoContainer(host_log_folder=self.host_log_folder))

        if include_cassandra_db:
            self._required_containers.append(CassandraContainer(host_log_folder=self.host_log_folder))

        if include_kafka:
            # kafka requires zookeeper
            self._required_containers.append(ZooKeeperContainer(host_log_folder=self.host_log_folder))
            self._required_containers.append(KafkaContainer(host_log_folder=self.host_log_folder))

        if include_rabbitmq:
            self._required_containers.append(RabbitMqContainer(host_log_folder=self.host_log_folder))

        if include_mysql_db:
            self._required_containers.append(MySqlContainer(host_log_folder=self.host_log_folder))

    def configure(self):
        super().configure()

        for container in reversed(self._required_containers):
            container.configure()

    def _get_warmups(self):

        warmups = super()._get_warmups()

        warmups.append(create_network)

        for container in self._required_containers:
            warmups.append(container.start)

        return warmups

    def close_targets(self):
        for container in reversed(self._required_containers):
            try:
                container.remove()
            except:
                logger.exception(f"Failed to remove container {container}")

    def collect_logs(self):

        for container in self._required_containers:
            try:
                container.save_logs()
            except:
                logger.exception(f"Fail to save logs for container {container}")


class EndToEndScenario(_DockerScenario):
    """ Scenario that implier an instrumented HTTP application shipping a datadog tracer (weblog) and an datadog agent """

    def __init__(
        self,
        name,
        weblog_env=None,
        tracer_sampling_rate=None,
        appsec_rules=None,
        appsec_enabled=True,
        additional_trace_header_tags=(),
        library_interface_timeout=None,
        agent_interface_timeout=5,
        use_proxy=True,
        proxy_state=None,
        backend_interface_timeout=0,
        include_postgres_db=False,
        include_cassandra_db=False,
        include_mongo_db=False,
        include_kafka=False,
        include_rabbitmq=False,
        include_mysql_db=False,
    ) -> None:
        super().__init__(
            name,
            use_proxy=use_proxy,
            proxy_state=proxy_state,
            include_postgres_db=include_postgres_db,
            include_cassandra_db=include_cassandra_db,
            include_mongo_db=include_mongo_db,
            include_kafka=include_kafka,
            include_rabbitmq=include_rabbitmq,
            include_mysql_db=include_mysql_db,
        )

        self.agent_container = AgentContainer(host_log_folder=self.host_log_folder, use_proxy=use_proxy)

        self.weblog_container = WeblogContainer(
            self.host_log_folder,
            environment=weblog_env,
            tracer_sampling_rate=tracer_sampling_rate,
            appsec_rules=appsec_rules,
            appsec_enabled=appsec_enabled,
            additional_trace_header_tags=additional_trace_header_tags,
            use_proxy=use_proxy,
        )

        self.weblog_container.environment["SYSTEMTESTS_SCENARIO"] = self.name

        self._required_containers.append(self.agent_container)
        self._required_containers.append(self.weblog_container)

        self.agent_interface_timeout = agent_interface_timeout
        self.backend_interface_timeout = backend_interface_timeout
        self.library_interface_timeout = library_interface_timeout

    def configure(self):
        from utils import interfaces

        super().configure()
        interfaces.library_stdout.configure()

        if self.library_interface_timeout is None:
            if self.weblog_container.library == "java":
                self.library_interface_timeout = 25
            elif self.weblog_container.library.library in ("golang",):
                self.library_interface_timeout = 10
            elif self.weblog_container.library.library in ("nodejs",):
                self.library_interface_timeout = 5
            elif self.weblog_container.library.library in ("php",):
                # possibly something weird on obfuscator, let increase the delay for now
                self.library_interface_timeout = 10
            elif self.weblog_container.library.library in ("python",):
                self.library_interface_timeout = 25
            else:
                self.library_interface_timeout = 40

    def print_test_context(self):
        from utils import weblog

        super().print_test_context()

        logger.debug(f"Docker host is {weblog.domain}")

        self.print_info(f"Library: {self.library}")
        self.print_info(f"Agent: {self.agent_version}")

        if self.library == "php":
            self.print_info(f"AppSec: {self.weblog_container.php_appsec}")

        if self.weblog_container.libddwaf_version:
            self.print_info(f"libddwaf: {self.weblog_container.libddwaf_version}")

        if self.weblog_container.appsec_rules_file:
            self.print_info(f"AppSec rules version: {self.weblog_container.appsec_rules_version}")

        if self.weblog_container.uds_mode:
            self.print_info(f"UDS socket: {self.weblog_container.uds_socket}")

        self.print_info(f"Weblog variant: {self.weblog_container.weblog_variant}")
        self.print_info(f"Backend: {self.agent_container.dd_site}")

    def _create_interface_folders(self):
        for interface in ("agent", "library", "backend"):
            self.create_log_subfolder(f"interfaces/{interface}")

    def _start_interface_watchdog(self):
        from utils import interfaces

        class Event(FileSystemEventHandler):
            def __init__(self, interface) -> None:
                super().__init__()
                self.interface = interface

            def on_modified(self, event):
                if event.is_directory:
                    return

                self.interface.ingest_file(event.src_path)

        observer = Observer()
        observer.schedule(Event(interfaces.library), path=f"{self.host_log_folder}/interfaces/library", recursive=True)
        observer.schedule(Event(interfaces.agent), path=f"{self.host_log_folder}/interfaces/agent", recursive=True)

        observer.start()

    def _get_warmups(self):
        warmups = super()._get_warmups()

        warmups.insert(0, self._create_interface_folders)
        warmups.insert(1, self._start_interface_watchdog)
        warmups.append(self._wait_for_app_readiness)

        return warmups

    def _wait_for_app_readiness(self):
        from utils import interfaces  # import here to avoid circular import

        if self.use_proxy:
            logger.debug("Wait for app readiness")

            if not interfaces.library.ready.wait(40):
                raise Exception("Library not ready")
            logger.debug("Library ready")

            if not interfaces.agent.ready.wait(40):
                raise Exception("Datadog agent not ready")
            logger.debug("Agent ready")

    def post_setup(self, session):
        from utils import interfaces

        if self.use_proxy:
            self._wait_interface(interfaces.library, session, self.library_interface_timeout)
            self._wait_interface(interfaces.agent, session, self.agent_interface_timeout)
            self._wait_interface(interfaces.backend, session, self.backend_interface_timeout)

            self.collect_logs()

            self._wait_interface(interfaces.library_stdout, session, 0)
            self._wait_interface(interfaces.library_dotnet_managed, session, 0)
            self._wait_interface(interfaces.agent_stdout, session, 0)
        else:
            self.collect_logs()

        self.close_targets()

    @staticmethod
    def _wait_interface(interface, session, timeout):
        terminal = session.config.pluginmanager.get_plugin("terminalreporter")
        terminal.write_sep("-", f"Wait for {interface} ({timeout}s)")
        terminal.flush()

        interface.wait(timeout)

    def close_targets(self):
        from utils import weblog

        super().close_targets()

        weblog.save_requests(self.host_log_folder)

    @property
    def dd_site(self):
        return self.agent_container.dd_site

    @property
    def library(self):
        return self.weblog_container.library

    @property
    def agent_version(self):
        return self.agent_container.agent_version

    @property
    def weblog_variant(self):
        return self.weblog_container.weblog_variant

    @property
    def php_appsec(self):
        return self.weblog_container.php_appsec

    @property
    def tracer_sampling_rate(self):
        return self.weblog_container.tracer_sampling_rate

    @property
    def appsec_rules_file(self):
        return self.weblog_container.appsec_rules_file

    @property
    def uds_socket(self):
        return self.weblog_container.uds_socket

    @property
    def libddwaf_version(self):
        return self.weblog_container.libddwaf_version

    @property
    def appsec_rules_version(self):
        return self.weblog_container.appsec_rules_version

    @property
    def uds_mode(self):
        return self.weblog_container.uds_mode

    @property
    def telemetry_heartbeat_interval(self):
        return self.weblog_container.telemetry_heartbeat_interval

    def get_junit_properties(self):
        result = super().get_junit_properties()

        result["dd_tags[systest.suite.context.agent]"] = self.agent_version
        result["dd_tags[systest.suite.context.library.name]"] = self.library.library
        result["dd_tags[systest.suite.context.library.version]"] = self.library.version
        result["dd_tags[systest.suite.context.weblog_variant]"] = self.weblog_variant
        result["dd_tags[systest.suite.context.sampling_rate]"] = self.weblog_container.tracer_sampling_rate
        result["dd_tags[systest.suite.context.libddwaf_version]"] = self.weblog_container.libddwaf_version
        result["dd_tags[systest.suite.context.appsec_rules_file]"] = self.weblog_container.appsec_rules_file

        return result


class OpenTelemetryScenario(_DockerScenario):
    """ Scenario for testing opentelemetry"""

    def __init__(self, name) -> None:
        super().__init__(name, use_proxy=True)

        self.agent_container = AgentContainer(host_log_folder=self.host_log_folder, use_proxy=True)
        self.weblog_container = WeblogContainer(self.host_log_folder)
        self.collector_container = OpenTelemetryCollectorContainer(self.host_log_folder)
        self._required_containers.append(self.agent_container)
        self._required_containers.append(self.weblog_container)
        self._required_containers.append(self.collector_container)

    def configure(self):
        super().configure()
        self._check_env_vars()
        dd_site = os.environ.get("DD_SITE", "datad0g.com")
        self.weblog_container.environment["DD_API_KEY"] = os.environ.get("DD_API_KEY_2")
        self.weblog_container.environment["DD_SITE"] = dd_site
        self.collector_container.environment["DD_API_KEY"] = os.environ.get("DD_API_KEY_3")
        self.collector_container.environment["DD_SITE"] = dd_site

    def _create_interface_folders(self):
        for interface in ("open_telemetry", "backend", "agent"):
            self.create_log_subfolder(f"interfaces/{interface}")

    def _start_interface_watchdog(self):
        from utils import interfaces

        class Event(FileSystemEventHandler):
            def __init__(self, interface) -> None:
                super().__init__()
                self.interface = interface

            def on_modified(self, event):
                if event.is_directory:
                    return

                self.interface.ingest_file(event.src_path)

        observer = Observer()
        observer.schedule(
            Event(interfaces.open_telemetry), path=f"{self.host_log_folder}/interfaces/open_telemetry", recursive=True
        )

        observer.start()

    def _get_warmups(self):
        warmups = super()._get_warmups()

        warmups.insert(0, self._create_interface_folders)
        warmups.insert(1, self._start_interface_watchdog)
        warmups.append(self._wait_for_app_readiness)

        return warmups

    def _wait_for_app_readiness(self):
        from utils import interfaces  # import here to avoid circular import

        if self.use_proxy:
            logger.debug("Wait for app readiness")

            if not interfaces.open_telemetry.ready.wait(40):
                raise Exception("Open telemetry interface not ready")
            logger.debug("Open telemetry ready")

    def post_setup(self, session):
        from utils import interfaces

        if self.use_proxy:
            self._wait_interface(interfaces.open_telemetry, session, 5)

            self.collect_logs()

            self._wait_interface(interfaces.library_stdout, session, 0)
            self._wait_interface(interfaces.library_dotnet_managed, session, 0)
        else:
            self.collect_logs()

    @staticmethod
    def _wait_interface(interface, session, timeout):
        terminal = session.config.pluginmanager.get_plugin("terminalreporter")
        terminal.write_sep("-", f"Wait for {interface} ({timeout}s)")
        terminal.flush()

        interface.wait(timeout)

    def _check_env_vars(self):
        for env in ["DD_API_KEY", "DD_APP_KEY", "DD_API_KEY_2", "DD_APP_KEY_2", "DD_API_KEY_3", "DD_APP_KEY_3"]:
            if env not in os.environ:
                raise Exception(f"Please set {env}, OTel E2E test requires 3 API keys and 3 APP keys")

    @property
    def library(self):
        return LibraryVersion("open_telemetry", "0.0.0")

    @property
    def agent_version(self):
        return self.agent_container.agent_version

    @property
    def weblog_variant(self):
        return self.weblog_container.weblog_variant


class CgroupScenario(EndToEndScenario):

    # cgroup test
    # require a dedicated warmup. Need to check the stability before
    # merging it into the default scenario

    def _get_warmups(self):
        warmups = super()._get_warmups()
        warmups.append(self._wait_for_weblog_cgroup_file)
        return warmups

    def _wait_for_weblog_cgroup_file(self):
        max_attempts = 10  # each attempt = 1 second
        attempt = 0

        filename = f"{self.host_log_folder}/docker/weblog/logs/weblog.cgroup"
        while attempt < max_attempts and not os.path.exists(filename):

            logger.debug(f"{filename} is missing, wait")
            time.sleep(1)
            attempt += 1

        if attempt == max_attempts:
            pytest.exit("Failed to access cgroup file from weblog container", 1)

        return True


class PerformanceScenario(EndToEndScenario):
    """ A not very used scenario : its aim is to measure CPU and MEM usage across a basic run"""

    def __init__(self, name) -> None:
        super().__init__(name, appsec_enabled=self.appsec_enabled, use_proxy=False)

    @property
    def appsec_enabled(self):
        return os.environ.get("DD_APPSEC_ENABLED") == "true"

    @property
    def host_log_folder(self):
        return "logs_with_appsec" if self.appsec_enabled else "logs_without_appsec"

    def _get_warmups(self):
        result = super()._get_warmups()
        result.append(self._extra_weblog_warmup)

        return result

    def _extra_weblog_warmup(self):
        import requests

        WARMUP_REQUEST_COUNT = 10
        WARMUP_LAST_SLEEP_DURATION = 3

        for _ in range(WARMUP_REQUEST_COUNT):
            requests.get("http://localhost:7777", timeout=10)
            time.sleep(0.6)

        time.sleep(WARMUP_LAST_SLEEP_DURATION)


class ParametricScenario(_Scenario):
    @property
    def host_log_folder(self):
        return "logs_parametric"

    @property
    def library(self):
        return LibraryVersion(os.getenv("TEST_LIBRARY", "java"), "0.00")


class scenarios:
    empty_scenario = _Scenario("EMPTY_SCENARIO")
    todo = _Scenario("TODO")  # scenario that skips tests not yest executed
    test_the_test = TestTheTestScenario("TEST_THE_TEST")

    default = EndToEndScenario("DEFAULT", include_postgres_db=True)
    cgroup = CgroupScenario("CGROUP")
    sleep = EndToEndScenario("SLEEP")

    # performance scenario just spawn an agent and a weblog, and spies the CPU and mem usage
    performances = PerformanceScenario("PERFORMANCES")

    integrations = EndToEndScenario(
        "INTEGRATIONS",
        weblog_env={"DD_DBM_PROPAGATION_MODE": "full"},
        include_postgres_db=True,
        include_cassandra_db=True,
        include_mongo_db=True,
        include_kafka=True,
        include_rabbitmq=True,
        include_mysql_db=True,
    )

    profiling = EndToEndScenario("PROFILING", library_interface_timeout=160, agent_interface_timeout=160)

    sampling = EndToEndScenario("SAMPLING", tracer_sampling_rate=0.5)

    trace_propagation_style_w3c = EndToEndScenario(
        "TRACE_PROPAGATION_STYLE_W3C",
        weblog_env={"DD_TRACE_PROPAGATION_STYLE_INJECT": "W3C", "DD_TRACE_PROPAGATION_STYLE_EXTRACT": "W3C",},
    )
    # Telemetry scenarios
    telemetry_dependency_loaded_test_for_dependency_collection_disabled = EndToEndScenario(
        "TELEMETRY_DEPENDENCY_LOADED_TEST_FOR_DEPENDENCY_COLLECTION_DISABLED",
        weblog_env={"DD_TELEMETRY_DEPENDENCY_COLLECTION_ENABLED": "false"},
    )
    telemetry_app_started_products_disabled = EndToEndScenario(
        "TELEMETRY_APP_STARTED_PRODUCTS_DISABLED",
        weblog_env={
            "DD_APPSEC_ENABLED": "false",
            "DD_PROFILING_ENABLED": "false",
            "DD_DYNAMIC_INSTRUMENTATION_ENABLED": "false",
        },
    )
    telemetry_message_batch_event_order = EndToEndScenario(
        "TELEMETRY_MESSAGE_BATCH_EVENT_ORDER", weblog_env={"DD_FORCE_BATCHING_ENABLE": "true"}
    )
    telemetry_log_generation_disabled = EndToEndScenario(
        "TELEMETRY_LOG_GENERATION_DISABLED", weblog_env={"DD_TELEMETRY_LOGS_COLLECTION_ENABLED": "false",},
    )
    telemetry_metric_generation_disabled = EndToEndScenario(
        "TELEMETRY_METRIC_GENERATION_DISABLED", weblog_env={"DD_TELEMETRY_METRICS_COLLECTION_ENABLED": "false",},
    )

    # ASM scenarios
    appsec_missing_rules = EndToEndScenario("APPSEC_MISSING_RULES", appsec_rules="/donotexists")
    appsec_corrupted_rules = EndToEndScenario("APPSEC_CORRUPTED_RULES", appsec_rules="/appsec_corrupted_rules.yml")
    appsec_custom_rules = EndToEndScenario("APPSEC_CUSTOM_RULES", appsec_rules="/appsec_custom_rules.json")
    appsec_blocking = EndToEndScenario("APPSEC_BLOCKING", appsec_rules="/appsec_blocking_rule.json")
    appsec_rules_monitoring_with_errors = EndToEndScenario(
        "APPSEC_RULES_MONITORING_WITH_ERRORS", appsec_rules="/appsec_custom_rules_with_errors.json"
    )
    appsec_disabled = EndToEndScenario(
        "APPSEC_DISABLED", weblog_env={"DD_APPSEC_ENABLED": "false"}, appsec_enabled=False
    )
    appsec_low_waf_timeout = EndToEndScenario("APPSEC_LOW_WAF_TIMEOUT", weblog_env={"DD_APPSEC_WAF_TIMEOUT": "1"})
    appsec_custom_obfuscation = EndToEndScenario(
        "APPSEC_CUSTOM_OBFUSCATION",
        weblog_env={
            "DD_APPSEC_OBFUSCATION_PARAMETER_KEY_REGEXP": "hide-key",
            "DD_APPSEC_OBFUSCATION_PARAMETER_VALUE_REGEXP": ".*hide_value",
        },
    )
    appsec_rate_limiter = EndToEndScenario("APPSEC_RATE_LIMITER", weblog_env={"DD_APPSEC_TRACE_RATE_LIMIT": "1"})

    appsec_waf_telemetry = EndToEndScenario(
        "APPSEC_WAF_TELEMETRY",
        weblog_env={
            "DD_INSTRUMENTATION_TELEMETRY_ENABLED": "true",
            "DD_TELEMETRY_METRICS_ENABLED": "true",
            # Python lib has different env var until we enable Telemetry Metrics by default
            "_DD_TELEMETRY_METRICS_ENABLED": "true",
            "DD_TELEMETRY_METRICS_INTERVAL_SECONDS": "2.0",
        },
    )
    # The spec says that if  DD_APPSEC_RULES is defined, then rules won't be loaded from remote config.
    # In this scenario, we use remote config. By the spec, whem remote config is available, rules file embedded in the tracer will never be used (it will be the file defined in DD_APPSEC_RULES, or the data coming from remote config).
    # So, we set  DD_APPSEC_RULES to None to enable loading rules from remote config.
    # and it's okay not testing custom rule set for dev mode, as in this scenario, rules are always coming from remote config.
    appsec_ip_blocking = EndToEndScenario(
        "APPSEC_IP_BLOCKING",
        proxy_state={"mock_remote_config_backend": "ASM_DATA"},
        weblog_env={"DD_APPSEC_RULES": None},
    )
    appsec_ip_blocking_maxed = EndToEndScenario(
        "APPSEC_IP_BLOCKING_MAXED",
        proxy_state={"mock_remote_config_backend": "ASM_DATA_IP_BLOCKING_MAXED"},
        weblog_env={"DD_APPSEC_RULES": None},
    )

    appsec_request_blocking = EndToEndScenario(
        "APPSEC_REQUEST_BLOCKING",
        proxy_state={"mock_remote_config_backend": "ASM"},
        weblog_env={"DD_APPSEC_RULES": None},
    )

    appsec_runtime_activation = EndToEndScenario(
        "APPSEC_RUNTIME_ACTIVATION",
        proxy_state={"mock_remote_config_backend": "ASM_ACTIVATE_ONLY"},
        appsec_enabled=False,
        weblog_env={
            "DD_RC_TARGETS_KEY_ID": "TEST_KEY_ID",
            "DD_RC_TARGETS_KEY": "1def0961206a759b09ccdf2e622be20edf6e27141070e7b164b7e16e96cf402c",
            "DD_REMOTE_CONFIG_INTEGRITY_CHECK_ENABLED": "true",
        },
    )

    # Remote config scenarios
    # library timeout is set to 100 seconds
    # default polling interval for tracers is very low (5 seconds)
    # TODO configure the polling interval to a lower value instead of increasing the timeout

    remote_config_mocked_backend_asm_features = EndToEndScenario(
        "REMOTE_CONFIG_MOCKED_BACKEND_ASM_FEATURES",
        proxy_state={"mock_remote_config_backend": "ASM_FEATURES"},
        appsec_enabled=False,
        weblog_env={"DD_REMOTE_CONFIGURATION_ENABLED": "true"},
        library_interface_timeout=100,
    )

    remote_config_mocked_backend_live_debugging = EndToEndScenario(
        "REMOTE_CONFIG_MOCKED_BACKEND_LIVE_DEBUGGING",
        proxy_state={"mock_remote_config_backend": "LIVE_DEBUGGING"},
        weblog_env={
            "DD_DYNAMIC_INSTRUMENTATION_ENABLED": "1",
            "DD_DEBUGGER_ENABLED": "1",
            "DD_REMOTE_CONFIG_ENABLED": "true",
            "DD_INTERNAL_RCM_POLL_INTERVAL": "1000",
        },
        library_interface_timeout=100,
    )

    # The spec says that if  DD_APPSEC_RULES is defined, then rules won't be loaded from remote config.
    # In this scenario, we use remote config. By the spec, whem remote config is available, rules file embedded in the tracer will never be used (it will be the file defined in DD_APPSEC_RULES, or the data coming from remote config).
    # So, we set  DD_APPSEC_RULES to None to enable loading rules from remote config.
    # and it's okay not testing custom rule set for dev mode, as in this scenario, rules are always coming from remote config.
    remote_config_mocked_backend_asm_dd = EndToEndScenario(
        "REMOTE_CONFIG_MOCKED_BACKEND_ASM_DD",
        proxy_state={"mock_remote_config_backend": "ASM_DD"},
        weblog_env={"DD_APPSEC_RULES": None},
        library_interface_timeout=100,
    )

    remote_config_mocked_backend_asm_features_nocache = EndToEndScenario(
        "REMOTE_CONFIG_MOCKED_BACKEND_ASM_FEATURES_NOCACHE",
        proxy_state={"mock_remote_config_backend": "ASM_FEATURES_NO_CACHE"},
        weblog_env={"DD_APPSEC_ENABLED": "false", "DD_REMOTE_CONFIGURATION_ENABLED": "true",},
        library_interface_timeout=100,
    )

    remote_config_mocked_backend_asm_features_nocache = EndToEndScenario(
        "REMOTE_CONFIG_MOCKED_BACKEND_ASM_FEATURES_NOCACHE",
        proxy_state={"mock_remote_config_backend": "ASM_FEATURES_NO_CACHE"},
        weblog_env={"DD_APPSEC_ENABLED": "false", "DD_REMOTE_CONFIGURATION_ENABLED": "true",},
        library_interface_timeout=100,
    )

    remote_config_mocked_backend_live_debugging_nocache = EndToEndScenario(
        "REMOTE_CONFIG_MOCKED_BACKEND_LIVE_DEBUGGING_NOCACHE",
        proxy_state={"mock_remote_config_backend": "LIVE_DEBUGGING_NO_CACHE"},
        weblog_env={
            "DD_DYNAMIC_INSTRUMENTATION_ENABLED": "1",
            "DD_DEBUGGER_ENABLED": "1",
            "DD_REMOTE_CONFIG_ENABLED": "true",
        },
        library_interface_timeout=100,
    )

    remote_config_mocked_backend_asm_dd_nocache = EndToEndScenario(
        "REMOTE_CONFIG_MOCKED_BACKEND_ASM_DD_NOCACHE",
        proxy_state={"mock_remote_config_backend": "ASM_DD_NO_CACHE"},
        library_interface_timeout=100,
    )

    # APM tracing end-to-end scenarios
    apm_tracing_e2e = EndToEndScenario("APM_TRACING_E2E", backend_interface_timeout=5)
    apm_tracing_e2e_single_span = EndToEndScenario(
        "APM_TRACING_E2E_SINGLE_SPAN",
        weblog_env={
            "DD_SPAN_SAMPLING_RULES": '[{"service": "weblog", "name": "*single_span_submitted", "sample_rate": 1.0, "max_per_second": 50}]',
            "DD_TRACE_SAMPLE_RATE": "0",
        },
        backend_interface_timeout=5,
    )

    otel_tracing_e2e = OpenTelemetryScenario("OTEL_TRACING_E2E")

    library_conf_custom_headers_short = EndToEndScenario(
        "LIBRARY_CONF_CUSTOM_HEADERS_SHORT", additional_trace_header_tags=("header-tag1", "header-tag2")
    )
    library_conf_custom_headers_long = EndToEndScenario(
        "LIBRARY_CONF_CUSTOM_HEADERS_LONG",
        additional_trace_header_tags=("header-tag1:custom.header-tag1", "header-tag2:custom.header-tag2"),
    )
<<<<<<< HEAD
    parametric = ParametricScenario("PARAMETRIC")
=======


if __name__ == "__main__":
    for name in dir(scenarios):
        if not name.startswith("_"):
            scenario = getattr(scenarios, name)
            print(scenario.name)
>>>>>>> f3ddfb77
<|MERGE_RESOLUTION|>--- conflicted
+++ resolved
@@ -871,14 +871,11 @@
         "LIBRARY_CONF_CUSTOM_HEADERS_LONG",
         additional_trace_header_tags=("header-tag1:custom.header-tag1", "header-tag2:custom.header-tag2"),
     )
-<<<<<<< HEAD
     parametric = ParametricScenario("PARAMETRIC")
-=======
 
 
 if __name__ == "__main__":
     for name in dir(scenarios):
         if not name.startswith("_"):
             scenario = getattr(scenarios, name)
-            print(scenario.name)
->>>>>>> f3ddfb77
+            print(scenario.name)