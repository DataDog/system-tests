--- conflicted
+++ resolved
@@ -121,11 +121,8 @@
         include_postgres_db=False,
         include_cassandra_db=False,
         include_mongo_db=False,
-<<<<<<< HEAD
         use_proxy=True,
-=======
         include_kafka=False,
->>>>>>> 92458639
     ) -> None:
         super().__init__(name)
 
@@ -191,6 +188,7 @@
                 TestedContainer(
                     image_name="bitnami/kafka:latest",
                     name="kafka",
+                    host_log_folder=self.host_log_folder,
                     environment={
                         "KAFKA_LISTENERS": "PLAINTEXT://:9092",
                         "KAFKA_ADVERTISED_LISTENERS": "PLAINTEXT://kafka:9092",
@@ -208,6 +206,7 @@
                 TestedContainer(
                     image_name="bitnami/zookeeper:latest",
                     name="zookeeper",
+                    host_log_folder=self.host_log_folder,
                     environment={"ALLOW_ANONYMOUS_LOGIN": "yes",},
                     allow_old_container=True,
                 )
