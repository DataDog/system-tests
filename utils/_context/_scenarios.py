import os
import shutil
import time
from logging import FileHandler
from pathlib import Path

from pulumi import automation as auto
import pytest
<<<<<<< HEAD
from pulumi import automation as auto
=======
from watchdog.observers import Observer
from watchdog.events import FileSystemEventHandler
from utils._context.library_version import LibraryVersion, Version
from utils.onboarding.provision_utils import ProvisionMatrix, ProvisionFilter
from utils.onboarding.pulumi_ssh import PulumiSSH

>>>>>>> ea0a7ee2
from utils._context.containers import (
    AgentContainer,
    CassandraContainer,
    KafkaContainer,
    MongoContainer,
    MySqlContainer,
    OpenTelemetryCollectorContainer,
    PostgresContainer,
    ProxyContainer,
    RabbitMqContainer,
    WeblogContainer,
    ZooKeeperContainer,
    create_network,
)
from utils._context.library_version import LibraryVersion, Version
from utils.onboarding.provision_utils import ProvisionFilter, ProvisionMatrix
from utils.onboarding.pulumi_ssh import PulumiSSH
from utils.tools import get_log_formatter, logger, update_environ_with_local_env
from watchdog.events import FileSystemEventHandler
from watchdog.observers import Observer

update_environ_with_local_env()


class _Scenario:
    def __init__(self, name, doc) -> None:
        self.name = name
        self.terminal = None
        self.replay = False
        self.doc = doc

    def create_log_subfolder(self, subfolder):
        if self.replay:
            return

        path = os.path.join(self.host_log_folder, subfolder)

        shutil.rmtree(path, ignore_errors=True)
        Path(path).mkdir(parents=True, exist_ok=True)

    def __call__(self, test_method):
        # handles @scenarios.scenario_name
        pytest.mark.scenario(self.name)(test_method)

        return test_method

    def configure(self, replay):
        self.replay = replay
        self.create_log_subfolder("")

        handler = FileHandler(f"{self.host_log_folder}/tests.log", encoding="utf-8")
        handler.setFormatter(get_log_formatter())

        logger.addHandler(handler)

        if replay:
            from utils import weblog

            weblog.init_replay_mode(self.host_log_folder)

    def session_start(self, session):
        """called at the very begning of the process"""

        self.terminal = session.config.pluginmanager.get_plugin("terminalreporter")
        self.print_test_context()

        if self.replay:
            return

        self.print_info("Executing warmups...")

        try:
            for warmup in self._get_warmups():
                logger.info(f"Executing warmup {warmup}")
                warmup()
        except:
            self.collect_logs()
            self.close_targets()
            raise

    def pytest_sessionfinish(self, session):
        """called at the end of the process"""

    def print_test_context(self):
        self.terminal.write_sep("=", "test context", bold=True)
        self.print_info(f"Scenario: {self.name}")
        self.print_info(f"Logs folder: ./{self.host_log_folder}")

    def print_info(self, info):
        """print info in stdout"""
        logger.info(info)
        if self.terminal is not None:
            self.terminal.write_line(info)

    def _get_warmups(self):
        return []

    def post_setup(self):
        """called after test setup"""

    def collect_logs(self):
        """Called after setup"""

    def close_targets(self):
        """called after setup"""

    @property
    def host_log_folder(self):
        return "logs" if self.name == "DEFAULT" else f"logs_{self.name.lower()}"

    # Set of properties used in test decorators
    @property
    def dd_site(self):
        return ""

    @property
    def library(self):
        return LibraryVersion("undefined")

    @property
    def agent_version(self):
        return ""

    @property
    def weblog_variant(self):
        return ""

    @property
    def php_appsec(self):
        return ""

    @property
    def tracer_sampling_rate(self):
        return 0

    @property
    def appsec_rules_file(self):
        return ""

    @property
    def uds_socket(self):
        return ""

    @property
    def libddwaf_version(self):
        return ""

    @property
    def appsec_rules_version(self):
        return ""

    @property
    def uds_mode(self):
        return False

    @property
    def telemetry_heartbeat_interval(self):
        return 0

    def get_junit_properties(self):
        return {"dd_tags[systest.suite.context.scenario]": self.name}

    def __str__(self) -> str:
        return f"Scenario '{self.name}'"


class TestTheTestScenario(_Scenario):
    @property
    def host_log_folder(self):
        return "logs"

    @property
    def library(self):
        return LibraryVersion("java", "0.66.0")

    @property
    def weblog_variant(self):
        return "spring"


class _DockerScenario(_Scenario):
    """Scenario that tests docker containers"""

    def __init__(
        self,
        name,
        doc,
        use_proxy=True,
        proxy_state=None,
        include_postgres_db=False,
        include_cassandra_db=False,
        include_mongo_db=False,
        include_kafka=False,
        include_rabbitmq=False,
        include_mysql_db=False,
    ) -> None:
        super().__init__(name, doc=doc)

        self.use_proxy = use_proxy
        self._required_containers = []

        if self.use_proxy:
            self._required_containers.append(
                ProxyContainer(host_log_folder=self.host_log_folder, proxy_state=proxy_state)
            )  # we want the proxy being the first container to start

        if include_postgres_db:
            self._required_containers.append(PostgresContainer(host_log_folder=self.host_log_folder))

        if include_mongo_db:
            self._required_containers.append(MongoContainer(host_log_folder=self.host_log_folder))

        if include_cassandra_db:
            self._required_containers.append(CassandraContainer(host_log_folder=self.host_log_folder))

        if include_kafka:
            # kafka requires zookeeper
            self._required_containers.append(ZooKeeperContainer(host_log_folder=self.host_log_folder))
            self._required_containers.append(KafkaContainer(host_log_folder=self.host_log_folder))

        if include_rabbitmq:
            self._required_containers.append(RabbitMqContainer(host_log_folder=self.host_log_folder))

        if include_mysql_db:
            self._required_containers.append(MySqlContainer(host_log_folder=self.host_log_folder))

    def configure(self, replay):
        super().configure(replay)

        for container in reversed(self._required_containers):
            container.configure(replay)

    def _get_warmups(self):
        warmups = super()._get_warmups()

        warmups.append(create_network)

        for container in self._required_containers:
            warmups.append(container.start)

        return warmups

    def close_targets(self):
        for container in reversed(self._required_containers):
            try:
                container.remove()
            except:
                logger.exception(f"Failed to remove container {container}")

    def collect_logs(self):
        for container in self._required_containers:
            try:
                container.save_logs()
            except:
                logger.exception(f"Fail to save logs for container {container}")


class EndToEndScenario(_DockerScenario):
    """Scenario that implier an instrumented HTTP application shipping a datadog tracer (weblog) and an datadog agent"""

    def __init__(
        self,
        name,
        doc,
        weblog_env=None,
        tracer_sampling_rate=None,
        appsec_rules=None,
        appsec_enabled=True,
        additional_trace_header_tags=(),
        library_interface_timeout=None,
        agent_interface_timeout=5,
        use_proxy=True,
        proxy_state=None,
        backend_interface_timeout=0,
        include_postgres_db=False,
        include_cassandra_db=False,
        include_mongo_db=False,
        include_kafka=False,
        include_rabbitmq=False,
        include_mysql_db=False,
    ) -> None:
        super().__init__(
            name,
            doc=doc,
            use_proxy=use_proxy,
            proxy_state=proxy_state,
            include_postgres_db=include_postgres_db,
            include_cassandra_db=include_cassandra_db,
            include_mongo_db=include_mongo_db,
            include_kafka=include_kafka,
            include_rabbitmq=include_rabbitmq,
            include_mysql_db=include_mysql_db,
        )

        self.agent_container = AgentContainer(host_log_folder=self.host_log_folder, use_proxy=use_proxy)

        self.weblog_container = WeblogContainer(
            self.host_log_folder,
            environment=weblog_env,
            tracer_sampling_rate=tracer_sampling_rate,
            appsec_rules=appsec_rules,
            appsec_enabled=appsec_enabled,
            additional_trace_header_tags=additional_trace_header_tags,
            use_proxy=use_proxy,
        )

        self.weblog_container.environment["SYSTEMTESTS_SCENARIO"] = self.name

        self._required_containers.append(self.agent_container)
        self._required_containers.append(self.weblog_container)

        self.agent_interface_timeout = agent_interface_timeout
        self.backend_interface_timeout = backend_interface_timeout
        self.library_interface_timeout = library_interface_timeout

    def configure(self, replay):
        from utils import interfaces

        super().configure(replay)

        interfaces.agent.configure(replay)
        interfaces.library.configure(replay)
        interfaces.backend.configure(replay)
        interfaces.library_stdout.configure(replay)
        interfaces.library_dotnet_managed.configure(replay)
        interfaces.agent_stdout.configure(replay)

        if self.library_interface_timeout is None:
            if self.weblog_container.library == "java":
                self.library_interface_timeout = 25
            elif self.weblog_container.library.library in ("golang",):
                self.library_interface_timeout = 10
            elif self.weblog_container.library.library in ("nodejs",):
                self.library_interface_timeout = 5
            elif self.weblog_container.library.library in ("php",):
                # possibly something weird on obfuscator, let increase the delay for now
                self.library_interface_timeout = 10
            elif self.weblog_container.library.library in ("python",):
                self.library_interface_timeout = 25
            else:
                self.library_interface_timeout = 40

    def print_test_context(self):
        from utils import weblog

        super().print_test_context()

        logger.debug(f"Docker host is {weblog.domain}")

        self.print_info(f"Library: {self.library}")
        self.print_info(f"Agent: {self.agent_version}")

        if self.library == "php":
            self.print_info(f"AppSec: {self.weblog_container.php_appsec}")

        if self.weblog_container.libddwaf_version:
            self.print_info(f"libddwaf: {self.weblog_container.libddwaf_version}")

        if self.weblog_container.appsec_rules_file:
            self.print_info(f"AppSec rules version: {self.weblog_container.appsec_rules_version}")

        if self.weblog_container.uds_mode:
            self.print_info(f"UDS socket: {self.weblog_container.uds_socket}")

        self.print_info(f"Weblog variant: {self.weblog_container.weblog_variant}")
        self.print_info(f"Backend: {self.agent_container.dd_site}")

    def _create_interface_folders(self):
        for interface in ("agent", "library", "backend"):
            self.create_log_subfolder(f"interfaces/{interface}")

    def _start_interface_watchdog(self):
        from utils import interfaces

        class Event(FileSystemEventHandler):
            def __init__(self, interface) -> None:
                super().__init__()
                self.interface = interface

            def on_modified(self, event):
                if event.is_directory:
                    return

                self.interface.ingest_file(event.src_path)

        observer = Observer()
        observer.schedule(Event(interfaces.library), path=f"{self.host_log_folder}/interfaces/library", recursive=True)
        observer.schedule(Event(interfaces.agent), path=f"{self.host_log_folder}/interfaces/agent", recursive=True)

        observer.start()

    def _get_warmups(self):
        warmups = super()._get_warmups()

        warmups.insert(0, self._create_interface_folders)
        warmups.insert(1, self._start_interface_watchdog)
        warmups.append(self._wait_for_app_readiness)

        return warmups

    def _wait_for_app_readiness(self):
        from utils import interfaces  # import here to avoid circular import

        if self.use_proxy:
            logger.debug("Wait for app readiness")

            if not interfaces.library.ready.wait(40):
                raise Exception("Library not ready")
            logger.debug("Library ready")

            if not interfaces.agent.ready.wait(40):
                raise Exception("Datadog agent not ready")
            logger.debug("Agent ready")

    def post_setup(self):
        from utils import interfaces

        if self.replay:
            interfaces.library.load_data_from_logs(f"{self.host_log_folder}/interfaces/library")
            interfaces.agent.load_data_from_logs(f"{self.host_log_folder}/interfaces/agent")
            interfaces.backend.load_data_from_logs(f"{self.host_log_folder}/interfaces/backend")

            self._wait_interface(interfaces.library_stdout, 0)
            self._wait_interface(interfaces.library_dotnet_managed, 0)
            self._wait_interface(interfaces.agent_stdout, 0)

            return

        if self.use_proxy:
            self._wait_interface(interfaces.library, self.library_interface_timeout)
            self._wait_interface(interfaces.agent, self.agent_interface_timeout)
            self._wait_interface(interfaces.backend, self.backend_interface_timeout)

            self.collect_logs()

            self._wait_interface(interfaces.library_stdout, 0)
            self._wait_interface(interfaces.library_dotnet_managed, 0)
            self._wait_interface(interfaces.agent_stdout, 0)
        else:
            self.collect_logs()

        self.close_targets()

    def _wait_interface(self, interface, timeout):
        self.terminal.write_sep("-", f"Wait for {interface} ({timeout}s)")
        self.terminal.flush()

        interface.wait(timeout)

    def close_targets(self):
        from utils import weblog

        super().close_targets()

        weblog.save_requests(self.host_log_folder)

    @property
    def dd_site(self):
        return self.agent_container.dd_site

    @property
    def library(self):
        return self.weblog_container.library

    @property
    def agent_version(self):
        return self.agent_container.agent_version

    @property
    def weblog_variant(self):
        return self.weblog_container.weblog_variant

    @property
    def php_appsec(self):
        return self.weblog_container.php_appsec

    @property
    def tracer_sampling_rate(self):
        return self.weblog_container.tracer_sampling_rate

    @property
    def appsec_rules_file(self):
        return self.weblog_container.appsec_rules_file

    @property
    def uds_socket(self):
        return self.weblog_container.uds_socket

    @property
    def libddwaf_version(self):
        return self.weblog_container.libddwaf_version

    @property
    def appsec_rules_version(self):
        return self.weblog_container.appsec_rules_version

    @property
    def uds_mode(self):
        return self.weblog_container.uds_mode

    @property
    def telemetry_heartbeat_interval(self):
        return self.weblog_container.telemetry_heartbeat_interval

    def get_junit_properties(self):
        result = super().get_junit_properties()

        result["dd_tags[systest.suite.context.agent]"] = self.agent_version
        result["dd_tags[systest.suite.context.library.name]"] = self.library.library
        result["dd_tags[systest.suite.context.library.version]"] = self.library.version
        result["dd_tags[systest.suite.context.weblog_variant]"] = self.weblog_variant
        result["dd_tags[systest.suite.context.sampling_rate]"] = self.weblog_container.tracer_sampling_rate
        result["dd_tags[systest.suite.context.libddwaf_version]"] = self.weblog_container.libddwaf_version
        result["dd_tags[systest.suite.context.appsec_rules_file]"] = self.weblog_container.appsec_rules_file

        return result


class OpenTelemetryScenario(_DockerScenario):
    """Scenario for testing opentelemetry"""

    def __init__(self, name, doc, include_agent=True, include_collector=True, include_intake=True) -> None:
        super().__init__(name, doc=doc, use_proxy=True)
        if include_agent:
            self.agent_container = AgentContainer(host_log_folder=self.host_log_folder, use_proxy=True)
            self._required_containers.append(self.agent_container)
        if include_collector:
            self.collector_container = OpenTelemetryCollectorContainer(self.host_log_folder)
            self._required_containers.append(self.collector_container)
        self.weblog_container = WeblogContainer(self.host_log_folder)
        self._required_containers.append(self.weblog_container)
        self.include_agent = include_agent
        self.include_collector = include_collector
        self.include_intake = include_intake

    def configure(self, replay):
        super().configure(replay)
        self._check_env_vars()
        dd_site = os.environ.get("DD_SITE", "datad0g.com")
        if self.include_intake:
            self.weblog_container.environment["OTEL_SYSTEST_INCLUDE_INTAKE"] = True
            self.weblog_container.environment["DD_API_KEY"] = os.environ.get("DD_API_KEY_2")
            self.weblog_container.environment["DD_SITE"] = dd_site
        if self.include_collector:
            self.weblog_container.environment["OTEL_SYSTEST_INCLUDE_COLLECTOR"] = True
            self.collector_container.environment["DD_API_KEY"] = os.environ.get("DD_API_KEY_3")
            self.collector_container.environment["DD_SITE"] = dd_site
        if self.include_agent:
            self.weblog_container.environment["OTEL_SYSTEST_INCLUDE_AGENT"] = True

    def _create_interface_folders(self):
        for interface in ("open_telemetry", "backend"):
            self.create_log_subfolder(f"interfaces/{interface}")
        if self.include_agent:
            self.create_log_subfolder("interfaces/agent")

    def _start_interface_watchdog(self):
        from utils import interfaces

        class Event(FileSystemEventHandler):
            def __init__(self, interface) -> None:
                super().__init__()
                self.interface = interface

            def on_modified(self, event):
                if event.is_directory:
                    return

                self.interface.ingest_file(event.src_path)

        observer = Observer()
        observer.schedule(
            Event(interfaces.open_telemetry), path=f"{self.host_log_folder}/interfaces/open_telemetry", recursive=True
        )

        observer.start()

    def _get_warmups(self):
        warmups = super()._get_warmups()

        warmups.insert(0, self._create_interface_folders)
        warmups.insert(1, self._start_interface_watchdog)
        warmups.append(self._wait_for_app_readiness)

        return warmups

    def _wait_for_app_readiness(self):
        from utils import interfaces  # import here to avoid circular import

        if self.use_proxy:
            logger.debug("Wait for app readiness")

            if not interfaces.open_telemetry.ready.wait(40):
                raise Exception("Open telemetry interface not ready")
            logger.debug("Open telemetry ready")

    def post_setup(self):
        from utils import interfaces

        if self.use_proxy:
            self._wait_interface(interfaces.open_telemetry, 5)

            self.collect_logs()

            self._wait_interface(interfaces.library_stdout, 0)
            self._wait_interface(interfaces.library_dotnet_managed, 0)
        else:
            self.collect_logs()

    def _wait_interface(self, interface, timeout):
        self.terminal.write_sep("-", f"Wait for {interface} ({timeout}s)")
        self.terminal.flush()

        interface.wait(timeout)

    def _check_env_vars(self):
        for env in ["DD_API_KEY", "DD_APP_KEY", "DD_API_KEY_2", "DD_APP_KEY_2", "DD_API_KEY_3", "DD_APP_KEY_3"]:
            if env not in os.environ:
                raise Exception(f"Please set {env}, OTel E2E test requires 3 API keys and 3 APP keys")

    @property
    def library(self):
        return LibraryVersion("open_telemetry", "0.0.0")

    @property
    def agent_version(self):
        return self.agent_container.agent_version if self.include_agent else Version("0.0.0", "agent")

    @property
    def weblog_variant(self):
        return self.weblog_container.weblog_variant


class PerformanceScenario(EndToEndScenario):
<<<<<<< HEAD
    """A not very used scenario : its aim is to measure CPU and MEM usage across a basic run"""

    def __init__(self, name) -> None:
        super().__init__(name, appsec_enabled=self.appsec_enabled, use_proxy=False)
=======
    def __init__(self, name, doc) -> None:
        super().__init__(name, doc=doc, appsec_enabled=self.appsec_enabled, use_proxy=False)
>>>>>>> ea0a7ee2

    @property
    def appsec_enabled(self):
        return os.environ.get("DD_APPSEC_ENABLED") == "true"

    @property
    def host_log_folder(self):
        return "logs_with_appsec" if self.appsec_enabled else "logs_without_appsec"

    def _get_warmups(self):
        result = super()._get_warmups()
        result.append(self._extra_weblog_warmup)

        return result

    def _extra_weblog_warmup(self):
        import requests

        WARMUP_REQUEST_COUNT = 10
        WARMUP_LAST_SLEEP_DURATION = 3

        for _ in range(WARMUP_REQUEST_COUNT):
            requests.get("http://localhost:7777", timeout=10)
            time.sleep(0.6)

        time.sleep(WARMUP_LAST_SLEEP_DURATION)


class OnBoardingScenario(_Scenario):
    def __init__(self, name, doc) -> None:
        super().__init__(name, doc=doc)
        self.stack = None
        self.provision_vms = []
        self.provision_vm_names = []

    def configure(self, replay):
        super().configure(replay)
        assert "TEST_LIBRARY" in os.environ
        self.provision_vms = list(ProvisionMatrix(ProvisionFilter(self.name)).get_infrastructure_provision())
        self.provision_vm_names = [vm.name for vm in self.provision_vms]

    @property
    def library(self):
        return LibraryVersion(os.getenv("TEST_LIBRARY"), "0.0")

    def _start_pulumi(self):
        def pulumi_start_program():
            # Static loading of keypairs for ec2 machines
            PulumiSSH.load()
            for provision_vm in self.provision_vms:
                logger.info(f"Executing warmup {provision_vm.name}")
                provision_vm.start()

        project_name = "system-tests-onboarding"
        stack_name = "testing"

        try:
            self.stack = auto.create_or_select_stack(
                stack_name=stack_name, project_name=project_name, program=pulumi_start_program
            )
            self.stack.set_config("aws:SkipMetadataApiCheck", auto.ConfigValue("false"))
            up_res = self.stack.up(on_output=logger.info)
        except:
            self.collect_logs()
            self.close_targets()
            raise

    def _get_warmups(self):
        return [self._start_pulumi]

    def pytest_sessionfinish(self, session):
        logger.info(f"Closing onboarding scenario")
        self.close_targets()

    def close_targets(self):
        logger.info(f"Pulumi stack down")
        self.stack.destroy(on_output=logger.info)


class ParametricScenario(_Scenario):
    def configure(self, replay):
        super().configure(replay)
        assert "TEST_LIBRARY" in os.environ

    @property
    def library(self):
        return LibraryVersion(os.getenv("TEST_LIBRARY", "**not-set**"), "0.00")


class scenarios:
    todo = _Scenario("TODO", doc="scenario that skips tests not yet executed")
    test_the_test = TestTheTestScenario("TEST_THE_TEST", doc="Small scenario that check system-tests internals")

    default = EndToEndScenario(
        "DEFAULT",
        include_postgres_db=True,
        doc="Default scenario, spwan tracer and agent, and run most of exisiting tests",
    )
    sleep = EndToEndScenario(
        "SLEEP",
        doc="Fake scenario that spawn tracer and agentm then sleep indefinitly. Help you to manually test container",
    )

    # performance scenario just spawn an agent and a weblog, and spies the CPU and mem usage
    performances = PerformanceScenario(
        "PERFORMANCES", doc="A not very used scenario : its aim is to measure CPU and MEM usage across a basic run"
    )

    integrations = EndToEndScenario(
        "INTEGRATIONS",
        weblog_env={"DD_DBM_PROPAGATION_MODE": "full"},
        include_postgres_db=True,
        include_cassandra_db=True,
        include_mongo_db=True,
        include_kafka=True,
        include_rabbitmq=True,
        include_mysql_db=True,
        doc="Spawns tracer, agent, and a full set of database. Test the intgrations of thoise database with tracers",
    )

    profiling = EndToEndScenario(
        "PROFILING",
        library_interface_timeout=160,
        agent_interface_timeout=160,
        doc="Test profiling feature. Not included in default scenario because is quite slow",
    )

    sampling = EndToEndScenario(
        "SAMPLING",
        tracer_sampling_rate=0.5,
        doc="Test sampling mechanism. Not included in default scenario because is very slow, and flaky",
    )

    trace_propagation_style_w3c = EndToEndScenario(
        "TRACE_PROPAGATION_STYLE_W3C",
        weblog_env={"DD_TRACE_PROPAGATION_STYLE_INJECT": "W3C", "DD_TRACE_PROPAGATION_STYLE_EXTRACT": "W3C",},
        doc="Test W3C trace style",
    )

    # Telemetry scenarios
    telemetry_dependency_loaded_test_for_dependency_collection_disabled = EndToEndScenario(
        "TELEMETRY_DEPENDENCY_LOADED_TEST_FOR_DEPENDENCY_COLLECTION_DISABLED",
        weblog_env={"DD_TELEMETRY_DEPENDENCY_COLLECTION_ENABLED": "false"},
        doc="Test DD_TELEMETRY_DEPENDENCY_COLLECTION_ENABLED=false effect on tracers",
    )

    telemetry_app_started_products_disabled = EndToEndScenario(
        "TELEMETRY_APP_STARTED_PRODUCTS_DISABLED",
        weblog_env={
            "DD_APPSEC_ENABLED": "false",
            "DD_PROFILING_ENABLED": "false",
            "DD_DYNAMIC_INSTRUMENTATION_ENABLED": "false",
        },
        doc="Disable all tracers products",
    )

    telemetry_message_batch_event_order = EndToEndScenario(
        "TELEMETRY_MESSAGE_BATCH_EVENT_ORDER",
        weblog_env={"DD_FORCE_BATCHING_ENABLE": "true"},
        doc="Test env var `DD_FORCE_BATCHING_ENABLE=false`",
    )
    telemetry_log_generation_disabled = EndToEndScenario(
        "TELEMETRY_LOG_GENERATION_DISABLED",
        weblog_env={"DD_TELEMETRY_LOGS_COLLECTION_ENABLED": "false",},
        doc="Test env var `DD_TELEMETRY_LOGS_COLLECTION_ENABLED=false`",
    )
    telemetry_metric_generation_disabled = EndToEndScenario(
        "TELEMETRY_METRIC_GENERATION_DISABLED",
        weblog_env={"DD_TELEMETRY_METRICS_COLLECTION_ENABLED": "false",},
        doc="Test env var `DD_TELEMETRY_METRICS_COLLECTION_ENABLED=false`",
    )

    # ASM scenarios
    appsec_missing_rules = EndToEndScenario(
        "APPSEC_MISSING_RULES", appsec_rules="/donotexists", doc="Test missing appsec rules file"
    )
    appsec_corrupted_rules = EndToEndScenario(
        "APPSEC_CORRUPTED_RULES", appsec_rules="/appsec_corrupted_rules.yml", doc="Test corrupted appsec rules file"
    )
    appsec_custom_rules = EndToEndScenario(
        "APPSEC_CUSTOM_RULES", appsec_rules="/appsec_custom_rules.json", doc="Test custom appsec rules file"
    )
    appsec_blocking = EndToEndScenario(
        "APPSEC_BLOCKING", appsec_rules="/appsec_blocking_rule.json", doc="Misc tests for appsec blocking"
    )
    appsec_rules_monitoring_with_errors = EndToEndScenario(
        "APPSEC_RULES_MONITORING_WITH_ERRORS",
        appsec_rules="/appsec_custom_rules_with_errors.json",
        doc="Appsec rule file with some errors",
    )
    appsec_disabled = EndToEndScenario(
        "APPSEC_DISABLED", weblog_env={"DD_APPSEC_ENABLED": "false"}, appsec_enabled=False, doc="Disable appsec"
    )
    appsec_low_waf_timeout = EndToEndScenario(
        "APPSEC_LOW_WAF_TIMEOUT", weblog_env={"DD_APPSEC_WAF_TIMEOUT": "1"}, doc="Appsec with a very low WAF timeout"
    )
    appsec_custom_obfuscation = EndToEndScenario(
        "APPSEC_CUSTOM_OBFUSCATION",
        weblog_env={
            "DD_APPSEC_OBFUSCATION_PARAMETER_KEY_REGEXP": "hide-key",
            "DD_APPSEC_OBFUSCATION_PARAMETER_VALUE_REGEXP": ".*hide_value",
        },
        doc="Test custom appsec obfuscation parameters",
    )
    appsec_rate_limiter = EndToEndScenario(
        "APPSEC_RATE_LIMITER",
        weblog_env={"DD_APPSEC_TRACE_RATE_LIMIT": "1"},
        doc="Tests with a low rate trace limit for Appsec",
    )

    appsec_waf_telemetry = EndToEndScenario(
        "APPSEC_WAF_TELEMETRY",
        weblog_env={
            "DD_INSTRUMENTATION_TELEMETRY_ENABLED": "true",
            "DD_TELEMETRY_METRICS_ENABLED": "true",
            # Python lib has different env var until we enable Telemetry Metrics by default
            "_DD_TELEMETRY_METRICS_ENABLED": "true",
            "DD_TELEMETRY_METRICS_INTERVAL_SECONDS": "2.0",
        },
        doc="Enable Telemetry feature for WAF",
    )

    appsec_blocking_full_denylist = EndToEndScenario(
        "APPSEC_BLOCKING_FULL_DENYLIST",
        proxy_state={"mock_remote_config_backend": "APPSEC_BLOCKING_FULL_DENYLIST"},
        weblog_env={"DD_APPSEC_RULES": None},
        doc="""
            The spec says that if  DD_APPSEC_RULES is defined, then rules won't be loaded from remote config.
            In this scenario, we use remote config. By the spec, whem remote config is available, rules file 
            embedded in the tracer will never be used (it will be the file defined in DD_APPSEC_RULES, or the 
            data coming from remote config). So, we set  DD_APPSEC_RULES to None to enable loading rules from
            remote config. And it's okay not testing custom rule set for dev mode, as in this scenario, rules
            are always coming from remote config.
        """,
    )

    appsec_request_blocking = EndToEndScenario(
        "APPSEC_REQUEST_BLOCKING",
        proxy_state={"mock_remote_config_backend": "ASM"},
        weblog_env={"DD_APPSEC_RULES": None},
        doc="",
    )

    appsec_runtime_activation = EndToEndScenario(
        "APPSEC_RUNTIME_ACTIVATION",
        proxy_state={"mock_remote_config_backend": "ASM_ACTIVATE_ONLY"},
        appsec_enabled=False,
        weblog_env={
            "DD_RC_TARGETS_KEY_ID": "TEST_KEY_ID",
            "DD_RC_TARGETS_KEY": "1def0961206a759b09ccdf2e622be20edf6e27141070e7b164b7e16e96cf402c",
            "DD_REMOTE_CONFIG_INTEGRITY_CHECK_ENABLED": "true",
        },
        doc="",
    )

    appsec_api_security = EndToEndScenario(
        "APPSEC_API_SECURITY",
        appsec_enabled=True,
        weblog_env={"_DD_API_SECURITY_ENABLED": "true", "DD_TRACE_DEBUG": "true"},
        appsec_rules="/appsec_api_security_appsec_rule.json",
    )

    # Remote config scenarios
    # library timeout is set to 100 seconds
    # default polling interval for tracers is very low (5 seconds)
    # TODO configure the polling interval to a lower value instead of increasing the timeout

    remote_config_mocked_backend_asm_features = EndToEndScenario(
        "REMOTE_CONFIG_MOCKED_BACKEND_ASM_FEATURES",
        proxy_state={"mock_remote_config_backend": "ASM_FEATURES"},
        appsec_enabled=False,
        weblog_env={"DD_REMOTE_CONFIGURATION_ENABLED": "true"},
        library_interface_timeout=100,
        doc="",
    )

    remote_config_mocked_backend_live_debugging = EndToEndScenario(
        "REMOTE_CONFIG_MOCKED_BACKEND_LIVE_DEBUGGING",
        proxy_state={"mock_remote_config_backend": "LIVE_DEBUGGING"},
        weblog_env={
            "DD_DYNAMIC_INSTRUMENTATION_ENABLED": "1",
            "DD_DEBUGGER_ENABLED": "1",
            "DD_REMOTE_CONFIG_ENABLED": "true",
            "DD_INTERNAL_RCM_POLL_INTERVAL": "1000",
        },
        library_interface_timeout=100,
        doc="",
    )

    remote_config_mocked_backend_asm_dd = EndToEndScenario(
        "REMOTE_CONFIG_MOCKED_BACKEND_ASM_DD",
        proxy_state={"mock_remote_config_backend": "ASM_DD"},
        weblog_env={"DD_APPSEC_RULES": None},
        library_interface_timeout=100,
        doc="""
            The spec says that if DD_APPSEC_RULES is defined, then rules won't be loaded from remote config.
            In this scenario, we use remote config. By the spec, whem remote config is available, rules file
            embedded in the tracer will never be used (it will be the file defined in DD_APPSEC_RULES, or the
            data coming from remote config). So, we set  DD_APPSEC_RULES to None to enable loading rules from
            remote config. And it's okay not testing custom rule set for dev mode, as in this scenario, rules
            are always coming from remote config.
        """,
    )

    remote_config_mocked_backend_asm_features_nocache = EndToEndScenario(
        "REMOTE_CONFIG_MOCKED_BACKEND_ASM_FEATURES_NOCACHE",
        proxy_state={"mock_remote_config_backend": "ASM_FEATURES_NO_CACHE"},
        weblog_env={"DD_APPSEC_ENABLED": "false", "DD_REMOTE_CONFIGURATION_ENABLED": "true",},
        library_interface_timeout=100,
        doc="",
    )

    remote_config_mocked_backend_asm_features_nocache = EndToEndScenario(
        "REMOTE_CONFIG_MOCKED_BACKEND_ASM_FEATURES_NOCACHE",
        proxy_state={"mock_remote_config_backend": "ASM_FEATURES_NO_CACHE"},
        weblog_env={"DD_APPSEC_ENABLED": "false", "DD_REMOTE_CONFIGURATION_ENABLED": "true",},
        library_interface_timeout=100,
        doc="",
    )

    remote_config_mocked_backend_live_debugging_nocache = EndToEndScenario(
        "REMOTE_CONFIG_MOCKED_BACKEND_LIVE_DEBUGGING_NOCACHE",
        proxy_state={"mock_remote_config_backend": "LIVE_DEBUGGING_NO_CACHE"},
        weblog_env={
            "DD_DYNAMIC_INSTRUMENTATION_ENABLED": "1",
            "DD_DEBUGGER_ENABLED": "1",
            "DD_REMOTE_CONFIG_ENABLED": "true",
        },
        library_interface_timeout=100,
        doc="",
    )

    remote_config_mocked_backend_asm_dd_nocache = EndToEndScenario(
        "REMOTE_CONFIG_MOCKED_BACKEND_ASM_DD_NOCACHE",
        proxy_state={"mock_remote_config_backend": "ASM_DD_NO_CACHE"},
        library_interface_timeout=100,
        doc="",
    )

    # APM tracing end-to-end scenarios

    apm_tracing_e2e = EndToEndScenario("APM_TRACING_E2E", backend_interface_timeout=5, doc="")
    apm_tracing_e2e_otel = EndToEndScenario("APM_TRACING_E2E_OTEL", backend_interface_timeout=5, doc="")
    apm_tracing_e2e_single_span = EndToEndScenario(
        "APM_TRACING_E2E_SINGLE_SPAN",
        weblog_env={
            "DD_SPAN_SAMPLING_RULES": '[{"service": "weblog", "name": "*single_span_submitted", "sample_rate": 1.0, "max_per_second": 50}]',
            "DD_TRACE_SAMPLE_RATE": "0",
        },
        backend_interface_timeout=5,
        doc="",
    )

    otel_tracing_e2e = OpenTelemetryScenario("OTEL_TRACING_E2E", doc="")
    otel_metric_e2e = OpenTelemetryScenario("OTEL_METRIC_E2E", include_intake=False, doc="")
    otel_log_e2e = OpenTelemetryScenario("OTEL_LOG_E2E", include_intake=False, include_agent=False, doc="")

    library_conf_custom_headers_short = EndToEndScenario(
        "LIBRARY_CONF_CUSTOM_HEADERS_SHORT", additional_trace_header_tags=("header-tag1", "header-tag2"), doc=""
    )
    library_conf_custom_headers_long = EndToEndScenario(
        "LIBRARY_CONF_CUSTOM_HEADERS_LONG",
        additional_trace_header_tags=("header-tag1:custom.header-tag1", "header-tag2:custom.header-tag2"),
        doc="",
    )
    parametric = ParametricScenario("PARAMETRIC", doc="WIP")

    # Onboarding scenarios: name of scenario will be the sufix for yml provision file name (tests/onboarding/infra_provision)
    onboarding_host = OnBoardingScenario("ONBOARDING_HOST", doc="")
    onboarding_host_container = OnBoardingScenario("ONBOARDING_HOST_CONTAINER", doc="")
    onboarding_container = OnBoardingScenario("ONBOARDING_CONTAINER", doc="")


def _main():
    for name in dir(scenarios):
        if not name.startswith("_"):
            scenario = getattr(scenarios, name)
            print(scenario.doc)


if __name__ == "__main__":
    _main()<|MERGE_RESOLUTION|>--- conflicted
+++ resolved
@@ -4,18 +4,8 @@
 from logging import FileHandler
 from pathlib import Path
 
+import pytest
 from pulumi import automation as auto
-import pytest
-<<<<<<< HEAD
-from pulumi import automation as auto
-=======
-from watchdog.observers import Observer
-from watchdog.events import FileSystemEventHandler
-from utils._context.library_version import LibraryVersion, Version
-from utils.onboarding.provision_utils import ProvisionMatrix, ProvisionFilter
-from utils.onboarding.pulumi_ssh import PulumiSSH
-
->>>>>>> ea0a7ee2
 from utils._context.containers import (
     AgentContainer,
     CassandraContainer,
@@ -650,15 +640,8 @@
 
 
 class PerformanceScenario(EndToEndScenario):
-<<<<<<< HEAD
-    """A not very used scenario : its aim is to measure CPU and MEM usage across a basic run"""
-
-    def __init__(self, name) -> None:
-        super().__init__(name, appsec_enabled=self.appsec_enabled, use_proxy=False)
-=======
     def __init__(self, name, doc) -> None:
         super().__init__(name, doc=doc, appsec_enabled=self.appsec_enabled, use_proxy=False)
->>>>>>> ea0a7ee2
 
     @property
     def appsec_enabled(self):
@@ -912,6 +895,13 @@
             "DD_REMOTE_CONFIG_INTEGRITY_CHECK_ENABLED": "true",
         },
         doc="",
+    )
+
+    appsec_api_security = EndToEndScenario(
+        "APPSEC_API_SECURITY",
+        appsec_enabled=True,
+        weblog_env={"_DD_API_SECURITY_ENABLED": "true", "DD_TRACE_DEBUG": "true"},
+        appsec_rules="/appsec_api_security_appsec_rule.json",
     )
 
     appsec_api_security = EndToEndScenario(
