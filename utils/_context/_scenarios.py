from logging import FileHandler
import os
from pathlib import Path
import shutil
import time

from pulumi import automation as auto
import pytest
from watchdog.observers import Observer
from watchdog.events import FileSystemEventHandler
from utils._context.library_version import LibraryVersion, Version
from utils.onboarding.provision_utils import ProvisionMatrix, ProvisionFilter

from utils._context.containers import (
    WeblogContainer,
    AgentContainer,
    ProxyContainer,
    PostgresContainer,
    MongoContainer,
    KafkaContainer,
    ZooKeeperContainer,
    CassandraContainer,
    RabbitMqContainer,
    MySqlContainer,
    OpenTelemetryCollectorContainer,
    create_network,
)

from utils.tools import logger, get_log_formatter, update_environ_with_local_env

update_environ_with_local_env()


class _Scenario:
    def __init__(self, name, doc) -> None:
        self.name = name
        self.terminal = None
        self.replay = False
        self.doc = doc

    def create_log_subfolder(self, subfolder):
        if self.replay:
            return

        path = os.path.join(self.host_log_folder, subfolder)

        shutil.rmtree(path, ignore_errors=True)
        Path(path).mkdir(parents=True, exist_ok=True)

    def __call__(self, test_method):
        # handles @scenarios.scenario_name
        pytest.mark.scenario(self.name)(test_method)

        return test_method

    def configure(self, replay):
        self.replay = replay
        self.create_log_subfolder("")

        handler = FileHandler(f"{self.host_log_folder}/tests.log", encoding="utf-8")
        handler.setFormatter(get_log_formatter())

        logger.addHandler(handler)

        if replay:
            from utils import weblog

            weblog.init_replay_mode(self.host_log_folder)

    def session_start(self, session):
        """ called at the very begning of the process """

        self.terminal = session.config.pluginmanager.get_plugin("terminalreporter")
        self.print_test_context()

        if self.replay:
            return

        self.print_info("Executing warmups...")

        try:
            for warmup in self._get_warmups():
                logger.info(f"Executing warmup {warmup}")
                warmup()
        except:
            self.collect_logs()
            self.close_targets()
            raise

    def pytest_sessionfinish(self, session):
        """ called at the end of the process  """

    def print_test_context(self):
        self.terminal.write_sep("=", "test context", bold=True)
        self.print_info(f"Scenario: {self.name}")
        self.print_info(f"Logs folder: ./{self.host_log_folder}")

    def print_info(self, info):
        """ print info in stdout """
        logger.info(info)
        if self.terminal is not None:
            self.terminal.write_line(info)

    def _get_warmups(self):
        return []

    def post_setup(self):
        """ called after test setup """

    def collect_logs(self):
        """ Called after setup """

    def close_targets(self):
        """ called after setup"""

    @property
    def host_log_folder(self):
        return "logs" if self.name == "DEFAULT" else f"logs_{self.name.lower()}"

    # Set of properties used in test decorators
    @property
    def dd_site(self):
        return ""

    @property
    def library(self):
        return LibraryVersion("undefined")

    @property
    def agent_version(self):
        return ""

    @property
    def weblog_variant(self):
        return ""

    @property
    def php_appsec(self):
        return ""

    @property
    def tracer_sampling_rate(self):
        return 0

    @property
    def appsec_rules_file(self):
        return ""

    @property
    def uds_socket(self):
        return ""

    @property
    def libddwaf_version(self):
        return ""

    @property
    def appsec_rules_version(self):
        return ""

    @property
    def uds_mode(self):
        return False

    @property
    def telemetry_heartbeat_interval(self):
        return 0

    def get_junit_properties(self):
        return {"dd_tags[systest.suite.context.scenario]": self.name}

    def __str__(self) -> str:
        return f"Scenario '{self.name}'"


class TestTheTestScenario(_Scenario):
    @property
    def host_log_folder(self):
        return "logs"

    @property
    def library(self):
        return LibraryVersion("java", "0.66.0")

    @property
    def weblog_variant(self):
        return "spring"


class _DockerScenario(_Scenario):
    """ Scenario that tests docker containers """

    def __init__(
        self,
        name,
        doc,
        use_proxy=True,
        proxy_state=None,
        include_postgres_db=False,
        include_cassandra_db=False,
        include_mongo_db=False,
        include_kafka=False,
        include_rabbitmq=False,
        include_mysql_db=False,
    ) -> None:
        super().__init__(name, doc=doc)

        self.use_proxy = use_proxy
        self._required_containers = []

        if self.use_proxy:
            self._required_containers.append(
                ProxyContainer(host_log_folder=self.host_log_folder, proxy_state=proxy_state)
            )  # we want the proxy being the first container to start

        if include_postgres_db:
            self._required_containers.append(PostgresContainer(host_log_folder=self.host_log_folder))

        if include_mongo_db:
            self._required_containers.append(MongoContainer(host_log_folder=self.host_log_folder))

        if include_cassandra_db:
            self._required_containers.append(CassandraContainer(host_log_folder=self.host_log_folder))

        if include_kafka:
            # kafka requires zookeeper
            self._required_containers.append(ZooKeeperContainer(host_log_folder=self.host_log_folder))
            self._required_containers.append(KafkaContainer(host_log_folder=self.host_log_folder))

        if include_rabbitmq:
            self._required_containers.append(RabbitMqContainer(host_log_folder=self.host_log_folder))

        if include_mysql_db:
            self._required_containers.append(MySqlContainer(host_log_folder=self.host_log_folder))

    def configure(self, replay):
        super().configure(replay)

        for container in reversed(self._required_containers):
            container.configure(replay)

    def _get_warmups(self):

        warmups = super()._get_warmups()

        warmups.append(create_network)

        for container in self._required_containers:
            warmups.append(container.start)

        return warmups

    def close_targets(self):
        for container in reversed(self._required_containers):
            try:
                container.remove()
            except:
                logger.exception(f"Failed to remove container {container}")

    def collect_logs(self):

        for container in self._required_containers:
            try:
                container.save_logs()
            except:
                logger.exception(f"Fail to save logs for container {container}")


class EndToEndScenario(_DockerScenario):
    """ Scenario that implier an instrumented HTTP application shipping a datadog tracer (weblog) and an datadog agent """

    def __init__(
        self,
        name,
        doc,
        weblog_env=None,
        tracer_sampling_rate=None,
        appsec_rules=None,
        appsec_enabled=True,
        additional_trace_header_tags=(),
        library_interface_timeout=None,
        agent_interface_timeout=5,
        use_proxy=True,
        proxy_state=None,
        backend_interface_timeout=0,
        include_postgres_db=False,
        include_cassandra_db=False,
        include_mongo_db=False,
        include_kafka=False,
        include_rabbitmq=False,
        include_mysql_db=False,
    ) -> None:
        super().__init__(
            name,
            doc=doc,
            use_proxy=use_proxy,
            proxy_state=proxy_state,
            include_postgres_db=include_postgres_db,
            include_cassandra_db=include_cassandra_db,
            include_mongo_db=include_mongo_db,
            include_kafka=include_kafka,
            include_rabbitmq=include_rabbitmq,
            include_mysql_db=include_mysql_db,
        )

        self.agent_container = AgentContainer(host_log_folder=self.host_log_folder, use_proxy=use_proxy)

        self.weblog_container = WeblogContainer(
            self.host_log_folder,
            environment=weblog_env,
            tracer_sampling_rate=tracer_sampling_rate,
            appsec_rules=appsec_rules,
            appsec_enabled=appsec_enabled,
            additional_trace_header_tags=additional_trace_header_tags,
            use_proxy=use_proxy,
        )

        self.weblog_container.environment["SYSTEMTESTS_SCENARIO"] = self.name

        self._required_containers.append(self.agent_container)
        self._required_containers.append(self.weblog_container)

        self.agent_interface_timeout = agent_interface_timeout
        self.backend_interface_timeout = backend_interface_timeout
        self.library_interface_timeout = library_interface_timeout

    def configure(self, replay):
        from utils import interfaces

        super().configure(replay)

        interfaces.agent.configure(replay)
        interfaces.library.configure(replay)
        interfaces.backend.configure(replay)
        interfaces.library_stdout.configure(replay)
        interfaces.library_dotnet_managed.configure(replay)
        interfaces.agent_stdout.configure(replay)

        if self.library_interface_timeout is None:
            if self.weblog_container.library == "java":
                self.library_interface_timeout = 25
            elif self.weblog_container.library.library in ("golang",):
                self.library_interface_timeout = 10
            elif self.weblog_container.library.library in ("nodejs",):
                self.library_interface_timeout = 5
            elif self.weblog_container.library.library in ("php",):
                # possibly something weird on obfuscator, let increase the delay for now
                self.library_interface_timeout = 10
            elif self.weblog_container.library.library in ("python",):
                self.library_interface_timeout = 25
            else:
                self.library_interface_timeout = 40

    def print_test_context(self):
        from utils import weblog

        super().print_test_context()

        logger.debug(f"Docker host is {weblog.domain}")

        self.print_info(f"Library: {self.library}")
        self.print_info(f"Agent: {self.agent_version}")

        if self.library == "php":
            self.print_info(f"AppSec: {self.weblog_container.php_appsec}")

        if self.weblog_container.libddwaf_version:
            self.print_info(f"libddwaf: {self.weblog_container.libddwaf_version}")

        if self.weblog_container.appsec_rules_file:
            self.print_info(f"AppSec rules version: {self.weblog_container.appsec_rules_version}")

        if self.weblog_container.uds_mode:
            self.print_info(f"UDS socket: {self.weblog_container.uds_socket}")

        self.print_info(f"Weblog variant: {self.weblog_container.weblog_variant}")
        self.print_info(f"Backend: {self.agent_container.dd_site}")

    def _create_interface_folders(self):
        for interface in ("agent", "library", "backend"):
            self.create_log_subfolder(f"interfaces/{interface}")

    def _start_interface_watchdog(self):
        from utils import interfaces

        class Event(FileSystemEventHandler):
            def __init__(self, interface) -> None:
                super().__init__()
                self.interface = interface

            def on_modified(self, event):
                if event.is_directory:
                    return

                self.interface.ingest_file(event.src_path)

        observer = Observer()
        observer.schedule(Event(interfaces.library), path=f"{self.host_log_folder}/interfaces/library", recursive=True)
        observer.schedule(Event(interfaces.agent), path=f"{self.host_log_folder}/interfaces/agent", recursive=True)

        observer.start()

    def _get_warmups(self):
        warmups = super()._get_warmups()

        warmups.insert(0, self._create_interface_folders)
        warmups.insert(1, self._start_interface_watchdog)
        warmups.append(self._wait_for_app_readiness)

        return warmups

    def _wait_for_app_readiness(self):
        from utils import interfaces  # import here to avoid circular import

        if self.use_proxy:
            logger.debug("Wait for app readiness")

            if not interfaces.library.ready.wait(40):
                raise Exception("Library not ready")
            logger.debug("Library ready")

            if not interfaces.agent.ready.wait(40):
                raise Exception("Datadog agent not ready")
            logger.debug("Agent ready")

    def post_setup(self):
        from utils import interfaces

        if self.replay:
            interfaces.library.load_data_from_logs(f"{self.host_log_folder}/interfaces/library")
            interfaces.agent.load_data_from_logs(f"{self.host_log_folder}/interfaces/agent")
            interfaces.backend.load_data_from_logs(f"{self.host_log_folder}/interfaces/backend")

            self._wait_interface(interfaces.library_stdout, 0)
            self._wait_interface(interfaces.library_dotnet_managed, 0)
            self._wait_interface(interfaces.agent_stdout, 0)

            return

        if self.use_proxy:
            self._wait_interface(interfaces.library, self.library_interface_timeout)
            self._wait_interface(interfaces.agent, self.agent_interface_timeout)
            self._wait_interface(interfaces.backend, self.backend_interface_timeout)

            self.collect_logs()

            self._wait_interface(interfaces.library_stdout, 0)
            self._wait_interface(interfaces.library_dotnet_managed, 0)
            self._wait_interface(interfaces.agent_stdout, 0)
        else:
            self.collect_logs()

        self.close_targets()

    def _wait_interface(self, interface, timeout):
        self.terminal.write_sep("-", f"Wait for {interface} ({timeout}s)")
        self.terminal.flush()

        interface.wait(timeout)

    def close_targets(self):
        from utils import weblog

        super().close_targets()

        weblog.save_requests(self.host_log_folder)

    @property
    def dd_site(self):
        return self.agent_container.dd_site

    @property
    def library(self):
        return self.weblog_container.library

    @property
    def agent_version(self):
        return self.agent_container.agent_version

    @property
    def weblog_variant(self):
        return self.weblog_container.weblog_variant

    @property
    def php_appsec(self):
        return self.weblog_container.php_appsec

    @property
    def tracer_sampling_rate(self):
        return self.weblog_container.tracer_sampling_rate

    @property
    def appsec_rules_file(self):
        return self.weblog_container.appsec_rules_file

    @property
    def uds_socket(self):
        return self.weblog_container.uds_socket

    @property
    def libddwaf_version(self):
        return self.weblog_container.libddwaf_version

    @property
    def appsec_rules_version(self):
        return self.weblog_container.appsec_rules_version

    @property
    def uds_mode(self):
        return self.weblog_container.uds_mode

    @property
    def telemetry_heartbeat_interval(self):
        return self.weblog_container.telemetry_heartbeat_interval

    def get_junit_properties(self):
        result = super().get_junit_properties()

        result["dd_tags[systest.suite.context.agent]"] = self.agent_version
        result["dd_tags[systest.suite.context.library.name]"] = self.library.library
        result["dd_tags[systest.suite.context.library.version]"] = self.library.version
        result["dd_tags[systest.suite.context.weblog_variant]"] = self.weblog_variant
        result["dd_tags[systest.suite.context.sampling_rate]"] = self.weblog_container.tracer_sampling_rate
        result["dd_tags[systest.suite.context.libddwaf_version]"] = self.weblog_container.libddwaf_version
        result["dd_tags[systest.suite.context.appsec_rules_file]"] = self.weblog_container.appsec_rules_file

        return result


class OpenTelemetryScenario(_DockerScenario):
    """ Scenario for testing opentelemetry"""

    def __init__(self, name, doc, include_agent=True, include_collector=True, include_intake=True) -> None:
        super().__init__(name, doc=doc, use_proxy=True)
        if include_agent:
            self.agent_container = AgentContainer(host_log_folder=self.host_log_folder, use_proxy=True)
            self._required_containers.append(self.agent_container)
        if include_collector:
            self.collector_container = OpenTelemetryCollectorContainer(self.host_log_folder)
            self._required_containers.append(self.collector_container)
        self.weblog_container = WeblogContainer(self.host_log_folder)
        self._required_containers.append(self.weblog_container)
        self.include_agent = include_agent
        self.include_collector = include_collector
        self.include_intake = include_intake

    def configure(self, replay):
        super().configure(replay)
        self._check_env_vars()
        dd_site = os.environ.get("DD_SITE", "datad0g.com")
        if self.include_intake:
            self.weblog_container.environment["OTEL_SYSTEST_INCLUDE_INTAKE"] = True
            self.weblog_container.environment["DD_API_KEY"] = os.environ.get("DD_API_KEY_2")
            self.weblog_container.environment["DD_SITE"] = dd_site
        if self.include_collector:
            self.weblog_container.environment["OTEL_SYSTEST_INCLUDE_COLLECTOR"] = True
            self.collector_container.environment["DD_API_KEY"] = os.environ.get("DD_API_KEY_3")
            self.collector_container.environment["DD_SITE"] = dd_site
        if self.include_agent:
            self.weblog_container.environment["OTEL_SYSTEST_INCLUDE_AGENT"] = True

    def _create_interface_folders(self):
        for interface in ("open_telemetry", "backend"):
            self.create_log_subfolder(f"interfaces/{interface}")
        if self.include_agent:
            self.create_log_subfolder("interfaces/agent")

    def _start_interface_watchdog(self):
        from utils import interfaces

        class Event(FileSystemEventHandler):
            def __init__(self, interface) -> None:
                super().__init__()
                self.interface = interface

            def on_modified(self, event):
                if event.is_directory:
                    return

                self.interface.ingest_file(event.src_path)

        observer = Observer()
        observer.schedule(
            Event(interfaces.open_telemetry), path=f"{self.host_log_folder}/interfaces/open_telemetry", recursive=True
        )

        observer.start()

    def _get_warmups(self):
        warmups = super()._get_warmups()

        warmups.insert(0, self._create_interface_folders)
        warmups.insert(1, self._start_interface_watchdog)
        warmups.append(self._wait_for_app_readiness)

        return warmups

    def _wait_for_app_readiness(self):
        from utils import interfaces  # import here to avoid circular import

        if self.use_proxy:
            logger.debug("Wait for app readiness")

            if not interfaces.open_telemetry.ready.wait(40):
                raise Exception("Open telemetry interface not ready")
            logger.debug("Open telemetry ready")

    def post_setup(self):
        from utils import interfaces

        if self.use_proxy:
            self._wait_interface(interfaces.open_telemetry, 5)

            self.collect_logs()

            self._wait_interface(interfaces.library_stdout, 0)
            self._wait_interface(interfaces.library_dotnet_managed, 0)
        else:
            self.collect_logs()

    def _wait_interface(self, interface, timeout):
        self.terminal.write_sep("-", f"Wait for {interface} ({timeout}s)")
        self.terminal.flush()

        interface.wait(timeout)

    def _check_env_vars(self):
        for env in ["DD_API_KEY", "DD_APP_KEY", "DD_API_KEY_2", "DD_APP_KEY_2", "DD_API_KEY_3", "DD_APP_KEY_3"]:
            if env not in os.environ:
                raise Exception(f"Please set {env}, OTel E2E test requires 3 API keys and 3 APP keys")

    @property
    def library(self):
        return LibraryVersion("open_telemetry", "0.0.0")

    @property
    def agent_version(self):
        return self.agent_container.agent_version if self.include_agent else Version("0.0.0", "agent")

    @property
    def weblog_variant(self):
        return self.weblog_container.weblog_variant


class CgroupScenario(EndToEndScenario):

    # cgroup test
    # require a dedicated warmup. Need to check the stability before
    # merging it into the default scenario

    def _get_warmups(self):
        warmups = super()._get_warmups()
        warmups.append(self._wait_for_weblog_cgroup_file)
        return warmups

    def _wait_for_weblog_cgroup_file(self):
        max_attempts = 10  # each attempt = 1 second
        attempt = 0

        filename = f"{self.host_log_folder}/docker/weblog/logs/weblog.cgroup"
        while attempt < max_attempts and not os.path.exists(filename):

            logger.debug(f"{filename} is missing, wait")
            time.sleep(1)
            attempt += 1

        if attempt == max_attempts:
            pytest.exit("Failed to access cgroup file from weblog container", 1)

        return True


class PerformanceScenario(EndToEndScenario):
    def __init__(self, name, doc) -> None:
        super().__init__(name, doc=doc, appsec_enabled=self.appsec_enabled, use_proxy=False)

    @property
    def appsec_enabled(self):
        return os.environ.get("DD_APPSEC_ENABLED") == "true"

    @property
    def host_log_folder(self):
        return "logs_with_appsec" if self.appsec_enabled else "logs_without_appsec"

    def _get_warmups(self):
        result = super()._get_warmups()
        result.append(self._extra_weblog_warmup)

        return result

    def _extra_weblog_warmup(self):
        import requests

        WARMUP_REQUEST_COUNT = 10
        WARMUP_LAST_SLEEP_DURATION = 3

        for _ in range(WARMUP_REQUEST_COUNT):
            requests.get("http://localhost:7777", timeout=10)
            time.sleep(0.6)

        time.sleep(WARMUP_LAST_SLEEP_DURATION)


class OnBoardingScenario(_Scenario):
    def __init__(self, name, doc) -> None:
        super().__init__(name, doc=doc)
        self.stack = None
        self.provision_vms = []
        self.provision_vm_names = []

    def configure(self, replay):
        super().configure(replay)
        assert "TEST_LIBRARY" in os.environ
        self.provision_vms = list(ProvisionMatrix(ProvisionFilter(self.name)).get_infrastructure_provision())
        self.provision_vm_names = [vm.name for vm in self.provision_vms]

    @property
    def library(self):
        return LibraryVersion(os.getenv("TEST_LIBRARY"), "0.0")

    def _start_pulumi(self):
        def pulumi_start_program():

            for provision_vm in self.provision_vms:
                logger.info(f"Executing warmup {provision_vm.name}")
                provision_vm.start()

        project_name = "system-tests-onboarding"
        stack_name = "testing"

        try:
            self.stack = auto.create_or_select_stack(
                stack_name=stack_name, project_name=project_name, program=pulumi_start_program
            )
            up_res = self.stack.up(on_output=logger.info)
        except:
            self.collect_logs()
            self.close_targets()
            raise

    def _get_warmups(self):
        return [self._start_pulumi]

    def pytest_sessionfinish(self, session):
        logger.info(f"Closing onboarding scenario")
        self.close_targets()

    def close_targets(self):
        logger.info(f"Pulumi stack down")
        self.stack.destroy(on_output=logger.info)


class ParametricScenario(_Scenario):
    def configure(self, replay):
        super().configure(replay)
        assert "TEST_LIBRARY" in os.environ

    @property
    def library(self):
        return LibraryVersion(os.getenv("TEST_LIBRARY", "**not-set**"), "0.00")


class scenarios:
    todo = _Scenario("TODO", doc="scenario that skips tests not yet executed")
    test_the_test = TestTheTestScenario("TEST_THE_TEST", doc="Small scenario that check system-tests internals")

    default = EndToEndScenario(
        "DEFAULT",
        include_postgres_db=True,
        doc="Default scenario, spwan tracer and agent, and run most of exisiting tests",
    )
    cgroup = CgroupScenario("CGROUP", doc="test cgroup data reporting. Must be merged inside default scenario")
    sleep = EndToEndScenario(
        "SLEEP",
        doc="Fake scenario that spawn tracer and agentm then sleep indefinitly. Help you to manually test container",
    )

    # performance scenario just spawn an agent and a weblog, and spies the CPU and mem usage
    performances = PerformanceScenario(
        "PERFORMANCES", doc="A not very used scenario : its aim is to measure CPU and MEM usage across a basic run"
    )

    integrations = EndToEndScenario(
        "INTEGRATIONS",
        weblog_env={"DD_DBM_PROPAGATION_MODE": "full"},
        include_postgres_db=True,
        include_cassandra_db=True,
        include_mongo_db=True,
        include_kafka=True,
        include_rabbitmq=True,
        include_mysql_db=True,
        doc="Spawns tracer, agent, and a full set of database. Test the intgrations of thoise database with tracers",
    )

    profiling = EndToEndScenario(
        "PROFILING",
        library_interface_timeout=160,
        agent_interface_timeout=160,
        doc="Test profiling feature. Not included in default scenario because is quite slow",
    )

    sampling = EndToEndScenario(
        "SAMPLING",
        tracer_sampling_rate=0.5,
        doc="Test sampling mechanism. Not included in default scenario because is very slow, and flaky",
    )

    trace_propagation_style_w3c = EndToEndScenario(
        "TRACE_PROPAGATION_STYLE_W3C",
        weblog_env={"DD_TRACE_PROPAGATION_STYLE_INJECT": "W3C", "DD_TRACE_PROPAGATION_STYLE_EXTRACT": "W3C",},
        doc="Test W3C trace style",
    )

    # Telemetry scenarios
    telemetry_dependency_loaded_test_for_dependency_collection_disabled = EndToEndScenario(
        "TELEMETRY_DEPENDENCY_LOADED_TEST_FOR_DEPENDENCY_COLLECTION_DISABLED",
        weblog_env={"DD_TELEMETRY_DEPENDENCY_COLLECTION_ENABLED": "false"},
        doc="Test DD_TELEMETRY_DEPENDENCY_COLLECTION_ENABLED=false effect on tracers",
    )

    telemetry_app_started_products_disabled = EndToEndScenario(
        "TELEMETRY_APP_STARTED_PRODUCTS_DISABLED",
        weblog_env={
            "DD_APPSEC_ENABLED": "false",
            "DD_PROFILING_ENABLED": "false",
            "DD_DYNAMIC_INSTRUMENTATION_ENABLED": "false",
        },
        doc="Disable all tracers products",
    )

    telemetry_message_batch_event_order = EndToEndScenario(
        "TELEMETRY_MESSAGE_BATCH_EVENT_ORDER",
        weblog_env={"DD_FORCE_BATCHING_ENABLE": "true"},
        doc="Test env var `DD_FORCE_BATCHING_ENABLE=false`",
    )
    telemetry_log_generation_disabled = EndToEndScenario(
        "TELEMETRY_LOG_GENERATION_DISABLED",
        weblog_env={"DD_TELEMETRY_LOGS_COLLECTION_ENABLED": "false",},
        doc="Test env var `DD_TELEMETRY_LOGS_COLLECTION_ENABLED=false`",
    )
    telemetry_metric_generation_disabled = EndToEndScenario(
        "TELEMETRY_METRIC_GENERATION_DISABLED",
        weblog_env={"DD_TELEMETRY_METRICS_COLLECTION_ENABLED": "false",},
        doc="Test env var `DD_TELEMETRY_METRICS_COLLECTION_ENABLED=false`",
    )

    # ASM scenarios
    appsec_missing_rules = EndToEndScenario(
        "APPSEC_MISSING_RULES", appsec_rules="/donotexists", doc="Test missing appsec rules file"
    )
    appsec_corrupted_rules = EndToEndScenario(
        "APPSEC_CORRUPTED_RULES", appsec_rules="/appsec_corrupted_rules.yml", doc="Test corrupted appsec rules file"
    )
    appsec_custom_rules = EndToEndScenario(
        "APPSEC_CUSTOM_RULES", appsec_rules="/appsec_custom_rules.json", doc="Test custom appsec rules file"
    )
    appsec_blocking = EndToEndScenario(
        "APPSEC_BLOCKING", appsec_rules="/appsec_blocking_rule.json", doc="Misc tests for appsec blocking"
    )
    appsec_rules_monitoring_with_errors = EndToEndScenario(
        "APPSEC_RULES_MONITORING_WITH_ERRORS",
        appsec_rules="/appsec_custom_rules_with_errors.json",
        doc="Appsec rule file with some errors",
    )
    appsec_disabled = EndToEndScenario(
        "APPSEC_DISABLED", weblog_env={"DD_APPSEC_ENABLED": "false"}, appsec_enabled=False, doc="Disable appsec"
    )
    appsec_low_waf_timeout = EndToEndScenario(
        "APPSEC_LOW_WAF_TIMEOUT", weblog_env={"DD_APPSEC_WAF_TIMEOUT": "1"}, doc="Appsec with a very low WAF timeout"
    )
    appsec_custom_obfuscation = EndToEndScenario(
        "APPSEC_CUSTOM_OBFUSCATION",
        weblog_env={
            "DD_APPSEC_OBFUSCATION_PARAMETER_KEY_REGEXP": "hide-key",
            "DD_APPSEC_OBFUSCATION_PARAMETER_VALUE_REGEXP": ".*hide_value",
        },
        doc="Test custom appsec obfuscation parameters",
    )
    appsec_rate_limiter = EndToEndScenario(
        "APPSEC_RATE_LIMITER",
        weblog_env={"DD_APPSEC_TRACE_RATE_LIMIT": "1"},
        doc="Tests with a low rate trace limit for Appsec",
    )

    appsec_waf_telemetry = EndToEndScenario(
        "APPSEC_WAF_TELEMETRY",
        weblog_env={
            "DD_INSTRUMENTATION_TELEMETRY_ENABLED": "true",
            "DD_TELEMETRY_METRICS_ENABLED": "true",
            # Python lib has different env var until we enable Telemetry Metrics by default
            "_DD_TELEMETRY_METRICS_ENABLED": "true",
            "DD_TELEMETRY_METRICS_INTERVAL_SECONDS": "2.0",
        },
        doc="Enable Telemetry feature for WAF",
    )
    appsec_ip_blocking = EndToEndScenario(
        "APPSEC_IP_BLOCKING",
        proxy_state={"mock_remote_config_backend": "ASM_DATA"},
        weblog_env={"DD_APPSEC_RULES": None},
        doc="""
            The spec says that if  DD_APPSEC_RULES is defined, then rules won't be loaded from remote config.
            In this scenario, we use remote config. By the spec, whem remote config is available, rules file 
            embedded in the tracer will never be used (it will be the file defined in DD_APPSEC_RULES, or the 
            data coming from remote config). So, we set  DD_APPSEC_RULES to None to enable loading rules from
            remote config. And it's okay not testing custom rule set for dev mode, as in this scenario, rules
            are always coming from remote config.
        """,
    )
    appsec_ip_blocking_maxed = EndToEndScenario(
        "APPSEC_IP_BLOCKING_MAXED",
        proxy_state={"mock_remote_config_backend": "ASM_DATA_IP_BLOCKING_MAXED"},
        weblog_env={"DD_APPSEC_RULES": None},
        doc="",
    )

    appsec_request_blocking = EndToEndScenario(
        "APPSEC_REQUEST_BLOCKING",
        proxy_state={"mock_remote_config_backend": "ASM"},
        weblog_env={"DD_APPSEC_RULES": None},
        doc="",
    )

    appsec_runtime_activation = EndToEndScenario(
        "APPSEC_RUNTIME_ACTIVATION",
        proxy_state={"mock_remote_config_backend": "ASM_ACTIVATE_ONLY"},
        appsec_enabled=False,
        weblog_env={
            "DD_RC_TARGETS_KEY_ID": "TEST_KEY_ID",
            "DD_RC_TARGETS_KEY": "1def0961206a759b09ccdf2e622be20edf6e27141070e7b164b7e16e96cf402c",
            "DD_REMOTE_CONFIG_INTEGRITY_CHECK_ENABLED": "true",
        },
        doc="",
    )

    # Remote config scenarios
    # library timeout is set to 100 seconds
    # default polling interval for tracers is very low (5 seconds)
    # TODO configure the polling interval to a lower value instead of increasing the timeout

    remote_config_mocked_backend_asm_features = EndToEndScenario(
        "REMOTE_CONFIG_MOCKED_BACKEND_ASM_FEATURES",
        proxy_state={"mock_remote_config_backend": "ASM_FEATURES"},
        appsec_enabled=False,
        weblog_env={"DD_REMOTE_CONFIGURATION_ENABLED": "true"},
        library_interface_timeout=100,
        doc="",
    )

    remote_config_mocked_backend_live_debugging = EndToEndScenario(
        "REMOTE_CONFIG_MOCKED_BACKEND_LIVE_DEBUGGING",
        proxy_state={"mock_remote_config_backend": "LIVE_DEBUGGING"},
        weblog_env={
            "DD_DYNAMIC_INSTRUMENTATION_ENABLED": "1",
            "DD_DEBUGGER_ENABLED": "1",
            "DD_REMOTE_CONFIG_ENABLED": "true",
            "DD_INTERNAL_RCM_POLL_INTERVAL": "1000",
        },
        library_interface_timeout=100,
        doc="",
    )

    remote_config_mocked_backend_asm_dd = EndToEndScenario(
        "REMOTE_CONFIG_MOCKED_BACKEND_ASM_DD",
        proxy_state={"mock_remote_config_backend": "ASM_DD"},
        weblog_env={"DD_APPSEC_RULES": None},
        library_interface_timeout=100,
        doc="""
            The spec says that if DD_APPSEC_RULES is defined, then rules won't be loaded from remote config.
            In this scenario, we use remote config. By the spec, whem remote config is available, rules file
            embedded in the tracer will never be used (it will be the file defined in DD_APPSEC_RULES, or the
            data coming from remote config). So, we set  DD_APPSEC_RULES to None to enable loading rules from
            remote config. And it's okay not testing custom rule set for dev mode, as in this scenario, rules
            are always coming from remote config.
        """,
    )

    remote_config_mocked_backend_asm_features_nocache = EndToEndScenario(
        "REMOTE_CONFIG_MOCKED_BACKEND_ASM_FEATURES_NOCACHE",
        proxy_state={"mock_remote_config_backend": "ASM_FEATURES_NO_CACHE"},
        weblog_env={"DD_APPSEC_ENABLED": "false", "DD_REMOTE_CONFIGURATION_ENABLED": "true",},
        library_interface_timeout=100,
        doc="",
    )

    remote_config_mocked_backend_asm_features_nocache = EndToEndScenario(
        "REMOTE_CONFIG_MOCKED_BACKEND_ASM_FEATURES_NOCACHE",
        proxy_state={"mock_remote_config_backend": "ASM_FEATURES_NO_CACHE"},
        weblog_env={"DD_APPSEC_ENABLED": "false", "DD_REMOTE_CONFIGURATION_ENABLED": "true",},
        library_interface_timeout=100,
        doc="",
    )

    remote_config_mocked_backend_live_debugging_nocache = EndToEndScenario(
        "REMOTE_CONFIG_MOCKED_BACKEND_LIVE_DEBUGGING_NOCACHE",
        proxy_state={"mock_remote_config_backend": "LIVE_DEBUGGING_NO_CACHE"},
        weblog_env={
            "DD_DYNAMIC_INSTRUMENTATION_ENABLED": "1",
            "DD_DEBUGGER_ENABLED": "1",
            "DD_REMOTE_CONFIG_ENABLED": "true",
        },
        library_interface_timeout=100,
        doc="",
    )

    remote_config_mocked_backend_asm_dd_nocache = EndToEndScenario(
        "REMOTE_CONFIG_MOCKED_BACKEND_ASM_DD_NOCACHE",
        proxy_state={"mock_remote_config_backend": "ASM_DD_NO_CACHE"},
        library_interface_timeout=100,
        doc="",
    )

    # APM tracing end-to-end scenarios
<<<<<<< HEAD
    apm_tracing_e2e = EndToEndScenario("APM_TRACING_E2E", backend_interface_timeout=5, doc="")
=======
    apm_tracing_e2e = EndToEndScenario("APM_TRACING_E2E", backend_interface_timeout=5)
    apm_tracing_e2e_otel = EndToEndScenario("APM_TRACING_E2E_OTEL", backend_interface_timeout=5)
>>>>>>> 1aab7b72
    apm_tracing_e2e_single_span = EndToEndScenario(
        "APM_TRACING_E2E_SINGLE_SPAN",
        weblog_env={
            "DD_SPAN_SAMPLING_RULES": '[{"service": "weblog", "name": "*single_span_submitted", "sample_rate": 1.0, "max_per_second": 50}]',
            "DD_TRACE_SAMPLE_RATE": "0",
        },
        backend_interface_timeout=5,
        doc="",
    )

    otel_tracing_e2e = OpenTelemetryScenario("OTEL_TRACING_E2E", doc="")
    otel_metric_e2e = OpenTelemetryScenario("OTEL_METRIC_E2E", include_intake=False, doc="")
    otel_log_e2e = OpenTelemetryScenario("OTEL_LOG_E2E", include_intake=False, include_agent=False, doc="")

    library_conf_custom_headers_short = EndToEndScenario(
        "LIBRARY_CONF_CUSTOM_HEADERS_SHORT", additional_trace_header_tags=("header-tag1", "header-tag2"), doc=""
    )
    library_conf_custom_headers_long = EndToEndScenario(
        "LIBRARY_CONF_CUSTOM_HEADERS_LONG",
        additional_trace_header_tags=("header-tag1:custom.header-tag1", "header-tag2:custom.header-tag2"),
        doc="",
    )
    parametric = ParametricScenario("PARAMETRIC", doc="WIP")

    # Onboarding scenarios: name of scenario will be the sufix for yml provision file name (tests/onboarding/infra_provision)
    onboarding_host = OnBoardingScenario("ONBOARDING_HOST", doc="")
    onboarding_host_container = OnBoardingScenario("ONBOARDING_HOST_CONTAINER", doc="")


def _main():
    for name in dir(scenarios):
        if not name.startswith("_"):
            scenario = getattr(scenarios, name)
            print(scenario.doc)


if __name__ == "__main__":
    _main()<|MERGE_RESOLUTION|>--- conflicted
+++ resolved
@@ -1010,12 +1010,9 @@
     )
 
     # APM tracing end-to-end scenarios
-<<<<<<< HEAD
+
     apm_tracing_e2e = EndToEndScenario("APM_TRACING_E2E", backend_interface_timeout=5, doc="")
-=======
-    apm_tracing_e2e = EndToEndScenario("APM_TRACING_E2E", backend_interface_timeout=5)
-    apm_tracing_e2e_otel = EndToEndScenario("APM_TRACING_E2E_OTEL", backend_interface_timeout=5)
->>>>>>> 1aab7b72
+    apm_tracing_e2e_otel = EndToEndScenario("APM_TRACING_E2E_OTEL", backend_interface_timeout=5, doc="")
     apm_tracing_e2e_single_span = EndToEndScenario(
         "APM_TRACING_E2E_SINGLE_SPAN",
         weblog_env={
