from logging import FileHandler
import os
from pathlib import Path
import shutil
import time

import pytest
from watchdog.observers import Observer
from watchdog.events import FileSystemEventHandler
from utils._context.library_version import LibraryVersion
from tests.onboarding.utils.provision_utils import ProvisionMatrix, Provision_filter
from pulumi import automation as auto
import inspect

from utils._context.containers import (
    WeblogContainer,
    AgentContainer,
    ProxyContainer,
    PostgresContainer,
    MongoContainer,
    KafkaContainer,
    ZooKeeperContainer,
    CassandraContainer,
    RabbitMqContainer,
    MySqlContainer,
    OpenTelemetryCollectorContainer,
    create_network,
)

from utils._context.library_version import LibraryVersion
from utils.tools import logger, get_log_formatter, update_environ_with_local_env

update_environ_with_local_env()


class _Scenario:
    def __init__(self, name) -> None:
        self.name = name
        self.terminal = None

    def create_log_subfolder(self, subfolder):
        path = os.path.join(self.host_log_folder, subfolder)

        shutil.rmtree(path, ignore_errors=True)
        Path(path).mkdir(parents=True, exist_ok=True)

    def __call__(self, test_method):
        # handles @scenarios.scenario_name
        pytest.mark.scenario(self.name)(test_method)

        return test_method

    def configure(self):
        self.create_log_subfolder("")

        handler = FileHandler(f"{self.host_log_folder}/tests.log", encoding="utf-8")
        handler.setFormatter(get_log_formatter())

        logger.addHandler(handler)

    def session_start(self, session):
        """ called at the very begning of the process """

        self.terminal = session.config.pluginmanager.get_plugin("terminalreporter")
        self.print_test_context()

        self.print_info("Executing warmups...")

        try:
            for warmup in self._get_warmups():
                logger.info(f"Executing warmup {warmup}")
                warmup()
        except:
            self.collect_logs()
            self.close_targets()
            raise

    def print_test_context(self):
        self.terminal.write_sep("=", "test context", bold=True)
        self.print_info(f"Scenario: {self.name}")
        self.print_info(f"Logs folder: ./{self.host_log_folder}")

    def print_info(self, info):
        """ print info in stdout """
        logger.info(info)
        if self.terminal is not None:
            self.terminal.write_line(info)

    def _get_warmups(self):
        return []

    def post_setup(self, session):
        """ called after test setup """

    def collect_logs(self):
        """ Called after setup """

    def close_targets(self):
        """ called after setup"""

    @property
    def host_log_folder(self):
        return "logs" if self.name == "DEFAULT" else f"logs_{self.name.lower()}"

    # Set of properties used in test decorators
    @property
    def dd_site(self):
        return ""

    @property
    def library(self):
        return LibraryVersion("undefined")

    @property
    def agent_version(self):
        return ""

    @property
    def weblog_variant(self):
        return ""

    @property
    def php_appsec(self):
        return ""

    @property
    def tracer_sampling_rate(self):
        return 0

    @property
    def appsec_rules_file(self):
        return ""

    @property
    def uds_socket(self):
        return ""

    @property
    def libddwaf_version(self):
        return ""

    @property
    def appsec_rules_version(self):
        return ""

    @property
    def uds_mode(self):
        return False

    @property
    def telemetry_heartbeat_interval(self):
        return 0

    def get_junit_properties(self):
        return {"dd_tags[systest.suite.context.scenario]": self.name}

    def __str__(self) -> str:
        return f"Scenario '{self.name}'"


class TestTheTestScenario(_Scenario):
    @property
    def host_log_folder(self):
        return "logs"

    @property
    def library(self):
        return LibraryVersion("java", "0.66.0")

    @property
    def weblog_variant(self):
        return "spring"


class _DockerScenario(_Scenario):
    """ Scenario that tests docker containers """

    def __init__(
        self,
        name,
        use_proxy=True,
        proxy_state=None,
        include_postgres_db=False,
        include_cassandra_db=False,
        include_mongo_db=False,
        include_kafka=False,
        include_rabbitmq=False,
        include_mysql_db=False,
    ) -> None:
        super().__init__(name)

        self.use_proxy = use_proxy
        self._required_containers = []

        if self.use_proxy:
            self._required_containers.append(
                ProxyContainer(host_log_folder=self.host_log_folder, proxy_state=proxy_state)
            )  # we want the proxy being the first container to start

        if include_postgres_db:
            self._required_containers.append(PostgresContainer(host_log_folder=self.host_log_folder))

        if include_mongo_db:
            self._required_containers.append(MongoContainer(host_log_folder=self.host_log_folder))

        if include_cassandra_db:
            self._required_containers.append(CassandraContainer(host_log_folder=self.host_log_folder))

        if include_kafka:
            # kafka requires zookeeper
            self._required_containers.append(ZooKeeperContainer(host_log_folder=self.host_log_folder))
            self._required_containers.append(KafkaContainer(host_log_folder=self.host_log_folder))

        if include_rabbitmq:
            self._required_containers.append(RabbitMqContainer(host_log_folder=self.host_log_folder))

        if include_mysql_db:
            self._required_containers.append(MySqlContainer(host_log_folder=self.host_log_folder))

    def configure(self):
        super().configure()

        for container in reversed(self._required_containers):
            container.configure()

    def _get_warmups(self):

        warmups = super()._get_warmups()

        warmups.append(create_network)

        for container in self._required_containers:
            warmups.append(container.start)

        return warmups

    def close_targets(self):
        for container in reversed(self._required_containers):
            try:
                container.remove()
            except:
                logger.exception(f"Failed to remove container {container}")

    def collect_logs(self):

        for container in self._required_containers:
            try:
                container.save_logs()
            except:
                logger.exception(f"Fail to save logs for container {container}")


class EndToEndScenario(_DockerScenario):
    """ Scenario that implier an instrumented HTTP application shipping a datadog tracer (weblog) and an datadog agent """

    def __init__(
        self,
        name,
        weblog_env=None,
        tracer_sampling_rate=None,
        appsec_rules=None,
        appsec_enabled=True,
        additional_trace_header_tags=(),
        library_interface_timeout=None,
        agent_interface_timeout=5,
        use_proxy=True,
        proxy_state=None,
        backend_interface_timeout=0,
        include_postgres_db=False,
        include_cassandra_db=False,
        include_mongo_db=False,
        include_kafka=False,
        include_rabbitmq=False,
        include_mysql_db=False,
    ) -> None:
        super().__init__(
            name,
            use_proxy=use_proxy,
            proxy_state=proxy_state,
            include_postgres_db=include_postgres_db,
            include_cassandra_db=include_cassandra_db,
            include_mongo_db=include_mongo_db,
            include_kafka=include_kafka,
            include_rabbitmq=include_rabbitmq,
            include_mysql_db=include_mysql_db,
        )

        self.agent_container = AgentContainer(host_log_folder=self.host_log_folder, use_proxy=use_proxy)

        self.weblog_container = WeblogContainer(
            self.host_log_folder,
            environment=weblog_env,
            tracer_sampling_rate=tracer_sampling_rate,
            appsec_rules=appsec_rules,
            appsec_enabled=appsec_enabled,
            additional_trace_header_tags=additional_trace_header_tags,
            use_proxy=use_proxy,
        )

        self.weblog_container.environment["SYSTEMTESTS_SCENARIO"] = self.name

        self._required_containers.append(self.agent_container)
        self._required_containers.append(self.weblog_container)

        self.agent_interface_timeout = agent_interface_timeout
        self.backend_interface_timeout = backend_interface_timeout
        self.library_interface_timeout = library_interface_timeout

    def configure(self):
        from utils import interfaces

        super().configure()
        interfaces.library_stdout.configure()

        if self.library_interface_timeout is None:
            if self.weblog_container.library == "java":
                self.library_interface_timeout = 25
            elif self.weblog_container.library.library in ("golang",):
                self.library_interface_timeout = 10
            elif self.weblog_container.library.library in ("nodejs",):
                self.library_interface_timeout = 5
            elif self.weblog_container.library.library in ("php",):
                # possibly something weird on obfuscator, let increase the delay for now
                self.library_interface_timeout = 10
            elif self.weblog_container.library.library in ("python",):
                self.library_interface_timeout = 25
            else:
                self.library_interface_timeout = 40

    def print_test_context(self):
        from utils import weblog

        super().print_test_context()

        logger.debug(f"Docker host is {weblog.domain}")

        self.print_info(f"Library: {self.library}")
        self.print_info(f"Agent: {self.agent_version}")

        if self.library == "php":
            self.print_info(f"AppSec: {self.weblog_container.php_appsec}")

        if self.weblog_container.libddwaf_version:
            self.print_info(f"libddwaf: {self.weblog_container.libddwaf_version}")

        if self.weblog_container.appsec_rules_file:
            self.print_info(f"AppSec rules version: {self.weblog_container.appsec_rules_version}")

        if self.weblog_container.uds_mode:
            self.print_info(f"UDS socket: {self.weblog_container.uds_socket}")

        self.print_info(f"Weblog variant: {self.weblog_container.weblog_variant}")
        self.print_info(f"Backend: {self.agent_container.dd_site}")

    def _create_interface_folders(self):
        for interface in ("agent", "library", "backend"):
            self.create_log_subfolder(f"interfaces/{interface}")

    def _start_interface_watchdog(self):
        from utils import interfaces

        class Event(FileSystemEventHandler):
            def __init__(self, interface) -> None:
                super().__init__()
                self.interface = interface

            def on_modified(self, event):
                if event.is_directory:
                    return

                self.interface.ingest_file(event.src_path)

        observer = Observer()
        observer.schedule(Event(interfaces.library), path=f"{self.host_log_folder}/interfaces/library", recursive=True)
        observer.schedule(Event(interfaces.agent), path=f"{self.host_log_folder}/interfaces/agent", recursive=True)

        observer.start()

    def _get_warmups(self):
        warmups = super()._get_warmups()

        warmups.insert(0, self._create_interface_folders)
        warmups.insert(1, self._start_interface_watchdog)
        warmups.append(self._wait_for_app_readiness)

        return warmups

    def _wait_for_app_readiness(self):
        from utils import interfaces  # import here to avoid circular import

        if self.use_proxy:
            logger.debug("Wait for app readiness")

            if not interfaces.library.ready.wait(40):
                raise Exception("Library not ready")
            logger.debug("Library ready")

            if not interfaces.agent.ready.wait(40):
                raise Exception("Datadog agent not ready")
            logger.debug("Agent ready")

    def post_setup(self, session):
        from utils import interfaces

        if self.use_proxy:
            self._wait_interface(interfaces.library, session, self.library_interface_timeout)
            self._wait_interface(interfaces.agent, session, self.agent_interface_timeout)
            self._wait_interface(interfaces.backend, session, self.backend_interface_timeout)

            self.collect_logs()

            self._wait_interface(interfaces.library_stdout, session, 0)
            self._wait_interface(interfaces.library_dotnet_managed, session, 0)
            self._wait_interface(interfaces.agent_stdout, session, 0)
        else:
            self.collect_logs()

        self.close_targets()

    @staticmethod
    def _wait_interface(interface, session, timeout):
        terminal = session.config.pluginmanager.get_plugin("terminalreporter")
        terminal.write_sep("-", f"Wait for {interface} ({timeout}s)")
        terminal.flush()

        interface.wait(timeout)

    def close_targets(self):
        from utils import weblog

        super().close_targets()

        weblog.save_requests(self.host_log_folder)

    @property
    def dd_site(self):
        return self.agent_container.dd_site

    @property
    def library(self):
        return self.weblog_container.library

    @property
    def agent_version(self):
        return self.agent_container.agent_version

    @property
    def weblog_variant(self):
        return self.weblog_container.weblog_variant

    @property
    def php_appsec(self):
        return self.weblog_container.php_appsec

    @property
    def tracer_sampling_rate(self):
        return self.weblog_container.tracer_sampling_rate

    @property
    def appsec_rules_file(self):
        return self.weblog_container.appsec_rules_file

    @property
    def uds_socket(self):
        return self.weblog_container.uds_socket

    @property
    def libddwaf_version(self):
        return self.weblog_container.libddwaf_version

    @property
    def appsec_rules_version(self):
        return self.weblog_container.appsec_rules_version

    @property
    def uds_mode(self):
        return self.weblog_container.uds_mode

    @property
    def telemetry_heartbeat_interval(self):
        return self.weblog_container.telemetry_heartbeat_interval

    def get_junit_properties(self):
        result = super().get_junit_properties()

        result["dd_tags[systest.suite.context.agent]"] = self.agent_version
        result["dd_tags[systest.suite.context.library.name]"] = self.library.library
        result["dd_tags[systest.suite.context.library.version]"] = self.library.version
        result["dd_tags[systest.suite.context.weblog_variant]"] = self.weblog_variant
        result["dd_tags[systest.suite.context.sampling_rate]"] = self.weblog_container.tracer_sampling_rate
        result["dd_tags[systest.suite.context.libddwaf_version]"] = self.weblog_container.libddwaf_version
        result["dd_tags[systest.suite.context.appsec_rules_file]"] = self.weblog_container.appsec_rules_file

        return result


class OpenTelemetryScenario(_DockerScenario):
    """ Scenario for testing opentelemetry"""

    def __init__(self, name) -> None:
        super().__init__(name, use_proxy=True)

        self.agent_container = AgentContainer(host_log_folder=self.host_log_folder, use_proxy=True)
        self.weblog_container = WeblogContainer(self.host_log_folder)
        self.collector_container = OpenTelemetryCollectorContainer(self.host_log_folder)
        self._required_containers.append(self.agent_container)
        self._required_containers.append(self.weblog_container)
        self._required_containers.append(self.collector_container)

    def configure(self):
        super().configure()
        self._check_env_vars()
        dd_site = os.environ.get("DD_SITE", "datad0g.com")
        self.weblog_container.environment["DD_API_KEY"] = os.environ.get("DD_API_KEY_2")
        self.weblog_container.environment["DD_SITE"] = dd_site
        self.collector_container.environment["DD_API_KEY"] = os.environ.get("DD_API_KEY_3")
        self.collector_container.environment["DD_SITE"] = dd_site

    def _create_interface_folders(self):
        for interface in ("open_telemetry", "backend", "agent"):
            self.create_log_subfolder(f"interfaces/{interface}")

    def _start_interface_watchdog(self):
        from utils import interfaces

        class Event(FileSystemEventHandler):
            def __init__(self, interface) -> None:
                super().__init__()
                self.interface = interface

            def on_modified(self, event):
                if event.is_directory:
                    return

                self.interface.ingest_file(event.src_path)

        observer = Observer()
        observer.schedule(
            Event(interfaces.open_telemetry), path=f"{self.host_log_folder}/interfaces/open_telemetry", recursive=True
        )

        observer.start()

    def _get_warmups(self):
        warmups = super()._get_warmups()

        warmups.insert(0, self._create_interface_folders)
        warmups.insert(1, self._start_interface_watchdog)
        warmups.append(self._wait_for_app_readiness)

        return warmups

    def _wait_for_app_readiness(self):
        from utils import interfaces  # import here to avoid circular import

        if self.use_proxy:
            logger.debug("Wait for app readiness")

            if not interfaces.open_telemetry.ready.wait(40):
                raise Exception("Open telemetry interface not ready")
            logger.debug("Open telemetry ready")

    def post_setup(self, session):
        from utils import interfaces

        if self.use_proxy:
            self._wait_interface(interfaces.open_telemetry, session, 5)

            self.collect_logs()

            self._wait_interface(interfaces.library_stdout, session, 0)
            self._wait_interface(interfaces.library_dotnet_managed, session, 0)
        else:
            self.collect_logs()

    @staticmethod
    def _wait_interface(interface, session, timeout):
        terminal = session.config.pluginmanager.get_plugin("terminalreporter")
        terminal.write_sep("-", f"Wait for {interface} ({timeout}s)")
        terminal.flush()

        interface.wait(timeout)

    def _check_env_vars(self):
        for env in ["DD_API_KEY", "DD_APP_KEY", "DD_API_KEY_2", "DD_APP_KEY_2", "DD_API_KEY_3", "DD_APP_KEY_3"]:
            if env not in os.environ:
                raise Exception(f"Please set {env}, OTel E2E test requires 3 API keys and 3 APP keys")

    @property
    def library(self):
        return LibraryVersion("open_telemetry", "0.0.0")

    @property
    def agent_version(self):
        return self.agent_container.agent_version

    @property
    def weblog_variant(self):
        return self.weblog_container.weblog_variant


class CgroupScenario(EndToEndScenario):

    # cgroup test
    # require a dedicated warmup. Need to check the stability before
    # merging it into the default scenario

    def _get_warmups(self):
        warmups = super()._get_warmups()
        warmups.append(self._wait_for_weblog_cgroup_file)
        return warmups

    def _wait_for_weblog_cgroup_file(self):
        max_attempts = 10  # each attempt = 1 second
        attempt = 0

        filename = f"{self.host_log_folder}/docker/weblog/logs/weblog.cgroup"
        while attempt < max_attempts and not os.path.exists(filename):

            logger.debug(f"{filename} is missing, wait")
            time.sleep(1)
            attempt += 1

        if attempt == max_attempts:
            pytest.exit("Failed to access cgroup file from weblog container", 1)

        return True


class PerformanceScenario(EndToEndScenario):
    """ A not very used scenario : its aim is to measure CPU and MEM usage across a basic run"""

    def __init__(self, name) -> None:
        super().__init__(name, appsec_enabled=self.appsec_enabled, use_proxy=False)

    @property
    def appsec_enabled(self):
        return os.environ.get("DD_APPSEC_ENABLED") == "true"

    @property
    def host_log_folder(self):
        return "logs_with_appsec" if self.appsec_enabled else "logs_without_appsec"

    def _get_warmups(self):
        result = super()._get_warmups()
        result.append(self._extra_weblog_warmup)

        return result

    def _extra_weblog_warmup(self):
        import requests

        WARMUP_REQUEST_COUNT = 10
        WARMUP_LAST_SLEEP_DURATION = 3

        for _ in range(WARMUP_REQUEST_COUNT):
            requests.get("http://localhost:7777", timeout=10)
            time.sleep(0.6)

        time.sleep(WARMUP_LAST_SLEEP_DURATION)


class OnBoardingScenario(_Scenario):
    def __init__(self, name) -> None:
        super().__init__(name)
        self.stack = None
        self.provision_vms = list(ProvisionMatrix(Provision_filter(name)).get_infraestructure_provision())
        self.provision_vm_names = [vm.name for vm in self.provision_vms]

    @property
    def host_log_folder(self):
        return "logs_onboarding"

    @property
    def library(self):
        language = os.getenv("TEST_LIBRARY")
        if language is None:
            raise ValueError("You must set TEST_LIBRARY env variable!!")
        return LibraryVersion(language, "0.0")

    def session_start(self, session):
        """ called at the very begning of the process """

        project_name = "system-tests-onboarding"
        stack_name = "testing"

        self.terminal = session.config.pluginmanager.get_plugin("terminalreporter")
        self.print_test_context()

        self.print_info("Executing warmups...")

        try:
            self.stack = auto.create_or_select_stack(
                stack_name=stack_name, project_name=project_name, program=self._get_warmups
            )
            up_res = self.stack.up(on_output=logger.info)
        except:
            self.collect_logs()
            self.close_targets()
            raise

    def _get_warmups(self):

        for provision_vm in self.provision_vms:
            logger.info(f"Executing warmup {provision_vm.name}")
            provision_vm.start()

    def post_setup(self, session):
        logger.info(f"Executing post_setup")
        self.close_targets()

    def close_targets(self):
        logger.info(f"Pulumi stack down")
        self.stack.destroy(on_output=logger.info)


class scenarios:
    empty_scenario = _Scenario("EMPTY_SCENARIO")
    todo = _Scenario("TODO")  # scenario that skips tests not yest executed
    test_the_test = TestTheTestScenario("TEST_THE_TEST")

    default = EndToEndScenario("DEFAULT", include_postgres_db=True)
    cgroup = CgroupScenario("CGROUP")
    sleep = EndToEndScenario("SLEEP")

    # performance scenario just spawn an agent and a weblog, and spies the CPU and mem usage
    performances = PerformanceScenario("PERFORMANCES")

    integrations = EndToEndScenario(
        "INTEGRATIONS",
        weblog_env={"DD_DBM_PROPAGATION_MODE": "full"},
        include_postgres_db=True,
        include_cassandra_db=True,
        include_mongo_db=True,
        include_kafka=True,
        include_rabbitmq=True,
        include_mysql_db=True,
    )

    profiling = EndToEndScenario("PROFILING", library_interface_timeout=160, agent_interface_timeout=160)

    sampling = EndToEndScenario("SAMPLING", tracer_sampling_rate=0.5)

    trace_propagation_style_w3c = EndToEndScenario(
        "TRACE_PROPAGATION_STYLE_W3C",
        weblog_env={"DD_TRACE_PROPAGATION_STYLE_INJECT": "W3C", "DD_TRACE_PROPAGATION_STYLE_EXTRACT": "W3C",},
    )
    # Telemetry scenarios
    telemetry_dependency_loaded_test_for_dependency_collection_disabled = EndToEndScenario(
        "TELEMETRY_DEPENDENCY_LOADED_TEST_FOR_DEPENDENCY_COLLECTION_DISABLED",
        weblog_env={"DD_TELEMETRY_DEPENDENCY_COLLECTION_ENABLED": "false"},
    )
    telemetry_app_started_products_disabled = EndToEndScenario(
        "TELEMETRY_APP_STARTED_PRODUCTS_DISABLED",
        weblog_env={
            "DD_APPSEC_ENABLED": "false",
            "DD_PROFILING_ENABLED": "false",
            "DD_DYNAMIC_INSTRUMENTATION_ENABLED": "false",
        },
    )
    telemetry_message_batch_event_order = EndToEndScenario(
        "TELEMETRY_MESSAGE_BATCH_EVENT_ORDER", weblog_env={"DD_FORCE_BATCHING_ENABLE": "true"}
    )
    telemetry_log_generation_disabled = EndToEndScenario(
        "TELEMETRY_LOG_GENERATION_DISABLED", weblog_env={"DD_TELEMETRY_LOGS_COLLECTION_ENABLED": "false",},
    )
    telemetry_metric_generation_disabled = EndToEndScenario(
        "TELEMETRY_METRIC_GENERATION_DISABLED", weblog_env={"DD_TELEMETRY_METRICS_COLLECTION_ENABLED": "false",},
    )

    # ASM scenarios
    appsec_missing_rules = EndToEndScenario("APPSEC_MISSING_RULES", appsec_rules="/donotexists")
    appsec_corrupted_rules = EndToEndScenario("APPSEC_CORRUPTED_RULES", appsec_rules="/appsec_corrupted_rules.yml")
    appsec_custom_rules = EndToEndScenario("APPSEC_CUSTOM_RULES", appsec_rules="/appsec_custom_rules.json")
    appsec_blocking = EndToEndScenario("APPSEC_BLOCKING", appsec_rules="/appsec_blocking_rule.json")
    appsec_rules_monitoring_with_errors = EndToEndScenario(
        "APPSEC_RULES_MONITORING_WITH_ERRORS", appsec_rules="/appsec_custom_rules_with_errors.json"
    )
    appsec_disabled = EndToEndScenario(
        "APPSEC_DISABLED", weblog_env={"DD_APPSEC_ENABLED": "false"}, appsec_enabled=False
    )
    appsec_low_waf_timeout = EndToEndScenario("APPSEC_LOW_WAF_TIMEOUT", weblog_env={"DD_APPSEC_WAF_TIMEOUT": "1"})
    appsec_custom_obfuscation = EndToEndScenario(
        "APPSEC_CUSTOM_OBFUSCATION",
        weblog_env={
            "DD_APPSEC_OBFUSCATION_PARAMETER_KEY_REGEXP": "hide-key",
            "DD_APPSEC_OBFUSCATION_PARAMETER_VALUE_REGEXP": ".*hide_value",
        },
    )
    appsec_rate_limiter = EndToEndScenario("APPSEC_RATE_LIMITER", weblog_env={"DD_APPSEC_TRACE_RATE_LIMIT": "1"})

    appsec_waf_telemetry = EndToEndScenario(
        "APPSEC_WAF_TELEMETRY",
        weblog_env={
            "DD_INSTRUMENTATION_TELEMETRY_ENABLED": "true",
            "DD_TELEMETRY_METRICS_ENABLED": "true",
            # Python lib has different env var until we enable Telemetry Metrics by default
            "_DD_TELEMETRY_METRICS_ENABLED": "true",
            "DD_TELEMETRY_METRICS_INTERVAL_SECONDS": "2.0",
        },
    )
    # The spec says that if  DD_APPSEC_RULES is defined, then rules won't be loaded from remote config.
    # In this scenario, we use remote config. By the spec, whem remote config is available, rules file embedded in the tracer will never be used (it will be the file defined in DD_APPSEC_RULES, or the data coming from remote config).
    # So, we set  DD_APPSEC_RULES to None to enable loading rules from remote config.
    # and it's okay not testing custom rule set for dev mode, as in this scenario, rules are always coming from remote config.
    appsec_ip_blocking = EndToEndScenario(
        "APPSEC_IP_BLOCKING",
        proxy_state={"mock_remote_config_backend": "ASM_DATA"},
        weblog_env={"DD_APPSEC_RULES": None},
    )
    appsec_ip_blocking_maxed = EndToEndScenario(
        "APPSEC_IP_BLOCKING_MAXED",
        proxy_state={"mock_remote_config_backend": "ASM_DATA_IP_BLOCKING_MAXED"},
        weblog_env={"DD_APPSEC_RULES": None},
    )

    appsec_request_blocking = EndToEndScenario(
        "APPSEC_REQUEST_BLOCKING",
        proxy_state={"mock_remote_config_backend": "ASM"},
        weblog_env={"DD_APPSEC_RULES": None},
    )

    appsec_runtime_activation = EndToEndScenario(
        "APPSEC_RUNTIME_ACTIVATION",
        proxy_state={"mock_remote_config_backend": "ASM_ACTIVATE_ONLY"},
        appsec_enabled=False,
        weblog_env={
            "DD_RC_TARGETS_KEY_ID": "TEST_KEY_ID",
            "DD_RC_TARGETS_KEY": "1def0961206a759b09ccdf2e622be20edf6e27141070e7b164b7e16e96cf402c",
            "DD_REMOTE_CONFIG_INTEGRITY_CHECK_ENABLED": "true",
        },
    )

    # Remote config scenarios
    # library timeout is set to 100 seconds
    # default polling interval for tracers is very low (5 seconds)
    # TODO configure the polling interval to a lower value instead of increasing the timeout

    remote_config_mocked_backend_asm_features = EndToEndScenario(
        "REMOTE_CONFIG_MOCKED_BACKEND_ASM_FEATURES",
        proxy_state={"mock_remote_config_backend": "ASM_FEATURES"},
        appsec_enabled=False,
        weblog_env={"DD_REMOTE_CONFIGURATION_ENABLED": "true"},
        library_interface_timeout=100,
    )

    remote_config_mocked_backend_live_debugging = EndToEndScenario(
        "REMOTE_CONFIG_MOCKED_BACKEND_LIVE_DEBUGGING",
        proxy_state={"mock_remote_config_backend": "LIVE_DEBUGGING"},
        weblog_env={
            "DD_DYNAMIC_INSTRUMENTATION_ENABLED": "1",
            "DD_DEBUGGER_ENABLED": "1",
            "DD_REMOTE_CONFIG_ENABLED": "true",
            "DD_INTERNAL_RCM_POLL_INTERVAL": "1000",
        },
        library_interface_timeout=100,
    )

    # The spec says that if  DD_APPSEC_RULES is defined, then rules won't be loaded from remote config.
    # In this scenario, we use remote config. By the spec, whem remote config is available, rules file embedded in the tracer will never be used (it will be the file defined in DD_APPSEC_RULES, or the data coming from remote config).
    # So, we set  DD_APPSEC_RULES to None to enable loading rules from remote config.
    # and it's okay not testing custom rule set for dev mode, as in this scenario, rules are always coming from remote config.
    remote_config_mocked_backend_asm_dd = EndToEndScenario(
        "REMOTE_CONFIG_MOCKED_BACKEND_ASM_DD",
        proxy_state={"mock_remote_config_backend": "ASM_DD"},
        weblog_env={"DD_APPSEC_RULES": None},
        library_interface_timeout=100,
    )

    remote_config_mocked_backend_asm_features_nocache = EndToEndScenario(
        "REMOTE_CONFIG_MOCKED_BACKEND_ASM_FEATURES_NOCACHE",
        proxy_state={"mock_remote_config_backend": "ASM_FEATURES_NO_CACHE"},
        weblog_env={"DD_APPSEC_ENABLED": "false", "DD_REMOTE_CONFIGURATION_ENABLED": "true",},
        library_interface_timeout=100,
    )

    remote_config_mocked_backend_asm_features_nocache = EndToEndScenario(
        "REMOTE_CONFIG_MOCKED_BACKEND_ASM_FEATURES_NOCACHE",
        proxy_state={"mock_remote_config_backend": "ASM_FEATURES_NO_CACHE"},
        weblog_env={"DD_APPSEC_ENABLED": "false", "DD_REMOTE_CONFIGURATION_ENABLED": "true",},
        library_interface_timeout=100,
    )

    remote_config_mocked_backend_live_debugging_nocache = EndToEndScenario(
        "REMOTE_CONFIG_MOCKED_BACKEND_LIVE_DEBUGGING_NOCACHE",
        proxy_state={"mock_remote_config_backend": "LIVE_DEBUGGING_NO_CACHE"},
        weblog_env={
            "DD_DYNAMIC_INSTRUMENTATION_ENABLED": "1",
            "DD_DEBUGGER_ENABLED": "1",
            "DD_REMOTE_CONFIG_ENABLED": "true",
        },
        library_interface_timeout=100,
    )

    remote_config_mocked_backend_asm_dd_nocache = EndToEndScenario(
        "REMOTE_CONFIG_MOCKED_BACKEND_ASM_DD_NOCACHE",
        proxy_state={"mock_remote_config_backend": "ASM_DD_NO_CACHE"},
        library_interface_timeout=100,
    )

    # APM tracing end-to-end scenarios
    apm_tracing_e2e = EndToEndScenario("APM_TRACING_E2E", backend_interface_timeout=5)
    apm_tracing_e2e_single_span = EndToEndScenario(
        "APM_TRACING_E2E_SINGLE_SPAN",
        weblog_env={
            "DD_SPAN_SAMPLING_RULES": '[{"service": "weblog", "name": "*single_span_submitted", "sample_rate": 1.0, "max_per_second": 50}]',
            "DD_TRACE_SAMPLE_RATE": "0",
        },
        backend_interface_timeout=5,
    )

    otel_tracing_e2e = OpenTelemetryScenario("OTEL_TRACING_E2E")

    library_conf_custom_headers_short = EndToEndScenario(
        "LIBRARY_CONF_CUSTOM_HEADERS_SHORT", additional_trace_header_tags=("header-tag1", "header-tag2")
    )
    library_conf_custom_headers_long = EndToEndScenario(
        "LIBRARY_CONF_CUSTOM_HEADERS_LONG",
        additional_trace_header_tags=("header-tag1:custom.header-tag1", "header-tag2:custom.header-tag2"),
    )

<<<<<<< HEAD
    onboarding_host = OnBoardingScenario("ONBOARDING_HOST")
    onboarding_host_container = OnBoardingScenario("ONBOARDING_HOST_CONTAINER")
=======

if __name__ == "__main__":
    for name in dir(scenarios):
        if not name.startswith("_"):
            scenario = getattr(scenarios, name)
            print(scenario.name)
>>>>>>> ed7d2c13
<|MERGE_RESOLUTION|>--- conflicted
+++ resolved
@@ -919,14 +919,11 @@
         additional_trace_header_tags=("header-tag1:custom.header-tag1", "header-tag2:custom.header-tag2"),
     )
 
-<<<<<<< HEAD
     onboarding_host = OnBoardingScenario("ONBOARDING_HOST")
     onboarding_host_container = OnBoardingScenario("ONBOARDING_HOST_CONTAINER")
-=======
 
 if __name__ == "__main__":
     for name in dir(scenarios):
         if not name.startswith("_"):
             scenario = getattr(scenarios, name)
-            print(scenario.name)
->>>>>>> ed7d2c13
+            print(scenario.name)