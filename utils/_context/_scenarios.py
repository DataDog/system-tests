--- conflicted
+++ resolved
@@ -1069,417 +1069,6 @@
             test["description"] = test["path"][last_index:]
 
 
-<<<<<<< HEAD
-class _KubernetesMachineScenario(_Scenario):
-    def __init__(self, name, doc) -> None:
-        super().__init__(name, doc=doc)
-
-    def configure(self, config):
-        super().configure(config)
-
-        assert "TEST_LIBRARY" in os.environ, "TEST_LIBRARY is not set"
-        assert "WEBLOG_VARIANT" in os.environ, "WEBLOG_VARIANT is not set"
-        assert (
-            "WEBLOG_VARIANT_IMAGE" in os.environ
-        ), "WEBLOG_VARIANT_IMAGE is not set. IE: docker.io/robertomontero509/dd-lib-java-init-test-app:local"
-        assert (
-            "LIBRARY_INIT_IMAGE" in os.environ
-        ), "LIBRARY_INIT_IMAGE is not set. IE: docker.io/datadog/dd-lib-java-init:latest"
-
-        self._library = LibraryVersion(os.getenv("TEST_LIBRARY"), "0.0")
-        self._weblog_variant = os.getenv("WEBLOG_VARIANT")
-        self._weblog_variant_image = os.getenv("WEBLOG_VARIANT_IMAGE")
-        self._library_init_image = os.getenv("LIBRARY_INIT_IMAGE")
-
-    @property
-    def library(self):
-        return self._library
-
-    @property
-    def weblog_variant(self):
-        return self._weblog_variant
-
-
-class _KubernetesMachineScenario_DELETE(_Scenario):
-    """ Scenario that tests virtual machines """
-
-    def __init__(self, name, doc) -> None:
-        super().__init__(name, doc=doc)
-
-    def _get_warmups(self):
-        logger.terminal.write_sep("=", "Provisioning Virtual Machines", bold=True)
-        return [self.connect_cluster]
-
-    def connect_cluster(self):
-        from kubernetes import client, config
-
-        # Configs can be set in Configuration class directly or using helper utility
-        config.load_kube_config()
-
-        v1 = client.CoreV1Api()
-        logger.info("Listing pods with their IPs:")
-        ret = v1.list_pod_for_all_namespaces(watch=False)
-        for i in ret.items:
-            logger.info("%s\t%s\t%s" % (i.status.pod_ip, i.metadata.namespace, i.metadata.name))
-
-        self.deploy_agents_manual()
-
-        # app_name= "dd-lib-java-init-test-app"
-        # app_image= "docker.io/robertomontero509/dd-lib-java-init-test-app:local"
-        # library="java"
-        # library_init_image="docker.io/datadog/dd-lib-java-init:latest"
-        # self.deploy_app_manual(app_name, app_image, library, library_init_image)
-
-    def deploy_agents_manual(self):
-        from kubernetes import client, config, watch
-
-        v1 = client.CoreV1Api()
-        apps_api = client.AppsV1Api()
-        # apps_api.delete_namespaced_daemon_set(namespace="default", name="datadog")
-        container = client.V1Container(
-            name="trace-agent",
-            image="ghcr.io/datadog/dd-apm-test-agent/ddapm-test-agent:latest",
-            image_pull_policy="Always",
-            ports=[client.V1ContainerPort(container_port=8126, host_port=8126, name="traceport", protocol="TCP")],
-            command=["ddapm-test-agent"],
-            env=[
-                client.V1EnvVar(name="SNAPSHOT_CI", value="0"),
-                client.V1EnvVar(name="PORT", value="8126"),
-                client.V1EnvVar(name="DD_APM_RECEIVER_SOCKET", value="/var/run/datadog/apm.socket"),
-                client.V1EnvVar(name="LOG_LEVEL", value="DEBUG"),
-                client.V1EnvVar(
-                    name="ENABLED_CHECKS", value="trace_count_header,meta_tracer_version_header,trace_content_length"
-                ),
-            ],
-            volume_mounts=[client.V1VolumeMount(mount_path="/var/run/datadog", name="datadog")],
-            readiness_probe=client.V1Probe(
-                initial_delay_seconds=1,
-                period_seconds=2,
-                timeout_seconds=10,
-                success_threshold=1,
-                tcp_socket=client.V1TCPSocketAction(port=8126),
-            ),
-            liveness_probe=client.V1Probe(
-                initial_delay_seconds=15,
-                period_seconds=15,
-                timeout_seconds=10,
-                success_threshold=1,
-                failure_threshold=12,
-                tcp_socket=client.V1TCPSocketAction(port=8126),
-            ),
-            # livenessProbe:
-            #   failureThreshold: 12
-            #   initialDelaySeconds: 15
-            #   periodSeconds: 15
-            #   successThreshold: 1
-            #   tcpSocket:
-            #     port: 8126
-            #   timeoutSeconds: 10
-            # readinessProbe:
-            #   initialDelaySeconds: 1
-            #   periodSeconds: 2
-            #   timeoutSeconds: 10
-            #   successThreshold: 1
-            #   tcpSocket:
-            #     port: 8126
-        )
-        # Template
-        template = client.V1PodTemplateSpec(
-            metadata=client.V1ObjectMeta(labels={"app": "datadog"}),
-            spec=client.V1PodSpec(
-                containers=[container],
-                dns_policy="ClusterFirst",
-                node_selector={"kubernetes.io/os": "linux"},
-                restart_policy="Always",
-                scheduler_name="default-scheduler",
-                security_context=client.V1PodSecurityContext(run_as_user=0),
-                termination_grace_period_seconds=30,
-                volumes=[
-                    client.V1Volume(
-                        name="datadog",
-                        host_path=client.V1HostPathVolumeSource(path="/var/run/datadog", type="DirectoryOrCreate"),
-                    )
-                ],
-            ),
-        )
-
-        # Spec
-        spec = client.V1DaemonSetSpec(
-            selector=client.V1LabelSelector(match_labels={"app": "datadog"}), template=template
-        )
-        # DaemonSet
-        daemonset = client.V1DaemonSet(
-            api_version="apps/v1", kind="DaemonSet", metadata=client.V1ObjectMeta(name="datadog"), spec=spec
-        )
-
-        result = apps_api.create_namespaced_daemon_set(namespace="default", body=daemonset)
-
-        daemonset_created = False
-        daemonset_status = None
-        # Wait for the daemonset to be created
-        for i in range(0, 10):
-            try:
-                daemonset_status = apps_api.read_namespaced_daemon_set_status(name="datadog", namespace="default")
-                if daemonset_status.status.number_ready > 0:
-                    logger.info(f"daemonset status datadog running!")
-                    daemonset_created = True
-                    break
-                else:
-                    time.sleep(5)
-            except client.exceptions.ApiException as e:
-                logger.info(f"daemonset status error: {e}")
-                time.sleep(5)
-
-        if not daemonset_created:
-            logger.info("Daemonset not created. Last status: %s" % daemonset_status)
-            raise Exception("Daemonset not created")
-
-        logger.info("Daemonset created")
-
-        w = watch.Watch()
-        for event in w.stream(
-            func=v1.list_namespaced_pod, namespace="default", label_selector="app=datadog", timeout_seconds=60
-        ):
-            if event["object"].status.phase == "Running":
-                w.stop()
-                end_time = time.time()
-                logger.info("Datadog test agent started!!!!!!!!")
-                break
-
-        if 1 == 1:  # if USE_ADMISSION_CONTROLLER
-            self.deploy_operator()
-
-        app_name = "dd-lib-java-init-test-app"
-        app_image = "docker.io/robertomontero509/dd-lib-java-init-test-app:local"
-        library = "java"
-        library_init_image = "docker.io/datadog/dd-lib-java-init:latest"
-        self.deploy_app_manual(app_name, app_image, library, library_init_image)
-        # self.deploy_app_manual("weblog", "ghcr.io/datadog/system-tests/weblog:latest", "python", "ghcr.io/datadog/system-tests/python-lib-init:latest")
-        # Delete the daemonset
-        # apps_api.delete_namespaced_daemon_set(namespace="default", name="datadog")
-
-    def deploy_app_manual(self, app_name, app_image, library, library_init_image):
-        from kubernetes import client, config
-
-        v1 = client.CoreV1Api()
-        apps_api = client.AppsV1Api()
-
-        pod_metadata = client.V1ObjectMeta(
-            name="my-app",
-            namespace="default",
-            labels={
-                "admission.datadoghq.com/enabled": "true",
-                "app": "my-app",
-                "tags.datadoghq.com/env": "local",
-                "tags.datadoghq.com/service": "my-app",
-                "tags.datadoghq.com/version": "local",
-            },
-            annotations={f"admission.datadoghq.com/{library}-lib.custom-image": f"{library_init_image}"},
-        )
-
-        containers = []
-        container1 = client.V1Container(
-            name=app_name,
-            image=app_image,
-            env=[
-                client.V1EnvVar(name="SERVER_PORT", value="18080"),
-                client.V1EnvVar(
-                    name="DD_ENV",
-                    value_from=client.V1EnvVarSource(
-                        field_ref=client.V1ObjectFieldSelector(field_path="metadata.labels['tags.datadoghq.com/env']")
-                    ),
-                ),
-                client.V1EnvVar(
-                    name="DD_SERVICE",
-                    value_from=client.V1EnvVarSource(
-                        field_ref=client.V1ObjectFieldSelector(
-                            field_path="metadata.labels['tags.datadoghq.com/service']"
-                        )
-                    ),
-                ),
-                client.V1EnvVar(
-                    name="DD_VERSION",
-                    value_from=client.V1EnvVarSource(
-                        field_ref=client.V1ObjectFieldSelector(
-                            field_path="metadata.labels['tags.datadoghq.com/version']"
-                        )
-                    ),
-                ),
-            ],
-            readiness_probe=client.V1Probe(
-                timeout_seconds=5,
-                success_threshold=1,
-                failure_threshold=10,
-                http_get=client.V1HTTPGetAction(path="/", port=18080),
-                initial_delay_seconds=15,
-                period_seconds=15,
-            ),
-            ports=[client.V1ContainerPort(container_port=18080, host_port=18080, name="http", protocol="TCP")],
-        )
-
-        containers.append(container1)
-
-        pod_spec = client.V1PodSpec(containers=containers)
-
-        pod_body = client.V1Pod(api_version="v1", kind="Pod", metadata=pod_metadata, spec=pod_spec)
-
-        v1.create_namespaced_pod(namespace="default", body=pod_body)
-
-        pod_ready = False
-        for i in range(0, 10):
-            try:
-
-                pod_status = v1.read_namespaced_pod_status(name="my-app", namespace="default")
-                logger.info("------------------------------------------------------------------")
-                logger.info("POD STATUS: %s" % pod_status)
-                if pod_status.status.phase == "Running":
-                    logger.info(f"Pod status weblog running!")
-                    pod_ready = True
-                    break
-                else:
-                    time.sleep(5)
-            except client.exceptions.ApiException as e:
-                logger.info(f"Pod weblog status error: {e}")
-                time.sleep(5)
-        # pod_name=$(kubectl get pods -l app=datadog-cluster-agent -o name)
-        # kubectl wait "${pod_name}" --for condition=ready --timeout=5m
-        if not pod_ready:
-            logger.error("weblog not created. Last status: %s" % pod_status)
-            pod_logs = v1.read_namespaced_pod_log(name=app_name, namespace="default")
-            logger.error(f"weblog logs: {pod_logs}")
-            # raise Exception("Operator not created")
-
-    def deploy_operator(self):
-        from utils.k8s_lib_injection.k8s_command_utils import helm_add_repo, helm_install_chart
-        from kubernetes import client, config
-
-        v1 = client.CoreV1Api()
-        apps_api = client.AppsV1Api()
-        # This will use the Kubernetes configuration from the environment
-        # helm_client = Client()
-        # Specify the kubeconfig file to use
-        # client = Client(kubeconfig = "/path/to/kubeconfig")
-        # Specify a custom Helm executable (by default, we expect 'helm' to be on the PATH)
-        # client = Client(executable = "/path/to/helm")
-
-        operator_file = "lib-injection/common/operator-helm-values.yaml"
-        if os.getenv("USE_UDS", "0") == "1":
-            logger.info("[Deploy operator] Using UDS")
-            operator_file = "lib-injection/common/operator-helm-values-uds.yaml"
-
-        logger.info("[Deploy operator] Configuring helm repository")
-        helm_add_repo("datadog", "https://helm.datadoghq.com", update=True)
-        # helm repo add datadog https://helm.datadoghq.com
-        # helm repo update
-
-        logger.info(f"[Deploy operator] helm install datadog with config file [{operator_file}]")
-        # logger.info(f"[Deploy operator] Chart: {chart.metadata.name} --- {chart.metadata.version}")
-        # helm_client.install_or_upgrade_release()
-        helm_install_chart(
-            "datadog",
-            "datadog/datadog",
-            value_file=operator_file,
-            set_dict={"datadog.apiKey": os.getenv("DD_API_KEY"), "datadog.appKey": os.getenv("DD_APP_KEY")},
-        )
-        # helm install datadog --wait --set datadog.apiKey=${DD_API_KEY} --set datadog.appKey=${DD_APP_KEY} -f "${operator_file}" datadog/datadog
-        # kubectl get pods
-
-        # pod_name=$(kubectl get pods -l app=datadog-cluster-agent -o name)
-        # kubectl wait "${pod_name}" --for condition=ready --timeout=5m
-        # kubectl get pods
-        logger.info("[Deploy operator] Waiting for the operator to be ready")
-        pods = v1.list_namespaced_pod(namespace="default", label_selector="app=datadog-cluster-agent")
-        # logger.info(f"ç------------PODS: {pods}")
-        datadog_cluster_name = pods.items[0].metadata.name
-        logger.info(f"waiting for the operator ready on cluster name: {datadog_cluster_name}")
-        pod_ready = False
-        for i in range(0, 10):
-            try:
-
-                pod_status = v1.read_namespaced_pod_status(name=datadog_cluster_name, namespace="default")
-                logger.info("------------------------------------------------------------------")
-                logger.info("POD STATUS: %s" % pod_status)
-                if pod_status.status.phase == "Running":
-                    logger.info(f"Pod status datadog running!")
-                    pod_ready = True
-                    break
-                else:
-                    time.sleep(5)
-            except client.exceptions.ApiException as e:
-                logger.info(f"Pod status error: {e}")
-                time.sleep(5)
-        # pod_name=$(kubectl get pods -l app=datadog-cluster-agent -o name)
-        # kubectl wait "${pod_name}" --for condition=ready --timeout=5m
-        if not pod_ready:
-            logger.error("Operator not created. Last status: %s" % pod_status)
-            pod_logs = v1.read_namespaced_pod_log(name=datadog_cluster_name, namespace="default")
-            logger.error(f"Operator logs: {pod_logs}")
-            # raise Exception("Operator not created")
-
-    def __deploy_agents_manual(self):
-        from kubernetes import client, config
-
-        v1 = client.CoreV1Api()
-        api = client.AppsV1Api()
-
-        v1.delete_namespaced_pod(namespace="default", name="datadog")
-        if 1 == 1:
-            return
-
-        metadata = client.V1ObjectMeta(name="datadog", namespace="default")
-        test_agent_container = client.V1Container(
-            name="trace-agent", image="ghcr.io/datadog/dd-apm-test-agent/ddapm-test-agent:latest"
-        )
-        pod_spec = client.V1PodSpec(containers=[test_agent_container])
-        pod_body = client.V1Pod(metadata=metadata, spec=pod_spec, kind="DaemonSet", api_version="v1")
-        pod = v1.create_namespaced_pod(namespace="default", body=pod_body)
-        # logger.info(f"Pod created. Pod: {pod}")
-
-        # for i in range(0, 10):
-        #    try:
-        #        pod_logs = v1.read_namespaced_pod_log(name='datadog', namespace='default')
-        #        logger.info(f"Pod logs: {pod_logs}")
-        #    except client.exceptions.ApiException as e:
-        #        logger.info(f"Pod logs error: {e}")
-        #        time.sleep(5)
-        for i in range(0, 10):
-            try:
-                pod_status = v1.read_namespaced_pod_status(name="datadog", namespace="default")
-                # logger.info("POD STATUS: %s" % pod_status)
-                if pod_status.status.phase == "Running":
-                    logger.info(f"Pod status datadog running!")
-                    break
-                else:
-                    time.sleep(5)
-            except client.exceptions.ApiException as e:
-                logger.info(f"Pod status error: {e}")
-                time.sleep(5)
-
-        logger.info("----------------------- Listing pods with their IPs 222222: -----------------------")
-        ret = v1.list_pod_for_all_namespaces(watch=False)
-        for i in ret.items:
-            logger.info("%s\t%s\t%s" % (i.status.pod_ip, i.metadata.namespace, i.metadata.name))
-            logger.info(f"STATUS: {i.status.phase}")
-
-        # deployment_list = api.list_deployment_for_all_namespaces()
-        # logger.info(f"Listing deployments : {deployment_list}")
-
-        # deployment = api.read_namespaced_deployment(name='daemonset/datadog', namespace='default')
-        # logger.info("Deployment: %s" % deployment)
-        # v1Pod, status_code, headers = v1.read_namespaced_pod_status_with_http_info(name='datadog', namespace='default')
-        # logger.info(f"Pod status code: {status_code}")
-        # logger.info(f"Pod v1Pod: {v1Pod}")
-
-        # pod_logs = v1.read_namespaced_pod_log(name='datadog', namespace='default')
-        # logger.info(f"Pod logs: {pod_logs}")
-
-        v1.delete_namespaced_pod(namespace="default", name="datadog")
-
-        # logger.info("Listing pods with their IPs 222222:")
-        # ret = v1.list_pod_for_all_namespaces(watch=False)
-        # for i in ret.items:
-        #    logger.info("%s\t%s\t%s" % (i.status.pod_ip, i.metadata.namespace, i.metadata.name))
-=======
 class HostAutoInjectionScenario(_VirtualMachineScenario):
     def __init__(self, name, doc, vm_provision="host-auto-inject") -> None:
         super().__init__(
@@ -1510,7 +1099,38 @@
             include_amazon_linux_2023_amd64=True,
             include_amazon_linux_2023_arm64=True,
         )
->>>>>>> 6e43e8f2
+
+
+class _KubernetesMachineScenario(_Scenario):
+    """ Scenario that tests kubernetes lib injection """
+
+    def __init__(self, name, doc) -> None:
+        super().__init__(name, doc=doc)
+
+    def configure(self, config):
+        super().configure(config)
+
+        assert "TEST_LIBRARY" in os.environ, "TEST_LIBRARY is not set"
+        assert "WEBLOG_VARIANT" in os.environ, "WEBLOG_VARIANT is not set"
+        assert (
+            "WEBLOG_VARIANT_IMAGE" in os.environ
+        ), "WEBLOG_VARIANT_IMAGE is not set. IE: docker.io/robertomontero509/dd-lib-java-init-test-app:local"
+        assert (
+            "LIBRARY_INIT_IMAGE" in os.environ
+        ), "LIBRARY_INIT_IMAGE is not set. IE: docker.io/datadog/dd-lib-java-init:latest"
+
+        self._library = LibraryVersion(os.getenv("TEST_LIBRARY"), "0.0")
+        self._weblog_variant = os.getenv("WEBLOG_VARIANT")
+        self._weblog_variant_image = os.getenv("WEBLOG_VARIANT_IMAGE")
+        self._library_init_image = os.getenv("LIBRARY_INIT_IMAGE")
+
+    @property
+    def library(self):
+        return self._library
+
+    @property
+    def weblog_variant(self):
+        return self._weblog_variant
 
 
 class scenarios:
