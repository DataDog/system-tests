from logging import FileHandler
import os
from pathlib import Path
import shutil
import time

import pytest
from watchdog.observers import Observer
from watchdog.events import FileSystemEventHandler
from utils._context.library_version import LibraryVersion

from utils._context.containers import (
    WeblogContainer,
    AgentContainer,
    ProxyContainer,
    PostgresContainer,
    MongoContainer,
    KafkaContainer,
    ZooKeeperContainer,
    CassandraContainer,
    RabbitMqContainer,
    MySqlContainer,
    OpenTelemetryCollectorContainer,
    create_network,
)

from utils._context.library_version import LibraryVersion
from utils.tools import logger, get_log_formatter, update_environ_with_local_env

update_environ_with_local_env()


class _Scenario:
    def __init__(self, name) -> None:
        self.name = name
        self.terminal = None

    def create_log_subfolder(self, subfolder):
        path = os.path.join(self.host_log_folder, subfolder)

        shutil.rmtree(path, ignore_errors=True)
        Path(path).mkdir(parents=True, exist_ok=True)

    def __call__(self, test_method):
        # handles @scenarios.scenario_name
        pytest.mark.scenario(self.name)(test_method)

        return test_method

    def configure(self):
        self.create_log_subfolder("")

        handler = FileHandler(f"{self.host_log_folder}/tests.log", encoding="utf-8")
        handler.setFormatter(get_log_formatter())

        logger.addHandler(handler)

    def session_start(self, session):
        """ called at the very begning of the process """

        self.terminal = session.config.pluginmanager.get_plugin("terminalreporter")
        self.print_test_context()

        self.print_info("Executing warmups...")

        try:
            for warmup in self._get_warmups():
                logger.info(f"Executing warmup {warmup}")
                warmup()
        except:
            self.collect_logs()
            self.close_targets()
            raise

    def print_test_context(self):
        self.terminal.write_sep("=", "test context", bold=True)
        self.print_info(f"Scenario: {self.name}")
        self.print_info(f"Logs folder: ./{self.host_log_folder}")

    def print_info(self, info):
        """ print info in stdout """
        logger.info(info)
        if self.terminal is not None:
            self.terminal.write_line(info)

    def _get_warmups(self):
        return []

    def post_setup(self):
        """ called after test setup """

    def collect_logs(self):
        """ Called after setup """

    def close_targets(self):
        """ called after setup"""

    @property
    def host_log_folder(self):
        return "logs" if self.name == "DEFAULT" else f"logs_{self.name.lower()}"

    # Set of properties used in test decorators
    @property
    def dd_site(self):
        return ""

    @property
    def library(self):
        return LibraryVersion("undefined")

    @property
    def agent_version(self):
        return ""

    @property
    def weblog_variant(self):
        return ""

    @property
    def php_appsec(self):
        return ""

    @property
    def tracer_sampling_rate(self):
        return 0

    @property
    def appsec_rules_file(self):
        return ""

    @property
    def uds_socket(self):
        return ""

    @property
    def libddwaf_version(self):
        return ""

    @property
    def appsec_rules_version(self):
        return ""

    @property
    def uds_mode(self):
        return False

    @property
    def telemetry_heartbeat_interval(self):
        return 0

    def get_junit_properties(self):
        return {"dd_tags[systest.suite.context.scenario]": self.name}

    def __str__(self) -> str:
        return f"Scenario '{self.name}'"


class TestTheTestScenario(_Scenario):
    @property
    def host_log_folder(self):
        return "logs"

    @property
    def library(self):
        return LibraryVersion("java", "0.66.0")

    @property
    def weblog_variant(self):
        return "spring"


class _DockerScenario(_Scenario):
    """ Scenario that tests docker containers """

    def __init__(
        self,
        name,
        use_proxy=True,
        proxy_state=None,
        include_postgres_db=False,
        include_cassandra_db=False,
        include_mongo_db=False,
        include_kafka=False,
        include_rabbitmq=False,
        include_mysql_db=False,
    ) -> None:
        super().__init__(name)

        self.use_proxy = use_proxy
        self._required_containers = []

        if self.use_proxy:
            self._required_containers.append(
                ProxyContainer(host_log_folder=self.host_log_folder, proxy_state=proxy_state)
            )  # we want the proxy being the first container to start

        if include_postgres_db:
            self._required_containers.append(PostgresContainer(host_log_folder=self.host_log_folder))

        if include_mongo_db:
            self._required_containers.append(MongoContainer(host_log_folder=self.host_log_folder))

        if include_cassandra_db:
            self._required_containers.append(CassandraContainer(host_log_folder=self.host_log_folder))

        if include_kafka:
            # kafka requires zookeeper
            self._required_containers.append(ZooKeeperContainer(host_log_folder=self.host_log_folder))
            self._required_containers.append(KafkaContainer(host_log_folder=self.host_log_folder))

        if include_rabbitmq:
            self._required_containers.append(RabbitMqContainer(host_log_folder=self.host_log_folder))

        if include_mysql_db:
            self._required_containers.append(MySqlContainer(host_log_folder=self.host_log_folder))

    def configure(self):
        super().configure()

        for container in reversed(self._required_containers):
            container.configure()

    def _get_warmups(self):

        warmups = super()._get_warmups()

        warmups.append(create_network)

        for container in self._required_containers:
            warmups.append(container.start)

        return warmups

    def close_targets(self):
        for container in reversed(self._required_containers):
            try:
                container.remove()
            except:
                logger.exception(f"Failed to remove container {container}")

    def collect_logs(self):

        for container in self._required_containers:
            try:
                container.save_logs()
            except:
                logger.exception(f"Fail to save logs for container {container}")


class EndToEndScenario(_DockerScenario):
    """ Scenario that implier an instrumented HTTP application shipping a datadog tracer (weblog) and an datadog agent """

    def __init__(
        self,
        name,
        weblog_env=None,
        tracer_sampling_rate=None,
        appsec_rules=None,
        appsec_enabled=True,
        additional_trace_header_tags=(),
        library_interface_timeout=None,
        agent_interface_timeout=5,
        use_proxy=True,
        proxy_state=None,
        backend_interface_timeout=0,
        include_postgres_db=False,
        include_cassandra_db=False,
        include_mongo_db=False,
        include_kafka=False,
        include_rabbitmq=False,
        include_mysql_db=False,
    ) -> None:
        super().__init__(
            name,
            use_proxy=use_proxy,
            proxy_state=proxy_state,
            include_postgres_db=include_postgres_db,
            include_cassandra_db=include_cassandra_db,
            include_mongo_db=include_mongo_db,
            include_kafka=include_kafka,
            include_rabbitmq=include_rabbitmq,
            include_mysql_db=include_mysql_db,
        )

        self.agent_container = AgentContainer(host_log_folder=self.host_log_folder, use_proxy=use_proxy)

        self.weblog_container = WeblogContainer(
            self.host_log_folder,
            environment=weblog_env,
            tracer_sampling_rate=tracer_sampling_rate,
            appsec_rules=appsec_rules,
            appsec_enabled=appsec_enabled,
            additional_trace_header_tags=additional_trace_header_tags,
            use_proxy=use_proxy,
        )

        self.weblog_container.environment["SYSTEMTESTS_SCENARIO"] = self.name

        self._required_containers.append(self.agent_container)
        self._required_containers.append(self.weblog_container)

        self.agent_interface_timeout = agent_interface_timeout
        self.backend_interface_timeout = backend_interface_timeout
        self.library_interface_timeout = library_interface_timeout

    def configure(self):
        from utils import interfaces

        super().configure()
        interfaces.library_stdout.configure()

        if self.library_interface_timeout is None:
            if self.weblog_container.library == "java":
                self.library_interface_timeout = 25
            elif self.weblog_container.library.library in ("golang",):
                self.library_interface_timeout = 10
            elif self.weblog_container.library.library in ("nodejs",):
                self.library_interface_timeout = 5
            elif self.weblog_container.library.library in ("php",):
                # possibly something weird on obfuscator, let increase the delay for now
                self.library_interface_timeout = 10
            elif self.weblog_container.library.library in ("python",):
                self.library_interface_timeout = 25
            else:
                self.library_interface_timeout = 40

    def print_test_context(self):
        from utils import weblog

        super().print_test_context()

        logger.debug(f"Docker host is {weblog.domain}")

        self.print_info(f"Library: {self.library}")
        self.print_info(f"Agent: {self.agent_version}")

        if self.library == "php":
            self.print_info(f"AppSec: {self.weblog_container.php_appsec}")

        if self.weblog_container.libddwaf_version:
            self.print_info(f"libddwaf: {self.weblog_container.libddwaf_version}")

        if self.weblog_container.appsec_rules_file:
            self.print_info(f"AppSec rules version: {self.weblog_container.appsec_rules_version}")

        if self.weblog_container.uds_mode:
            self.print_info(f"UDS socket: {self.weblog_container.uds_socket}")

        self.print_info(f"Weblog variant: {self.weblog_container.weblog_variant}")
        self.print_info(f"Backend: {self.agent_container.dd_site}")

    def _create_interface_folders(self):
        for interface in ("agent", "library", "backend"):
            self.create_log_subfolder(f"interfaces/{interface}")

    def _start_interface_watchdog(self):
        from utils import interfaces

        class Event(FileSystemEventHandler):
            def __init__(self, interface) -> None:
                super().__init__()
                self.interface = interface

            def on_modified(self, event):
                if event.is_directory:
                    return

                self.interface.ingest_file(event.src_path)

        observer = Observer()
        observer.schedule(Event(interfaces.library), path=f"{self.host_log_folder}/interfaces/library", recursive=True)
        observer.schedule(Event(interfaces.agent), path=f"{self.host_log_folder}/interfaces/agent", recursive=True)

        observer.start()

    def _get_warmups(self):
        warmups = super()._get_warmups()

        warmups.insert(0, self._create_interface_folders)
        warmups.insert(1, self._start_interface_watchdog)
        warmups.append(self._wait_for_app_readiness)

        return warmups

    def _wait_for_app_readiness(self):
        from utils import interfaces  # import here to avoid circular import

        if self.use_proxy:
            logger.debug("Wait for app readiness")

            if not interfaces.library.ready.wait(40):
                raise Exception("Library not ready")
            logger.debug("Library ready")

            if not interfaces.agent.ready.wait(40):
                raise Exception("Datadog agent not ready")
            logger.debug("Agent ready")

    def post_setup(self):
        from utils import interfaces

        if self.use_proxy:
            self._wait_interface(interfaces.library, self.library_interface_timeout)
            self._wait_interface(interfaces.agent, self.agent_interface_timeout)
            self._wait_interface(interfaces.backend, self.backend_interface_timeout)

            self.collect_logs()

            self._wait_interface(interfaces.library_stdout, 0)
            self._wait_interface(interfaces.library_dotnet_managed, 0)
            self._wait_interface(interfaces.agent_stdout, 0)
        else:
            self.collect_logs()

        self.close_targets()

    def _wait_interface(self, interface, timeout):
        self.terminal.write_sep("-", f"Wait for {interface} ({timeout}s)")
        self.terminal.flush()

        interface.wait(timeout)

    def close_targets(self):
        from utils import weblog

        super().close_targets()

        weblog.save_requests(self.host_log_folder)

    @property
    def dd_site(self):
        return self.agent_container.dd_site

    @property
    def library(self):
        return self.weblog_container.library

    @property
    def agent_version(self):
        return self.agent_container.agent_version

    @property
    def weblog_variant(self):
        return self.weblog_container.weblog_variant

    @property
    def php_appsec(self):
        return self.weblog_container.php_appsec

    @property
    def tracer_sampling_rate(self):
        return self.weblog_container.tracer_sampling_rate

    @property
    def appsec_rules_file(self):
        return self.weblog_container.appsec_rules_file

    @property
    def uds_socket(self):
        return self.weblog_container.uds_socket

    @property
    def libddwaf_version(self):
        return self.weblog_container.libddwaf_version

    @property
    def appsec_rules_version(self):
        return self.weblog_container.appsec_rules_version

    @property
    def uds_mode(self):
        return self.weblog_container.uds_mode

    @property
    def telemetry_heartbeat_interval(self):
        return self.weblog_container.telemetry_heartbeat_interval

    def get_junit_properties(self):
        result = super().get_junit_properties()

        result["dd_tags[systest.suite.context.agent]"] = self.agent_version
        result["dd_tags[systest.suite.context.library.name]"] = self.library.library
        result["dd_tags[systest.suite.context.library.version]"] = self.library.version
        result["dd_tags[systest.suite.context.weblog_variant]"] = self.weblog_variant
        result["dd_tags[systest.suite.context.sampling_rate]"] = self.weblog_container.tracer_sampling_rate
        result["dd_tags[systest.suite.context.libddwaf_version]"] = self.weblog_container.libddwaf_version
        result["dd_tags[systest.suite.context.appsec_rules_file]"] = self.weblog_container.appsec_rules_file

        return result


class OpenTelemetryScenario(_DockerScenario):
    """ Scenario for testing opentelemetry"""

    def __init__(self, name) -> None:
        super().__init__(name, use_proxy=True)

        self.agent_container = AgentContainer(host_log_folder=self.host_log_folder, use_proxy=True)
        self.weblog_container = WeblogContainer(self.host_log_folder)
        self.collector_container = OpenTelemetryCollectorContainer(self.host_log_folder)
        self._required_containers.append(self.agent_container)
        self._required_containers.append(self.weblog_container)
        self._required_containers.append(self.collector_container)

    def configure(self):
        super().configure()
        self._check_env_vars()
        dd_site = os.environ.get("DD_SITE", "datad0g.com")
        self.weblog_container.environment["DD_API_KEY"] = os.environ.get("DD_API_KEY_2")
        self.weblog_container.environment["DD_SITE"] = dd_site
        self.collector_container.environment["DD_API_KEY"] = os.environ.get("DD_API_KEY_3")
        self.collector_container.environment["DD_SITE"] = dd_site

    def _create_interface_folders(self):
        for interface in ("open_telemetry", "backend", "agent"):
            self.create_log_subfolder(f"interfaces/{interface}")

    def _start_interface_watchdog(self):
        from utils import interfaces

        class Event(FileSystemEventHandler):
            def __init__(self, interface) -> None:
                super().__init__()
                self.interface = interface

            def on_modified(self, event):
                if event.is_directory:
                    return

                self.interface.ingest_file(event.src_path)

        observer = Observer()
        observer.schedule(
            Event(interfaces.open_telemetry), path=f"{self.host_log_folder}/interfaces/open_telemetry", recursive=True
        )

        observer.start()

    def _get_warmups(self):
        warmups = super()._get_warmups()

        warmups.insert(0, self._create_interface_folders)
        warmups.insert(1, self._start_interface_watchdog)
        warmups.append(self._wait_for_app_readiness)

        return warmups

    def _wait_for_app_readiness(self):
        from utils import interfaces  # import here to avoid circular import

        if self.use_proxy:
            logger.debug("Wait for app readiness")

            if not interfaces.open_telemetry.ready.wait(40):
                raise Exception("Open telemetry interface not ready")
            logger.debug("Open telemetry ready")

    def post_setup(self):
        from utils import interfaces

        if self.use_proxy:
            self._wait_interface(interfaces.open_telemetry, 5)

            self.collect_logs()

            self._wait_interface(interfaces.library_stdout, 0)
            self._wait_interface(interfaces.library_dotnet_managed, 0)
        else:
            self.collect_logs()

    def _wait_interface(self, interface, timeout):
        self.terminal.write_sep("-", f"Wait for {interface} ({timeout}s)")
        self.terminal.flush()

        interface.wait(timeout)

    def _check_env_vars(self):
        for env in ["DD_API_KEY", "DD_APP_KEY", "DD_API_KEY_2", "DD_APP_KEY_2", "DD_API_KEY_3", "DD_APP_KEY_3"]:
            if env not in os.environ:
                raise Exception(f"Please set {env}, OTel E2E test requires 3 API keys and 3 APP keys")

    @property
    def library(self):
        return LibraryVersion("open_telemetry", "0.0.0")

    @property
    def agent_version(self):
        return self.agent_container.agent_version

    @property
    def weblog_variant(self):
        return self.weblog_container.weblog_variant


class CgroupScenario(EndToEndScenario):

    # cgroup test
    # require a dedicated warmup. Need to check the stability before
    # merging it into the default scenario

    def _get_warmups(self):
        warmups = super()._get_warmups()
        warmups.append(self._wait_for_weblog_cgroup_file)
        return warmups

    def _wait_for_weblog_cgroup_file(self):
        max_attempts = 10  # each attempt = 1 second
        attempt = 0

        filename = f"{self.host_log_folder}/docker/weblog/logs/weblog.cgroup"
        while attempt < max_attempts and not os.path.exists(filename):

            logger.debug(f"{filename} is missing, wait")
            time.sleep(1)
            attempt += 1

        if attempt == max_attempts:
            pytest.exit("Failed to access cgroup file from weblog container", 1)

        return True


class PerformanceScenario(EndToEndScenario):
    """ A not very used scenario : its aim is to measure CPU and MEM usage across a basic run"""

    def __init__(self, name) -> None:
        super().__init__(name, appsec_enabled=self.appsec_enabled, use_proxy=False)

    @property
    def appsec_enabled(self):
        return os.environ.get("DD_APPSEC_ENABLED") == "true"

    @property
    def host_log_folder(self):
        return "logs_with_appsec" if self.appsec_enabled else "logs_without_appsec"

    def _get_warmups(self):
        result = super()._get_warmups()
        result.append(self._extra_weblog_warmup)

        return result

    def _extra_weblog_warmup(self):
        import requests

        WARMUP_REQUEST_COUNT = 10
        WARMUP_LAST_SLEEP_DURATION = 3

        for _ in range(WARMUP_REQUEST_COUNT):
            requests.get("http://localhost:7777", timeout=10)
            time.sleep(0.6)

        time.sleep(WARMUP_LAST_SLEEP_DURATION)


class scenarios:
    empty_scenario = _Scenario("EMPTY_SCENARIO")
    todo = _Scenario("TODO")  # scenario that skips tests not yest executed
    test_the_test = TestTheTestScenario("TEST_THE_TEST")

    default = EndToEndScenario("DEFAULT", include_postgres_db=True)
    cgroup = CgroupScenario("CGROUP")
    sleep = EndToEndScenario("SLEEP")

    # performance scenario just spawn an agent and a weblog, and spies the CPU and mem usage
    performances = PerformanceScenario("PERFORMANCES")

    integrations = EndToEndScenario(
        "INTEGRATIONS",
        weblog_env={"DD_DBM_PROPAGATION_MODE": "full"},
        include_postgres_db=True,
        include_cassandra_db=True,
        include_mongo_db=True,
        include_kafka=True,
        include_rabbitmq=True,
        include_mysql_db=True,
    )

    profiling = EndToEndScenario("PROFILING", library_interface_timeout=160, agent_interface_timeout=160)

    sampling = EndToEndScenario("SAMPLING", tracer_sampling_rate=0.5)

    trace_propagation_style_w3c = EndToEndScenario(
        "TRACE_PROPAGATION_STYLE_W3C",
        weblog_env={"DD_TRACE_PROPAGATION_STYLE_INJECT": "W3C", "DD_TRACE_PROPAGATION_STYLE_EXTRACT": "W3C",},
    )
    # Telemetry scenarios
    telemetry_dependency_loaded_test_for_dependency_collection_disabled = EndToEndScenario(
        "TELEMETRY_DEPENDENCY_LOADED_TEST_FOR_DEPENDENCY_COLLECTION_DISABLED",
        weblog_env={"DD_TELEMETRY_DEPENDENCY_COLLECTION_ENABLED": "false"},
    )
    telemetry_app_started_products_disabled = EndToEndScenario(
        "TELEMETRY_APP_STARTED_PRODUCTS_DISABLED",
        weblog_env={
            "DD_APPSEC_ENABLED": "false",
            "DD_PROFILING_ENABLED": "false",
            "DD_DYNAMIC_INSTRUMENTATION_ENABLED": "false",
        },
    )
    telemetry_message_batch_event_order = EndToEndScenario(
        "TELEMETRY_MESSAGE_BATCH_EVENT_ORDER", weblog_env={"DD_FORCE_BATCHING_ENABLE": "true"}
    )
    telemetry_log_generation_disabled = EndToEndScenario(
        "TELEMETRY_LOG_GENERATION_DISABLED", weblog_env={"DD_TELEMETRY_LOGS_COLLECTION_ENABLED": "false",},
    )
    telemetry_metric_generation_disabled = EndToEndScenario(
        "TELEMETRY_METRIC_GENERATION_DISABLED", weblog_env={"DD_TELEMETRY_METRICS_COLLECTION_ENABLED": "false",},
    )

    # ASM scenarios
    appsec_missing_rules = EndToEndScenario("APPSEC_MISSING_RULES", appsec_rules="/donotexists")
    appsec_corrupted_rules = EndToEndScenario("APPSEC_CORRUPTED_RULES", appsec_rules="/appsec_corrupted_rules.yml")
    appsec_custom_rules = EndToEndScenario("APPSEC_CUSTOM_RULES", appsec_rules="/appsec_custom_rules.json")
    appsec_blocking = EndToEndScenario("APPSEC_BLOCKING", appsec_rules="/appsec_blocking_rule.json")
    appsec_rules_monitoring_with_errors = EndToEndScenario(
        "APPSEC_RULES_MONITORING_WITH_ERRORS", appsec_rules="/appsec_custom_rules_with_errors.json"
    )
    appsec_disabled = EndToEndScenario(
        "APPSEC_DISABLED", weblog_env={"DD_APPSEC_ENABLED": "false"}, appsec_enabled=False
    )
    appsec_low_waf_timeout = EndToEndScenario("APPSEC_LOW_WAF_TIMEOUT", weblog_env={"DD_APPSEC_WAF_TIMEOUT": "1"})
    appsec_custom_obfuscation = EndToEndScenario(
        "APPSEC_CUSTOM_OBFUSCATION",
        weblog_env={
            "DD_APPSEC_OBFUSCATION_PARAMETER_KEY_REGEXP": "hide-key",
            "DD_APPSEC_OBFUSCATION_PARAMETER_VALUE_REGEXP": ".*hide_value",
        },
    )
    appsec_rate_limiter = EndToEndScenario("APPSEC_RATE_LIMITER", weblog_env={"DD_APPSEC_TRACE_RATE_LIMIT": "1"})

    appsec_waf_telemetry = EndToEndScenario(
        "APPSEC_WAF_TELEMETRY",
        weblog_env={
            "DD_INSTRUMENTATION_TELEMETRY_ENABLED": "true",
            "DD_TELEMETRY_METRICS_ENABLED": "true",
            # Python lib has different env var until we enable Telemetry Metrics by default
            "_DD_TELEMETRY_METRICS_ENABLED": "true",
            "DD_TELEMETRY_METRICS_INTERVAL_SECONDS": "2.0",
        },
    )
    # The spec says that if  DD_APPSEC_RULES is defined, then rules won't be loaded from remote config.
    # In this scenario, we use remote config. By the spec, whem remote config is available, rules file embedded in the tracer will never be used (it will be the file defined in DD_APPSEC_RULES, or the data coming from remote config).
    # So, we set  DD_APPSEC_RULES to None to enable loading rules from remote config.
    # and it's okay not testing custom rule set for dev mode, as in this scenario, rules are always coming from remote config.
    appsec_ip_blocking = EndToEndScenario(
        "APPSEC_IP_BLOCKING",
        proxy_state={"mock_remote_config_backend": "ASM_DATA"},
        weblog_env={"DD_APPSEC_RULES": None},
    )
    appsec_ip_blocking_maxed = EndToEndScenario(
        "APPSEC_IP_BLOCKING_MAXED",
        proxy_state={"mock_remote_config_backend": "ASM_DATA_IP_BLOCKING_MAXED"},
        weblog_env={"DD_APPSEC_RULES": None},
    )

    appsec_request_blocking = EndToEndScenario(
        "APPSEC_REQUEST_BLOCKING",
        proxy_state={"mock_remote_config_backend": "ASM"},
        weblog_env={"DD_APPSEC_RULES": None},
    )

    appsec_runtime_activation = EndToEndScenario(
        "APPSEC_RUNTIME_ACTIVATION",
        proxy_state={"mock_remote_config_backend": "ASM_ACTIVATE_ONLY"},
        appsec_enabled=False,
        weblog_env={
            "DD_RC_TARGETS_KEY_ID": "TEST_KEY_ID",
            "DD_RC_TARGETS_KEY": "1def0961206a759b09ccdf2e622be20edf6e27141070e7b164b7e16e96cf402c",
            "DD_REMOTE_CONFIG_INTEGRITY_CHECK_ENABLED": "true",
        },
    )

    # Remote config scenarios
    # library timeout is set to 100 seconds
    # default polling interval for tracers is very low (5 seconds)
    # TODO configure the polling interval to a lower value instead of increasing the timeout

    remote_config_mocked_backend_asm_features = EndToEndScenario(
        "REMOTE_CONFIG_MOCKED_BACKEND_ASM_FEATURES",
        proxy_state={"mock_remote_config_backend": "ASM_FEATURES"},
        appsec_enabled=False,
        weblog_env={"DD_REMOTE_CONFIGURATION_ENABLED": "true"},
        library_interface_timeout=100,
    )

    remote_config_mocked_backend_live_debugging = EndToEndScenario(
        "REMOTE_CONFIG_MOCKED_BACKEND_LIVE_DEBUGGING",
        proxy_state={"mock_remote_config_backend": "LIVE_DEBUGGING"},
        weblog_env={
            "DD_DYNAMIC_INSTRUMENTATION_ENABLED": "1",
            "DD_DEBUGGER_ENABLED": "1",
            "DD_REMOTE_CONFIG_ENABLED": "true",
            "DD_INTERNAL_RCM_POLL_INTERVAL": "1000",
        },
        library_interface_timeout=100,
    )

    # The spec says that if  DD_APPSEC_RULES is defined, then rules won't be loaded from remote config.
    # In this scenario, we use remote config. By the spec, whem remote config is available, rules file embedded in the tracer will never be used (it will be the file defined in DD_APPSEC_RULES, or the data coming from remote config).
    # So, we set  DD_APPSEC_RULES to None to enable loading rules from remote config.
    # and it's okay not testing custom rule set for dev mode, as in this scenario, rules are always coming from remote config.
    remote_config_mocked_backend_asm_dd = EndToEndScenario(
        "REMOTE_CONFIG_MOCKED_BACKEND_ASM_DD",
        proxy_state={"mock_remote_config_backend": "ASM_DD"},
        weblog_env={"DD_APPSEC_RULES": None},
        library_interface_timeout=100,
    )

    remote_config_mocked_backend_asm_features_nocache = EndToEndScenario(
        "REMOTE_CONFIG_MOCKED_BACKEND_ASM_FEATURES_NOCACHE",
        proxy_state={"mock_remote_config_backend": "ASM_FEATURES_NO_CACHE"},
        weblog_env={"DD_APPSEC_ENABLED": "false", "DD_REMOTE_CONFIGURATION_ENABLED": "true",},
        library_interface_timeout=100,
    )

    remote_config_mocked_backend_asm_features_nocache = EndToEndScenario(
        "REMOTE_CONFIG_MOCKED_BACKEND_ASM_FEATURES_NOCACHE",
        proxy_state={"mock_remote_config_backend": "ASM_FEATURES_NO_CACHE"},
        weblog_env={"DD_APPSEC_ENABLED": "false", "DD_REMOTE_CONFIGURATION_ENABLED": "true",},
        library_interface_timeout=100,
    )

    remote_config_mocked_backend_live_debugging_nocache = EndToEndScenario(
        "REMOTE_CONFIG_MOCKED_BACKEND_LIVE_DEBUGGING_NOCACHE",
        proxy_state={"mock_remote_config_backend": "LIVE_DEBUGGING_NO_CACHE"},
        weblog_env={
            "DD_DYNAMIC_INSTRUMENTATION_ENABLED": "1",
            "DD_DEBUGGER_ENABLED": "1",
            "DD_REMOTE_CONFIG_ENABLED": "true",
        },
        library_interface_timeout=100,
    )

    remote_config_mocked_backend_asm_dd_nocache = EndToEndScenario(
        "REMOTE_CONFIG_MOCKED_BACKEND_ASM_DD_NOCACHE",
        proxy_state={"mock_remote_config_backend": "ASM_DD_NO_CACHE"},
        library_interface_timeout=100,
    )

    # APM tracing end-to-end scenarios
    apm_tracing_e2e = EndToEndScenario("APM_TRACING_E2E", backend_interface_timeout=5)
    apm_tracing_e2e_single_span = EndToEndScenario(
        "APM_TRACING_E2E_SINGLE_SPAN",
        weblog_env={
            "DD_SPAN_SAMPLING_RULES": '[{"service": "weblog", "name": "*single_span_submitted", "sample_rate": 1.0, "max_per_second": 50}]',
            "DD_TRACE_SAMPLE_RATE": "0",
        },
        backend_interface_timeout=5,
    )

<<<<<<< HEAD
    apm_tracing_e2e_otel_span = EndToEndScenario(
        "APM_TRACING_E2E_OTEL_SPAN",
        weblog_env={"DD_API_KEY": os.environ.get("DD_API_KEY"), "DD_SITE": os.environ.get("DD_SITE"),},
        backend_interface_timeout=5,
    )

    otel_tracing_e2e = OpenTelemetryScenario(
        "OTEL_TRACING_E2E",
        weblog_env={"DD_API_KEY": os.environ.get("DD_API_KEY"), "DD_SITE": os.environ.get("DD_SITE"),},
    )
=======
    otel_tracing_e2e = OpenTelemetryScenario("OTEL_TRACING_E2E")
>>>>>>> 9821fc06

    library_conf_custom_headers_short = EndToEndScenario(
        "LIBRARY_CONF_CUSTOM_HEADERS_SHORT", additional_trace_header_tags=("header-tag1", "header-tag2")
    )
    library_conf_custom_headers_long = EndToEndScenario(
        "LIBRARY_CONF_CUSTOM_HEADERS_LONG",
        additional_trace_header_tags=("header-tag1:custom.header-tag1", "header-tag2:custom.header-tag2"),
    )


if __name__ == "__main__":
    for name in dir(scenarios):
        if not name.startswith("_"):
            scenario = getattr(scenarios, name)
            print(scenario.name)<|MERGE_RESOLUTION|>--- conflicted
+++ resolved
@@ -848,20 +848,9 @@
         backend_interface_timeout=5,
     )
 
-<<<<<<< HEAD
-    apm_tracing_e2e_otel_span = EndToEndScenario(
-        "APM_TRACING_E2E_OTEL_SPAN",
-        weblog_env={"DD_API_KEY": os.environ.get("DD_API_KEY"), "DD_SITE": os.environ.get("DD_SITE"),},
-        backend_interface_timeout=5,
-    )
-
-    otel_tracing_e2e = OpenTelemetryScenario(
-        "OTEL_TRACING_E2E",
-        weblog_env={"DD_API_KEY": os.environ.get("DD_API_KEY"), "DD_SITE": os.environ.get("DD_SITE"),},
-    )
-=======
     otel_tracing_e2e = OpenTelemetryScenario("OTEL_TRACING_E2E")
->>>>>>> 9821fc06
+
+    apm_tracing_e2e_otel_span = EndToEndScenario("APM_TRACING_E2E_OTEL_SPAN")
 
     library_conf_custom_headers_short = EndToEndScenario(
         "LIBRARY_CONF_CUSTOM_HEADERS_SHORT", additional_trace_header_tags=("header-tag1", "header-tag2")
