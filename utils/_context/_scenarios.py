from logging import FileHandler
import os
from pathlib import Path
import shutil
import time
import subprocess

import pytest
from watchdog.observers.polling import PollingObserver
from watchdog.events import FileSystemEventHandler
from utils._context.library_version import LibraryVersion, Version
from utils.onboarding.provision_utils import ProvisionMatrix, ProvisionFilter

from utils._context.containers import (
    WeblogContainer,
    AgentContainer,
    ProxyContainer,
    PostgresContainer,
    MongoContainer,
    KafkaContainer,
    ZooKeeperContainer,
    CassandraContainer,
    RabbitMqContainer,
    MySqlContainer,
    OpenTelemetryCollectorContainer,
    SqlServerContainer,
    create_network,
    SqlDbTestedContainer,
)

from utils.tools import logger, get_log_formatter, update_environ_with_local_env

update_environ_with_local_env()


class _Scenario:
    def __init__(self, name, doc) -> None:
        self.name = name
        self.replay = False
        self.doc = doc

    def create_log_subfolder(self, subfolder):
        if self.replay:
            return

        path = os.path.join(self.host_log_folder, subfolder)

        shutil.rmtree(path, ignore_errors=True)
        Path(path).mkdir(parents=True, exist_ok=True)

    def __call__(self, test_object):
        """ handles @scenarios.scenario_name """

        # Check that no scenario has been already declared
        for marker in getattr(test_object, "pytestmark", []):
            if marker.name == "scenario":
                raise ValueError(f"Error on {test_object}: You can declare only one scenario")

        pytest.mark.scenario(self.name)(test_object)

        return test_object

    def configure(self, option):
        self.replay = option.replay
        self.create_log_subfolder("")

        handler = FileHandler(f"{self.host_log_folder}/tests.log", encoding="utf-8")
        handler.setFormatter(get_log_formatter())

        logger.addHandler(handler)

        if self.replay:
            from utils import weblog

            weblog.init_replay_mode(self.host_log_folder)

    def session_start(self):
        """ called at the very begning of the process """

        self.print_test_context()

        if self.replay:
            return

        logger.stdout("Executing warmups...")

        try:
            for warmup in self._get_warmups():
                logger.info(f"Executing warmup {warmup}")
                warmup()
        except:
            self.close_targets()
            raise

    def pytest_sessionfinish(self, session):
        """ called at the end of the process  """

    def print_test_context(self):
        logger.terminal.write_sep("=", "test context", bold=True)
        logger.stdout(f"Scenario: {self.name}")
        logger.stdout(f"Logs folder: ./{self.host_log_folder}")

    def _get_warmups(self):
        return []

    def post_setup(self):
        """ called after test setup """

    def close_targets(self):
        """ called after setup"""

    @property
    def host_log_folder(self):
        return "logs" if self.name == "DEFAULT" else f"logs_{self.name.lower()}"

    # Set of properties used in test decorators
    @property
    def dd_site(self):
        return ""

    @property
    def library(self):
        return LibraryVersion("undefined")

    @property
    def agent_version(self):
        return ""

    @property
    def weblog_variant(self):
        return ""

    @property
    def php_appsec(self):
        return ""

    @property
    def tracer_sampling_rate(self):
        return 0

    @property
    def appsec_rules_file(self):
        return ""

    @property
    def uds_socket(self):
        return ""

    @property
    def libddwaf_version(self):
        return ""

    @property
    def appsec_rules_version(self):
        return ""

    @property
    def uds_mode(self):
        return False

    @property
    def telemetry_heartbeat_interval(self):
        return 0

    @property
    def components(self):
        return {}

    @property
    def parametrized_tests_metadata(self):
        return {}

    def get_junit_properties(self):
        return {"dd_tags[systest.suite.context.scenario]": self.name}

    def __str__(self) -> str:
        return f"Scenario '{self.name}'"


class TestTheTestScenario(_Scenario):
    @property
    def agent_version(self):
        return "0.77.0"

    @property
    def components(self):
        return {"mock_comp1": "mock_comp1_value"}

    @property
    def parametrized_tests_metadata(self):
        return {"tests/test_the_test/test_json_report.py::Test_Mock::test_mock": {"meta1": "meta1"}}

    @property
    def library(self):
        return LibraryVersion("java", "0.66.0")

    @property
    def weblog_variant(self):
        return "spring"


class _DockerScenario(_Scenario):
    """ Scenario that tests docker containers """

    def __init__(
        self,
        name,
        doc,
        use_proxy=True,
        proxy_state=None,
        include_postgres_db=False,
        include_cassandra_db=False,
        include_mongo_db=False,
        include_kafka=False,
        include_rabbitmq=False,
        include_mysql_db=False,
        include_sqlserver=False,
    ) -> None:
        super().__init__(name, doc=doc)

        self.use_proxy = use_proxy
        self._required_containers = []

        if self.use_proxy:
            self._required_containers.append(
                ProxyContainer(host_log_folder=self.host_log_folder, proxy_state=proxy_state)
            )  # we want the proxy being the first container to start

        if include_postgres_db:
            self._required_containers.append(PostgresContainer(host_log_folder=self.host_log_folder))

        if include_mongo_db:
            self._required_containers.append(MongoContainer(host_log_folder=self.host_log_folder))

        if include_cassandra_db:
            self._required_containers.append(CassandraContainer(host_log_folder=self.host_log_folder))

        if include_kafka:
            # kafka requires zookeeper
            self._required_containers.append(ZooKeeperContainer(host_log_folder=self.host_log_folder))
            self._required_containers.append(KafkaContainer(host_log_folder=self.host_log_folder))

        if include_rabbitmq:
            self._required_containers.append(RabbitMqContainer(host_log_folder=self.host_log_folder))

        if include_mysql_db:
            self._required_containers.append(MySqlContainer(host_log_folder=self.host_log_folder))

        if include_sqlserver:
            self._required_containers.append(SqlServerContainer(host_log_folder=self.host_log_folder))

    def configure(self, option):
        super().configure(option)

        for container in reversed(self._required_containers):
            container.configure(self.replay)

    def get_container_by_dd_integration_name(self, name):
        for container in self._required_containers:
            if hasattr(container, "dd_integration_service") and container.dd_integration_service == name:
                return container
        return None

    def _get_warmups(self):

        warmups = super()._get_warmups()

        warmups.append(create_network)

        for container in self._required_containers:
            warmups.append(container.start)

        return warmups

    def close_targets(self):
        for container in reversed(self._required_containers):
            try:
                container.remove()
            except:
                logger.exception(f"Failed to remove container {container}")


class EndToEndScenario(_DockerScenario):
    """ Scenario that implier an instrumented HTTP application shipping a datadog tracer (weblog) and an datadog agent """

    def __init__(
        self,
        name,
        doc,
        weblog_env=None,
        tracer_sampling_rate=None,
        appsec_rules=None,
        appsec_enabled=True,
        additional_trace_header_tags=(),
        library_interface_timeout=None,
        agent_interface_timeout=5,
        use_proxy=True,
        proxy_state=None,
        backend_interface_timeout=0,
        include_postgres_db=False,
        include_cassandra_db=False,
        include_mongo_db=False,
        include_kafka=False,
        include_rabbitmq=False,
        include_mysql_db=False,
        include_sqlserver=False,
    ) -> None:
        super().__init__(
            name,
            doc=doc,
            use_proxy=use_proxy,
            proxy_state=proxy_state,
            include_postgres_db=include_postgres_db,
            include_cassandra_db=include_cassandra_db,
            include_mongo_db=include_mongo_db,
            include_kafka=include_kafka,
            include_rabbitmq=include_rabbitmq,
            include_mysql_db=include_mysql_db,
            include_sqlserver=include_sqlserver,
        )

        self.agent_container = AgentContainer(host_log_folder=self.host_log_folder, use_proxy=use_proxy)

        self.weblog_container = WeblogContainer(
            self.host_log_folder,
            environment=weblog_env,
            tracer_sampling_rate=tracer_sampling_rate,
            appsec_rules=appsec_rules,
            appsec_enabled=appsec_enabled,
            additional_trace_header_tags=additional_trace_header_tags,
            use_proxy=use_proxy,
        )

        self.weblog_container.environment["SYSTEMTESTS_SCENARIO"] = self.name

        self._required_containers.append(self.agent_container)
        self._required_containers.append(self.weblog_container)

        self.agent_interface_timeout = agent_interface_timeout
        self.backend_interface_timeout = backend_interface_timeout
        self.library_interface_timeout = library_interface_timeout

    def configure(self, option):
        from utils import interfaces

        super().configure(option)

        interfaces.agent.configure(self.replay)
        interfaces.library.configure(self.replay)
        interfaces.backend.configure(self.replay)
        interfaces.library_dotnet_managed.configure(self.replay)

        if self.library_interface_timeout is None:
            if self.weblog_container.library == "java":
                self.library_interface_timeout = 25
            elif self.weblog_container.library.library in ("golang",):
                self.library_interface_timeout = 10
            elif self.weblog_container.library.library in ("nodejs",):
                self.library_interface_timeout = 5
            elif self.weblog_container.library.library in ("php",):
                # possibly something weird on obfuscator, let increase the delay for now
                self.library_interface_timeout = 10
            elif self.weblog_container.library.library in ("python",):
                self.library_interface_timeout = 25
            else:
                self.library_interface_timeout = 40

    def print_test_context(self):
        from utils import weblog

        super().print_test_context()

        logger.debug(f"Docker host is {weblog.domain}")

        logger.stdout(f"Library: {self.library}")
        logger.stdout(f"Agent: {self.agent_version}")

        if self.library == "php":
            logger.stdout(f"AppSec: {self.weblog_container.php_appsec}")

        if self.weblog_container.libddwaf_version:
            logger.stdout(f"libddwaf: {self.weblog_container.libddwaf_version}")

        if self.weblog_container.appsec_rules_file:
            logger.stdout(f"AppSec rules version: {self.weblog_container.appsec_rules_version}")

        if self.weblog_container.uds_mode:
            logger.stdout(f"UDS socket: {self.weblog_container.uds_socket}")

        logger.stdout(f"Weblog variant: {self.weblog_container.weblog_variant}")
        logger.stdout(f"Backend: {self.agent_container.dd_site}")

    def _create_interface_folders(self):
        for interface in ("agent", "library", "backend"):
            self.create_log_subfolder(f"interfaces/{interface}")

    def _start_interface_watchdog(self):
        from utils import interfaces

        class Event(FileSystemEventHandler):
            def __init__(self, interface) -> None:
                super().__init__()
                self.interface = interface

            def _ingest(self, event):
                if event.is_directory:
                    return

                self.interface.ingest_file(event.src_path)

            on_modified = _ingest
            on_created = _ingest

        # lot of issue using the default OS dependant notifiers (not working on WSL, reaching some inotify watcher
        # limits on Linux) -> using the good old bare polling system
        observer = PollingObserver()

        observer.schedule(Event(interfaces.library), path=f"{self.host_log_folder}/interfaces/library")
        observer.schedule(Event(interfaces.agent), path=f"{self.host_log_folder}/interfaces/agent")

        observer.start()

    def _get_warmups(self):
        warmups = super()._get_warmups()

        warmups.insert(0, self._create_interface_folders)
        warmups.insert(1, self._start_interface_watchdog)
        warmups.append(self._wait_for_app_readiness)

        return warmups

    def _wait_for_app_readiness(self):
        from utils import interfaces  # import here to avoid circular import

        if self.use_proxy:
            logger.debug("Wait for app readiness")

            if not interfaces.library.ready.wait(40):
                raise Exception("Library not ready")
            logger.debug("Library ready")

            if not interfaces.agent.ready.wait(40):
                raise Exception("Datadog agent not ready")
            logger.debug("Agent ready")

    def post_setup(self):
        from utils import interfaces

        if self.replay:

            logger.terminal.write_sep("-", "Load all data from logs")
            logger.terminal.flush()

            interfaces.library.load_data_from_logs()
            interfaces.agent.load_data_from_logs()
            interfaces.backend.load_data_from_logs()

        elif self.use_proxy:
            self._wait_interface(interfaces.library, self.library_interface_timeout)
            self.weblog_container.stop()
            self._wait_interface(interfaces.agent, self.agent_interface_timeout)
            self.agent_container.stop()
            self._wait_interface(interfaces.backend, self.backend_interface_timeout)

        self.close_targets()

        interfaces.library_dotnet_managed.load_data()

    def _wait_interface(self, interface, timeout):
        logger.terminal.write_sep("-", f"Wait for {interface} ({timeout}s)")
        logger.terminal.flush()

        interface.wait(timeout)

    def close_targets(self):
        from utils import weblog

        super().close_targets()

        weblog.save_requests(self.host_log_folder)

    @property
    def dd_site(self):
        return self.agent_container.dd_site

    @property
    def library(self):
        return self.weblog_container.library

    @property
    def agent_version(self):
        return self.agent_container.agent_version

    @property
    def weblog_variant(self):
        return self.weblog_container.weblog_variant

    @property
    def php_appsec(self):
        return self.weblog_container.php_appsec

    @property
    def tracer_sampling_rate(self):
        return self.weblog_container.tracer_sampling_rate

    @property
    def appsec_rules_file(self):
        return self.weblog_container.appsec_rules_file

    @property
    def uds_socket(self):
        return self.weblog_container.uds_socket

    @property
    def libddwaf_version(self):
        return self.weblog_container.libddwaf_version

    @property
    def appsec_rules_version(self):
        return self.weblog_container.appsec_rules_version

    @property
    def uds_mode(self):
        return self.weblog_container.uds_mode

    @property
    def telemetry_heartbeat_interval(self):
        return self.weblog_container.telemetry_heartbeat_interval

    def get_junit_properties(self):
        result = super().get_junit_properties()

        result["dd_tags[systest.suite.context.agent]"] = self.agent_version
        result["dd_tags[systest.suite.context.library.name]"] = self.library.library
        result["dd_tags[systest.suite.context.library.version]"] = self.library.version
        result["dd_tags[systest.suite.context.weblog_variant]"] = self.weblog_variant
        result["dd_tags[systest.suite.context.sampling_rate]"] = self.weblog_container.tracer_sampling_rate
        result["dd_tags[systest.suite.context.libddwaf_version]"] = self.weblog_container.libddwaf_version
        result["dd_tags[systest.suite.context.appsec_rules_file]"] = self.weblog_container.appsec_rules_file

        return result


class OpenTelemetryScenario(_DockerScenario):
    """ Scenario for testing opentelemetry"""

    def __init__(
        self, name, doc, include_agent=True, include_collector=True, include_intake=True, backend_interface_timeout=20
    ) -> None:
        super().__init__(name, doc=doc, use_proxy=True)
        if include_agent:
            self.agent_container = AgentContainer(host_log_folder=self.host_log_folder, use_proxy=True)
            self._required_containers.append(self.agent_container)
        if include_collector:
            self.collector_container = OpenTelemetryCollectorContainer(self.host_log_folder)
            self._required_containers.append(self.collector_container)
        self.weblog_container = WeblogContainer(self.host_log_folder)
        self._required_containers.append(self.weblog_container)
        self.include_agent = include_agent
        self.include_collector = include_collector
        self.include_intake = include_intake
        self.backend_interface_timeout = backend_interface_timeout

    def configure(self, option):
        super().configure(option)
        self._check_env_vars()
        dd_site = os.environ.get("DD_SITE", "datad0g.com")
        if self.include_intake:
            self.weblog_container.environment["OTEL_SYSTEST_INCLUDE_INTAKE"] = True
            self.weblog_container.environment["DD_API_KEY"] = os.environ.get("DD_API_KEY_2")
            self.weblog_container.environment["DD_SITE"] = dd_site
        if self.include_collector:
            self.weblog_container.environment["OTEL_SYSTEST_INCLUDE_COLLECTOR"] = True
            self.collector_container.environment["DD_API_KEY"] = os.environ.get("DD_API_KEY_3")
            self.collector_container.environment["DD_SITE"] = dd_site
        if self.include_agent:
            self.weblog_container.environment["OTEL_SYSTEST_INCLUDE_AGENT"] = True

    def _create_interface_folders(self):
        for interface in ("open_telemetry", "backend"):
            self.create_log_subfolder(f"interfaces/{interface}")
        if self.include_agent:
            self.create_log_subfolder("interfaces/agent")

    def _start_interface_watchdog(self):
        from utils import interfaces

        class Event(FileSystemEventHandler):
            def __init__(self, interface) -> None:
                super().__init__()
                self.interface = interface

            def _ingest(self, event):
                if event.is_directory:
                    return

                self.interface.ingest_file(event.src_path)

            on_modified = _ingest
            on_created = _ingest

        observer = PollingObserver()
        observer.schedule(
            Event(interfaces.open_telemetry), path=f"{self.host_log_folder}/interfaces/open_telemetry", recursive=True
        )
        if self.include_agent:
            observer.schedule(Event(interfaces.agent), path=f"{self.host_log_folder}/interfaces/agent")

        observer.start()

    def _get_warmups(self):
        warmups = super()._get_warmups()

        warmups.insert(0, self._create_interface_folders)
        warmups.insert(1, self._start_interface_watchdog)
        warmups.append(self._wait_for_app_readiness)

        return warmups

    def _wait_for_app_readiness(self):
        from utils import interfaces  # import here to avoid circular import

        if self.use_proxy:
            logger.debug("Wait for app readiness")

            if not interfaces.open_telemetry.ready.wait(40):
                raise Exception("Open telemetry interface not ready")
            logger.debug("Open telemetry ready")

    def post_setup(self):
        from utils import interfaces

        if self.use_proxy:
            self._wait_interface(interfaces.open_telemetry, 5)
            self._wait_interface(interfaces.backend, self.backend_interface_timeout)

        self.close_targets()

        interfaces.library_dotnet_managed.load_data()

    def _wait_interface(self, interface, timeout):
        logger.terminal.write_sep("-", f"Wait for {interface} ({timeout}s)")
        logger.terminal.flush()

        interface.wait(timeout)

    def _check_env_vars(self):
        for env in ["DD_API_KEY", "DD_APP_KEY", "DD_API_KEY_2", "DD_APP_KEY_2", "DD_API_KEY_3", "DD_APP_KEY_3"]:
            if env not in os.environ:
                raise Exception(f"Please set {env}, OTel E2E test requires 3 API keys and 3 APP keys")

    @property
    def library(self):
        return LibraryVersion("open_telemetry", "0.0.0")

    @property
    def agent_version(self):
        return self.agent_container.agent_version if self.include_agent else Version("0.0.0", "agent")

    @property
    def weblog_variant(self):
        return self.weblog_container.weblog_variant


class PerformanceScenario(EndToEndScenario):
    def __init__(self, name, doc) -> None:
        super().__init__(name, doc=doc, appsec_enabled=self.appsec_enabled, use_proxy=False)

    @property
    def appsec_enabled(self):
        return os.environ.get("DD_APPSEC_ENABLED") == "true"

    @property
    def host_log_folder(self):
        return "logs_with_appsec" if self.appsec_enabled else "logs_without_appsec"

    def _get_warmups(self):
        result = super()._get_warmups()
        result.append(self._extra_weblog_warmup)

        return result

    def _extra_weblog_warmup(self):
        from utils import weblog

        WARMUP_REQUEST_COUNT = 10
        WARMUP_LAST_SLEEP_DURATION = 3

        for _ in range(WARMUP_REQUEST_COUNT):
            weblog.warmup_request(timeout=10)
            time.sleep(0.6)

        time.sleep(WARMUP_LAST_SLEEP_DURATION)


class OnBoardingScenario(_Scenario):
    def __init__(self, name, doc) -> None:
        super().__init__(name, doc=doc)
        self.stack = None
        self.provision_vms = []
        self.provision_vm_names = []
        self.onboarding_components = {}
        self.onboarding_tests_metadata = {}

    def configure(self, option):
        super().configure(option)
        self._library = LibraryVersion(option.obd_library, "0.0")
        self._env = option.obd_env
        self._weblog = option.obd_weblog
        self.provision_vms = list(
            ProvisionMatrix(
                ProvisionFilter(self.name, language=self._library.library, env=self._env, weblog=self._weblog)
            ).get_infrastructure_provision()
        )
        self.provision_vm_names = [vm.name for vm in self.provision_vms]

    @property
    def components(self):
        return self.onboarding_components

    @property
    def parametrized_tests_metadata(self):
        return self.onboarding_tests_metadata

    @property
    def library(self):
        return self._library

    @property
    def weblog_variant(self):
        return self._weblog

    def fill_context(self):
        # fix package name for nodejs -> js
        if self._library.library == "nodejs":
            package_lang = "datadog-apm-library-js"
        else:
            package_lang = f"datadog-apm-library-{self._library.library}"

        dd_package_names = ["agent", "datadog-apm-inject", package_lang]

        try:
            for provision_vm in self.provision_vms:
                # Manage common dd software components for the scenario
                for dd_package_name in dd_package_names:
                    # All the tested machines should have the same version of the DD components
                    if dd_package_name in self.onboarding_components and self.onboarding_components[
                        dd_package_name
                    ] != provision_vm.get_component(dd_package_name):
                        self.onboarding_components["NO_VALID_ONBOARDING_COMPONENTS"] = "ERROR"
                        raise ValueError(
                            f"TEST_NO_VALID: All the tested machines should have the same version of the DD components. Package: [{dd_package_name}] Versions: [{self.onboarding_components[dd_package_name]}]-[{provision_vm.get_component(dd_package_name)}]"
                        )

                    self.onboarding_components[dd_package_name] = provision_vm.get_component(dd_package_name)
                # Manage specific information for each parametrized test
                test_metadata = {
                    "vm": provision_vm.ec2_data["name"],
                    "vm_ip": provision_vm.ip,
                    "vm_ami": provision_vm.ec2_data["ami_id"],
                    "vm_distro": provision_vm.ec2_data["os_distro"],
                    "docker": provision_vm.get_component("docker"),
                    "lang_variant": provision_vm.language_variant_install_data["name"],
                }
                self.onboarding_tests_metadata[provision_vm.name] = test_metadata

        except Exception as ex:
            logger.error("Error filling the context components")
            logger.exception(ex)

    def _start_pulumi(self):
        from pulumi import automation as auto
        from utils.onboarding.pulumi_ssh import PulumiSSH

        def pulumi_start_program():
            # Static loading of keypairs for ec2 machines
            PulumiSSH.load()
            for provision_vm in self.provision_vms:
                logger.info(f"Executing warmup {provision_vm.name}")
                provision_vm.start()

        project_name = "system-tests-onboarding"
        stack_name = "testing"

        try:
            self.stack = auto.create_or_select_stack(
                stack_name=stack_name, project_name=project_name, program=pulumi_start_program
            )
            self.stack.set_config("aws:SkipMetadataApiCheck", auto.ConfigValue("false"))
            up_res = self.stack.up(on_output=logger.info)
        except:
            self.close_targets()
            raise

    def _get_warmups(self):
        return [self._start_pulumi]

    def post_setup(self):
        """ Fill context with the installed components information and parametrized test metadata"""
        self.fill_context()

    def pytest_sessionfinish(self, session):
        logger.info(f"Closing onboarding scenario")
        self.close_targets()

    def close_targets(self):
        logger.info(f"Pulumi stack down")
        self.stack.destroy(on_output=logger.info)


class ParametricScenario(_Scenario):
    def configure(self, option):
        super().configure(option)
        assert "TEST_LIBRARY" in os.environ

        # For some tracers we need a env variable present to use custom build of the tracer
        lang_custom_build_param = {
            "python": "PYTHON_DDTRACE_PACKAGE",
            "nodejs": "NODEJS_DDTRACE_MODULE",
            "ruby": "RUBY_DDTRACE_SHA",
        }
        build_param = os.getenv(lang_custom_build_param.get(os.getenv("TEST_LIBRARY"), ""), "")

        # get tracer version info building and executing the ddtracer-version.docker file
        parametric_appdir = os.path.join("utils", "build", "docker", os.getenv("TEST_LIBRARY"), "parametric")
        tracer_version_dockerfile = os.path.join(parametric_appdir, "ddtracer_version.Dockerfile")
        if os.path.isfile(tracer_version_dockerfile):
            try:
                subprocess.run(
                    [
                        "docker",
                        "build",
                        ".",
                        "-t",
                        "ddtracer_version",
                        "-f",
                        f"{tracer_version_dockerfile}",
                        "--build-arg",
                        f"BUILD_MODULE={build_param}",
                    ],
                    stdout=subprocess.DEVNULL,
                    # stderr=subprocess.DEVNULL,
                    check=True,
                )
                result = subprocess.run(
                    ["docker", "run", "--rm", "-t", "ddtracer_version"],
                    cwd=parametric_appdir,
                    stdout=subprocess.PIPE,
                    check=False,
                )
                self._library = LibraryVersion(os.getenv("TEST_LIBRARY"), result.stdout.decode("utf-8"))
            except subprocess.CalledProcessError as e:
                logger.error(f"{e}")
                raise RuntimeError(e)
        else:
            self._library = LibraryVersion(os.getenv("TEST_LIBRARY", "**not-set**"), "99999.99999.99999")
        logger.stdout(f"Library: {self.library}")

    @property
    def library(self):
        return self._library


class scenarios:
    todo = _Scenario("TODO", doc="scenario that skips tests not yet executed")
    test_the_test = TestTheTestScenario("TEST_THE_TEST", doc="Small scenario that check system-tests internals")
    mock_the_test = TestTheTestScenario("MOCK_THE_TEST", doc="Mock scenario that check system-tests internals")

    default = EndToEndScenario(
        "DEFAULT",
        include_postgres_db=True,
        doc="Default scenario, spwan tracer and agent, and run most of exisiting tests",
    )
    sleep = EndToEndScenario(
        "SLEEP",
        doc="Fake scenario that spawn tracer and agentm then sleep indefinitly. Help you to manually test container",
    )

    # performance scenario just spawn an agent and a weblog, and spies the CPU and mem usage
    performances = PerformanceScenario(
        "PERFORMANCES", doc="A not very used scenario : its aim is to measure CPU and MEM usage across a basic run"
    )

    integrations = EndToEndScenario(
        "INTEGRATIONS",
<<<<<<< HEAD
        library_interface_timeout=160,
        agent_interface_timeout=160,
        weblog_env={"DD_DBM_PROPAGATION_MODE": "full"},
=======
        weblog_env={"DD_DBM_PROPAGATION_MODE": "full", "DD_TRACE_SPAN_ATTRIBUTE_SCHEMA": "v1"},
>>>>>>> 955a8a40
        include_postgres_db=True,
        include_cassandra_db=True,
        include_mongo_db=True,
        include_kafka=True,
        include_rabbitmq=True,
        include_mysql_db=True,
        include_sqlserver=True,
        doc="Spawns tracer, agent, and a full set of database. Test the intgrations of thoise database with tracers",
    )

    profiling = EndToEndScenario(
        "PROFILING",
        library_interface_timeout=160,
        agent_interface_timeout=160,
        weblog_env={
            "DD_PROFILING_ENABLED": "true",
            "DD_PROFILING_UPLOAD_PERIOD": "10",
            "DD_PROFILING_START_DELAY": "1",
            # Reduce noise
            "DD_INSTRUMENTATION_TELEMETRY_ENABLED": "false",
        },
        doc="Test profiling feature. Not included in default scenario because is quite slow",
    )

    sampling = EndToEndScenario(
        "SAMPLING",
        tracer_sampling_rate=0.5,
        doc="Test sampling mechanism. Not included in default scenario because is very slow, and flaky",
    )

    trace_propagation_style_w3c = EndToEndScenario(
        "TRACE_PROPAGATION_STYLE_W3C",
        weblog_env={"DD_TRACE_PROPAGATION_STYLE_INJECT": "W3C", "DD_TRACE_PROPAGATION_STYLE_EXTRACT": "W3C",},
        doc="Test W3C trace style",
    )

    # Telemetry scenarios
    telemetry_dependency_loaded_test_for_dependency_collection_disabled = EndToEndScenario(
        "TELEMETRY_DEPENDENCY_LOADED_TEST_FOR_DEPENDENCY_COLLECTION_DISABLED",
        weblog_env={"DD_TELEMETRY_DEPENDENCY_COLLECTION_ENABLED": "false"},
        doc="Test DD_TELEMETRY_DEPENDENCY_COLLECTION_ENABLED=false effect on tracers",
    )

    telemetry_app_started_products_disabled = EndToEndScenario(
        "TELEMETRY_APP_STARTED_PRODUCTS_DISABLED",
        weblog_env={
            "DD_APPSEC_ENABLED": "false",
            "DD_PROFILING_ENABLED": "false",
            "DD_DYNAMIC_INSTRUMENTATION_ENABLED": "false",
        },
        appsec_enabled=False,
        doc="Disable all tracers products",
    )

    telemetry_log_generation_disabled = EndToEndScenario(
        "TELEMETRY_LOG_GENERATION_DISABLED",
        weblog_env={"DD_TELEMETRY_LOGS_COLLECTION_ENABLED": "false",},
        doc="Test env var `DD_TELEMETRY_LOGS_COLLECTION_ENABLED=false`",
    )
    telemetry_metric_generation_disabled = EndToEndScenario(
        "TELEMETRY_METRIC_GENERATION_DISABLED",
        weblog_env={"DD_TELEMETRY_METRICS_ENABLED": "false",},
        doc="Test env var `DD_TELEMETRY_METRICS_ENABLED=false`",
    )
    telemetry_metric_generation_enabled = EndToEndScenario(
        "TELEMETRY_METRIC_GENERATION_ENABLED",
        weblog_env={"DD_TELEMETRY_METRICS_ENABLED": "true",},
        doc="Test env var `DD_TELEMETRY_METRICS_ENABLED=true`",
    )

    # ASM scenarios
    appsec_missing_rules = EndToEndScenario(
        "APPSEC_MISSING_RULES", appsec_rules="/donotexists", doc="Test missing appsec rules file"
    )
    appsec_corrupted_rules = EndToEndScenario(
        "APPSEC_CORRUPTED_RULES", appsec_rules="/appsec_corrupted_rules.yml", doc="Test corrupted appsec rules file"
    )
    appsec_custom_rules = EndToEndScenario(
        "APPSEC_CUSTOM_RULES", appsec_rules="/appsec_custom_rules.json", doc="Test custom appsec rules file"
    )
    appsec_blocking = EndToEndScenario(
        "APPSEC_BLOCKING", appsec_rules="/appsec_blocking_rule.json", doc="Misc tests for appsec blocking"
    )
    appsec_rules_monitoring_with_errors = EndToEndScenario(
        "APPSEC_RULES_MONITORING_WITH_ERRORS",
        appsec_rules="/appsec_custom_rules_with_errors.json",
        doc="Appsec rule file with some errors",
    )
    appsec_disabled = EndToEndScenario(
        "APPSEC_DISABLED", weblog_env={"DD_APPSEC_ENABLED": "false"}, appsec_enabled=False, doc="Disable appsec"
    )
    appsec_low_waf_timeout = EndToEndScenario(
        "APPSEC_LOW_WAF_TIMEOUT", weblog_env={"DD_APPSEC_WAF_TIMEOUT": "1"}, doc="Appsec with a very low WAF timeout"
    )
    appsec_custom_obfuscation = EndToEndScenario(
        "APPSEC_CUSTOM_OBFUSCATION",
        weblog_env={
            "DD_APPSEC_OBFUSCATION_PARAMETER_KEY_REGEXP": "hide-key",
            "DD_APPSEC_OBFUSCATION_PARAMETER_VALUE_REGEXP": ".*hide_value",
        },
        doc="Test custom appsec obfuscation parameters",
    )
    appsec_rate_limiter = EndToEndScenario(
        "APPSEC_RATE_LIMITER",
        weblog_env={"DD_APPSEC_TRACE_RATE_LIMIT": "1"},
        doc="Tests with a low rate trace limit for Appsec",
    )

    appsec_waf_telemetry = EndToEndScenario(
        "APPSEC_WAF_TELEMETRY",
        weblog_env={
            "DD_INSTRUMENTATION_TELEMETRY_ENABLED": "true",
            "DD_TELEMETRY_METRICS_ENABLED": "true",
            "DD_TELEMETRY_METRICS_INTERVAL_SECONDS": "2.0",
        },
        doc="Enable Telemetry feature for WAF",
    )

    appsec_blocking_full_denylist = EndToEndScenario(
        "APPSEC_BLOCKING_FULL_DENYLIST",
        proxy_state={"mock_remote_config_backend": "ASM_DATA_FULL_DENYLIST"},
        weblog_env={"DD_APPSEC_RULES": None},
        doc="""
            The spec says that if  DD_APPSEC_RULES is defined, then rules won't be loaded from remote config.
            In this scenario, we use remote config. By the spec, whem remote config is available, rules file
            embedded in the tracer will never be used (it will be the file defined in DD_APPSEC_RULES, or the
            data coming from remote config). So, we set  DD_APPSEC_RULES to None to enable loading rules from
            remote config. And it's okay not testing custom rule set for dev mode, as in this scenario, rules
            are always coming from remote config.
        """,
    )

    appsec_request_blocking = EndToEndScenario(
        "APPSEC_REQUEST_BLOCKING",
        proxy_state={"mock_remote_config_backend": "ASM"},
        weblog_env={"DD_APPSEC_RULES": None},
        doc="",
    )

    appsec_runtime_activation = EndToEndScenario(
        "APPSEC_RUNTIME_ACTIVATION",
        proxy_state={"mock_remote_config_backend": "ASM_ACTIVATE_ONLY"},
        appsec_enabled=False,
        weblog_env={
            "DD_RC_TARGETS_KEY_ID": "TEST_KEY_ID",
            "DD_RC_TARGETS_KEY": "1def0961206a759b09ccdf2e622be20edf6e27141070e7b164b7e16e96cf402c",
            "DD_REMOTE_CONFIG_INTEGRITY_CHECK_ENABLED": "true",
        },
        doc="",
    )

    appsec_api_security = EndToEndScenario(
        "APPSEC_API_SECURITY",
        appsec_enabled=True,
        weblog_env={
            "DD_EXPERIMENTAL_API_SECURITY_ENABLED": "true",
            "DD_TRACE_DEBUG": "false",
            "DD_API_SECURITY_REQUEST_SAMPLE_RATE": "1.0",
        },
        doc="""
        Scenario for API Security feature, testing schema types sent into span tags if
        DD_EXPERIMENTAL_API_SECURITY_ENABLED is set to true.
        """,
    )

    appsec_auto_events_extended = EndToEndScenario(
        "APPSEC_AUTO_EVENTS_EXTENDED",
        weblog_env={"DD_APPSEC_ENABLED": "true", "DD_APPSEC_AUTOMATED_USER_EVENTS_TRACKING": "extended"},
        appsec_enabled=True,
        doc="Scenario for checking extended mode in automatic user events",
    )

    # Remote config scenarios
    # library timeout is set to 100 seconds
    # default polling interval for tracers is very low (5 seconds)
    # TODO configure the polling interval to a lower value instead of increasing the timeout

    remote_config_mocked_backend_asm_features = EndToEndScenario(
        "REMOTE_CONFIG_MOCKED_BACKEND_ASM_FEATURES",
        proxy_state={"mock_remote_config_backend": "ASM_FEATURES"},
        appsec_enabled=False,
        weblog_env={"DD_REMOTE_CONFIGURATION_ENABLED": "true"},
        library_interface_timeout=100,
        doc="",
    )

    remote_config_mocked_backend_live_debugging = EndToEndScenario(
        "REMOTE_CONFIG_MOCKED_BACKEND_LIVE_DEBUGGING",
        proxy_state={"mock_remote_config_backend": "LIVE_DEBUGGING"},
        weblog_env={
            "DD_DYNAMIC_INSTRUMENTATION_ENABLED": "1",
            "DD_DEBUGGER_ENABLED": "1",
            "DD_REMOTE_CONFIG_ENABLED": "true",
            "DD_INTERNAL_RCM_POLL_INTERVAL": "1000",
        },
        library_interface_timeout=100,
        doc="",
    )

    remote_config_mocked_backend_asm_dd = EndToEndScenario(
        "REMOTE_CONFIG_MOCKED_BACKEND_ASM_DD",
        proxy_state={"mock_remote_config_backend": "ASM_DD"},
        weblog_env={"DD_APPSEC_RULES": None},
        library_interface_timeout=100,
        doc="""
            The spec says that if DD_APPSEC_RULES is defined, then rules won't be loaded from remote config.
            In this scenario, we use remote config. By the spec, whem remote config is available, rules file
            embedded in the tracer will never be used (it will be the file defined in DD_APPSEC_RULES, or the
            data coming from remote config). So, we set  DD_APPSEC_RULES to None to enable loading rules from
            remote config. And it's okay not testing custom rule set for dev mode, as in this scenario, rules
            are always coming from remote config.
        """,
    )

    remote_config_mocked_backend_asm_features_nocache = EndToEndScenario(
        "REMOTE_CONFIG_MOCKED_BACKEND_ASM_FEATURES_NOCACHE",
        proxy_state={"mock_remote_config_backend": "ASM_FEATURES_NOCACHE"},
        weblog_env={"DD_APPSEC_ENABLED": "false", "DD_REMOTE_CONFIGURATION_ENABLED": "true",},
        library_interface_timeout=100,
        doc="",
    )

    remote_config_mocked_backend_asm_features_nocache = EndToEndScenario(
        "REMOTE_CONFIG_MOCKED_BACKEND_ASM_FEATURES_NOCACHE",
        proxy_state={"mock_remote_config_backend": "ASM_FEATURES_NOCACHE"},
        weblog_env={"DD_APPSEC_ENABLED": "false", "DD_REMOTE_CONFIGURATION_ENABLED": "true",},
        library_interface_timeout=100,
        doc="",
    )

    remote_config_mocked_backend_live_debugging_nocache = EndToEndScenario(
        "REMOTE_CONFIG_MOCKED_BACKEND_LIVE_DEBUGGING_NOCACHE",
        proxy_state={"mock_remote_config_backend": "LIVE_DEBUGGING_NOCACHE"},
        weblog_env={
            "DD_DYNAMIC_INSTRUMENTATION_ENABLED": "1",
            "DD_DEBUGGER_ENABLED": "1",
            "DD_REMOTE_CONFIG_ENABLED": "true",
        },
        library_interface_timeout=100,
        doc="",
    )

    remote_config_mocked_backend_asm_dd_nocache = EndToEndScenario(
        "REMOTE_CONFIG_MOCKED_BACKEND_ASM_DD_NOCACHE",
        proxy_state={"mock_remote_config_backend": "ASM_DD_NOCACHE"},
        library_interface_timeout=100,
        doc="",
    )

    # APM tracing end-to-end scenarios

    apm_tracing_e2e = EndToEndScenario("APM_TRACING_E2E", backend_interface_timeout=5, doc="")
    apm_tracing_e2e_otel = EndToEndScenario(
        "APM_TRACING_E2E_OTEL", weblog_env={"DD_TRACE_OTEL_ENABLED": "true",}, backend_interface_timeout=5, doc="",
    )
    apm_tracing_e2e_single_span = EndToEndScenario(
        "APM_TRACING_E2E_SINGLE_SPAN",
        weblog_env={
            "DD_SPAN_SAMPLING_RULES": '[{"service": "weblog", "name": "*single_span_submitted", "sample_rate": 1.0, "max_per_second": 50}]',
            "DD_TRACE_SAMPLE_RATE": "0",
        },
        backend_interface_timeout=5,
        doc="",
    )

    otel_tracing_e2e = OpenTelemetryScenario("OTEL_TRACING_E2E", doc="")
    otel_metric_e2e = OpenTelemetryScenario("OTEL_METRIC_E2E", include_intake=False, doc="")
    otel_log_e2e = OpenTelemetryScenario("OTEL_LOG_E2E", include_intake=False, doc="")

    library_conf_custom_headers_short = EndToEndScenario(
        "LIBRARY_CONF_CUSTOM_HEADERS_SHORT", additional_trace_header_tags=("header-tag1", "header-tag2"), doc=""
    )
    library_conf_custom_headers_long = EndToEndScenario(
        "LIBRARY_CONF_CUSTOM_HEADERS_LONG",
        additional_trace_header_tags=("header-tag1:custom.header-tag1", "header-tag2:custom.header-tag2"),
        doc="",
    )
    parametric = ParametricScenario("PARAMETRIC", doc="WIP")

    # Onboarding scenarios: name of scenario will be the sufix for yml provision file name (tests/onboarding/infra_provision)
    onboarding_host = OnBoardingScenario("ONBOARDING_HOST", doc="")
    onboarding_host_container = OnBoardingScenario("ONBOARDING_HOST_CONTAINER", doc="")
    onboarding_container = OnBoardingScenario("ONBOARDING_CONTAINER", doc="")
    onboarding_host_auto_install = OnBoardingScenario("ONBOARDING_HOST_AUTO_INSTALL", doc="")
    onboarding_host_container_auto_install = OnBoardingScenario("ONBOARDING_HOST_CONTAINER_AUTO_INSTALL", doc="")
    onboarding_container_auto_install = OnBoardingScenario("ONBOARDING_CONTAINER_AUTO_INSTALL", doc="")

    debugger_method_probes_status = EndToEndScenario(
        "DEBUGGER_METHOD_PROBES_STATUS",
        proxy_state={"mock_remote_config_backend": "DEBUGGER_METHOD_PROBES_STATUS"},
        weblog_env={
            "DD_DYNAMIC_INSTRUMENTATION_ENABLED": "1",
            "DD_REMOTE_CONFIG_ENABLED": "true",
            "DD_INTERNAL_RCM_POLL_INTERVAL": "2000",
            "DD_DEBUGGER_DIAGNOSTICS_INTERVAL": "1",
        },
        library_interface_timeout=100,
        doc="Test scenario for checking if method probe statuses can be successfully 'RECEIVED' and 'INSTALLED'",
    )

    debugger_line_probes_status = EndToEndScenario(
        "DEBUGGER_LINE_PROBES_STATUS",
        proxy_state={"mock_remote_config_backend": "DEBUGGER_LINE_PROBES_STATUS"},
        weblog_env={
            "DD_DYNAMIC_INSTRUMENTATION_ENABLED": "1",
            "DD_REMOTE_CONFIG_ENABLED": "true",
            "DD_INTERNAL_RCM_POLL_INTERVAL": "2000",
            "DD_DEBUGGER_DIAGNOSTICS_INTERVAL": "1",
        },
        library_interface_timeout=100,
        doc="Test scenario for checking if line probe statuses can be successfully 'RECIEVED' and 'INSTALLED'",
    )

    debugger_method_probes_snapshot = EndToEndScenario(
        "DEBUGGER_METHOD_PROBES_SNAPSHOT",
        proxy_state={"mock_remote_config_backend": "DEBUGGER_METHOD_PROBES_SNAPSHOT"},
        weblog_env={"DD_DYNAMIC_INSTRUMENTATION_ENABLED": "1", "DD_REMOTE_CONFIG_ENABLED": "true",},
        library_interface_timeout=30,
        doc="Test scenario for checking if debugger successfully generates snapshots for specific method probes",
    )

    debugger_line_probes_snapshot = EndToEndScenario(
        "DEBUGGER_LINE_PROBES_SNAPSHOT",
        proxy_state={"mock_remote_config_backend": "DEBUGGER_LINE_PROBES_SNAPSHOT"},
        weblog_env={"DD_DYNAMIC_INSTRUMENTATION_ENABLED": "1", "DD_REMOTE_CONFIG_ENABLED": "true",},
        library_interface_timeout=30,
        doc="Test scenario for checking if debugger successfully generates snapshots for specific line probes",
    )

    fuzzer = _DockerScenario("_FUZZER", doc="Fake scenario for fuzzing (launch without pytest)")


def _main():
    for name in dir(scenarios):
        if not name.startswith("_"):
            scenario = getattr(scenarios, name)
            print(scenario.doc)


if __name__ == "__main__":
    _main()<|MERGE_RESOLUTION|>--- conflicted
+++ resolved
@@ -883,13 +883,9 @@
 
     integrations = EndToEndScenario(
         "INTEGRATIONS",
-<<<<<<< HEAD
         library_interface_timeout=160,
         agent_interface_timeout=160,
-        weblog_env={"DD_DBM_PROPAGATION_MODE": "full"},
-=======
         weblog_env={"DD_DBM_PROPAGATION_MODE": "full", "DD_TRACE_SPAN_ATTRIBUTE_SCHEMA": "v1"},
->>>>>>> 955a8a40
         include_postgres_db=True,
         include_cassandra_db=True,
         include_mongo_db=True,
