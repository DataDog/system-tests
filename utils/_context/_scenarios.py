--- conflicted
+++ resolved
@@ -992,20 +992,9 @@
     def configure(self, config):
         super().configure(config)
         assert "TEST_LIBRARY" in os.environ
-<<<<<<< HEAD
-        test_library = os.getenv("TEST_LIBRARY")
-        if test_library == "python_http":
-            test_library = "python"
-        # For some tracers we need a env variable present to use custom build of the tracer
-        lang_custom_build_param = {
-            "ruby": "RUBY_DDTRACE_SHA",
-        }
-        build_param = os.getenv(lang_custom_build_param.get(test_library, ""), "")
-=======
->>>>>>> 972c6ef1
 
         # get tracer version info building and executing the ddtracer-version.docker file
-        parametric_appdir = os.path.join("utils", "build", "docker", test_library, "parametric")
+        parametric_appdir = os.path.join("utils", "build", "docker", os.getenv("TEST_LIBRARY"), "parametric")
         tracer_version_dockerfile = os.path.join(parametric_appdir, "ddtracer_version.Dockerfile")
         if os.path.isfile(tracer_version_dockerfile):
             try:
