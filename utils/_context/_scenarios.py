--- conflicted
+++ resolved
@@ -421,48 +421,6 @@
         from utils import interfaces
 
         if self.replay:
-<<<<<<< HEAD
-            interfaces.library.load_data_from_logs(f"{self.host_log_folder}/interfaces/library")
-            interfaces.agent.load_data_from_logs(f"{self.host_log_folder}/interfaces/agent")
-            interfaces.backend.load_data_from_logs(f"{self.host_log_folder}/interfaces/backend")
-        else:
-            self._wait()
-            self.terminal.write_sep("-", "Stopping weblog container (1s)")
-            self.terminal.flush()
-            self.weblog_container.stop(timeout=1)
-            self.terminal.write_sep("-", "Stopping agent container (1s)")
-            self.terminal.flush()
-            self.agent_container.stop(timeout=1)
-            if self.proxy_container:
-                self.terminal.write_sep("-", "Stopping proxy container (1s)")
-                self.terminal.flush()
-                self.agent_container.stop(timeout=1)
-            if self._observer:
-                self._observer.stop()
-
-        all_interfaces = (interfaces.library, interfaces.agent, interfaces.backend)
-        for iface in all_interfaces:
-            if iface.configured:
-                iface.stop()
-
-        self.collect_logs()
-
-        all_interfaces = (
-            interfaces.library_stdout,
-            interfaces.library_dotnet_managed,
-            interfaces.agent_stdout,
-            interfaces.open_telemetry,
-        )
-        for iface in all_interfaces:
-            if iface.configured:
-                iface.stop()
-
-        self.close_targets()
-
-    def _wait(self):
-        from utils import wait_conditions
-=======
-
             logger.terminal.write_sep("-", "Load all data from logs")
             logger.terminal.flush()
 
@@ -471,30 +429,25 @@
             interfaces.backend.load_data_from_logs()
 
         elif self.use_proxy:
-            self._wait_interface(interfaces.library, self.library_interface_timeout)
+            self._wait()
             self.weblog_container.stop()
-            self._wait_interface(interfaces.agent, self.agent_interface_timeout)
             self.agent_container.stop()
-            self._wait_interface(interfaces.backend, self.backend_interface_timeout)
 
         self.close_targets()
 
         interfaces.library_dotnet_managed.load_data()
 
-    def _wait_interface(self, interface, timeout):
-        logger.terminal.write_sep("-", f"Wait for {interface} ({timeout}s)")
-        logger.terminal.flush()
->>>>>>> d9e7b875
-
-        self.terminal.write_sep("-", "Wait for setup to be ready")
+    def _wait(self):
+        from utils import wait_conditions
+
+        logger.terminal.write_sep("-", "Wait for setup to be ready")
         wait_conditions.wait_for_all(
-            terminal=self.terminal,
             library_name=self.library.library,
             post_setup_timeout=self.post_setup_timeout,
             tracer_sampling_rate=self.tracer_sampling_rate,
             proxy_state=self.proxy_state,
         )
-        self.terminal.write_sep("-", "Setup ready")
+        logger.terminal.write_sep("-", "Setup ready")
 
     def close_targets(self):
         from utils import weblog
@@ -651,41 +604,16 @@
         if self.use_proxy:
             self._wait()
 
-<<<<<<< HEAD
-        all_interfaces = (interfaces.open_telemetry,)
-        for iface in all_interfaces:
-            if iface.configured:
-                iface.stop()
-
-        self.collect_logs()
-
-        all_interfaces = (
-            interfaces.library_stdout,
-            interfaces.library_dotnet_managed,
-            interfaces.agent_stdout,
-            interfaces.open_telemetry,
-        )
-        for iface in all_interfaces:
-            if iface.configured:
-                iface.stop()
+        self.close_targets()
+
+        interfaces.library_dotnet_managed.load_data()
 
     def _wait(self):
         from utils import wait_conditions
 
-        self.terminal.write_sep("-", "Wait for setup to be ready")
+        logger.terminal.write_sep("-", "Wait for setup to be ready")
         wait_conditions.wait_for_all_otel(terminal=self.terminal, post_setup_timeout=self.post_setup_timeout)
-        self.terminal.write_sep("-", "Setup ready")
-=======
-        self.close_targets()
-
-        interfaces.library_dotnet_managed.load_data()
->>>>>>> d9e7b875
-
-    def _wait_interface(self, interface, timeout):
-        logger.terminal.write_sep("-", f"Wait for {interface} ({timeout}s)")
-        logger.terminal.flush()
-
-        interface.wait(timeout)
+        logger.terminal.write_sep("-", "Setup ready")
 
     def _check_env_vars(self):
         for env in ["DD_API_KEY", "DD_APP_KEY", "DD_API_KEY_2", "DD_APP_KEY_2", "DD_API_KEY_3", "DD_APP_KEY_3"]:
@@ -1177,15 +1105,10 @@
 
     # APM tracing end-to-end scenarios
 
-<<<<<<< HEAD
-    apm_tracing_e2e = EndToEndScenario("APM_TRACING_E2E", doc="", post_setup_timeout=5)
-    apm_tracing_e2e_otel = EndToEndScenario("APM_TRACING_E2E_OTEL", doc="", post_setup_timeout=5)
-=======
-    apm_tracing_e2e = EndToEndScenario("APM_TRACING_E2E", backend_interface_timeout=5, doc="")
+    apm_tracing_e2e = EndToEndScenario("APM_TRACING_E2E", post_setup_timeout=5, doc="")
     apm_tracing_e2e_otel = EndToEndScenario(
-        "APM_TRACING_E2E_OTEL", weblog_env={"DD_TRACE_OTEL_ENABLED": "true",}, backend_interface_timeout=5, doc="",
-    )
->>>>>>> d9e7b875
+        "APM_TRACING_E2E_OTEL", weblog_env={"DD_TRACE_OTEL_ENABLED": "true",}, post_setup_timeout=5, doc="",
+    )
     apm_tracing_e2e_single_span = EndToEndScenario(
         "APM_TRACING_E2E_SINGLE_SPAN",
         weblog_env={
