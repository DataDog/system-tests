--- conflicted
+++ resolved
@@ -736,21 +736,15 @@
     todo = _Scenario("TODO", doc="scenario that skips tests not yet executed")
     test_the_test = TestTheTestScenario("TEST_THE_TEST", doc="Small scenario that check system-tests internals")
 
-<<<<<<< HEAD
     default = EndToEndScenario(
         "DEFAULT",
         include_postgres_db=True,
         doc="Default scenario, spwan tracer and agent, and run most of exisiting tests",
     )
-    cgroup = CgroupScenario("CGROUP", doc="test cgroup data reporting. Must be merged inside default scenario")
     sleep = EndToEndScenario(
         "SLEEP",
         doc="Fake scenario that spawn tracer and agentm then sleep indefinitly. Help you to manually test container",
     )
-=======
-    default = EndToEndScenario("DEFAULT", include_postgres_db=True)
-    sleep = EndToEndScenario("SLEEP")
->>>>>>> 22e214ba
 
     # performance scenario just spawn an agent and a weblog, and spies the CPU and mem usage
     performances = PerformanceScenario(
@@ -870,10 +864,10 @@
         },
         doc="Enable Telemetry feature for WAF",
     )
-<<<<<<< HEAD
-    appsec_ip_blocking = EndToEndScenario(
-        "APPSEC_IP_BLOCKING",
-        proxy_state={"mock_remote_config_backend": "ASM_DATA"},
+
+    appsec_blocking_full_denylist = EndToEndScenario(
+        "APPSEC_BLOCKING_FULL_DENYLIST",
+        proxy_state={"mock_remote_config_backend": "APPSEC_BLOCKING_FULL_DENYLIST"},
         weblog_env={"DD_APPSEC_RULES": None},
         doc="""
             The spec says that if  DD_APPSEC_RULES is defined, then rules won't be loaded from remote config.
@@ -883,21 +877,6 @@
             remote config. And it's okay not testing custom rule set for dev mode, as in this scenario, rules
             are always coming from remote config.
         """,
-    )
-    appsec_ip_blocking_maxed = EndToEndScenario(
-        "APPSEC_IP_BLOCKING_MAXED",
-        proxy_state={"mock_remote_config_backend": "ASM_DATA_IP_BLOCKING_MAXED"},
-=======
-    # The spec says that if  DD_APPSEC_RULES is defined, then rules won't be loaded from remote config.
-    # In this scenario, we use remote config. By the spec, whem remote config is available, rules file embedded in the tracer will never be used (it will be the file defined in DD_APPSEC_RULES, or the data coming from remote config).
-    # So, we set  DD_APPSEC_RULES to None to enable loading rules from remote config.
-    # and it's okay not testing custom rule set for dev mode, as in this scenario, rules are always coming from remote config.
-    appsec_blocking_full_denylist = EndToEndScenario(
-        "APPSEC_BLOCKING_FULL_DENYLIST",
-        proxy_state={"mock_remote_config_backend": "APPSEC_BLOCKING_FULL_DENYLIST"},
->>>>>>> 22e214ba
-        weblog_env={"DD_APPSEC_RULES": None},
-        doc="",
     )
 
     appsec_request_blocking = EndToEndScenario(
