--- conflicted
+++ resolved
@@ -34,15 +34,12 @@
     AlmaLinux8arm64,
     AlmaLinux9amd64,
     AlmaLinux9arm64,
-<<<<<<< HEAD
+    RedHat86amd64,
+    RedHat86arm64,
     Fedora36amd64,
     Fedora36arm64,
     Fedora37amd64,
     Fedora37arm64,
-=======
-    RedHat86amd64,
-    RedHat86arm64,
->>>>>>> d9606904
 )
 
 from .core import Scenario
@@ -86,15 +83,12 @@
         include_almalinux_8_arm64=False,
         include_almalinux_9_amd64=False,
         include_almalinux_9_arm64=False,
-<<<<<<< HEAD
+        include_redhat_8_amd64=False,
+        include_redhat_8_arm64=False,
         include_fedora_36_amd64=False,
         include_fedora_36_arm64=False,
         include_fedora_37_amd64=False,
         include_fedora_37_arm64=False,
-=======
-        include_redhat_8_amd64=False,
-        include_redhat_8_arm64=False,
->>>>>>> d9606904
         agent_env=None,
         app_env=None,
         scenario_groups=None,
@@ -170,7 +164,10 @@
             self.required_vms.append(AlmaLinux9amd64())
         if include_almalinux_9_arm64:
             self.required_vms.append(AlmaLinux9arm64())
-<<<<<<< HEAD
+        if include_redhat_8_amd64:
+            self.required_vms.append(RedHat86amd64())
+        if include_redhat_8_arm64:
+            self.required_vms.append(RedHat86arm64())
         if include_fedora_36_amd64:
             self.required_vms.append(Fedora36amd64())
         if include_fedora_36_arm64:
@@ -179,12 +176,6 @@
             self.required_vms.append(Fedora37amd64())
         if include_fedora_37_arm64:
             self.required_vms.append(Fedora37arm64())
-=======
-        if include_redhat_8_amd64:
-            self.required_vms.append(RedHat86amd64())
-        if include_redhat_8_arm64:
-            self.required_vms.append(RedHat86arm64())
->>>>>>> d9606904
 
     def print_installed_components(self):
         logger.terminal.write_sep("=", "Installed components", bold=True)
@@ -330,7 +321,6 @@
             app_env=app_env,
             doc=doc,
             github_workflow=github_workflow,
-<<<<<<< HEAD
             include_ubuntu_20_amd64=False,
             include_ubuntu_20_arm64=False,
             include_ubuntu_21_arm64=False,
@@ -360,42 +350,11 @@
             include_almalinux_8_arm64=False,
             include_almalinux_9_amd64=False,
             include_almalinux_9_arm64=False,
+            include_redhat_8_amd64=False,
+            include_redhat_8_arm64=False,
             include_fedora_36_amd64=True,
             include_fedora_36_arm64=True,
             include_fedora_37_amd64=True,
             include_fedora_37_arm64=True,
-=======
-            include_ubuntu_20_amd64=True,
-            include_ubuntu_20_arm64=True,
-            include_ubuntu_21_arm64=True,
-            include_ubuntu_22_amd64=True,
-            include_ubuntu_22_arm64=True,
-            include_ubuntu_23_04_amd64=True,
-            include_ubuntu_23_04_arm64=True,
-            include_ubuntu_23_10_amd64=True,
-            include_ubuntu_23_10_arm64=True,
-            include_ubuntu_24_amd64=True,
-            include_ubuntu_24_arm64=True,
-            include_ubuntu_18_amd64=True,
-            include_amazon_linux_2_amd64=True,
-            include_amazon_linux_2_arm64=True,
-            include_amazon_linux_2_dotnet_6=True,
-            include_amazon_linux_2023_amd64=True,
-            include_amazon_linux_2023_arm64=True,
-            include_centos_7_amd64=True,
-            include_oraclelinux_9_2_amd64=True,
-            include_oraclelinux_9_2_arm64=True,
-            include_oraclelinux_8_8_amd64=True,
-            include_oraclelinux_8_8_arm64=True,
-            include_oraclelinux_7_9_amd64=True,
-            include_debian_12_amd64=True,
-            include_debian_12_arm64=True,
-            include_almalinux_8_amd64=True,
-            include_almalinux_8_arm64=True,
-            include_almalinux_9_amd64=True,
-            include_almalinux_9_arm64=True,
-            include_redhat_8_amd64=True,
-            include_redhat_8_arm64=True,
->>>>>>> d9606904
             scenario_groups=scenario_groups,
         )