--- conflicted
+++ resolved
@@ -416,16 +416,10 @@
             include_oraclelinux_7_9_amd64=False,
             include_debian_12_amd64=True,
             include_debian_12_arm64=True,
-<<<<<<< HEAD
             include_debian_11_amd64=True,
             include_debian_11_arm64=True,
             include_debian_10_amd64=True,
             include_debian_10_arm64=True,
-            include_almalinux_8_amd64=True,
-            include_almalinux_8_arm64=True,
-            include_almalinux_9_amd64=True,
-            include_almalinux_9_arm64=True,
-=======
             include_almalinux_8_amd64=False,
             include_almalinux_8_arm64=False,
             include_almalinux_9_amd64=False,
@@ -444,7 +438,7 @@
 
 
 class InstallerAutoInjectionScenarioProfiling(_VirtualMachineScenario):
-    """ As Profiling is not included in GA (2024/11) we reduce the number of VMS to speed up the execution 
+    """ As Profiling is not included in GA (2024/11) we reduce the number of VMS to speed up the execution
     Until we fix the performance problems on the AWS architecture and speed up the tests"""
 
     def __init__(
@@ -471,7 +465,6 @@
             include_amazon_linux_2023_amd64=True,
             include_amazon_linux_2023_arm64=True,
             include_redhat_7_9_amd64=True,
->>>>>>> 6f04f9d8
             include_redhat_8_amd64=True,
             include_redhat_8_arm64=True,
             include_redhat_9_amd64=True,
