--- conflicted
+++ resolved
@@ -13,9 +13,6 @@
     AmazonLinux2DotNet6,
     AmazonLinux2amd64,
     Centos7amd64,
-<<<<<<< HEAD
-    OpenSuse156amd64,
-=======
     OracleLinux92amd64,
     OracleLinux92arm64,
     OracleLinux88amd64,
@@ -25,7 +22,7 @@
     AlmaLinux8arm64,
     AlmaLinux9amd64,
     AlmaLinux9arm64,
->>>>>>> cfc7637e
+    OpenSuse156amd64,
 )
 
 from .core import Scenario
@@ -48,9 +45,6 @@
         include_amazon_linux_2023_amd64=False,
         include_amazon_linux_2023_arm64=False,
         include_centos_7_amd64=False,
-<<<<<<< HEAD
-        include_opensuse_15_6_amd64=False,
-=======
         include_oraclelinux_9_2_amd64=False,
         include_oraclelinux_9_2_arm64=False,
         include_oraclelinux_8_8_amd64=False,
@@ -60,7 +54,7 @@
         include_almalinux_8_arm64=False,
         include_almalinux_9_amd64=False,
         include_almalinux_9_arm64=False,
->>>>>>> cfc7637e
+        include_opensuse_15_6_amd64=False,
         agent_env=None,
         app_env=None,
         scenario_groups=None,
@@ -93,10 +87,6 @@
             self.required_vms.append(AmazonLinux2023arm64())
         if include_centos_7_amd64:
             self.required_vms.append(Centos7amd64())
-<<<<<<< HEAD
-        if include_opensuse_15_6_amd64:
-            self.required_vms.append(OpenSuse156amd64())
-=======
         # Include Oracle Linux (not default vms)
         if include_oraclelinux_9_2_amd64:
             self.required_vms.append(OracleLinux92amd64())
@@ -116,7 +106,8 @@
             self.required_vms.append(AlmaLinux9amd64())
         if include_almalinux_9_arm64:
             self.required_vms.append(AlmaLinux9arm64())
->>>>>>> cfc7637e
+        if include_opensuse_15_6_amd64:
+            self.required_vms.append(OpenSuse156amd64())
 
     def print_installed_components(self):
         logger.terminal.write_sep("=", "Installed components", bold=True)
@@ -244,9 +235,6 @@
             include_amazon_linux_2023_amd64=True,
             include_amazon_linux_2023_arm64=True,
             include_centos_7_amd64=True,
-<<<<<<< HEAD
-            include_opensuse_15_6_amd64=True,
-=======
             include_oraclelinux_9_2_amd64=True,
             include_oraclelinux_9_2_arm64=True,
             include_oraclelinux_8_8_amd64=True,
@@ -256,6 +244,6 @@
             include_almalinux_8_arm64=True,
             include_almalinux_9_amd64=True,
             include_almalinux_9_arm64=True,
->>>>>>> cfc7637e
+            include_opensuse_15_6_amd64=True,
             scenario_groups=scenario_groups,
         )