import os
import json
import copy
from utils._context.library_version import LibraryVersion
from utils.tools import logger
<<<<<<< HEAD
from typing import Any, List, Dict
=======
from utils.virtual_machine.utils import get_tested_apps_vms
>>>>>>> 0e38a1d4

from utils._context.virtual_machines import (
    Ubuntu20amd64,
    Ubuntu20arm64,
    Ubuntu21arm64,
    Ubuntu22amd64,
    Ubuntu22arm64,
    Ubuntu23_04_amd64,
    Ubuntu23_04_arm64,
    Ubuntu23_10_amd64,
    Ubuntu23_10_arm64,
    Ubuntu24amd64,
    Ubuntu24arm64,
    Ubuntu18amd64,
    AmazonLinux2022arm64,
    AmazonLinux2022amd64,
    AmazonLinux2023arm64,
    AmazonLinux2023amd64,
    AmazonLinux2amd64,
    AmazonLinux2arm64,
    Centos7amd64,
    Centos8amd64,
    OracleLinux92amd64,
    OracleLinux92arm64,
    OracleLinux88amd64,
    OracleLinux88arm64,
    OracleLinux79amd64,
    Debian12amd64,
    Debian12arm64,
    AlmaLinux8amd64,
    AlmaLinux8arm64,
    AlmaLinux9amd64,
    AlmaLinux9arm64,
    RedHat7_9amd64,
    RedHat86amd64,
    RedHat86arm64,
    RedHat90amd64,
    RedHat90arm64,
    Fedora36amd64,
    Fedora36arm64,
    Fedora37amd64,
    Fedora37arm64,
)

from .core import Scenario


class _VirtualMachineScenario(Scenario):
    """Scenario that tests virtual machines"""

    def __init__(
        self,
        name,
        github_workflow,
        doc,
        vm_provision=None,
        include_ubuntu_20_amd64=False,
        include_ubuntu_20_arm64=False,
        include_ubuntu_21_arm64=False,
        include_ubuntu_22_amd64=False,
        include_ubuntu_22_arm64=False,
        include_ubuntu_23_04_amd64=False,
        include_ubuntu_23_04_arm64=False,
        include_ubuntu_23_10_amd64=False,
        include_ubuntu_23_10_arm64=False,
        include_ubuntu_24_amd64=False,
        include_ubuntu_24_arm64=False,
        include_ubuntu_18_amd64=False,
        include_amazon_linux_2_amd64=False,
        include_amazon_linux_2_arm64=False,
        include_amazon_linux_2022_amd64=False,
        include_amazon_linux_2022_arm64=False,
        include_amazon_linux_2023_amd64=False,
        include_amazon_linux_2023_arm64=False,
        include_centos_7_amd64=False,
        include_centos_8_amd64=False,
        include_oraclelinux_9_2_amd64=False,
        include_oraclelinux_9_2_arm64=False,
        include_oraclelinux_8_8_amd64=False,
        include_oraclelinux_8_8_arm64=False,
        include_oraclelinux_7_9_amd64=False,
        include_debian_12_amd64=False,
        include_debian_12_arm64=False,
        include_almalinux_8_amd64=False,
        include_almalinux_8_arm64=False,
        include_almalinux_9_amd64=False,
        include_almalinux_9_arm64=False,
        include_redhat_7_9_amd64=False,
        include_redhat_8_amd64=False,
        include_redhat_8_arm64=False,
        include_redhat_9_amd64=False,
        include_redhat_9_arm64=False,
        include_fedora_36_amd64=False,
        include_fedora_36_arm64=False,
        include_fedora_37_amd64=False,
        include_fedora_37_arm64=False,
        agent_env=None,
        app_env=None,
        scenario_groups=None,
    ) -> None:
        super().__init__(name, doc=doc, github_workflow=github_workflow, scenario_groups=scenario_groups)
        self.vm_provision_name = vm_provision
        self.vm_provider_id = "vagrant"
        self.vm_provider = None
<<<<<<< HEAD
        self.required_vms: List[Any] = []
        self.required_vm_names: List[Any] = []
        self._tested_components: Dict[str, Any] = {}
=======
        self.required_vms = []
        self._tested_components = {}
>>>>>>> 0e38a1d4
        # Variables that will populate for the agent installation
        self.agent_env = agent_env
        # Variables that will populate for the app installation
        self.app_env = app_env
        self.only_default_vms = ""
        if include_ubuntu_20_amd64:
            self.required_vms.append(Ubuntu20amd64())
        if include_ubuntu_20_arm64:
            self.required_vms.append(Ubuntu20arm64())
        if include_ubuntu_21_arm64:
            self.required_vms.append(Ubuntu21arm64())
        if include_ubuntu_22_amd64:
            self.required_vms.append(Ubuntu22amd64())
        if include_ubuntu_22_arm64:
            self.required_vms.append(Ubuntu22arm64())
        if include_ubuntu_23_04_amd64:
            self.required_vms.append(Ubuntu23_04_amd64())
        if include_ubuntu_23_04_arm64:
            self.required_vms.append(Ubuntu23_04_arm64())
        if include_ubuntu_23_10_amd64:
            self.required_vms.append(Ubuntu23_10_amd64())
        if include_ubuntu_23_10_arm64:
            self.required_vms.append(Ubuntu23_10_arm64())
        if include_ubuntu_24_amd64:
            self.required_vms.append(Ubuntu24amd64())
        if include_ubuntu_24_arm64:
            self.required_vms.append(Ubuntu24arm64())
        if include_ubuntu_18_amd64:
            self.required_vms.append(Ubuntu18amd64())
        if include_amazon_linux_2022_amd64:
            self.required_vms.append(AmazonLinux2022amd64())
        if include_amazon_linux_2022_arm64:
            self.required_vms.append(AmazonLinux2022arm64())
        if include_amazon_linux_2_amd64:
            self.required_vms.append(AmazonLinux2amd64())
        if include_amazon_linux_2_arm64:
            self.required_vms.append(AmazonLinux2arm64())
        if include_amazon_linux_2023_amd64:
            self.required_vms.append(AmazonLinux2023amd64())
        if include_amazon_linux_2023_arm64:
            self.required_vms.append(AmazonLinux2023arm64())
        if include_centos_7_amd64:
            self.required_vms.append(Centos7amd64())
        if include_centos_8_amd64:
            self.required_vms.append(Centos8amd64())
        # Include Oracle Linux (not default vms)
        if include_oraclelinux_9_2_amd64:
            self.required_vms.append(OracleLinux92amd64())
        if include_oraclelinux_9_2_arm64:
            self.required_vms.append(OracleLinux92arm64())
        if include_oraclelinux_8_8_amd64:
            self.required_vms.append(OracleLinux88amd64())
        if include_oraclelinux_8_8_arm64:
            self.required_vms.append(OracleLinux88arm64())
        if include_oraclelinux_7_9_amd64:
            self.required_vms.append(OracleLinux79amd64())
        if include_debian_12_amd64:
            self.required_vms.append(Debian12amd64())
        if include_debian_12_arm64:
            self.required_vms.append(Debian12arm64())
        if include_almalinux_8_amd64:
            self.required_vms.append(AlmaLinux8amd64())
        if include_almalinux_8_arm64:
            self.required_vms.append(AlmaLinux8arm64())
        if include_almalinux_9_amd64:
            self.required_vms.append(AlmaLinux9amd64())
        if include_almalinux_9_arm64:
            self.required_vms.append(AlmaLinux9arm64())
        if include_redhat_7_9_amd64:
            self.required_vms.append(RedHat7_9amd64())
        if include_redhat_8_amd64:
            self.required_vms.append(RedHat86amd64())
        if include_redhat_8_arm64:
            self.required_vms.append(RedHat86arm64())
        if include_redhat_9_amd64:
            self.required_vms.append(RedHat90amd64())
        if include_redhat_9_arm64:
            self.required_vms.append(RedHat90arm64())
        if include_fedora_36_amd64:
            self.required_vms.append(Fedora36amd64())
        if include_fedora_36_arm64:
            self.required_vms.append(Fedora36arm64())
        if include_fedora_37_amd64:
            self.required_vms.append(Fedora37amd64())
        if include_fedora_37_arm64:
            self.required_vms.append(Fedora37arm64())

    def print_installed_components(self):
        logger.terminal.write_sep("=", "Installed components", bold=True)
        for component in self.components:
            logger.stdout(f"{component}: {self.components[component]}")

    def configure(self, config):
        from utils.virtual_machine.virtual_machine_provider import VmProviderFactory
        from utils.virtual_machine.virtual_machine_provisioner import provisioner

        if config.option.vm_provider:
            self.vm_provider_id = config.option.vm_provider
        self._library = LibraryVersion(config.option.vm_library, "0.0")
        self._datadog_apm_inject_version = "v0.00.00"
        self._os_configurations = {}
        self._env = config.option.vm_env
        self._weblog = config.option.vm_weblog
        self._check_test_environment()
        self.vm_provider = VmProviderFactory().get_provider(self.vm_provider_id)
        self.only_default_vms = config.option.vm_default_vms
        logger.info(f"Default vms policy: {self.only_default_vms}")
        if self.only_default_vms not in ["All", "True", "False"]:
            raise ValueError(
                f"Invalid value for --vm-default-vms: {self.only_default_vms}. Use 'All', 'True' or 'False'"
            )

        provisioner.remove_unsupported_machines(
            self._library.library,
            self._weblog,
            self.required_vms,
            self.vm_provider_id,
            config.option.vm_only_branch,
            config.option.vm_skip_branches,
            self.only_default_vms,
        )
        for vm in self.required_vms:
            logger.info(f"Adding provision for {vm.name}")
            vm.add_provision(
                provisioner.get_provision(
                    self._library.library,
                    self._env,
                    self._weblog,
                    self.vm_provision_name,
                    vm.os_type,
                    vm.os_distro,
                    vm.os_branch,
                    vm.os_cpu,
                )
            )
            vm.add_agent_env(self.agent_env)
            vm.add_app_env(self.app_env)
        self.vm_provider.configure(self.required_vms)

    def _check_test_environment(self):
        """Check if the test environment is correctly set"""

        assert self._library is not None, "Library is not set (use --vm-library)"
        assert self._env is not None, "Env is not set (use --vm-env)"
        assert self._weblog is not None, "Weblog is not set (use --vm-weblog)"

        base_folder = "utils/build/virtual_machine"
        weblog_provision_file = f"{base_folder}/weblogs/{self._library.library}/provision_{self._weblog}.yml"
        assert os.path.isfile(weblog_provision_file), f"Weblog Provision file not found: {weblog_provision_file}"

        provision_file = f"{base_folder}/provisions/{self.vm_provision_name}/provision.yml"
        assert os.path.isfile(provision_file), f"Provision file not found: {provision_file}"

        assert os.getenv("DD_API_KEY_ONBOARDING") is not None, "DD_API_KEY_ONBOARDING is not set"
        assert os.getenv("DD_APP_KEY_ONBOARDING") is not None, "DD_APP_KEY_ONBOARDING is not set"

    def get_warmups(self):
        warmups = super().get_warmups()

        if self.is_main_worker:
            warmups.append(lambda: logger.terminal.write_sep("=", "Provisioning Virtual Machines", bold=True))
            warmups.append(self.vm_provider.stack_up)

        warmups.append(self.fill_context)

        if self.is_main_worker:
            warmups.append(self.print_installed_components)

        return warmups

    def fill_context(self):
        for vm in self.required_vms:
            for key in vm.tested_components:
                if key == "host":
                    continue
                self._tested_components[key] = vm.tested_components[key].lstrip(" ").replace(",", "")
                if key.startswith("datadog-apm-inject") and self._tested_components[key]:
                    self._datadog_apm_inject_version = f"v{self._tested_components[key]}"
                if key.startswith("datadog-apm-library-") and self._tested_components[key]:
                    self._library.version = self._tested_components[key]
                    # We store without the lang sufix
                    self._tested_components["datadog-apm-library"] = self._tested_components[key]
                    del self._tested_components[key]
                if key.startswith("glibc"):
                    # We will all the glibc versions in the feature parity report, due to each machine can have a different version
                    del self._tested_components[key]

    def close_targets(self):
        if self.is_main_worker:
            logger.info("Destroying virtual machines")
            self.vm_provider.stack_destroy()

    @property
    def library(self):
        return self._library

    @property
    def weblog_variant(self):
        return self._weblog

    @property
    def components(self):
        return self._tested_components

    @property
    def dd_apm_inject_version(self):
        return self._datadog_apm_inject_version

    @property
    def configuration(self):
        return self._os_configurations

    def customize_feature_parity_dashboard(self, result):
        # Customize the general report
        for test in result["tests"]:
            last_index = test["path"].rfind("::") + 2
            test["description"] = test["path"][last_index:]

        # We are going to split the FPD report in multiple reports, one per VM-runtime
        vms, vm_ids = get_tested_apps_vms()
        for i in range(len(vms)):
            vm = vms[i]
            vm_id = vm_ids[i]
            vm_name_clean = vm.name.replace("_amd64", "").replace("_arm64", "")
            new_result = copy.copy(result)
            new_tested_deps = result["testedDependencies"].copy()
            new_result["configuration"] = {"os": vm_name_clean, "arch": vm.os_cpu}
            new_result["configuration"]["runtime_version"] = vm.get_current_deployed_weblog().runtime_version
            new_result["configuration"]["app_type"] = vm.get_current_deployed_weblog().app_type
            if "glibc" in vm.tested_components:
                new_tested_deps.append({"name": "glibc", "version": vm.tested_components["glibc"]})
                new_tested_deps.append({"name": "glibc_type", "version": vm.tested_components["glibc_type"]})
                new_result["testedDependencies"] = new_tested_deps

            new_result["tests"] = []
            for test in result["tests"]:
                if vm_id in test["description"]:
                    new_test = test.copy()
                    new_test["description"] = new_test["description"].split("[", 1)[0]
                    new_test["path"] = new_test["path"].split("[", 1)[0]
                    new_result["tests"].append(new_test)
            with open(f"{self.host_log_folder}/{vm_id}_feature_parity.json", "w", encoding="utf-8") as f:
                json.dump(new_result, f, indent=2)


class InstallerAutoInjectionScenario(_VirtualMachineScenario):
    def __init__(
        self,
        name,
        doc,
        vm_provision="installer-auto-inject",
        agent_env=None,
        app_env=None,
        scenario_groups=None,
        github_workflow=None,
    ) -> None:
        # Force full tracing without limits
        app_env_defaults = {
            "DD_TRACE_RATE_LIMIT": "1000000000000",
            "DD_TRACE_SAMPLING_RULES": "'[{\"sample_rate\":1}]'",
        }
        if app_env is not None:
            app_env_defaults.update(app_env)

        super().__init__(
            name,
            vm_provision=vm_provision,
            agent_env=agent_env,
            app_env=app_env_defaults,
            doc=doc,
            github_workflow=github_workflow,
            include_ubuntu_20_amd64=True,
            include_ubuntu_20_arm64=True,
            include_ubuntu_21_arm64=True,
            include_ubuntu_22_amd64=True,
            include_ubuntu_22_arm64=True,
            include_ubuntu_23_04_amd64=True,
            include_ubuntu_23_04_arm64=True,
            include_ubuntu_23_10_amd64=True,
            include_ubuntu_23_10_arm64=True,
            include_ubuntu_24_amd64=True,
            include_ubuntu_24_arm64=True,
            include_ubuntu_18_amd64=False,
            include_amazon_linux_2_amd64=True,
            include_amazon_linux_2_arm64=True,
            include_amazon_linux_2022_amd64=True,
            include_amazon_linux_2022_arm64=True,
            include_amazon_linux_2023_amd64=True,
            include_amazon_linux_2023_arm64=True,
            include_centos_7_amd64=True,
            include_centos_8_amd64=True,
            include_oraclelinux_9_2_amd64=False,
            include_oraclelinux_9_2_arm64=False,
            include_oraclelinux_8_8_amd64=False,
            include_oraclelinux_8_8_arm64=False,
            include_oraclelinux_7_9_amd64=False,
            include_debian_12_amd64=True,
            include_debian_12_arm64=True,
            include_almalinux_8_amd64=False,
            include_almalinux_8_arm64=False,
            include_almalinux_9_amd64=False,
            include_almalinux_9_arm64=False,
            include_redhat_7_9_amd64=True,
            include_redhat_8_amd64=True,
            include_redhat_8_arm64=True,
            include_redhat_9_amd64=False,
            include_redhat_9_arm64=False,
            include_fedora_36_amd64=False,
            include_fedora_36_arm64=False,
            include_fedora_37_amd64=False,
            include_fedora_37_arm64=False,
            scenario_groups=scenario_groups,
        )


class InstallerAutoInjectionScenarioProfiling(_VirtualMachineScenario):
    """ As Profiling is not included in GA (2024/11) we reduce the number of VMS to speed up the execution 
    Until we fix the performance problems on the AWS architecture and speed up the tests"""

    def __init__(
        self,
        name,
        doc,
        vm_provision="installer-auto-inject",
        agent_env=None,
        app_env=None,
        scenario_groups=None,
        github_workflow=None,
    ) -> None:
        # Force full tracing without limits
        app_env_defaults = {
            "DD_TRACE_RATE_LIMIT": "1000000000000",
            "DD_TRACE_SAMPLING_RULES": "'[{\"sample_rate\":1}]'",
        }
        if app_env is not None:
            app_env_defaults.update(app_env)

        super().__init__(
            name,
            vm_provision=vm_provision,
            agent_env=agent_env,
            app_env=app_env_defaults,
            doc=doc,
            github_workflow=github_workflow,
            include_ubuntu_22_amd64=True,
            include_ubuntu_22_arm64=True,
            include_amazon_linux_2_amd64=True,
            include_amazon_linux_2_arm64=True,
            include_amazon_linux_2023_amd64=True,
            include_amazon_linux_2023_arm64=True,
            include_redhat_7_9_amd64=True,
            include_redhat_8_amd64=True,
            include_redhat_8_arm64=True,
            include_redhat_9_amd64=True,
            include_redhat_9_arm64=True,
            scenario_groups=scenario_groups,
        )<|MERGE_RESOLUTION|>--- conflicted
+++ resolved
@@ -3,11 +3,8 @@
 import copy
 from utils._context.library_version import LibraryVersion
 from utils.tools import logger
-<<<<<<< HEAD
 from typing import Any, List, Dict
-=======
 from utils.virtual_machine.utils import get_tested_apps_vms
->>>>>>> 0e38a1d4
 
 from utils._context.virtual_machines import (
     Ubuntu20amd64,
@@ -112,14 +109,9 @@
         self.vm_provision_name = vm_provision
         self.vm_provider_id = "vagrant"
         self.vm_provider = None
-<<<<<<< HEAD
         self.required_vms: List[Any] = []
         self.required_vm_names: List[Any] = []
         self._tested_components: Dict[str, Any] = {}
-=======
-        self.required_vms = []
-        self._tested_components = {}
->>>>>>> 0e38a1d4
         # Variables that will populate for the agent installation
         self.agent_env = agent_env
         # Variables that will populate for the app installation
