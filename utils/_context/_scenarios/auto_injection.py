--- conflicted
+++ resolved
@@ -147,14 +147,6 @@
             for key in vm.tested_components:
                 self._tested_components[key] = vm.tested_components[key].lstrip(" ")
 
-<<<<<<< HEAD
-    def pytest_sessionfinish(self, session):
-        if not hasattr(session.config, "workerinput"):
-            logger.info(f"Closing  _VirtualMachineScenario scenario")
-            self.close_targets()
-
-=======
->>>>>>> 39bf65e0
     def close_targets(self):
         if self.is_main_worker:
             logger.info("Destroying virtual machines")
