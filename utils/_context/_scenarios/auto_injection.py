import os

from utils._context.library_version import LibraryVersion
from utils.tools import logger


from utils._context.virtual_machines import (
    Ubuntu22amd64,
    Ubuntu22arm64,
    Ubuntu18amd64,
    AmazonLinux2023arm64,
    AmazonLinux2023amd64,
    AmazonLinux2DotNet6,
    AmazonLinux2amd64,
    Centos7amd64,
    OracleLinux92amd64,
    OracleLinux92arm64,
    OracleLinux88amd64,
    OracleLinux88arm64,
    OracleLinux79amd64,
<<<<<<< HEAD
    Debian12amd64,
    Debian12arm64,
=======
    AlmaLinux8amd64,
    AlmaLinux8arm64,
    AlmaLinux9amd64,
    AlmaLinux9arm64,
>>>>>>> cfc7637e
)

from .core import Scenario


class _VirtualMachineScenario(Scenario):
    """Scenario that tests virtual machines"""

    def __init__(
        self,
        name,
        github_workflow,
        doc,
        vm_provision=None,
        include_ubuntu_22_amd64=False,
        include_ubuntu_22_arm64=False,
        include_ubuntu_18_amd64=False,
        include_amazon_linux_2_amd64=False,
        include_amazon_linux_2_dotnet_6=False,
        include_amazon_linux_2023_amd64=False,
        include_amazon_linux_2023_arm64=False,
        include_centos_7_amd64=False,
        include_oraclelinux_9_2_amd64=False,
        include_oraclelinux_9_2_arm64=False,
        include_oraclelinux_8_8_amd64=False,
        include_oraclelinux_8_8_arm64=False,
        include_oraclelinux_7_9_amd64=False,
<<<<<<< HEAD
        include_debian_12_amd64=False,
        include_debian_12_arm64=False,
=======
        include_almalinux_8_amd64=False,
        include_almalinux_8_arm64=False,
        include_almalinux_9_amd64=False,
        include_almalinux_9_arm64=False,
>>>>>>> cfc7637e
        agent_env=None,
        app_env=None,
        scenario_groups=None,
    ) -> None:
        super().__init__(name, doc=doc, github_workflow=github_workflow, scenario_groups=scenario_groups)
        self.vm_provision_name = vm_provision
        self.vm_provider_id = "vagrant"
        self.vm_provider = None
        self.required_vms = []
        self.required_vm_names = []
        self._tested_components = {}
        # Variables that will populate for the agent installation
        self.agent_env = agent_env
        # Variables that will populate for the app installation
        self.app_env = app_env

        if include_ubuntu_22_amd64:
            self.required_vms.append(Ubuntu22amd64())
        if include_ubuntu_22_arm64:
            self.required_vms.append(Ubuntu22arm64())
        if include_ubuntu_18_amd64:
            self.required_vms.append(Ubuntu18amd64())
        if include_amazon_linux_2_amd64:
            self.required_vms.append(AmazonLinux2amd64())
        if include_amazon_linux_2_dotnet_6:
            self.required_vms.append(AmazonLinux2DotNet6())
        if include_amazon_linux_2023_amd64:
            self.required_vms.append(AmazonLinux2023amd64())
        if include_amazon_linux_2023_arm64:
            self.required_vms.append(AmazonLinux2023arm64())
        if include_centos_7_amd64:
            self.required_vms.append(Centos7amd64())
        # Include Oracle Linux (not default vms)
        if include_oraclelinux_9_2_amd64:
            self.required_vms.append(OracleLinux92amd64())
        if include_oraclelinux_9_2_arm64:
            self.required_vms.append(OracleLinux92arm64())
        if include_oraclelinux_8_8_amd64:
            self.required_vms.append(OracleLinux88amd64())
        if include_oraclelinux_8_8_arm64:
            self.required_vms.append(OracleLinux88arm64())
        if include_oraclelinux_7_9_amd64:
            self.required_vms.append(OracleLinux79amd64())
<<<<<<< HEAD
        if include_debian_12_amd64:
            self.required_vms.append(Debian12amd64())
        if include_debian_12_arm64:
            self.required_vms.append(Debian12arm64())
=======
        if include_almalinux_8_amd64:
            self.required_vms.append(AlmaLinux8amd64())
        if include_almalinux_8_arm64:
            self.required_vms.append(AlmaLinux8arm64())
        if include_almalinux_9_amd64:
            self.required_vms.append(AlmaLinux9amd64())
        if include_almalinux_9_arm64:
            self.required_vms.append(AlmaLinux9arm64())
>>>>>>> cfc7637e

    def print_installed_components(self):
        logger.terminal.write_sep("=", "Installed components", bold=True)
        for component in self.components:
            logger.stdout(f"{component}: {self.components[component]}")

    def configure(self, config):
        from utils.virtual_machine.virtual_machine_provider import VmProviderFactory
        from utils.virtual_machine.virtual_machine_provisioner import provisioner

        if config.option.vm_provider:
            self.vm_provider_id = config.option.vm_provider
        self._library = LibraryVersion(config.option.vm_library, "0.0")
        self._env = config.option.vm_env
        self._weblog = config.option.vm_weblog
        self._check_test_environment()
        self.vm_provider = VmProviderFactory().get_provider(self.vm_provider_id)
        only_default_vms = config.option.vm_default_vms
        logger.info(f"Default vms policy: {only_default_vms}")
        if only_default_vms not in ["All", "True", "False"]:
            raise ValueError(f"Invalid value for --vm-default-vms: {only_default_vms}. Use 'All', 'True' or 'False'")

        provisioner.remove_unsupported_machines(
            self._library.library,
            self._weblog,
            self.required_vms,
            self.vm_provider_id,
            config.option.vm_only_branch,
            config.option.vm_skip_branches,
            only_default_vms,
        )
        for vm in self.required_vms:
            logger.info(f"Adding provision for {vm.name}")
            vm.add_provision(
                provisioner.get_provision(
                    self._library.library,
                    self._env,
                    self._weblog,
                    self.vm_provision_name,
                    vm.os_type,
                    vm.os_distro,
                    vm.os_branch,
                    vm.os_cpu,
                )
            )
            vm.add_agent_env(self.agent_env)
            vm.add_app_env(self.app_env)
            self.required_vm_names.append(vm.name)
        self.vm_provider.configure(self.required_vms)

    def _check_test_environment(self):
        """Check if the test environment is correctly set"""

        assert self._library is not None, "Library is not set (use --vm-library)"
        assert self._env is not None, "Env is not set (use --vm-env)"
        assert self._weblog is not None, "Weblog is not set (use --vm-weblog)"
        assert os.path.isfile(
            f"utils/build/virtual_machine/weblogs/{self._library.library}/provision_{self._weblog}.yml"
        ), "Weblog Provision file not found."
        assert os.path.isfile(
            f"utils/build/virtual_machine/provisions/{self.vm_provision_name}/provision.yml"
        ), "Provision file not found"

        assert os.getenv("DD_API_KEY_ONBOARDING") is not None, "DD_API_KEY_ONBOARDING is not set"
        assert os.getenv("DD_APP_KEY_ONBOARDING") is not None, "DD_APP_KEY_ONBOARDING is not set"

    def get_warmups(self):
        warmups = super().get_warmups()

        if self.is_main_worker:
            warmups.append(lambda: logger.terminal.write_sep("=", "Provisioning Virtual Machines", bold=True))
            warmups.append(self.vm_provider.stack_up)

        warmups.append(self.fill_context)

        if self.is_main_worker:
            warmups.append(self.print_installed_components)

        return warmups

    def fill_context(self):
        for vm in self.required_vms:
            for key in vm.tested_components:
                self._tested_components[key] = vm.tested_components[key].lstrip(" ")

    def close_targets(self):
        if self.is_main_worker:
            logger.info("Destroying virtual machines")
            self.vm_provider.stack_destroy()

    @property
    def library(self):
        return self._library

    @property
    def weblog_variant(self):
        return self._weblog

    @property
    def components(self):
        return self._tested_components

    def customize_feature_parity_dashboard(self, result):
        for test in result["tests"]:
            last_index = test["path"].rfind("::") + 2
            test["description"] = test["path"][last_index:]


class InstallerAutoInjectionScenario(_VirtualMachineScenario):
    def __init__(
        self, name, doc, vm_provision="installer-auto-inject", agent_env=None, app_env=None, scenario_groups=None
    ) -> None:
        super().__init__(
            name,
            vm_provision=vm_provision,
            agent_env=agent_env,
            app_env=app_env,
            doc=doc,
            github_workflow=None,
            include_ubuntu_22_amd64=True,
            include_ubuntu_22_arm64=True,
            include_ubuntu_18_amd64=True,
            include_amazon_linux_2_amd64=True,
            include_amazon_linux_2_dotnet_6=True,
            include_amazon_linux_2023_amd64=True,
            include_amazon_linux_2023_arm64=True,
            include_centos_7_amd64=True,
            include_oraclelinux_9_2_amd64=True,
            include_oraclelinux_9_2_arm64=True,
            include_oraclelinux_8_8_amd64=True,
            include_oraclelinux_8_8_arm64=True,
            include_oraclelinux_7_9_amd64=True,
<<<<<<< HEAD
            include_debian_12_amd64=True,
            include_debian_12_arm64=True,
=======
            include_almalinux_8_amd64=True,
            include_almalinux_8_arm64=True,
            include_almalinux_9_amd64=True,
            include_almalinux_9_arm64=True,
>>>>>>> cfc7637e
            scenario_groups=scenario_groups,
        )<|MERGE_RESOLUTION|>--- conflicted
+++ resolved
@@ -18,15 +18,12 @@
     OracleLinux88amd64,
     OracleLinux88arm64,
     OracleLinux79amd64,
-<<<<<<< HEAD
     Debian12amd64,
     Debian12arm64,
-=======
     AlmaLinux8amd64,
     AlmaLinux8arm64,
     AlmaLinux9amd64,
     AlmaLinux9arm64,
->>>>>>> cfc7637e
 )
 
 from .core import Scenario
@@ -54,15 +51,12 @@
         include_oraclelinux_8_8_amd64=False,
         include_oraclelinux_8_8_arm64=False,
         include_oraclelinux_7_9_amd64=False,
-<<<<<<< HEAD
         include_debian_12_amd64=False,
         include_debian_12_arm64=False,
-=======
         include_almalinux_8_amd64=False,
         include_almalinux_8_arm64=False,
         include_almalinux_9_amd64=False,
         include_almalinux_9_arm64=False,
->>>>>>> cfc7637e
         agent_env=None,
         app_env=None,
         scenario_groups=None,
@@ -106,12 +100,10 @@
             self.required_vms.append(OracleLinux88arm64())
         if include_oraclelinux_7_9_amd64:
             self.required_vms.append(OracleLinux79amd64())
-<<<<<<< HEAD
         if include_debian_12_amd64:
             self.required_vms.append(Debian12amd64())
         if include_debian_12_arm64:
             self.required_vms.append(Debian12arm64())
-=======
         if include_almalinux_8_amd64:
             self.required_vms.append(AlmaLinux8amd64())
         if include_almalinux_8_arm64:
@@ -120,7 +112,6 @@
             self.required_vms.append(AlmaLinux9amd64())
         if include_almalinux_9_arm64:
             self.required_vms.append(AlmaLinux9arm64())
->>>>>>> cfc7637e
 
     def print_installed_components(self):
         logger.terminal.write_sep("=", "Installed components", bold=True)
@@ -253,14 +244,11 @@
             include_oraclelinux_8_8_amd64=True,
             include_oraclelinux_8_8_arm64=True,
             include_oraclelinux_7_9_amd64=True,
-<<<<<<< HEAD
             include_debian_12_amd64=True,
             include_debian_12_arm64=True,
-=======
             include_almalinux_8_amd64=True,
             include_almalinux_8_arm64=True,
             include_almalinux_9_amd64=True,
             include_almalinux_9_arm64=True,
->>>>>>> cfc7637e
             scenario_groups=scenario_groups,
         )