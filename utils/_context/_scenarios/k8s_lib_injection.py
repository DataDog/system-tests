import os

from docker.models.networks import Network
import pytest

from utils._context.library_version import LibraryVersion, Version

from utils.k8s_lib_injection.k8s_datadog_kubernetes import K8sDatadog
from utils.k8s_lib_injection.k8s_weblog import K8sWeblog, K8sWeblogSpecs
from utils.k8s_lib_injection.k8s_cluster_provider import K8sProviderFactory
from utils._context.containers import (
    create_network,
    APMTestAgentContainer,
    WeblogInjectionInitContainer,
    MountInjectionVolume,
    create_inject_volume,
    TestedContainer,
    _get_client as get_docker_client,
)

from utils._logger import logger
from .core import Scenario, ScenarioGroup


class K8sScenario(Scenario):
    """Scenario that tests kubernetes lib injection"""

    def __init__(
        self,
        name,
        doc,
        use_uds=False,
        dd_cluster_feature={},
        with_datadog_operator=False,
<<<<<<< HEAD
        k8s_weblog_specs=None,
        inject_by_annotations=True,
=======
        scenario_groups=[ScenarioGroup.ALL, ScenarioGroup.LIB_INJECTION],
>>>>>>> b8db40c1
    ) -> None:
        super().__init__(name, doc=doc, github_workflow="libinjection", scenario_groups=scenario_groups)
        self.use_uds = use_uds
        self.with_datadog_operator = with_datadog_operator
        if k8s_weblog_specs is None:
            self.k8s_weblog_specs = K8sWeblogSpecs()
        else:
            self.k8s_weblog_specs = k8s_weblog_specs
        self.dd_cluster_feature = dd_cluster_feature

<<<<<<< HEAD
        # We can specify the lib-init and injector custom images by setting annotation inside the weblog pod
        # This will override configurations setted by the cluster configuration. For example, if you
        # disable the auto-injection by the cluster agent configuration the auto instrumentation will be
        # executed in your pod if you setted the annotations.
        # If you set this variables as false the lib-init and injector images will be configured by the
        # cluster agent configuration (better way)
        self.inject_by_annotations = inject_by_annotations

    def configure(self, config):
=======
    def configure(self, config: pytest.Config):
>>>>>>> b8db40c1
        # If we are using the datadog operator, we don't need to deploy the test agent
        # But we'll use the real agent deployed automatically by the operator
        # We'll use the real backend, we need the real api key and app key
        if self.with_datadog_operator:
            assert os.getenv("DD_API_KEY_ONBOARDING") is not None, "DD_API_KEY_ONBOARDING is not set"
            assert os.getenv("DD_APP_KEY_ONBOARDING") is not None, "DD_APP_KEY_ONBOARDING is not set"
            self._api_key = os.getenv("DD_API_KEY_ONBOARDING")
            self._app_key = os.getenv("DD_APP_KEY_ONBOARDING")
        # These are the tested components: dd_cluser_agent_version, weblog image, library_init_version, injector version
        self.k8s_weblog = config.option.k8s_weblog
        self.k8s_weblog_img = config.option.k8s_weblog_img
        # By default we are going to use kind cluster provider
        self.k8s_provider_name = config.option.k8s_provider if config.option.k8s_provider else "kind"

        # Get Lib init version
        self._library = LibraryVersion(
            config.option.k8s_library, extract_library_version(config.option.k8s_lib_init_img)
        )
        self.k8s_lib_init_img = config.option.k8s_lib_init_img
        self.components["library"] = self._library.version

        # Cluster agent version
        if config.option.k8s_cluster_version is not None and config.option.k8s_cluster_img is not None:
            raise ValueError("You mustn't set both k8s_cluster_version and k8s_cluster_img")
        if config.option.k8s_cluster_version is None and config.option.k8s_cluster_img is None:
            raise ValueError("You must set either k8s_cluster_version or k8s_cluster_img")
        if config.option.k8s_cluster_version is not None:
            logger.stdout("WARNING: The k8s_cluster_version is going to be deprecated, use k8s_cluster_img instead")
            self.k8s_cluster_img = None
            self.k8s_cluster_version = config.option.k8s_cluster_version
            self.components["cluster_agent"] = self.k8s_cluster_version
        else:
            self.k8s_cluster_img = config.option.k8s_cluster_img
            self.k8s_cluster_version = extract_cluster_agent_version(self.k8s_cluster_img)
            self.components["cluster_agent"] = self.k8s_cluster_version

        # Injector image version
        self.k8s_injector_img = (
            config.option.k8s_injector_img if config.option.k8s_injector_img else "gcr.io/datadoghq/apm-inject:latest"
        )
        self._datadog_apm_inject_version = f"v{extract_injector_version(self.k8s_injector_img)}"
        self.components["datadog-apm-inject"] = self._datadog_apm_inject_version

        # Configure the K8s cluster provider
        self.k8s_cluster_provider = K8sProviderFactory().get_provider(self.k8s_provider_name)
        self.k8s_cluster_provider.configure()
        self.print_context()

        # is it on sleep mode?
        self._sleep_mode = config.option.sleep

        # Prepare kubernetes datadog (manages the dd_cluster_agent and test_agent or the operator)
        self.k8s_datadog = K8sDatadog(
            self.library.library, self.k8s_lib_init_img, self.k8s_injector_img, self.host_log_folder
        )
        self.k8s_datadog.configure(
            self.k8s_cluster_provider.get_cluster_info(),
            dd_cluster_feature=self.dd_cluster_feature,
            dd_cluster_uds=self.use_uds,
            dd_cluster_version=self.k8s_cluster_version,
            dd_cluster_img=self.k8s_cluster_img,
            api_key=self._api_key if self.with_datadog_operator else None,
            app_key=self._app_key if self.with_datadog_operator else None,
            inject_by_annotations=self.inject_by_annotations,
        )
        # Weblog handler (the lib init and injector imgs are set in weblog/pod as annotations)
        self.test_weblog = K8sWeblog(
            self.k8s_weblog_img,
            self.library.library,
            self.k8s_lib_init_img,
            self.k8s_injector_img,
            self.host_log_folder,
            k8s_weblog_specs=self.k8s_weblog_specs,
        )
        self.test_weblog.configure(
            self.k8s_cluster_provider.get_cluster_info(),
            dd_cluster_uds=self.use_uds,
            inject_by_annotations=self.inject_by_annotations,
        )

    def print_context(self):
        logger.stdout(f".:: K8s Lib injection test components ::.")
        logger.stdout(f"Weblog: {self.k8s_weblog}")
        logger.stdout(f"Weblog image: {self.k8s_weblog_img}")
        logger.stdout(f"Library: {self._library}")
        logger.stdout(f"Lib init image: {self.k8s_lib_init_img}")
        logger.stdout(f"Cluster agent version: {self.k8s_cluster_version}")
        logger.stdout(f"Cluster agent image: {self.k8s_cluster_img}")
        logger.stdout(f"Injector version: {self._datadog_apm_inject_version}")
        logger.stdout(f"Injector image: {self.k8s_injector_img}")

    def get_warmups(self):
        warmups = super().get_warmups()
        warmups.append(lambda: logger.terminal.write_sep("=", "Starting Kubernetes Kind Cluster", bold=True))
        warmups.append(self.k8s_cluster_provider.ensure_cluster)

        if not self.with_datadog_operator:
            warmups.append(self.k8s_datadog.deploy_test_agent)
            warmups.append(self.k8s_datadog.deploy_datadog_cluster_agent)
            warmups.append(self.test_weblog.install_weblog_pod)
        else:
            warmups.append(self.k8s_datadog.deploy_datadog_operator)
            warmups.append(self.test_weblog.install_weblog_pod)

        return warmups

    def pytest_sessionfinish(self, session, exitstatus):  # noqa: ARG002
        self.close_targets()

    def close_targets(self):
        if self._sleep_mode:
            logger.info("Sleep mode enabled, not extracting debug cluster")
            self.k8s_cluster_provider.destroy_cluster()
            return
        logger.info("K8sInstance Exporting debug info")
        self.k8s_datadog.export_debug_info(namespace="default")
        self.test_weblog.export_debug_info()
        logger.info("Destroying cluster")
        self.k8s_cluster_provider.destroy_cluster()

    @property
    def library(self):
        return self._library

    @property
    def weblog_variant(self):
        return self.k8s_weblog

    @property
    def k8s_cluster_agent_version(self):
        return Version(self.k8s_cluster_version)

    @property
    def dd_apm_inject_version(self):
        return self._datadog_apm_inject_version


class K8sManualInstrumentationScenario(Scenario):
    """Scenario that applied the auto instrumentation manually
    Without using the cluster agent or the operator. We simply add volume mounts to the pods
    with the context of the lib init image, then we inject the env variables to the weblog to
    perform the auto injection
    """

    def __init__(self, name, doc, use_uds=False, k8s_weblog_specs=None) -> None:
        super().__init__(
            name,
            doc=doc,
            github_workflow="libinjection",
            scenario_groups=[ScenarioGroup.ALL, ScenarioGroup.LIB_INJECTION],
        )
        self.use_uds = use_uds
        if k8s_weblog_specs is None:
            self.k8s_weblog_specs = K8sWeblogSpecs()
        else:
            self.k8s_weblog_specs = k8s_weblog_specs

    def configure(self, config: pytest.Config):
        self.k8s_weblog = config.option.k8s_weblog
        self.k8s_weblog_img = config.option.k8s_weblog_img
        # By default we are going to use kind cluster provider
        self.k8s_provider_name = config.option.k8s_provider if config.option.k8s_provider else "kind"

        # Get Lib init version
        self._library = LibraryVersion(
            config.option.k8s_library, extract_library_version(config.option.k8s_lib_init_img)
        )
        self.k8s_lib_init_img = config.option.k8s_lib_init_img
        self.components["library"] = self._library

        # Configure the K8s cluster provider
        self.k8s_cluster_provider = K8sProviderFactory().get_provider(self.k8s_provider_name)
        self.k8s_cluster_provider.configure()
        self.print_context()

        # is it on sleep mode?
        self._sleep_mode = config.option.sleep

        # Prepare kubernetes datadog (manages the dd_cluster_agent and test_agent or the operator)
        self.k8s_datadog = K8sDatadog(self.library.library, self.k8s_lib_init_img, None, self.host_log_folder)
        self.k8s_datadog.configure(self.k8s_cluster_provider.get_cluster_info())
        # Weblog handler
        self.test_weblog = K8sWeblog(
            self.k8s_weblog_img,
            self.library.library,
            self.k8s_lib_init_img,
            None,
            self.host_log_folder,
            k8s_weblog_specs=self.k8s_weblog_specs,
        )
        self.test_weblog.configure(self.k8s_cluster_provider.get_cluster_info(), dd_cluster_uds=self.use_uds)

    def print_context(self):
        logger.stdout(f"K8s Weblog: {self.k8s_weblog}")
        logger.stdout(f"K8s Weblog image: {self.k8s_weblog_img}")
        logger.stdout(f"Library: {self._library}")
        logger.stdout(f"K8s Lib init image: {self.k8s_lib_init_img}")

    def get_warmups(self):
        warmups = []
        warmups.append(lambda: logger.terminal.write_sep("=", "Starting Kubernetes Kind Cluster", bold=True))
        warmups.append(self.k8s_cluster_provider.ensure_cluster)
        warmups.append(self.k8s_datadog.deploy_test_agent)
        warmups.append(self.test_weblog.install_weblog_pod_with_manual_inject)
        return warmups

    def pytest_sessionfinish(self, session, exitstatus):  # noqa: ARG002
        self.close_targets()

    def close_targets(self):
        if not self._sleep_mode:
            self.test_weblog.export_debug_info()
        self.k8s_cluster_provider.destroy_cluster()

    @property
    def library(self):
        return self._library

    @property
    def weblog_variant(self):
        return self.k8s_weblog


class K8sSparkScenario(K8sScenario):
    """Scenario that tests kubernetes lib injection for Spark applications"""

    def __init__(
        self,
        name,
        doc,
        use_uds=False,
        dd_cluster_feature={},
        k8s_weblog_specs=None,
    ) -> None:
        super().__init__(
            name, doc=doc, use_uds=use_uds, dd_cluster_feature=dd_cluster_feature, k8s_weblog_specs=k8s_weblog_specs
        )

    def configure(self, config: pytest.Config):
        super().configure(config)
        self.k8s_weblog_specs.weblog_env["LIB_INIT_IMAGE"] = self.k8s_lib_init_img

        self.k8s_datadog = K8sDatadog(
            self.library.library, self.k8s_lib_init_img, self.k8s_injector_img, self.host_log_folder
        )
        self.k8s_datadog.configure(
            self.k8s_cluster_provider.get_cluster_info(),
            dd_cluster_feature=self.dd_cluster_feature,
            dd_cluster_uds=self.use_uds,
            dd_cluster_version=self.k8s_cluster_version,
            dd_cluster_img=self.k8s_cluster_img,
        )

        self.test_weblog = K8sWeblog(
            self.k8s_weblog_img,
            self.library.library,
            self.k8s_lib_init_img,
            self.k8s_injector_img,
            self.host_log_folder,
            k8s_weblog_specs=self.k8s_weblog_specs,
        )
        self.test_weblog.configure(
            self.k8s_cluster_provider.get_cluster_info(),
            dd_cluster_uds=self.use_uds,
            service_account="spark",
        )

    def get_warmups(self):
        warmups = []
        warmups.append(lambda: logger.terminal.write_sep("=", "Starting Kubernetes Kind Cluster", bold=True))
        warmups.append(self.k8s_cluster_provider.ensure_cluster)
        warmups.append(self.k8s_cluster_provider.create_spak_service_account)
        warmups.append(self.k8s_datadog.deploy_test_agent)
        warmups.append(self.k8s_datadog.deploy_datadog_cluster_agent)
        warmups.append(self.test_weblog.install_weblog_pod)

        return warmups


class WeblogInjectionScenario(Scenario):
    """Scenario that runs APM test agent"""

    _network: Network = None

    def __init__(self, name, doc, github_workflow=None, scenario_groups=None) -> None:
        super().__init__(name, doc=doc, github_workflow=github_workflow, scenario_groups=scenario_groups)

        self._mount_injection_volume = MountInjectionVolume(
            host_log_folder=self.host_log_folder, name="volume-injector"
        )
        self._weblog_injection = WeblogInjectionInitContainer(host_log_folder=self.host_log_folder)

        self._required_containers: list[TestedContainer] = []
        self._required_containers.append(self._mount_injection_volume)
        self._required_containers.append(APMTestAgentContainer(host_log_folder=self.host_log_folder))
        self._required_containers.append(self._weblog_injection)

    def configure(self, config: pytest.Config):  # noqa: ARG002
        assert "TEST_LIBRARY" in os.environ, "TEST_LIBRARY must be set: java,python,nodejs,dotnet,ruby"
        self._library = LibraryVersion(os.getenv("TEST_LIBRARY"), "0.0")

        assert "LIB_INIT_IMAGE" in os.environ, "LIB_INIT_IMAGE must be set"
        self._lib_init_image = os.getenv("LIB_INIT_IMAGE")
        self._weblog_variant = os.getenv("WEBLOG_VARIANT", "")
        self._mount_injection_volume._lib_init_image(self._lib_init_image)
        self._weblog_injection.set_environment_for_library(self.library)

        for container in self._required_containers:
            container.configure(self.replay)

    def _create_network(self):
        self._network = create_network()

    def _start_containers(self):
        for container in self._required_containers:
            container.start(self._network)

    def get_warmups(self):
        warmups = super().get_warmups()

        warmups.append(self._create_network)
        warmups.append(create_inject_volume)
        warmups.append(self._start_containers)

        return warmups

    def pytest_sessionfinish(self, session, exitstatus):  # noqa: ARG002
        self.close_targets()

    def close_targets(self):
        for container in reversed(self._required_containers):
            try:
                container.remove()
                logger.info(f"Removing container {container}")
            except:
                logger.exception(f"Failed to remove container {container}")

    @property
    def library(self):
        return self._library

    @property
    def lib_init_image(self):
        return self._lib_init_image

    @property
    def weblog_variant(self):
        return self._weblog_variant


def extract_library_version(library_init_image):
    """Pull the library init image and extract the version of the library"""
    logger.info("Get lib init tracer version")
    try:
        lib_init_docker_image = get_docker_client().images.pull(library_init_image)
        result = get_docker_client().containers.run(
            image=lib_init_docker_image, command=f"cat /datadog-init/package/version", remove=True
        )
        version = result.decode("utf-8")
        logger.info(f"Library version: {version}")
        return version
    except Exception as e:
        logger.error(f"The library init image failed to pull is: {library_init_image}")
        raise ValueError(f"Failed to pull and extract library version: {e}")


def extract_injector_version(injector_image):
    """Pull the injector image and extract the version of the injector"""
    logger.info(f"Get injector version from image: {injector_image}")
    try:
        injector_docker_image = get_docker_client().images.pull(injector_image)
        # TODO review this. The version is a folder name under /opt/datadog-packages/datadog-apm-inject/
        result = get_docker_client().containers.run(
            image=injector_docker_image, command="ls /opt/datadog-packages/datadog-apm-inject/", remove=True
        )
        version = result.decode("utf-8").split("\n")[0]

        logger.info(f"Injector version: {version}")
        return version
    except Exception as e:
        logger.error(f"The failed injector image failed to pull is: {injector_image}")
        raise ValueError(f"Failed to pull and extract injector version: {e}")


def extract_cluster_agent_version(cluster_image):
    """Pull the datadog cluster image  and extract the version from labels"""
    logger.info("Get cluster agent version")
    try:
        cluster_docker_image = get_docker_client().images.pull(cluster_image)
        version = cluster_docker_image.labels["org.opencontainers.image.version"]
        logger.info(f"Cluster agent version: {version}")
        return version
    except Exception as e:
        logger.error(f"The cluster agent images tried to pull is: {cluster_image}")
        raise ValueError(f"Failed to pull and extract cluster agent version: {e}")<|MERGE_RESOLUTION|>--- conflicted
+++ resolved
@@ -32,12 +32,9 @@
         use_uds=False,
         dd_cluster_feature={},
         with_datadog_operator=False,
-<<<<<<< HEAD
+        scenario_groups=[ScenarioGroup.ALL, ScenarioGroup.LIB_INJECTION],
         k8s_weblog_specs=None,
         inject_by_annotations=True,
-=======
-        scenario_groups=[ScenarioGroup.ALL, ScenarioGroup.LIB_INJECTION],
->>>>>>> b8db40c1
     ) -> None:
         super().__init__(name, doc=doc, github_workflow="libinjection", scenario_groups=scenario_groups)
         self.use_uds = use_uds
@@ -48,7 +45,6 @@
             self.k8s_weblog_specs = k8s_weblog_specs
         self.dd_cluster_feature = dd_cluster_feature
 
-<<<<<<< HEAD
         # We can specify the lib-init and injector custom images by setting annotation inside the weblog pod
         # This will override configurations setted by the cluster configuration. For example, if you
         # disable the auto-injection by the cluster agent configuration the auto instrumentation will be
@@ -58,9 +54,6 @@
         self.inject_by_annotations = inject_by_annotations
 
     def configure(self, config):
-=======
-    def configure(self, config: pytest.Config):
->>>>>>> b8db40c1
         # If we are using the datadog operator, we don't need to deploy the test agent
         # But we'll use the real agent deployed automatically by the operator
         # We'll use the real backend, we need the real api key and app key
