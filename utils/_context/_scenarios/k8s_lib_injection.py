--- conflicted
+++ resolved
@@ -199,75 +199,6 @@
         return warmups
 
 
-<<<<<<< HEAD
-=======
-class KubernetesScenario(Scenario):
-    """Scenario that tests kubernetes lib injection"""
-
-    def __init__(self, name, doc, github_workflow=None, scenario_groups=None, api_key=None, app_key=None) -> None:
-        super().__init__(name, doc=doc, github_workflow=github_workflow, scenario_groups=scenario_groups)
-        self.api_key = api_key
-        self.app_key = app_key
-
-    def configure(self, config):  # noqa: ARG002
-        # TODO get variables from config like --k8s-lib-init-image (Warning! impacts on the tracers pipelines!)
-        assert "TEST_LIBRARY" in os.environ, "TEST_LIBRARY is not set"
-        assert "WEBLOG_VARIANT" in os.environ, "WEBLOG_VARIANT is not set"
-        assert "LIB_INIT_IMAGE" in os.environ, "LIB_INIT_IMAGE is not set. The init image to be tested is not set"
-        assert (
-            "LIBRARY_INJECTION_TEST_APP_IMAGE" in os.environ
-        ), "LIBRARY_INJECTION_TEST_APP_IMAGE is not set. The test app image to be tested is not set"
-        self._cluster_agent_version = Version(os.getenv("CLUSTER_AGENT_VERSION", "7.56.2"))
-        self._weblog_variant = os.getenv("WEBLOG_VARIANT")
-        self._weblog_variant_image = os.getenv("LIBRARY_INJECTION_TEST_APP_IMAGE")
-        self._library_init_image = os.getenv("LIB_INIT_IMAGE")
-        if self.api_key is None or self.app_key is None:
-            self.api_key = os.getenv("DD_API_KEY")
-            self.app_key = os.getenv("DD_APP_KEY")
-        # Get library version from lib init image
-        library_version = self.get_library_version()
-        self._library = LibraryVersion(os.getenv("TEST_LIBRARY"), library_version)
-        # Set testing dependencies
-        self.fill_context()
-        logger.stdout("K8s Lib Injection environment:")
-        logger.stdout(f"Library: {self._library}")
-        logger.stdout(f"Weblog variant: {self._weblog_variant}")
-        logger.stdout(f"Weblog variant image: {self._weblog_variant_image}")
-        logger.stdout(f"Library init image: {self._library_init_image}")
-        logger.stdout(f"K8s DD Cluster Agent: {self._cluster_agent_version}")
-        logger.info("K8s Lib Injection environment configured")
-
-    def get_library_version(self):
-        """Extract library version from the init image."""
-
-        logger.info("Get lib init tracer version")
-        lib_init_docker_image = get_docker_client().images.pull(self._library_init_image)
-        result = get_docker_client().containers.run(
-            image=lib_init_docker_image, command=f"cat /datadog-init/package/version", remove=True
-        )
-        version = result.decode("utf-8")
-        logger.info(f"Library version: {version}")
-        return version
-
-    def fill_context(self):
-        self.components["cluster_agent"] = self._cluster_agent_version
-        self.components["library"] = self._library
-        self.components["lib_init_image"] = self._library_init_image
-
-    @property
-    def library(self):
-        return self._library
-
-    @property
-    def weblog_variant(self):
-        return self._weblog_variant
-
-    @property
-    def k8s_cluster_agent_version(self):
-        return self._cluster_agent_version
-
-
->>>>>>> 2454953a
 class WeblogInjectionScenario(Scenario):
     """Scenario that runs APM test agent"""
 
