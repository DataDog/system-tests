import os
import pytest

from watchdog.observers.polling import PollingObserver
from watchdog.events import FileSystemEventHandler

from utils import interfaces
from utils._context.containers import (
    WeblogContainer,
    AgentContainer,
    ProxyContainer,
    PostgresContainer,
    MongoContainer,
    KafkaContainer,
    CassandraContainer,
    RabbitMqContainer,
    MySqlContainer,
    MsSqlServerContainer,
    create_network,
    BuddyContainer,
    TestedContainer,
)

from utils.tools import logger

from .core import Scenario, ScenarioGroup


class DockerScenario(Scenario):
    """Scenario that tests docker containers"""

    def __init__(
        self,
        name,
        github_workflow,
        doc,
        scenario_groups=None,
        use_proxy=True,
        rc_api_enabled=False,
        meta_structs_disabled=False,
        include_postgres_db=False,
        include_cassandra_db=False,
        include_mongo_db=False,
        include_kafka=False,
        include_rabbitmq=False,
        include_mysql_db=False,
        include_sqlserver=False,
    ) -> None:
        super().__init__(name, doc=doc, github_workflow=github_workflow, scenario_groups=scenario_groups)

        self.use_proxy = use_proxy
        self.rc_api_enabled = rc_api_enabled
        self.meta_structs_disabled = False

        if not self.use_proxy and self.rc_api_enabled:
            raise ValueError("rc_api_enabled requires use_proxy")

        self._required_containers: list[TestedContainer] = []
        self._supporting_containers: list[TestedContainer] = []

        if self.use_proxy:
            self.proxy_container = ProxyContainer(
                host_log_folder=self.host_log_folder,
                rc_api_enabled=rc_api_enabled,
                meta_structs_disabled=meta_structs_disabled,
            )

            self._required_containers.append(self.proxy_container)

        if include_postgres_db:
            self._supporting_containers.append(PostgresContainer(host_log_folder=self.host_log_folder))

        if include_mongo_db:
            self._supporting_containers.append(MongoContainer(host_log_folder=self.host_log_folder))

        if include_cassandra_db:
            self._supporting_containers.append(CassandraContainer(host_log_folder=self.host_log_folder))

        if include_kafka:
            self._supporting_containers.append(KafkaContainer(host_log_folder=self.host_log_folder))

        if include_rabbitmq:
            self._supporting_containers.append(RabbitMqContainer(host_log_folder=self.host_log_folder))

        if include_mysql_db:
            self._supporting_containers.append(MySqlContainer(host_log_folder=self.host_log_folder))

        if include_sqlserver:
            self._supporting_containers.append(MsSqlServerContainer(host_log_folder=self.host_log_folder))

        self._required_containers.extend(self._supporting_containers)

    def get_image_list(self, library: str, weblog: str) -> list[str]:
        return [
            image_name
            for container in self._required_containers
            for image_name in container.get_image_list(library, weblog)
        ]

    def configure(self, config):
        for container in reversed(self._required_containers):
            container.configure(self.replay)

    def get_container_by_dd_integration_name(self, name):
        for container in self._required_containers:
            if hasattr(container, "dd_integration_service") and container.dd_integration_service == name:
                return container
        return None

    def _start_interfaces_watchdog(self, interfaces):
        class Event(FileSystemEventHandler):
            def __init__(self, interface) -> None:
                super().__init__()
                self.interface = interface

            def _ingest(self, event):
                if event.is_directory:
                    return

                self.interface.ingest_file(event.src_path)

            on_modified = _ingest
            on_created = _ingest

        # lot of issue using the default OS dependant notifiers (not working on WSL, reaching some inotify watcher
        # limits on Linux) -> using the good old bare polling system
        observer = PollingObserver()

        for interface in interfaces:
            observer.schedule(Event(interface), path=interface.log_folder)

        observer.start()

    def get_warmups(self):
        warmups = super().get_warmups()

        if not self.replay:
            warmups.append(lambda: logger.stdout("Starting containers..."))
            warmups.append(create_network)
            warmups.append(self._start_containers)

        for container in self._required_containers:
            warmups.append(container.post_start)

        return warmups

    def _start_containers(self):
        threads = []

        for container in self._required_containers:
            threads.append(container.async_start())

        for thread in threads:
            thread.join()

        for container in self._required_containers:
            if container.healthy is False:
                pytest.exit(f"Container {container.name} can't be started", 1)

    def close_targets(self):
        for container in reversed(self._required_containers):
            try:
                container.remove()
            except:
                logger.exception(f"Failed to remove container {container}")


class EndToEndScenario(DockerScenario):
    """Scenario that implier an instrumented HTTP application shipping a datadog tracer (weblog) and an datadog agent"""

    def __init__(
        self,
        name,
        doc,
        github_workflow="endtoend",
        scenario_groups=None,
        weblog_env=None,
        weblog_volumes=None,
        tracer_sampling_rate=None,
        appsec_rules=None,
        appsec_enabled=True,
        additional_trace_header_tags=(),
        library_interface_timeout=None,
        agent_interface_timeout=5,
        use_proxy=True,
        rc_api_enabled=False,
        meta_structs_disabled=False,
        backend_interface_timeout=0,
        include_postgres_db=False,
        include_cassandra_db=False,
        include_mongo_db=False,
        include_kafka=False,
        include_rabbitmq=False,
        include_mysql_db=False,
        include_sqlserver=False,
        include_buddies=False,
    ) -> None:

        scenario_groups = [ScenarioGroup.ALL, ScenarioGroup.END_TO_END] + (scenario_groups or [])

        super().__init__(
            name,
            doc=doc,
            github_workflow=github_workflow,
            scenario_groups=scenario_groups,
            use_proxy=use_proxy,
            rc_api_enabled=rc_api_enabled,
            meta_structs_disabled=meta_structs_disabled,
            include_postgres_db=include_postgres_db,
            include_cassandra_db=include_cassandra_db,
            include_mongo_db=include_mongo_db,
            include_kafka=include_kafka,
            include_rabbitmq=include_rabbitmq,
            include_mysql_db=include_mysql_db,
            include_sqlserver=include_sqlserver,
        )

        self.agent_container = AgentContainer(host_log_folder=self.host_log_folder, use_proxy=use_proxy)

        if self.use_proxy:
            self.agent_container.depends_on.append(self.proxy_container)

        weblog_env = dict(weblog_env) if weblog_env else {}
        weblog_env.update(
            {
                "INCLUDE_POSTGRES": str(include_postgres_db).lower(),
                "INCLUDE_CASSANDRA": str(include_cassandra_db).lower(),
                "INCLUDE_MONGO": str(include_mongo_db).lower(),
                "INCLUDE_KAFKA": str(include_kafka).lower(),
                "INCLUDE_RABBITMQ": str(include_rabbitmq).lower(),
                "INCLUDE_MYSQL": str(include_mysql_db).lower(),
                "INCLUDE_SQLSERVER": str(include_sqlserver).lower(),
            }
        )

        self.weblog_container = WeblogContainer(
            self.host_log_folder,
            environment=weblog_env,
            tracer_sampling_rate=tracer_sampling_rate,
            appsec_rules=appsec_rules,
            appsec_enabled=appsec_enabled,
            additional_trace_header_tags=additional_trace_header_tags,
            use_proxy=use_proxy,
            volumes=weblog_volumes,
        )

        self.weblog_container.depends_on.append(self.agent_container)
        self.weblog_container.depends_on.extend(self._supporting_containers)

        self.weblog_container.environment["SYSTEMTESTS_SCENARIO"] = self.name

        self._required_containers.append(self.agent_container)
        self._required_containers.append(self.weblog_container)

        # buddies are a set of weblog app that are not directly the test target
        # but are used only to test feature that invlove another app with a datadog tracer
        self.buddies: list[BuddyContainer] = []

        if include_buddies:
            # so far, only python, nodejs, java, ruby and golang are supported
            supported_languages = [("python", 9001), ("nodejs", 9002), ("java", 9003), ("ruby", 9004), ("golang", 9005)]

            self.buddies += [
                BuddyContainer(
                    f"{language}_buddy",
                    f"datadog/system-tests:{language}_buddy-v1",
                    self.host_log_folder,
                    proxy_port=port,
                    environment=weblog_env,
                )
                for language, port in supported_languages
            ]

            for buddy in self.buddies:
                buddy.depends_on.append(self.agent_container)
                buddy.depends_on.extend(self._supporting_containers)

            self._required_containers += self.buddies

        self.agent_interface_timeout = agent_interface_timeout
        self.backend_interface_timeout = backend_interface_timeout
        self.library_interface_timeout = library_interface_timeout

    def is_part_of(self, declared_scenario):
        return declared_scenario in (self.name, "EndToEndScenario")

    def configure(self, config):
        super().configure(config)

        if config.option.force_dd_trace_debug:
            self.weblog_container.environment["DD_TRACE_DEBUG"] = "true"

        interfaces.agent.configure(self.host_log_folder, self.replay)
        interfaces.library.configure(self.host_log_folder, self.replay)
        interfaces.backend.configure(self.host_log_folder, self.replay)
        interfaces.library_dotnet_managed.configure(self.host_log_folder, self.replay)

        for container in self.buddies:
            # a little bit of python wizzardry to solve circular import
            container.interface = getattr(interfaces, container.name)
            container.interface.configure(self.host_log_folder, self.replay)

        if self.library_interface_timeout is None:
            if self.weblog_container.library == "java":
                self.library_interface_timeout = 25
            elif self.weblog_container.library.library in ("golang",):
                self.library_interface_timeout = 10
            elif self.weblog_container.library.library in ("nodejs", "ruby"):
                self.library_interface_timeout = 0
            elif self.weblog_container.library.library in ("php",):
                # possibly something weird on obfuscator, let increase the delay for now
                self.library_interface_timeout = 10
            elif self.weblog_container.library.library in ("python",):
                self.library_interface_timeout = 5
            else:
                self.library_interface_timeout = 40

    def _get_weblog_system_info(self):
        try:
            code, (stdout, stderr) = self.weblog_container._container.exec_run("uname -a", demux=True)
            if code or stdout is None:
                message = f"Failed to get weblog system info: [{code}] {stderr.decode()} {stdout.decode()}"
            else:
                message = stdout.decode()
        except BaseException:
            logger.exception("can't get weblog system info")
        else:
            logger.stdout(f"Weblog system: {message.strip()}")

        if self.weblog_container.environment.get("DD_TRACE_DEBUG") == "true":
            logger.stdout("\t/!\\ Debug logs are activated in weblog")

        logger.stdout("")

    def _start_interface_watchdog(self):
        super()._start_interfaces_watchdog(
            [interfaces.library, interfaces.agent] + [container.interface for container in self.buddies]
        )

    def get_warmups(self):
        warmups = super().get_warmups()

        if not self.replay:
            warmups.insert(1, self._start_interface_watchdog)
            warmups.append(self._get_weblog_system_info)
            warmups.append(self._wait_for_app_readiness)

        return warmups

    def _wait_for_app_readiness(self):
        if self.use_proxy:
            logger.debug("Wait for app readiness")

            if not interfaces.library.ready.wait(40):
                raise Exception("Library not ready")

            logger.debug("Library ready")

            for container in self.buddies:
                if not container.interface.ready.wait(5):
                    raise ValueError(f"{container.name} not ready")

                logger.debug(f"{container.name} ready")

            if not interfaces.agent.ready.wait(40):
                raise Exception("Datadog agent not ready")
            logger.debug("Agent ready")

    def post_setup(self):
        try:
            self._wait_and_stop_containers()
        finally:
            self.close_targets()

        interfaces.library_dotnet_managed.load_data()

    def _wait_and_stop_containers(self):

        if self.replay:
            logger.terminal.write_sep("-", "Load all data from logs")
            logger.terminal.flush()

            interfaces.library.load_data_from_logs()
            interfaces.library.check_deserialization_errors()

            for container in self.buddies:
                container.interface.load_data_from_logs()
                container.interface.check_deserialization_errors()

            interfaces.agent.load_data_from_logs()
            interfaces.agent.check_deserialization_errors()

            interfaces.backend.load_data_from_logs()

        elif self.use_proxy:
            self._wait_interface(interfaces.library, self.library_interface_timeout)

            if self.library in ("nodejs",):
                # for weblogs who supports it, call the flush endpoint
                try:
                    r = self.weblog_container.request("GET", "/flush", timeout=10)
                    assert r.status_code == 200
                except:
                    self.weblog_container.healthy = False
                    logger.stdout(
                        f"Warning: Failed to flush weblog, please check {self.host_log_folder}/docker/weblog/stdout.log"
                    )

            self.weblog_container.stop()
            interfaces.library.check_deserialization_errors()

            for container in self.buddies:
                # we already have waited for self.library_interface_timeout, so let's timeout=0
                self._wait_interface(container.interface, 0)
                container.stop()
                container.interface.check_deserialization_errors()

            self._wait_interface(interfaces.agent, self.agent_interface_timeout)
            self.agent_container.stop()
            interfaces.agent.check_deserialization_errors()

            self._wait_interface(interfaces.backend, self.backend_interface_timeout)

    def _wait_interface(self, interface, timeout):
        logger.terminal.write_sep("-", f"Wait for {interface} ({timeout}s)")
        logger.terminal.flush()

        interface.wait(timeout)

    def _check_aws_variables(self):
        if not os.environ.get("SYSTEM_TESTS_AWS_ACCESS_KEY_ID") and not os.environ.get("AWS_ACCESS_KEY_ID"):
            pytest.exit(
                f"\n    Error while starting {self.name}\n" + AWS_BAD_CREDENTIALS_MSG, 1,
            )

        if not os.environ.get("SYSTEM_TESTS_AWS_SECRET_ACCESS_KEY") and not os.environ.get("AWS_ACCESS_KEY_ID"):
            pytest.exit(
                f"\n    Error while starting {self.name}\n" + AWS_BAD_CREDENTIALS_MSG, 1,
            )

    @property
    def dd_site(self):
        return self.agent_container.dd_site

    @property
    def library(self):
        return self.weblog_container.library

    @property
    def agent_version(self):
        return self.agent_container.agent_version

    @property
    def weblog_variant(self):
        return self.weblog_container.weblog_variant

    @property
    def tracer_sampling_rate(self):
        return self.weblog_container.tracer_sampling_rate

    @property
    def appsec_rules_file(self):
        return self.weblog_container.appsec_rules_file

    @property
    def uds_socket(self):
        return self.weblog_container.uds_socket

    @property
    def uds_mode(self):
        return self.weblog_container.uds_mode

    @property
    def telemetry_heartbeat_interval(self):
        return self.weblog_container.telemetry_heartbeat_interval

    def get_junit_properties(self):
        result = super().get_junit_properties()

        result["dd_tags[systest.suite.context.agent]"] = self.agent_version
        result["dd_tags[systest.suite.context.library.name]"] = self.library.library
        result["dd_tags[systest.suite.context.library.version]"] = self.library.version
        result["dd_tags[systest.suite.context.weblog_variant]"] = self.weblog_variant
        result["dd_tags[systest.suite.context.sampling_rate]"] = self.weblog_container.tracer_sampling_rate
        result["dd_tags[systest.suite.context.appsec_rules_file]"] = self.weblog_container.appsec_rules_file

        return result

    @property
    def components(self):
        return {
            "agent": self.agent_version,
            "library": self.library.version,
<<<<<<< HEAD
            "libddwaf": self.weblog_container.libddwaf_version,
            "appsec_rules": self.appsec_rules_version,
        }


AWS_BAD_CREDENTIALS_MSG = """
🔴🚫🔴🚫🔴🚫🔴🚫🔴🚫🔴🚫🔴🚫🔴🚫🔴🚫🔴🚫🔴🚫🔴🚫🔴🔴🚫🔴🚫🔴🚫🔴🚫🔴🚫🔴🚫🔴🚫🔴🚫🔴🚫🔴🚫🔴🚫🔴🚫🔴🚫🔴🚫🔴🚫🔴🚫🔴🚫🔴🚫
                                ⚠️⚠️⚠️⚠️⚠️⚠️⚠️  AWS Authentication Error  ⚠️⚠️⚠️⚠️⚠️⚠️⚠️

    It seems that your AWS authentication is not set up correctly. 
    Please take the following actions:

    🔑 With `aws-vault` setup:

        To enter an authenticated shell session that sets temp AWS credentials in your shell environment:
        👉 `aws-vault login sso-sandbox-account-admin --`
        👉 `[your system-test command]`
                or 
        
        To run ONLY the system tests command with auth: (temp AWS credentials are not set in shell environment)
        👉 `aws-vault login sso-sandbox-account-admin -- [your system-test command]`
    

    🔧 Or to first set up `aws-vault` / `aws-cli`, please visit:
        🔗 [AWS CLI Config Setup & Update Guide]
        🔗 (https://github.com/DataDog/cloud-inventory/tree/master/organizations/aws#aws-cli-v2-setup)
        🔗 (https://github.com/DataDog/cloud-inventory/tree/master/organizations/aws#aws-cli-config-setup--update)

🔴🚫🔴🚫🔴🚫🔴🚫🔴🚫🔴🚫🔴🚫🔴🚫🔴🚫🔴🚫🔴🚫🔴🚫🔴🔴🚫🔴🚫🔴🚫🔴🚫🔴🚫🔴🚫🔴🚫🔴🚫🔴🚫🔴🚫🔴🚫🔴🚫🔴🚫🔴🚫🔴🚫🔴🚫🔴🚫🔴🚫
"""
=======
        }
>>>>>>> 54915eb5
<|MERGE_RESOLUTION|>--- conflicted
+++ resolved
@@ -491,9 +491,6 @@
         return {
             "agent": self.agent_version,
             "library": self.library.version,
-<<<<<<< HEAD
-            "libddwaf": self.weblog_container.libddwaf_version,
-            "appsec_rules": self.appsec_rules_version,
         }
 
 
@@ -521,7 +518,4 @@
         🔗 (https://github.com/DataDog/cloud-inventory/tree/master/organizations/aws#aws-cli-config-setup--update)
 
 🔴🚫🔴🚫🔴🚫🔴🚫🔴🚫🔴🚫🔴🚫🔴🚫🔴🚫🔴🚫🔴🚫🔴🚫🔴🔴🚫🔴🚫🔴🚫🔴🚫🔴🚫🔴🚫🔴🚫🔴🚫🔴🚫🔴🚫🔴🚫🔴🚫🔴🚫🔴🚫🔴🚫🔴🚫🔴🚫🔴🚫
-"""
-=======
-        }
->>>>>>> 54915eb5
+"""