--- conflicted
+++ resolved
@@ -363,13 +363,8 @@
                 ("python", ProxyPorts.python_buddy, BuddyHostPorts.python, "datadog/system-tests:python_buddy-v2"),
                 ("nodejs", ProxyPorts.nodejs_buddy, BuddyHostPorts.nodejs, "datadog/system-tests:nodejs_buddy-v1"),
                 ("java", ProxyPorts.java_buddy, BuddyHostPorts.java, "datadog/system-tests:java_buddy-v1"),
-<<<<<<< HEAD
                 ("ruby", ProxyPorts.ruby_buddy, BuddyHostPorts.ruby, "datadog/system-tests:ruby_buddy-v2"),
-                ("golang", ProxyPorts.golang_buddy, BuddyHostPorts.golang, "datadog/system-tests:golang_buddy-v1"),
-=======
-                ("ruby", ProxyPorts.ruby_buddy, BuddyHostPorts.ruby, "datadog/system-tests:ruby_buddy-v1"),
                 ("golang", ProxyPorts.golang_buddy, BuddyHostPorts.golang, "datadog/system-tests:golang_buddy-v2"),
->>>>>>> eeb1cc5a
             ]
 
             self.buddies += [
