import os
import sys
import pytest

from docker.models.networks import Network
<<<<<<< HEAD
from docker.types import IPAMConfig, IPAMPool
=======

>>>>>>> 0908d3b4
from watchdog.observers.polling import PollingObserver
from watchdog.events import FileSystemEventHandler

from utils import interfaces
from utils._context.containers import (
    WeblogContainer,
    AgentContainer,
    ProxyContainer,
    PostgresContainer,
    MongoContainer,
    KafkaContainer,
    CassandraContainer,
    RabbitMqContainer,
    MySqlContainer,
    MsSqlServerContainer,
    BuddyContainer,
    TestedContainer,
    _get_client as get_docker_client,
)

from utils.tools import logger

from .core import Scenario, ScenarioGroup


class DockerScenario(Scenario):
    """Scenario that tests docker containers"""

    _network: Network = None

    def __init__(
        self,
        name,
        github_workflow,
        doc,
        scenario_groups=None,
        enable_ipv6: bool = False,
        use_proxy=True,
        rc_api_enabled=False,
        meta_structs_disabled=False,
        span_events=True,
        include_postgres_db=False,
        include_cassandra_db=False,
        include_mongo_db=False,
        include_kafka=False,
        include_rabbitmq=False,
        include_mysql_db=False,
        include_sqlserver=False,
    ) -> None:
        super().__init__(name, doc=doc, github_workflow=github_workflow, scenario_groups=scenario_groups)

        self.use_proxy = use_proxy
        self.enable_ipv6 = enable_ipv6
        self.rc_api_enabled = rc_api_enabled
        self.meta_structs_disabled = False
        self.span_events = span_events

        if not self.use_proxy and self.rc_api_enabled:
            raise ValueError("rc_api_enabled requires use_proxy")

        self._required_containers: list[TestedContainer] = []
        self._supporting_containers: list[TestedContainer] = []

        if self.use_proxy:
            self.proxy_container = ProxyContainer(
                host_log_folder=self.host_log_folder,
                rc_api_enabled=rc_api_enabled,
                meta_structs_disabled=meta_structs_disabled,
                span_events=span_events,
                enable_ipv6=enable_ipv6,
            )

            self._required_containers.append(self.proxy_container)

        if include_postgres_db:
            self._supporting_containers.append(PostgresContainer(host_log_folder=self.host_log_folder))

        if include_mongo_db:
            self._supporting_containers.append(MongoContainer(host_log_folder=self.host_log_folder))

        if include_cassandra_db:
            self._supporting_containers.append(CassandraContainer(host_log_folder=self.host_log_folder))

        if include_kafka:
            self._supporting_containers.append(KafkaContainer(host_log_folder=self.host_log_folder))

        if include_rabbitmq:
            self._supporting_containers.append(RabbitMqContainer(host_log_folder=self.host_log_folder))

        if include_mysql_db:
            self._supporting_containers.append(MySqlContainer(host_log_folder=self.host_log_folder))

        if include_sqlserver:
            self._supporting_containers.append(MsSqlServerContainer(host_log_folder=self.host_log_folder))

        self._required_containers.extend(self._supporting_containers)

    def get_image_list(self, library: str, weblog: str) -> list[str]:
        return [
            image_name
            for container in self._required_containers
            for image_name in container.get_image_list(library, weblog)
        ]

    def configure(self, config):
        for container in reversed(self._required_containers):
            container.configure(self.replay)

    def get_container_by_dd_integration_name(self, name):
        for container in self._required_containers:
            if hasattr(container, "dd_integration_service") and container.dd_integration_service == name:
                return container
        return None

    def _start_interfaces_watchdog(self, interfaces):
        class Event(FileSystemEventHandler):
            def __init__(self, interface) -> None:
                super().__init__()
                self.interface = interface

            def _ingest(self, event):
                if event.is_directory:
                    return

                self.interface.ingest_file(event.src_path)

            on_modified = _ingest
            on_created = _ingest

        # lot of issue using the default OS dependant notifiers (not working on WSL, reaching some inotify watcher
        # limits on Linux) -> using the good old bare polling system
        observer = PollingObserver()

        for interface in interfaces:
            observer.schedule(Event(interface), path=interface.log_folder)

        observer.start()

    def _create_network(self) -> None:
<<<<<<< HEAD
        name = "system-tests-ipv6" if self.enable_ipv6 else "system-tests-ipv4"

        for network in get_docker_client().networks.list(names=[name]):
            self._network = network
            logger.debug(f"Network {name} still exists")
            return

        logger.debug(f"Create network {name}")

        if self.enable_ipv6:
            self._network = get_docker_client().networks.create(
                name=name,
                driver="bridge",
                enable_ipv6=True,
                ipam=IPAMConfig(
                    driver="default",
                    pool_configs=[
                        IPAMPool(subnet="2001:db8:1::/64"),
                        IPAMPool(subnet="192.168.1.0/24"),  # needed on linux host, to acces weblog for host
                    ],
                ),
            )
            assert self._network.attrs["EnableIPv6"] is True, self._network.attrs
        else:
            self._network = get_docker_client().networks.create(name, check_duplicate=True)
=======
        name = "system-tests_default"

        for network in get_docker_client().networks.list(names=[name]):
            logger.debug(f"Network {name} still exists")
            self._network = network
            return

        self._network = get_docker_client().networks.create(name, check_duplicate=True)
>>>>>>> 0908d3b4

    def get_warmups(self):
        warmups = super().get_warmups()

        if not self.replay:
            warmups.append(lambda: logger.stdout("Starting containers..."))
            warmups.append(self._create_network)
            warmups.append(self._start_containers)

        for container in self._required_containers:
            warmups.append(container.post_start)

        return warmups

    def _start_containers(self):
        threads = []

        for container in self._required_containers:
            threads.append(container.async_start(self._network))

        for thread in threads:
            thread.join()

        for container in self._required_containers:
            if container.healthy is False:
                pytest.exit(f"Container {container.name} can't be started", 1)

    def close_targets(self):
        for container in reversed(self._required_containers):
            try:
                container.remove()
            except:
                logger.exception(f"Failed to remove container {container}")


class EndToEndScenario(DockerScenario):
    """Scenario that implier an instrumented HTTP application shipping a datadog tracer (weblog) and an datadog agent"""

    def __init__(
        self,
        name,
        doc,
        github_workflow="endtoend",
        scenario_groups=None,
        weblog_env=None,
        weblog_volumes=None,
        agent_env=None,
        enable_ipv6: bool = False,
        tracer_sampling_rate=None,
        appsec_enabled=True,
        iast_enabled=True,
        additional_trace_header_tags=(),
        library_interface_timeout=None,
        agent_interface_timeout=5,
        use_proxy=True,
        rc_api_enabled=False,
        meta_structs_disabled=False,
        span_events=True,
        backend_interface_timeout=0,
        include_postgres_db=False,
        include_cassandra_db=False,
        include_mongo_db=False,
        include_kafka=False,
        include_rabbitmq=False,
        include_mysql_db=False,
        include_sqlserver=False,
        include_otel_drop_in=False,
        include_buddies=False,
        require_api_key=False,
    ) -> None:
        scenario_groups = [ScenarioGroup.ALL, ScenarioGroup.END_TO_END, ScenarioGroup.TRACER_RELEASE] + (
            scenario_groups or []
        )

        super().__init__(
            name,
            doc=doc,
            github_workflow=github_workflow,
            scenario_groups=scenario_groups,
            enable_ipv6=enable_ipv6,
            use_proxy=use_proxy,
            rc_api_enabled=rc_api_enabled,
            meta_structs_disabled=meta_structs_disabled,
            span_events=span_events,
            include_postgres_db=include_postgres_db,
            include_cassandra_db=include_cassandra_db,
            include_mongo_db=include_mongo_db,
            include_kafka=include_kafka,
            include_rabbitmq=include_rabbitmq,
            include_mysql_db=include_mysql_db,
            include_sqlserver=include_sqlserver,
        )

        self._require_api_key = require_api_key

        self.agent_container = AgentContainer(
            host_log_folder=self.host_log_folder, use_proxy=use_proxy, environment=agent_env
        )

        if self.use_proxy:
            self.agent_container.depends_on.append(self.proxy_container)

        weblog_env = dict(weblog_env) if weblog_env else {}
        weblog_env.update(
            {
                "INCLUDE_POSTGRES": str(include_postgres_db).lower(),
                "INCLUDE_CASSANDRA": str(include_cassandra_db).lower(),
                "INCLUDE_MONGO": str(include_mongo_db).lower(),
                "INCLUDE_KAFKA": str(include_kafka).lower(),
                "INCLUDE_RABBITMQ": str(include_rabbitmq).lower(),
                "INCLUDE_MYSQL": str(include_mysql_db).lower(),
                "INCLUDE_SQLSERVER": str(include_sqlserver).lower(),
                "INCLUDE_OTEL_DROP_IN": str(include_otel_drop_in).lower(),
            }
        )

        self.weblog_container = WeblogContainer(
            self.host_log_folder,
            environment=weblog_env,
            tracer_sampling_rate=tracer_sampling_rate,
            appsec_enabled=appsec_enabled,
            iast_enabled=iast_enabled,
            additional_trace_header_tags=additional_trace_header_tags,
            use_proxy=use_proxy,
            volumes=weblog_volumes,
        )

        self.weblog_container.depends_on.append(self.agent_container)
        self.weblog_container.depends_on.extend(self._supporting_containers)

        self.weblog_container.environment["SYSTEMTESTS_SCENARIO"] = self.name

        self._required_containers.append(self.agent_container)
        self._required_containers.append(self.weblog_container)

        # buddies are a set of weblog app that are not directly the test target
        # but are used only to test feature that invlove another app with a datadog tracer
        self.buddies: list[BuddyContainer] = []

        if include_buddies:
            # so far, only python, nodejs, java, ruby and golang are supported
            supported_languages = [("python", 9006), ("nodejs", 9002), ("java", 9003), ("ruby", 9004), ("golang", 9005)]

            self.buddies += [
                BuddyContainer(
                    f"{language}_buddy",
                    f"datadog/system-tests:{language}_buddy-v1",
                    self.host_log_folder,
                    proxy_port=port,
                    environment=weblog_env,
                )
                for language, port in supported_languages
            ]

            for buddy in self.buddies:
                buddy.depends_on.append(self.agent_container)
                buddy.depends_on.extend(self._supporting_containers)

            self._required_containers += self.buddies

        self.agent_interface_timeout = agent_interface_timeout
        self.backend_interface_timeout = backend_interface_timeout
        self.library_interface_timeout = library_interface_timeout

    def is_part_of(self, declared_scenario):
        return declared_scenario in (self.name, "EndToEndScenario")

    def configure(self, config):
        super().configure(config)

        if self._require_api_key and "DD_API_KEY" not in os.environ and not self.replay:
            pytest.exit("DD_API_KEY is required for this scenario", 1)

        if config.option.force_dd_trace_debug:
            self.weblog_container.environment["DD_TRACE_DEBUG"] = "true"

        if config.option.force_dd_iast_debug:
            self.weblog_container.environment["_DD_IAST_DEBUG"] = "true"  # probably not used anymore ?
            self.weblog_container.environment["DD_IAST_DEBUG_ENABLED"] = "true"

        interfaces.agent.configure(self.host_log_folder, self.replay)
        interfaces.library.configure(self.host_log_folder, self.replay)
        interfaces.backend.configure(self.host_log_folder, self.replay)
        interfaces.library_dotnet_managed.configure(self.host_log_folder, self.replay)

        for container in self.buddies:
            # a little bit of python wizzardry to solve circular import
            container.interface = getattr(interfaces, container.name)
            container.interface.configure(self.host_log_folder, self.replay)

        library = self.weblog_container.image.env["SYSTEM_TESTS_LIBRARY"]

        if self.library_interface_timeout is None:
            if library == "java":
                self.library_interface_timeout = 25
            elif library in ("golang",):
                self.library_interface_timeout = 10
            elif library in ("nodejs", "ruby"):
                self.library_interface_timeout = 0
            elif library in ("php",):
                # possibly something weird on obfuscator, let increase the delay for now
                self.library_interface_timeout = 10
            elif library in ("python",):
                self.library_interface_timeout = 5
            else:
                self.library_interface_timeout = 40

    def _get_weblog_system_info(self):
        try:
            code, (stdout, stderr) = self.weblog_container._container.exec_run("uname -a", demux=True)
            if code or stdout is None:
                message = f"Failed to get weblog system info: [{code}] {stderr.decode()} {stdout.decode()}"
            else:
                message = stdout.decode()
        except BaseException:
            logger.exception("can't get weblog system info")
        else:
            logger.stdout(f"Weblog system: {message.strip()}")

        if self.weblog_container.environment.get("DD_TRACE_DEBUG") == "true":
            logger.stdout("\t/!\\ Debug logs are activated in weblog")

        logger.stdout("")

    def _start_interface_watchdog(self):
        super()._start_interfaces_watchdog(
            [interfaces.library, interfaces.agent] + [container.interface for container in self.buddies]
        )

    def _set_weblog_domain(self):
        if self.enable_ipv6:
            from utils import weblog  # TODO better interface

            if sys.platform == "linux":
                # on Linux, with ipv6 mode, we can't use localhost anymore for a reason I ignore
                # To fix, we use the container ipv4 address as weblog doamin, as it's accessible from host

                weblog.domain = self.weblog_container.network_ip(self._network)
            elif sys.platform == "darwin":
                # on Mac, this ipv4 address can't be used, because container IP are not accessible from host
                # as they are on an network intermal to the docker VM. But we can still use localhost.
                ...
            else:
                pytest.exit(f"Unsupported platform {sys.platform} with ipv6 enabled", 1)

    def get_warmups(self):
        warmups = super().get_warmups()

        if not self.replay:
            warmups.insert(1, self._start_interface_watchdog)
            warmups.append(self._get_weblog_system_info)
            warmups.append(self._wait_for_app_readiness)
            warmups.append(self._set_weblog_domain)

        return warmups

    def _wait_for_app_readiness(self):
        if self.use_proxy:
            logger.debug("Wait for app readiness")

            if not interfaces.library.ready.wait(40):
                raise Exception("Library not ready")

            logger.debug("Library ready")

            for container in self.buddies:
                if not container.interface.ready.wait(5):
                    raise ValueError(f"{container.name} not ready")

                logger.debug(f"{container.name} ready")

            if not interfaces.agent.ready.wait(40):
                raise Exception("Datadog agent not ready")
            logger.debug("Agent ready")

    def post_setup(self):
        try:
            self._wait_and_stop_containers()
        finally:
            self.close_targets()

        interfaces.library_dotnet_managed.load_data()

    def _wait_and_stop_containers(self):
        if self.replay:
            logger.terminal.write_sep("-", "Load all data from logs")
            logger.terminal.flush()

            interfaces.library.load_data_from_logs()
            interfaces.library.check_deserialization_errors()

            for container in self.buddies:
                container.interface.load_data_from_logs()
                container.interface.check_deserialization_errors()

            interfaces.agent.load_data_from_logs()
            interfaces.agent.check_deserialization_errors()

            interfaces.backend.load_data_from_logs()

        elif self.use_proxy:
            self._wait_interface(interfaces.library, self.library_interface_timeout)

            if self.library in ("nodejs",):
                # for weblogs who supports it, call the flush endpoint
                try:
                    r = self.weblog_container.request("GET", "/flush", timeout=10)
                    assert r.status_code == 200
                except:
                    self.weblog_container.healthy = False
                    logger.stdout(
                        f"Warning: Failed to flush weblog, please check {self.host_log_folder}/docker/weblog/stdout.log"
                    )

            self.weblog_container.stop()
            interfaces.library.check_deserialization_errors()

            for container in self.buddies:
                # we already have waited for self.library_interface_timeout, so let's timeout=0
                self._wait_interface(container.interface, 0)
                container.stop()
                container.interface.check_deserialization_errors()

            self._wait_interface(interfaces.agent, self.agent_interface_timeout)
            self.agent_container.stop()
            interfaces.agent.check_deserialization_errors()

            self._wait_interface(interfaces.backend, self.backend_interface_timeout)

    def _wait_interface(self, interface, timeout):
        logger.terminal.write_sep("-", f"Wait for {interface} ({timeout}s)")
        logger.terminal.flush()

        interface.wait(timeout)

    @property
    def dd_site(self):
        return self.agent_container.dd_site

    @property
    def library(self):
        return self.weblog_container.library

    @property
    def agent_version(self):
        return self.agent_container.agent_version

    @property
    def weblog_variant(self):
        return self.weblog_container.weblog_variant

    @property
    def tracer_sampling_rate(self):
        return self.weblog_container.tracer_sampling_rate

    @property
    def appsec_rules_file(self):
        return self.weblog_container.appsec_rules_file

    @property
    def uds_socket(self):
        return self.weblog_container.uds_socket

    @property
    def uds_mode(self):
        return self.weblog_container.uds_mode

    @property
    def telemetry_heartbeat_interval(self):
        return self.weblog_container.telemetry_heartbeat_interval

    def get_junit_properties(self):
        result = super().get_junit_properties()

        result["dd_tags[systest.suite.context.agent]"] = self.agent_version
        result["dd_tags[systest.suite.context.library.name]"] = self.library.library
        result["dd_tags[systest.suite.context.library.version]"] = self.library.version
        result["dd_tags[systest.suite.context.weblog_variant]"] = self.weblog_variant
        result["dd_tags[systest.suite.context.sampling_rate]"] = self.weblog_container.tracer_sampling_rate
        result["dd_tags[systest.suite.context.appsec_rules_file]"] = self.weblog_container.appsec_rules_file

        return result

    @property
    def components(self):
        return {
            "agent": self.agent_version,
            "library": self.library.version,
        }<|MERGE_RESOLUTION|>--- conflicted
+++ resolved
@@ -3,11 +3,8 @@
 import pytest
 
 from docker.models.networks import Network
-<<<<<<< HEAD
 from docker.types import IPAMConfig, IPAMPool
-=======
-
->>>>>>> 0908d3b4
+
 from watchdog.observers.polling import PollingObserver
 from watchdog.events import FileSystemEventHandler
 
@@ -147,7 +144,6 @@
         observer.start()
 
     def _create_network(self) -> None:
-<<<<<<< HEAD
         name = "system-tests-ipv6" if self.enable_ipv6 else "system-tests-ipv4"
 
         for network in get_docker_client().networks.list(names=[name]):
@@ -173,16 +169,6 @@
             assert self._network.attrs["EnableIPv6"] is True, self._network.attrs
         else:
             self._network = get_docker_client().networks.create(name, check_duplicate=True)
-=======
-        name = "system-tests_default"
-
-        for network in get_docker_client().networks.list(names=[name]):
-            logger.debug(f"Network {name} still exists")
-            self._network = network
-            return
-
-        self._network = get_docker_client().networks.create(name, check_duplicate=True)
->>>>>>> 0908d3b4
 
     def get_warmups(self):
         warmups = super().get_warmups()
