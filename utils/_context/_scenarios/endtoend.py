import os
import sys
import pytest

from docker.models.networks import Network
from docker.types import IPAMConfig, IPAMPool

from watchdog.observers.polling import PollingObserver
from watchdog.events import FileSystemEventHandler

from utils import interfaces
from utils.buddies import BuddyHostPorts
from utils.proxy.ports import ProxyPorts
from utils._context.containers import (
    WeblogContainer,
    AgentContainer,
    ProxyContainer,
    PostgresContainer,
    MongoContainer,
    KafkaContainer,
    CassandraContainer,
    RabbitMqContainer,
    MySqlContainer,
    MsSqlServerContainer,
    BuddyContainer,
    TestedContainer,
    _get_client as get_docker_client,
)

from utils.tools import logger

from .core import Scenario, ScenarioGroup


class DockerScenario(Scenario):
    """Scenario that tests docker containers"""

    _network: Network = None

    def __init__(
        self,
        name,
        github_workflow,
        doc,
        scenario_groups=None,
        enable_ipv6: bool = False,
        use_proxy=True,
        rc_api_enabled=False,
        meta_structs_disabled=False,
        span_events=True,
        include_postgres_db=False,
        include_cassandra_db=False,
        include_mongo_db=False,
        include_kafka=False,
        include_rabbitmq=False,
        include_mysql_db=False,
        include_sqlserver=False,
    ) -> None:
        super().__init__(name, doc=doc, github_workflow=github_workflow, scenario_groups=scenario_groups)

        self.use_proxy = use_proxy
        self.enable_ipv6 = enable_ipv6
        self.rc_api_enabled = rc_api_enabled
        self.meta_structs_disabled = False
        self.span_events = span_events

        if not self.use_proxy and self.rc_api_enabled:
            raise ValueError("rc_api_enabled requires use_proxy")

        self._required_containers: list[TestedContainer] = []
        self._supporting_containers: list[TestedContainer] = []

        if self.use_proxy:
            self.proxy_container = ProxyContainer(
                host_log_folder=self.host_log_folder,
                rc_api_enabled=rc_api_enabled,
                meta_structs_disabled=meta_structs_disabled,
                span_events=span_events,
                enable_ipv6=enable_ipv6,
            )

            self._required_containers.append(self.proxy_container)

        if include_postgres_db:
            self._supporting_containers.append(PostgresContainer(host_log_folder=self.host_log_folder))

        if include_mongo_db:
            self._supporting_containers.append(MongoContainer(host_log_folder=self.host_log_folder))

        if include_cassandra_db:
            self._supporting_containers.append(CassandraContainer(host_log_folder=self.host_log_folder))

        if include_kafka:
            self._supporting_containers.append(KafkaContainer(host_log_folder=self.host_log_folder))

        if include_rabbitmq:
            self._supporting_containers.append(RabbitMqContainer(host_log_folder=self.host_log_folder))

        if include_mysql_db:
            self._supporting_containers.append(MySqlContainer(host_log_folder=self.host_log_folder))

        if include_sqlserver:
            self._supporting_containers.append(MsSqlServerContainer(host_log_folder=self.host_log_folder))

        self._required_containers.extend(self._supporting_containers)

    def get_image_list(self, library: str, weblog: str) -> list[str]:
        return [
            image_name
            for container in self._required_containers
            for image_name in container.get_image_list(library, weblog)
        ]

    def configure(self, config):
        for container in reversed(self._required_containers):
            container.configure(self.replay)

    def get_container_by_dd_integration_name(self, name):
        for container in self._required_containers:
            if hasattr(container, "dd_integration_service") and container.dd_integration_service == name:
                return container
        return None

    def _start_interfaces_watchdog(self, interfaces):
        class Event(FileSystemEventHandler):
            def __init__(self, interface) -> None:
                super().__init__()
                self.interface = interface

            def _ingest(self, event):
                if event.is_directory:
                    return

                self.interface.ingest_file(event.src_path)

            on_modified = _ingest
            on_created = _ingest

        # lot of issue using the default OS dependant notifiers (not working on WSL, reaching some inotify watcher
        # limits on Linux) -> using the good old bare polling system
        observer = PollingObserver()

        for interface in interfaces:
            observer.schedule(Event(interface), path=interface.log_folder)

        observer.start()

    def _create_network(self) -> None:
        name = "system-tests-ipv6" if self.enable_ipv6 else "system-tests-ipv4"

        for network in get_docker_client().networks.list(names=[name]):
            self._network = network
            logger.debug(f"Network {name} still exists")
            return

        logger.debug(f"Create network {name}")

        if self.enable_ipv6:
            self._network = get_docker_client().networks.create(
                name=name,
                driver="bridge",
                enable_ipv6=True,
                ipam=IPAMConfig(
                    driver="default",
                    pool_configs=[
                        IPAMPool(subnet="2001:db8:1::/64"),
                        IPAMPool(subnet="192.168.1.0/24"),  # needed on linux host, to acces weblog for host
                    ],
                ),
            )
            assert self._network.attrs["EnableIPv6"] is True, self._network.attrs
        else:
            self._network = get_docker_client().networks.create(name, check_duplicate=True)

    def get_warmups(self):
        warmups = super().get_warmups()

        if not self.replay:
            warmups.append(lambda: logger.stdout("Starting containers..."))
            warmups.append(self._create_network)
            warmups.append(self._start_containers)

        for container in self._required_containers:
            warmups.append(container.post_start)

        return warmups

    def _start_containers(self):
        threads = []

        for container in self._required_containers:
            threads.append(container.async_start(self._network))

        for thread in threads:
            thread.join()

        for container in self._required_containers:
            if container.healthy is False:
                pytest.exit(f"Container {container.name} can't be started", 1)

    def close_targets(self):
        for container in reversed(self._required_containers):
            try:
                container.remove()
            except:
                logger.exception(f"Failed to remove container {container}")


class EndToEndScenario(DockerScenario):
    """Scenario that implier an instrumented HTTP application shipping a datadog tracer (weblog) and an datadog agent"""

    def __init__(
        self,
        name,
        doc,
        github_workflow="endtoend",
        scenario_groups=None,
        weblog_env=None,
        weblog_volumes=None,
        agent_env=None,
        enable_ipv6: bool = False,
        tracer_sampling_rate=None,
        appsec_enabled=True,
        iast_enabled=True,
        additional_trace_header_tags=(),
        library_interface_timeout=None,
        agent_interface_timeout=5,
        use_proxy=True,
        rc_api_enabled=False,
        meta_structs_disabled=False,
        span_events=True,
        backend_interface_timeout=0,
        include_postgres_db=False,
        include_cassandra_db=False,
        include_mongo_db=False,
        include_kafka=False,
        include_rabbitmq=False,
        include_mysql_db=False,
        include_sqlserver=False,
        include_otel_drop_in=False,
        include_buddies=False,
        require_api_key=False,
    ) -> None:
        scenario_groups = [ScenarioGroup.ALL, ScenarioGroup.END_TO_END, ScenarioGroup.TRACER_RELEASE] + (
            scenario_groups or []
        )

        super().__init__(
            name,
            doc=doc,
            github_workflow=github_workflow,
            scenario_groups=scenario_groups,
            enable_ipv6=enable_ipv6,
            use_proxy=use_proxy,
            rc_api_enabled=rc_api_enabled,
            meta_structs_disabled=meta_structs_disabled,
            span_events=span_events,
            include_postgres_db=include_postgres_db,
            include_cassandra_db=include_cassandra_db,
            include_mongo_db=include_mongo_db,
            include_kafka=include_kafka,
            include_rabbitmq=include_rabbitmq,
            include_mysql_db=include_mysql_db,
            include_sqlserver=include_sqlserver,
        )

        self._require_api_key = require_api_key

        self.agent_container = AgentContainer(
            host_log_folder=self.host_log_folder, use_proxy=use_proxy, environment=agent_env
        )

        if self.use_proxy:
            self.agent_container.depends_on.append(self.proxy_container)

        weblog_env = dict(weblog_env) if weblog_env else {}
        weblog_env.update(
            {
                "INCLUDE_POSTGRES": str(include_postgres_db).lower(),
                "INCLUDE_CASSANDRA": str(include_cassandra_db).lower(),
                "INCLUDE_MONGO": str(include_mongo_db).lower(),
                "INCLUDE_KAFKA": str(include_kafka).lower(),
                "INCLUDE_RABBITMQ": str(include_rabbitmq).lower(),
                "INCLUDE_MYSQL": str(include_mysql_db).lower(),
                "INCLUDE_SQLSERVER": str(include_sqlserver).lower(),
                "INCLUDE_OTEL_DROP_IN": str(include_otel_drop_in).lower(),
            }
        )

        self.weblog_container = WeblogContainer(
            self.host_log_folder,
            environment=weblog_env,
            tracer_sampling_rate=tracer_sampling_rate,
            appsec_enabled=appsec_enabled,
            iast_enabled=iast_enabled,
            additional_trace_header_tags=additional_trace_header_tags,
            use_proxy=use_proxy,
            volumes=weblog_volumes,
        )

        self.weblog_container.depends_on.append(self.agent_container)
        self.weblog_container.depends_on.extend(self._supporting_containers)

        self.weblog_container.environment["SYSTEMTESTS_SCENARIO"] = self.name

        self._required_containers.append(self.agent_container)
        self._required_containers.append(self.weblog_container)

        # buddies are a set of weblog app that are not directly the test target
        # but are used only to test feature that invlove another app with a datadog tracer
        self.buddies: list[BuddyContainer] = []

        if include_buddies:
<<<<<<< HEAD
            # so far, only python, nodejs, java, ruby and golang are supported
            supported_languages = [("python", 9006), ("nodejs", 9002), ("java", 9003), ("ruby", 9004), ("golang", 9005)]
=======
            # so far, only python, nodejs, java, ruby and golang are supported.
            # This list contains :
            # 1. the language
            # 2. the trace agent port where the buddy connect to the agent
            # 3. and the host port where the buddy is accessible
            supported_languages = [
                ("python", ProxyPorts.python_buddy, BuddyHostPorts.python),
                ("nodejs", ProxyPorts.nodejs_buddy, BuddyHostPorts.nodejs),
                ("java", ProxyPorts.java_buddy, BuddyHostPorts.java),
                ("ruby", ProxyPorts.ruby_buddy, BuddyHostPorts.ruby),
                ("golang", ProxyPorts.golang_buddy, BuddyHostPorts.golang),
            ]
>>>>>>> ce75b000

            self.buddies += [
                BuddyContainer(
                    f"{language}_buddy",
                    f"datadog/system-tests:{language}_buddy-v1",
                    self.host_log_folder,
                    host_port=host_port,
                    trace_agent_port=trace_agent_port,
                    environment=weblog_env,
                )
                for language, trace_agent_port, host_port in supported_languages
            ]

            for buddy in self.buddies:
                buddy.depends_on.append(self.agent_container)
                buddy.depends_on.extend(self._supporting_containers)

            self._required_containers += self.buddies

        self.agent_interface_timeout = agent_interface_timeout
        self.backend_interface_timeout = backend_interface_timeout
        self.library_interface_timeout = library_interface_timeout

    def is_part_of(self, declared_scenario):
        return declared_scenario in (self.name, "EndToEndScenario")

    def configure(self, config):
        super().configure(config)

        if self._require_api_key and "DD_API_KEY" not in os.environ and not self.replay:
            pytest.exit("DD_API_KEY is required for this scenario", 1)

        if config.option.force_dd_trace_debug:
            self.weblog_container.environment["DD_TRACE_DEBUG"] = "true"

        if config.option.force_dd_iast_debug:
            self.weblog_container.environment["_DD_IAST_DEBUG"] = "true"  # probably not used anymore ?
            self.weblog_container.environment["DD_IAST_DEBUG_ENABLED"] = "true"

        interfaces.agent.configure(self.host_log_folder, self.replay)
        interfaces.library.configure(self.host_log_folder, self.replay)
        interfaces.backend.configure(self.host_log_folder, self.replay)
        interfaces.library_dotnet_managed.configure(self.host_log_folder, self.replay)

        for container in self.buddies:
            # a little bit of python wizzardry to solve circular import
            container.interface = getattr(interfaces, container.name)
            container.interface.configure(self.host_log_folder, self.replay)

        library = self.weblog_container.image.env["SYSTEM_TESTS_LIBRARY"]

        if self.library_interface_timeout is None:
            if library == "java":
                self.library_interface_timeout = 25
            elif library in ("golang",):
                self.library_interface_timeout = 10
            elif library in ("nodejs", "ruby"):
                self.library_interface_timeout = 0
            elif library in ("php",):
                # possibly something weird on obfuscator, let increase the delay for now
                self.library_interface_timeout = 10
            elif library in ("python",):
                self.library_interface_timeout = 5
            else:
                self.library_interface_timeout = 40

    def _get_weblog_system_info(self):
        try:
            code, (stdout, stderr) = self.weblog_container._container.exec_run("uname -a", demux=True)
            if code or stdout is None:
                message = f"Failed to get weblog system info: [{code}] {stderr.decode()} {stdout.decode()}"
            else:
                message = stdout.decode()
        except BaseException:
            logger.exception("can't get weblog system info")
        else:
            logger.stdout(f"Weblog system: {message.strip()}")

        if self.weblog_container.environment.get("DD_TRACE_DEBUG") == "true":
            logger.stdout("\t/!\\ Debug logs are activated in weblog")

        logger.stdout("")

    def _start_interface_watchdog(self):
        super()._start_interfaces_watchdog(
            [interfaces.library, interfaces.agent] + [container.interface for container in self.buddies]
        )

    def _set_weblog_domain(self):
        if self.enable_ipv6:
            from utils import weblog  # TODO better interface

            if sys.platform == "linux":
                # on Linux, with ipv6 mode, we can't use localhost anymore for a reason I ignore
                # To fix, we use the container ipv4 address as weblog doamin, as it's accessible from host

                weblog.domain = self.weblog_container.network_ip(self._network)
            elif sys.platform == "darwin":
                # on Mac, this ipv4 address can't be used, because container IP are not accessible from host
                # as they are on an network intermal to the docker VM. But we can still use localhost.
                ...
            else:
                pytest.exit(f"Unsupported platform {sys.platform} with ipv6 enabled", 1)

    def get_warmups(self):
        warmups = super().get_warmups()

        if not self.replay:
            warmups.insert(1, self._start_interface_watchdog)
            warmups.append(self._get_weblog_system_info)
            warmups.append(self._wait_for_app_readiness)
            warmups.append(self._set_weblog_domain)

        return warmups

    def _wait_for_app_readiness(self):
        if self.use_proxy:
            logger.debug("Wait for app readiness")

            if not interfaces.library.ready.wait(40):
                raise Exception("Library not ready")

            logger.debug("Library ready")

            for container in self.buddies:
                if not container.interface.ready.wait(5):
                    raise ValueError(f"{container.name} not ready")

                logger.debug(f"{container.name} ready")

            if not interfaces.agent.ready.wait(40):
                raise Exception("Datadog agent not ready")
            logger.debug("Agent ready")

    def post_setup(self):
        try:
            self._wait_and_stop_containers()
        finally:
            self.close_targets()

        interfaces.library_dotnet_managed.load_data()

    def _wait_and_stop_containers(self):
        if self.replay:
            logger.terminal.write_sep("-", "Load all data from logs")
            logger.terminal.flush()

            interfaces.library.load_data_from_logs()
            interfaces.library.check_deserialization_errors()

            for container in self.buddies:
                container.interface.load_data_from_logs()
                container.interface.check_deserialization_errors()

            interfaces.agent.load_data_from_logs()
            interfaces.agent.check_deserialization_errors()

            interfaces.backend.load_data_from_logs()

        elif self.use_proxy:
            self._wait_interface(interfaces.library, self.library_interface_timeout)

            if self.library in ("nodejs",):
                # for weblogs who supports it, call the flush endpoint
                try:
                    r = self.weblog_container.request("GET", "/flush", timeout=10)
                    assert r.status_code == 200
                except:
                    self.weblog_container.healthy = False
                    logger.stdout(
                        f"Warning: Failed to flush weblog, please check {self.host_log_folder}/docker/weblog/stdout.log"
                    )

            self.weblog_container.stop()
            interfaces.library.check_deserialization_errors()

            for container in self.buddies:
                # we already have waited for self.library_interface_timeout, so let's timeout=0
                self._wait_interface(container.interface, 0)
                container.stop()
                container.interface.check_deserialization_errors()

            self._wait_interface(interfaces.agent, self.agent_interface_timeout)
            self.agent_container.stop()
            interfaces.agent.check_deserialization_errors()

            self._wait_interface(interfaces.backend, self.backend_interface_timeout)

    def _wait_interface(self, interface, timeout):
        logger.terminal.write_sep("-", f"Wait for {interface} ({timeout}s)")
        logger.terminal.flush()

        interface.wait(timeout)

    @property
    def dd_site(self):
        return self.agent_container.dd_site

    @property
    def library(self):
        return self.weblog_container.library

    @property
    def agent_version(self):
        return self.agent_container.agent_version

    @property
    def weblog_variant(self):
        return self.weblog_container.weblog_variant

    @property
    def tracer_sampling_rate(self):
        return self.weblog_container.tracer_sampling_rate

    @property
    def appsec_rules_file(self):
        return self.weblog_container.appsec_rules_file

    @property
    def uds_socket(self):
        return self.weblog_container.uds_socket

    @property
    def uds_mode(self):
        return self.weblog_container.uds_mode

    @property
    def telemetry_heartbeat_interval(self):
        return self.weblog_container.telemetry_heartbeat_interval

    def get_junit_properties(self):
        result = super().get_junit_properties()

        result["dd_tags[systest.suite.context.agent]"] = self.agent_version
        result["dd_tags[systest.suite.context.library.name]"] = self.library.library
        result["dd_tags[systest.suite.context.library.version]"] = self.library.version
        result["dd_tags[systest.suite.context.weblog_variant]"] = self.weblog_variant
        result["dd_tags[systest.suite.context.sampling_rate]"] = self.weblog_container.tracer_sampling_rate
        result["dd_tags[systest.suite.context.appsec_rules_file]"] = self.weblog_container.appsec_rules_file

        return result

    @property
    def components(self):
        return {
            "agent": self.agent_version,
            "library": self.library.version,
        }<|MERGE_RESOLUTION|>--- conflicted
+++ resolved
@@ -311,10 +311,6 @@
         self.buddies: list[BuddyContainer] = []
 
         if include_buddies:
-<<<<<<< HEAD
-            # so far, only python, nodejs, java, ruby and golang are supported
-            supported_languages = [("python", 9006), ("nodejs", 9002), ("java", 9003), ("ruby", 9004), ("golang", 9005)]
-=======
             # so far, only python, nodejs, java, ruby and golang are supported.
             # This list contains :
             # 1. the language
@@ -327,7 +323,6 @@
                 ("ruby", ProxyPorts.ruby_buddy, BuddyHostPorts.ruby),
                 ("golang", ProxyPorts.golang_buddy, BuddyHostPorts.golang),
             ]
->>>>>>> ce75b000
 
             self.buddies += [
                 BuddyContainer(
