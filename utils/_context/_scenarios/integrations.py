import os
import random
import string

import pytest

from .core import ScenarioGroup
from .endtoend import EndToEndScenario


def _get_unique_id(host_log_folder: str, *, replay: bool) -> str:
    # as this Id will be used to get data published in AWS, it must be unique
    # and to be able to be used in replay mode, it must be saved in a file

    replay_file = f"{host_log_folder}/unique_id.txt"

    if replay:
        with open(replay_file, encoding="utf-8") as f:
            unique_id = f.read()
    else:
        # pick a statistically unique id for the scenario
        unique_id = "".join(random.choices(string.hexdigits, k=16))
        with open(replay_file, "w", encoding="utf-8") as f:
            f.write(unique_id)

    return unique_id


class IntegrationsScenario(EndToEndScenario):
    def __init__(self) -> None:
        super().__init__(
            "INTEGRATIONS",
            weblog_env={
                "DD_DBM_PROPAGATION_MODE": "full",
                "DD_TRACE_SPAN_ATTRIBUTE_SCHEMA": "v1",
                "AWS_ACCESS_KEY_ID": "my-access-key",
                "AWS_SECRET_ACCESS_KEY": "my-access-key",
                "DD_TRACE_INFERRED_PROXY_SERVICES_ENABLED": "true",
<<<<<<< HEAD
                "SYSTEM_TESTS_AWS_URL": "http://localstack-main:4566",
=======
                "DD_IAST_CONTEXT_MODE": "GLOBAL",
>>>>>>> 239c3eba
            },
            include_postgres_db=True,
            include_cassandra_db=True,
            include_mongo_db=True,
            include_kafka=True,
            include_rabbitmq=True,
            include_mysql_db=True,
            include_sqlserver=True,
            include_localstack=True,
            include_elasticmq=True,
            include_otel_drop_in=True,
            doc=(
                "Spawns tracer, agent, and a full set of database. "
                "Test the integrations of those databases with tracers"
            ),
            scenario_groups=[ScenarioGroup.INTEGRATIONS, ScenarioGroup.APPSEC, ScenarioGroup.ESSENTIALS],
        )

    def configure(self, config):
        super().configure(config)
        self.unique_id = _get_unique_id(self.host_log_folder, replay=self.replay)


class AWSIntegrationsScenario(EndToEndScenario):
    AWS_BAD_CREDENTIALS_MSG = """
🔴🚫🔴🚫🔴🚫🔴🚫🔴🚫🔴🚫🔴🚫🔴🚫🔴🚫🔴🚫🔴🚫🔴🚫🔴🔴🚫🔴🚫🔴🚫🔴🚫🔴🚫🔴🚫🔴🚫🔴🚫🔴🚫🔴🚫🔴🚫🔴🚫🔴🚫🔴🚫🔴🚫🔴🚫🔴🚫🔴🚫
                                ⚠️⚠️⚠️⚠️⚠️⚠️⚠️  AWS Authentication Error  ⚠️⚠️⚠️⚠️⚠️⚠️⚠️

    It seems that your AWS authentication is not set up correctly.
    Please take the following actions:

    🔑 With `aws-vault` setup:

        To enter an authenticated shell session that sets temp AWS credentials in your shell environment:
        👉 `aws-vault login sso-sandbox-account-admin --`
        👉 `[your system-test command]`
                or

        To run ONLY the system tests command with auth: (temp AWS credentials are not set in shell environment)
        👉 `aws-vault login sso-sandbox-account-admin -- [your system-test command]`


    🔧 Or to first set up `aws-vault` / `aws-cli`, please visit:
        🔗 [AWS CLI Config Setup & Update Guide]
        🔗 (https://github.com/DataDog/cloud-inventory/tree/master/organizations/aws#aws-cli-v2-setup)
        🔗 (https://github.com/DataDog/cloud-inventory/tree/master/organizations/aws#aws-cli-config-setup--update)

🔴🚫🔴🚫🔴🚫🔴🚫🔴🚫🔴🚫🔴🚫🔴🚫🔴🚫🔴🚫🔴🚫🔴🚫🔴🔴🚫🔴🚫🔴🚫🔴🚫🔴🚫🔴🚫🔴🚫🔴🚫🔴🚫🔴🚫🔴🚫🔴🚫🔴🚫🔴🚫🔴🚫🔴🚫🔴🚫🔴🚫
"""

    def __init__(
        self,
        name="INTEGRATIONS_AWS",
        *,
        doc="Spawns tracer, and agent. Test AWS integrations.",
        include_kafka=False,
        include_rabbitmq=False,
        include_buddies=False,
        include_localstack=True,
        include_elasticmq=True,
    ) -> None:
        super().__init__(
            name,
            weblog_env={
                "DD_TRACE_API_VERSION": "v0.4",
                "AWS_ACCESS_KEY_ID": "my-access-key",
                "AWS_SECRET_ACCESS_KEY": "my-access-key",
                "SYSTEM_TESTS_AWS_URL": "http://localstack-main:4566",
            },
            doc=doc,
            include_kafka=include_kafka,
            include_rabbitmq=include_rabbitmq,
            include_buddies=include_buddies,
            include_localstack=include_localstack,
            include_elasticmq=include_elasticmq,
            scenario_groups=[ScenarioGroup.INTEGRATIONS, ScenarioGroup.ESSENTIALS],
        )
        # Since we are using real AWS queues / topics, we need a unique message to ensure we aren't consuming messages
        # from other tests. This time hash is added to the message, test consumers only stops once finding the specific
        # message.
        self.unique_id = None

    def configure(self, config):
        super().configure(config)
        # if not self.replay:
        #     self._check_aws_variables()
        self.unique_id = _get_unique_id(self.host_log_folder, replay=self.replay)

    def _check_aws_variables(self):
        if not os.environ.get("SYSTEM_TESTS_AWS_ACCESS_KEY_ID") and not os.environ.get("AWS_ACCESS_KEY_ID"):
            pytest.exit(f"\n    Error while starting {self.name}\n" + self.AWS_BAD_CREDENTIALS_MSG, 1)

        if not os.environ.get("SYSTEM_TESTS_AWS_SECRET_ACCESS_KEY") and not os.environ.get("AWS_ACCESS_KEY_ID"):
            pytest.exit(f"\n    Error while starting {self.name}\n" + self.AWS_BAD_CREDENTIALS_MSG, 1)


class CrossedTracingLibraryScenario(EndToEndScenario):
    def __init__(self) -> None:
        super().__init__(
            "CROSSED_TRACING_LIBRARIES",
            include_kafka=True,
            include_buddies=True,
            include_rabbitmq=True,
            include_localstack=True,
            include_elasticmq=True,
            doc="Spawns a buddy for each supported language of APM, requires AWS authentication.",
            weblog_env={
                "SYSTEM_TESTS_AWS_URL": "http://localstack-main:4566",
                "SYSTEM_TESTS_AWS_SQS_URL": "http://elasticmq:9324",
            },
        )
        self.unique_id = None

    def configure(self, config):
        super().configure(config)
        self.unique_id = _get_unique_id(self.host_log_folder, replay=self.replay)<|MERGE_RESOLUTION|>--- conflicted
+++ resolved
@@ -36,11 +36,8 @@
                 "AWS_ACCESS_KEY_ID": "my-access-key",
                 "AWS_SECRET_ACCESS_KEY": "my-access-key",
                 "DD_TRACE_INFERRED_PROXY_SERVICES_ENABLED": "true",
-<<<<<<< HEAD
                 "SYSTEM_TESTS_AWS_URL": "http://localstack-main:4566",
-=======
                 "DD_IAST_CONTEXT_MODE": "GLOBAL",
->>>>>>> 239c3eba
             },
             include_postgres_db=True,
             include_cassandra_db=True,
