--- conflicted
+++ resolved
@@ -444,14 +444,11 @@
 
     tracing_config_nondefault = EndToEndScenario(
         "TRACING_CONFIG_NONDEFAULT",
-<<<<<<< HEAD
         weblog_env={
             "DD_TRACE_HTTP_SERVER_ERROR_STATUSES": "200-201,202",
             "DD_TRACE_HTTP_CLIENT_ERROR_STATUSES": "200-201,202",
-        },
-=======
-        weblog_env={"DD_TRACE_HTTP_SERVER_ERROR_STATUSES": "200-201,202", "DD_SERVICE": "service_test"},
->>>>>>> 6b762588
+            "DD_SERVICE": "service_test",
+        },
         doc="",
         scenario_groups=[ScenarioGroup.ESSENTIALS],
     )
