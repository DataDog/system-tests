import json

from utils._context.header_tag_vars import VALID_CONFIGS, INVALID_CONFIGS
from utils.proxy.ports import ProxyPorts
from utils.tools import update_environ_with_local_env
from utils.k8s_lib_injection.k8s_weblog import K8sWeblogSpecs

from .core import Scenario, ScenarioGroup
from .default import DefaultScenario
from .endtoend import DockerScenario, EndToEndScenario
from .integrations import CrossedTracingLibraryScenario, IntegrationsScenario, AWSIntegrationsScenario
from .open_telemetry import OpenTelemetryScenario
from .parametric import ParametricScenario
from .performance import PerformanceScenario
from .profiling import ProfilingScenario
from .test_the_test import TestTheTestScenario
from .auto_injection import InstallerAutoInjectionScenario
from .k8s_lib_injection import WeblogInjectionScenario, K8sScenario, K8sSparkScenario, K8sManualInstrumentationScenario
from .docker_ssi import DockerSSIScenario
from .external_processing import ExternalProcessingScenario
from .ipv6 import IPV6Scenario
from .appsec_low_waf_timeout import AppsecLowWafTimeout


update_environ_with_local_env()


class _Scenarios:
    todo = Scenario("TODO", doc="scenario that skips tests not yet executed", github_workflow=None)
    test_the_test = TestTheTestScenario("TEST_THE_TEST", doc="Small scenario that check system-tests internals")
    mock_the_test = TestTheTestScenario("MOCK_THE_TEST", doc="Mock scenario that check system-tests internals")

    default = DefaultScenario("DEFAULT")

    # performance scenario just spawn an agent and a weblog, and spies the CPU and mem usage
    performances = PerformanceScenario(
        "PERFORMANCES", doc="A not very used scenario : its aim is to measure CPU and MEM usage across a basic run"
    )
    integrations = IntegrationsScenario()
    integrations_aws = AWSIntegrationsScenario("INTEGRATIONS_AWS")
    crossed_tracing_libraries = CrossedTracingLibraryScenario()

    otel_integrations = OpenTelemetryScenario(
        "OTEL_INTEGRATIONS",
        weblog_env={
            "OTEL_EXPORTER_OTLP_PROTOCOL": "http/protobuf",
            "OTEL_EXPORTER_OTLP_ENDPOINT": f"http://proxy:{ProxyPorts.open_telemetry_weblog}",
            "OTEL_EXPORTER_OTLP_TRACES_HEADERS": "dd-protocol=otlp,dd-otlp-path=agent",
            "OTEL_INTEGRATIONS_TEST": True,
        },
        include_intake=False,
        include_collector=False,
        include_postgres_db=True,
        include_cassandra_db=True,
        include_mongo_db=True,
        include_kafka=True,
        include_rabbitmq=True,
        include_mysql_db=True,
        include_sqlserver=True,
        doc=(
            "We use the open telemetry library to automatically instrument the weblogs instead of using the DD library."
            "This scenario represents this case in the integration with different external systems, for example the "
            "interaction with sql database."
        ),
    )

    profiling = ProfilingScenario("PROFILING")

    trace_stats_computation = EndToEndScenario(
        name="TRACE_STATS_COMPUTATION",
        # feature consistency is poorly respected here ...
        weblog_env={
            "DD_TRACE_STATS_COMPUTATION_ENABLED": "1",
            "DD_TRACE_COMPUTE_STATS": "true",
            "DD_TRACE_FEATURES": "discovery",
        },
        doc=(
            "End to end testing with DD_TRACE_COMPUTE_STATS=1. This feature compute stats at tracer level, and"
            "may drop some of them"
        ),
        scenario_groups=[ScenarioGroup.APPSEC],
    )

    sampling = EndToEndScenario(
        "SAMPLING",
        tracer_sampling_rate=0.5,
        weblog_env={"DD_TRACE_RATE_LIMIT": "10000000"},
        doc="Test sampling mechanism. Not included in default scenario because it's a little bit too flaky",
        scenario_groups=[ScenarioGroup.SAMPLING],
    )

    trace_propagation_style_w3c = EndToEndScenario(
        "TRACE_PROPAGATION_STYLE_W3C",
        weblog_env={
            "DD_TRACE_PROPAGATION_STYLE_INJECT": "tracecontext",
            "DD_TRACE_PROPAGATION_STYLE_EXTRACT": "tracecontext",
        },
        doc="Test W3C trace style",
    )

    # Telemetry scenarios
    telemetry_dependency_loaded_test_for_dependency_collection_disabled = EndToEndScenario(
        "TELEMETRY_DEPENDENCY_LOADED_TEST_FOR_DEPENDENCY_COLLECTION_DISABLED",
        weblog_env={"DD_TELEMETRY_DEPENDENCY_COLLECTION_ENABLED": "false"},
        doc="Test DD_TELEMETRY_DEPENDENCY_COLLECTION_ENABLED=false effect on tracers",
        scenario_groups=[ScenarioGroup.TELEMETRY],
    )

    telemetry_app_started_products_disabled = EndToEndScenario(
        "TELEMETRY_APP_STARTED_PRODUCTS_DISABLED",
        weblog_env={
            "DD_APPSEC_ENABLED": "false",
            "DD_PROFILING_ENABLED": "false",
            "DD_DYNAMIC_INSTRUMENTATION_ENABLED": "false",
        },
        appsec_enabled=False,
        doc="Disable all tracers products",
        scenario_groups=[ScenarioGroup.TELEMETRY],
    )

    telemetry_log_generation_disabled = EndToEndScenario(
        "TELEMETRY_LOG_GENERATION_DISABLED",
        weblog_env={"DD_TELEMETRY_LOG_COLLECTION_ENABLED": "false"},
        doc="Test env var `DD_TELEMETRY_LOG_COLLECTION_ENABLED=false`",
        scenario_groups=[ScenarioGroup.TELEMETRY],
    )
    telemetry_metric_generation_disabled = EndToEndScenario(
        "TELEMETRY_METRIC_GENERATION_DISABLED",
        weblog_env={"DD_TELEMETRY_METRICS_ENABLED": "false"},
        doc="Test env var `DD_TELEMETRY_METRICS_ENABLED=false`",
        scenario_groups=[ScenarioGroup.TELEMETRY],
    )
    telemetry_metric_generation_enabled = EndToEndScenario(
        "TELEMETRY_METRIC_GENERATION_ENABLED",
        weblog_env={"DD_TELEMETRY_METRICS_ENABLED": "true"},
        doc="Test env var `DD_TELEMETRY_METRICS_ENABLED=true`",
        scenario_groups=[ScenarioGroup.TELEMETRY],
    )

    # ASM scenarios
    appsec_missing_rules = EndToEndScenario(
        "APPSEC_MISSING_RULES",
        weblog_env={"DD_APPSEC_RULES": "/donotexists"},
        doc="Test missing appsec rules file",
        scenario_groups=[ScenarioGroup.APPSEC],
    )
    appsec_corrupted_rules = EndToEndScenario(
        "APPSEC_CORRUPTED_RULES",
        weblog_env={"DD_APPSEC_RULES": "/appsec_corrupted_rules.json"},
        weblog_volumes={
            "./tests/appsec/appsec_corrupted_rules.json": {"bind": "/appsec_corrupted_rules.json", "mode": "ro"}
        },
        doc="Test corrupted appsec rules file",
        scenario_groups=[ScenarioGroup.APPSEC],
    )
    appsec_custom_rules = EndToEndScenario(
        "APPSEC_CUSTOM_RULES",
        weblog_env={"DD_APPSEC_RULES": "/appsec_custom_rules.json"},
        weblog_volumes={"./tests/appsec/custom_rules.json": {"bind": "/appsec_custom_rules.json", "mode": "ro"}},
        doc="Test custom appsec rules file",
        scenario_groups=[ScenarioGroup.APPSEC],
    )
    appsec_blocking = EndToEndScenario(
        "APPSEC_BLOCKING",
        weblog_env={"DD_APPSEC_RULES": "/appsec_blocking_rule.json"},
        weblog_volumes={"./tests/appsec/blocking_rule.json": {"bind": "/appsec_blocking_rule.json", "mode": "ro"}},
        doc="Misc tests for appsec blocking",
        scenario_groups=[ScenarioGroup.APPSEC, ScenarioGroup.ESSENTIALS],
    )
    # This GraphQL scenario can be used for any GraphQL testing, not just AppSec
    graphql_appsec = EndToEndScenario(
        "GRAPHQL_APPSEC",
        weblog_env={
            "DD_APPSEC_RULES": "/appsec_blocking_rule.json",
            "DD_TRACE_GRAPHQL_ERROR_EXTENSIONS": "int,float,str,bool,other",
        },
        weblog_volumes={"./tests/appsec/blocking_rule.json": {"bind": "/appsec_blocking_rule.json", "mode": "ro"}},
        doc="AppSec tests for GraphQL integrations",
        github_workflow="endtoend",
        scenario_groups=[ScenarioGroup.APPSEC],
    )
    appsec_rules_monitoring_with_errors = EndToEndScenario(
        "APPSEC_RULES_MONITORING_WITH_ERRORS",
        weblog_env={"DD_APPSEC_RULES": "/appsec_custom_rules_with_errors.json"},
        weblog_volumes={
            "./tests/appsec/custom_rules_with_errors.json": {
                "bind": "/appsec_custom_rules_with_errors.json",
                "mode": "ro",
            }
        },
        doc="Appsec rule file with some errors",
        scenario_groups=[ScenarioGroup.APPSEC],
    )
    everything_disabled = EndToEndScenario(
        "EVERYTHING_DISABLED",
        weblog_env={"DD_APPSEC_ENABLED": "false", "DD_DBM_PROPAGATION_MODE": "disabled"},
        appsec_enabled=False,
        include_postgres_db=True,
        doc="Disable appsec and test DBM setting integration outcome when disabled",
        scenario_groups=[ScenarioGroup.APPSEC],
    )

    appsec_low_waf_timeout = AppsecLowWafTimeout("APPSEC_LOW_WAF_TIMEOUT")

    appsec_custom_obfuscation = EndToEndScenario(
        "APPSEC_CUSTOM_OBFUSCATION",
        weblog_env={
            "DD_APPSEC_OBFUSCATION_PARAMETER_KEY_REGEXP": "hide-key",
            "DD_APPSEC_OBFUSCATION_PARAMETER_VALUE_REGEXP": ".*hide_value",
        },
        doc="Test custom appsec obfuscation parameters",
        scenario_groups=[ScenarioGroup.APPSEC],
    )
    appsec_rate_limiter = EndToEndScenario(
        "APPSEC_RATE_LIMITER",
        weblog_env={"DD_APPSEC_TRACE_RATE_LIMIT": "1", "RAILS_MAX_THREADS": "1"},
        doc="Tests with a low rate trace limit for Appsec",
        scenario_groups=[ScenarioGroup.APPSEC],
    )
    appsec_waf_telemetry = EndToEndScenario(
        "APPSEC_WAF_TELEMETRY",
        weblog_env={
            "DD_INSTRUMENTATION_TELEMETRY_ENABLED": "true",
            "DD_TELEMETRY_METRICS_ENABLED": "true",
            "DD_TELEMETRY_METRICS_INTERVAL_SECONDS": "2.0",
        },
        doc="Enable Telemetry feature for WAF",
        scenario_groups=[ScenarioGroup.APPSEC],
    )

    appsec_blocking_full_denylist = EndToEndScenario(
        "APPSEC_BLOCKING_FULL_DENYLIST",
        rc_api_enabled=True,
        weblog_env={"DD_APPSEC_RULES": None},
        doc="""
            The spec says that if  DD_APPSEC_RULES is defined, then rules won't be loaded from remote config.
            In this scenario, we use remote config. By the spec, whem remote config is available, rules file
            embedded in the tracer will never be used (it will be the file defined in DD_APPSEC_RULES, or the
            data coming from remote config). So, we set  DD_APPSEC_RULES to None to enable loading rules from
            remote config. And it's okay not testing custom rule set for dev mode, as in this scenario, rules
            are always coming from remote config.
        """,
        scenario_groups=[ScenarioGroup.APPSEC],
    )

    appsec_request_blocking = EndToEndScenario(
        "APPSEC_REQUEST_BLOCKING",
        rc_api_enabled=True,
        weblog_env={"DD_APPSEC_RULES": None},
        doc="",
        scenario_groups=[ScenarioGroup.APPSEC],
    )

    appsec_runtime_activation = EndToEndScenario(
        "APPSEC_RUNTIME_ACTIVATION",
        rc_api_enabled=True,
        appsec_enabled=False,
        iast_enabled=False,
        weblog_env={"DD_APPSEC_WAF_TIMEOUT": "10000000", "DD_APPSEC_TRACE_RATE_LIMIT": "10000"},  # 10 seconds
        doc="",
        scenario_groups=[ScenarioGroup.APPSEC, ScenarioGroup.APPSEC_RASP],
    )

    appsec_api_security = EndToEndScenario(
        "APPSEC_API_SECURITY",
        appsec_enabled=True,
        weblog_env={
            "DD_EXPERIMENTAL_API_SECURITY_ENABLED": "true",
            "DD_API_SECURITY_ENABLED": "true",
            "DD_API_SECURITY_REQUEST_SAMPLE_RATE": "1.0",
            "DD_API_SECURITY_SAMPLE_DELAY": "0.0",
            "DD_API_SECURITY_MAX_CONCURRENT_REQUESTS": "50",
        },
        doc="""
        Scenario for API Security feature, testing schema types sent into span tags if
        DD_API_SECURITY_ENABLED is set to true.
        """,
        scenario_groups=[ScenarioGroup.APPSEC],
    )

    appsec_api_security_rc = EndToEndScenario(
        "APPSEC_API_SECURITY_RC",
        weblog_env={
            "DD_EXPERIMENTAL_API_SECURITY_ENABLED": "true",
            "DD_API_SECURITY_ENABLED": "true",
            "DD_API_SECURITY_REQUEST_SAMPLE_RATE": "1.0",
            "DD_API_SECURITY_SAMPLE_DELAY": "0.0",
        },
        rc_api_enabled=True,
        doc="""
            Scenario to test API Security Remote config
        """,
        scenario_groups=[ScenarioGroup.APPSEC, ScenarioGroup.ESSENTIALS],
    )

    appsec_api_security_no_response_body = EndToEndScenario(
        "APPSEC_API_SECURITY_NO_RESPONSE_BODY",
        appsec_enabled=True,
        weblog_env={
            "DD_EXPERIMENTAL_API_SECURITY_ENABLED": "true",
            "DD_API_SECURITY_ENABLED": "true",
            "DD_API_SECURITY_REQUEST_SAMPLE_RATE": "1.0",
            "DD_API_SECURITY_MAX_CONCURRENT_REQUESTS": "50",
            "DD_API_SECURITY_PARSE_RESPONSE_BODY": "false",
        },
        doc="""
        Scenario for API Security feature, testing schema types sent into span tags if
        DD_API_SECURITY_ENABLED is set to true.
        """,
        scenario_groups=[ScenarioGroup.APPSEC],
    )

    appsec_api_security_with_sampling = EndToEndScenario(
        "APPSEC_API_SECURITY_WITH_SAMPLING",
        appsec_enabled=True,
        weblog_env={
            "DD_EXPERIMENTAL_API_SECURITY_ENABLED": "true",
            "DD_API_SECURITY_ENABLED": "true",
            "DD_API_SECURITY_SAMPLE_DELAY": "3",
        },
        doc="""
        Scenario for API Security feature, testing api security sampling rate.
        """,
        scenario_groups=[ScenarioGroup.APPSEC, ScenarioGroup.ESSENTIALS],
    )

    appsec_auto_events_extended = EndToEndScenario(
        "APPSEC_AUTO_EVENTS_EXTENDED",
        weblog_env={
            "DD_APPSEC_ENABLED": "true",
            "DD_APPSEC_AUTOMATED_USER_EVENTS_TRACKING": "extended",
            "DD_APPSEC_AUTO_USER_INSTRUMENTATION_MODE": "anonymization",
        },
        appsec_enabled=True,
        doc="Scenario for checking extended mode in automatic user events",
        scenario_groups=[ScenarioGroup.APPSEC],
    )

    appsec_auto_events_rc = EndToEndScenario(
        "APPSEC_AUTO_EVENTS_RC",
        weblog_env={"DD_APPSEC_ENABLED": "true", "DD_REMOTE_CONFIG_POLL_INTERVAL_SECONDS": "0.5"},
        rc_api_enabled=True,
        doc="""
            Scenario to test User ID collection config change via Remote config
        """,
        scenario_groups=[ScenarioGroup.APPSEC],
    )

    appsec_standalone = EndToEndScenario(
        "APPSEC_STANDALONE",
        weblog_env={
            "DD_APPSEC_ENABLED": "true",
            "DD_APM_TRACING_ENABLED": "false",
            "DD_IAST_ENABLED": "false",
        },
        doc="Appsec standalone mode (APM opt out)",
        scenario_groups=[ScenarioGroup.APPSEC],
    )

    appsec_standalone_experimental = EndToEndScenario(
        "APPSEC_STANDALONE_EXPERIMENTAL",
        weblog_env={
            "DD_APPSEC_ENABLED": "true",
            "DD_EXPERIMENTAL_APPSEC_STANDALONE_ENABLED": "true",
            "DD_IAST_ENABLED": "false",
        },
        doc="Appsec standalone mode (APM opt out) V2",
        scenario_groups=[ScenarioGroup.APPSEC],
    )

    iast_standalone = EndToEndScenario(
        "IAST_STANDALONE",
        weblog_env={
            "DD_APPSEC_ENABLED": "false",
            "DD_APM_TRACING_ENABLED": "false",
            "DD_IAST_ENABLED": "true",
            "DD_IAST_DETECTION_MODE": "FULL",
            "DD_IAST_DEDUPLICATION_ENABLED": "false",
            "DD_IAST_REQUEST_SAMPLING": "100",
        },
        doc="Source code vulnerability standalone mode (APM opt out)",
        scenario_groups=[ScenarioGroup.APPSEC],
    )

    iast_standalone_experimental = EndToEndScenario(
        "IAST_STANDALONE_EXPERIMENTAL",
        weblog_env={
            "DD_APPSEC_ENABLED": "false",
            "DD_EXPERIMENTAL_APPSEC_STANDALONE_ENABLED": "true",
            "DD_IAST_ENABLED": "true",
            "DD_IAST_DETECTION_MODE": "FULL",
            "DD_IAST_DEDUPLICATION_ENABLED": "false",
            "DD_IAST_REQUEST_SAMPLING": "100",
        },
        doc="Source code vulnerability standalone mode (APM opt out)",
        scenario_groups=[ScenarioGroup.APPSEC],
    )

    sca_standalone = EndToEndScenario(
        "SCA_STANDALONE",
        weblog_env={
            "DD_APPSEC_ENABLED": "false",
            "DD_APPSEC_SCA_ENABLED": "true",
            "DD_APM_TRACING_ENABLED": "false",
            "DD_IAST_ENABLED": "false",
            "DD_TELEMETRY_DEPENDENCY_RESOLUTION_PERIOD_MILLIS": "1",
        },
        doc="SCA standalone mode (APM opt out)",
        scenario_groups=[ScenarioGroup.APPSEC],
    )

    sca_standalone_experimental = EndToEndScenario(
        "SCA_STANDALONE_EXPERIMENTAL",
        weblog_env={
            "DD_APPSEC_ENABLED": "false",
            "DD_APPSEC_SCA_ENABLED": "true",
            "DD_EXPERIMENTAL_APPSEC_STANDALONE_ENABLED": "true",
            "DD_IAST_ENABLED": "false",
            "DD_TELEMETRY_DEPENDENCY_RESOLUTION_PERIOD_MILLIS": "1",
        },
        doc="SCA standalone mode (APM opt out)",
        scenario_groups=[ScenarioGroup.APPSEC],
    )

    iast_deduplication = EndToEndScenario(
        "IAST_DEDUPLICATION",
        weblog_env={
            "DD_IAST_ENABLED": "true",
            "DD_IAST_DEDUPLICATION_ENABLED": "true",
            "DD_IAST_REQUEST_SAMPLING": "100",
        },
        doc="Iast scenario with deduplication enabled",
        scenario_groups=[ScenarioGroup.APPSEC],
    )

    appsec_meta_struct_disabled = EndToEndScenario(
        "APPSEC_META_STRUCT_DISABLED",
        weblog_env={"DD_APPSEC_ENABLED": "true", "DD_IAST_ENABLED": "true"},
        meta_structs_disabled=True,
        doc="Appsec tests with support for meta struct disabled in the agent configuration",
        scenario_groups=[ScenarioGroup.APPSEC],
    )

    remote_config_mocked_backend_asm_features = EndToEndScenario(
        "REMOTE_CONFIG_MOCKED_BACKEND_ASM_FEATURES",
        rc_api_enabled=True,
        appsec_enabled=False,
        weblog_env={"DD_REMOTE_CONFIGURATION_ENABLED": "true"},
        doc="",
        scenario_groups=[ScenarioGroup.APPSEC, ScenarioGroup.REMOTE_CONFIG, ScenarioGroup.ESSENTIALS],
    )

    remote_config_mocked_backend_live_debugging = EndToEndScenario(
        "REMOTE_CONFIG_MOCKED_BACKEND_LIVE_DEBUGGING",
        rc_api_enabled=True,
        weblog_env={
            "DD_DYNAMIC_INSTRUMENTATION_ENABLED": "1",
            "DD_DEBUGGER_ENABLED": "1",
            "DD_REMOTE_CONFIG_ENABLED": "true",
            "DD_INTERNAL_RCM_POLL_INTERVAL": "1000",
        },
        doc="",
        scenario_groups=[ScenarioGroup.REMOTE_CONFIG, ScenarioGroup.ESSENTIALS],
    )

    remote_config_mocked_backend_asm_dd = EndToEndScenario(
        "REMOTE_CONFIG_MOCKED_BACKEND_ASM_DD",
        rc_api_enabled=True,
        weblog_env={"DD_APPSEC_RULES": None},
        doc="""
            The spec says that if DD_APPSEC_RULES is defined, then rules won't be loaded from remote config.
            In this scenario, we use remote config. By the spec, whem remote config is available, rules file
            embedded in the tracer will never be used (it will be the file defined in DD_APPSEC_RULES, or the
            data coming from remote config). So, we set  DD_APPSEC_RULES to None to enable loading rules from
            remote config. And it's okay not testing custom rule set for dev mode, as in this scenario, rules
            are always coming from remote config.
        """,
        scenario_groups=[
            ScenarioGroup.APPSEC,
            ScenarioGroup.APPSEC_RASP,
            ScenarioGroup.REMOTE_CONFIG,
            ScenarioGroup.ESSENTIALS,
        ],
    )

    remote_config_mocked_backend_asm_features_nocache = EndToEndScenario(
        "REMOTE_CONFIG_MOCKED_BACKEND_ASM_FEATURES_NOCACHE",
        rc_api_enabled=True,
        weblog_env={"DD_APPSEC_ENABLED": "false", "DD_REMOTE_CONFIGURATION_ENABLED": "true"},
        doc="",
        scenario_groups=[ScenarioGroup.APPSEC, ScenarioGroup.REMOTE_CONFIG],
    )

    remote_config_mocked_backend_asm_dd_nocache = EndToEndScenario(
        "REMOTE_CONFIG_MOCKED_BACKEND_ASM_DD_NOCACHE",
        rc_api_enabled=True,
        doc="",
        scenario_groups=[ScenarioGroup.APPSEC, ScenarioGroup.REMOTE_CONFIG],
    )

    # APM tracing end-to-end scenarios

    apm_tracing_e2e = EndToEndScenario("APM_TRACING_E2E", backend_interface_timeout=5, doc="")
    apm_tracing_e2e_otel = EndToEndScenario(
        "APM_TRACING_E2E_OTEL",
        weblog_env={"DD_TRACE_OTEL_ENABLED": "true"},
        backend_interface_timeout=5,
        require_api_key=True,
        doc="",
    )
    apm_tracing_e2e_single_span = EndToEndScenario(
        "APM_TRACING_E2E_SINGLE_SPAN",
        weblog_env={
            "DD_SPAN_SAMPLING_RULES": json.dumps(
                [{"service": "weblog", "name": "*single_span_submitted", "sample_rate": 1.0, "max_per_second": 50}]
            ),
            "DD_TRACE_SAMPLE_RATE": "0",
        },
        backend_interface_timeout=5,
        require_api_key=True,
        doc="",
    )

    otel_tracing_e2e = OpenTelemetryScenario("OTEL_TRACING_E2E", require_api_key=True, doc="")
    otel_metric_e2e = OpenTelemetryScenario("OTEL_METRIC_E2E", require_api_key=True, doc="")
    otel_log_e2e = OpenTelemetryScenario("OTEL_LOG_E2E", require_api_key=True, doc="")

    library_conf_custom_header_tags = EndToEndScenario(
        "LIBRARY_CONF_CUSTOM_HEADER_TAGS",
        additional_trace_header_tags=(VALID_CONFIGS),
        rc_api_enabled=True,
        doc="Scenario with custom headers to be used with DD_TRACE_HEADER_TAGS",
    )
    library_conf_custom_header_tags_invalid = EndToEndScenario(
        "LIBRARY_CONF_CUSTOM_HEADER_TAGS_INVALID",
        additional_trace_header_tags=(INVALID_CONFIGS),
        doc="Scenario with custom headers for DD_TRACE_HEADER_TAGS that libraries should reject",
    )

    tracing_config_empty = EndToEndScenario("TRACING_CONFIG_EMPTY", weblog_env={}, doc="")

    tracing_config_nondefault = EndToEndScenario(
        "TRACING_CONFIG_NONDEFAULT",
        weblog_env={
            "DD_TRACE_HTTP_SERVER_ERROR_STATUSES": "200-201,202",
            "DD_TRACE_OBFUSCATION_QUERY_STRING_REGEXP": r"ssn=\d{3}-\d{2}-\d{4}",
            "DD_TRACE_CLIENT_IP_ENABLED": "true",
            "DD_TRACE_HTTP_CLIENT_ERROR_STATUSES": "200-201,202",
            "DD_SERVICE": "service_test",
            "DD_TRACE_KAFKA_ENABLED": "false",  # most common endpoint and integration (missing for PHP).
            "DD_TRACE_KAFKAJS_ENABLED": "false",  # In Node the integration is kafkajs.
            "DD_TRACE_PDO_ENABLED": "false",  # Use PDO for PHP,
            "DD_TRACE_PROPAGATION_STYLE_EXTRACT": "datadog,tracecontext,b3multi,baggage",
            "DD_TRACE_PROPAGATION_BEHAVIOR_EXTRACT": "restart",
            "DD_LOGS_INJECTION": "true",
        },
        appsec_enabled=False,  # disable ASM to test non asm client ip tagging
        iast_enabled=False,
        include_kafka=True,
        include_postgres_db=True,
        doc="",
        scenario_groups=[ScenarioGroup.TRACING_CONFIG, ScenarioGroup.ESSENTIALS],
    )

    tracing_config_nondefault_2 = EndToEndScenario(
        "TRACING_CONFIG_NONDEFAULT_2",
        weblog_env={
            "DD_TRACE_OBFUSCATION_QUERY_STRING_REGEXP": "",
            "DD_TRACE_KAFKA_ENABLED": "true",
            "DD_TRACE_KAFKAJS_ENABLED": "true",
            "DD_TRACE_PDO_ENABLED": "true",  # Use PDO for PHP
            "DD_TRACE_CLIENT_IP_HEADER": "custom-ip-header",
            "DD_TRACE_CLIENT_IP_ENABLED": "true",
            "DD_TRACE_PROPAGATION_STYLE_EXTRACT": "datadog,tracecontext,b3multi,baggage",
            "DD_TRACE_PROPAGATION_BEHAVIOR_EXTRACT": "ignore",
        },
        include_kafka=True,
        include_postgres_db=True,
        doc="Test tracer configuration when a collection of non-default settings are applied",
        scenario_groups=[ScenarioGroup.TRACING_CONFIG],
    )
    tracing_config_nondefault_3 = EndToEndScenario(
        "TRACING_CONFIG_NONDEFAULT_3",
        weblog_env={
            "DD_TRACE_HTTP_CLIENT_TAG_QUERY_STRING": "false",
            "DD_TRACE_CLIENT_IP_HEADER": "custom-ip-header",
            "DD_TRACE_PROPAGATION_STYLE_EXTRACT": "datadog,tracecontext,b3multi,baggage",
            "DD_TRACE_PROPAGATION_BEHAVIOR_EXTRACT": "restart",
            "DD_TRACE_PROPAGATION_EXTRACT_FIRST": "true",
            "DD_LOGS_INJECTION": "true",
            "DD_TRACE_128_BIT_TRACEID_LOGGING_ENABLED": "false",
        },
        appsec_enabled=False,
        doc="",
        scenario_groups=[ScenarioGroup.TRACING_CONFIG],
    )

    parametric = ParametricScenario("PARAMETRIC", doc="WIP")

    debugger_probes_status = EndToEndScenario(
        "DEBUGGER_PROBES_STATUS",
        rc_api_enabled=True,
        weblog_env={
            "DD_DYNAMIC_INSTRUMENTATION_ENABLED": "1",
            "DD_REMOTE_CONFIG_ENABLED": "true",
            "DD_INTERNAL_RCM_POLL_INTERVAL": "2000",
            "DD_DEBUGGER_DIAGNOSTICS_INTERVAL": "1",
        },
        doc="Test scenario for checking if method probe statuses can be successfully 'RECEIVED' and 'INSTALLED'",
        scenario_groups=[ScenarioGroup.DEBUGGER],
    )

    debugger_probes_snapshot = EndToEndScenario(
        "DEBUGGER_PROBES_SNAPSHOT",
        rc_api_enabled=True,
        weblog_env={
            "DD_DYNAMIC_INSTRUMENTATION_ENABLED": "1",
            "DD_REMOTE_CONFIG_ENABLED": "true",
            "DD_CODE_ORIGIN_FOR_SPANS_ENABLED": "true",
        },
        library_interface_timeout=5,
        doc="Test scenario for checking if debugger successfully generates snapshots for probes",
        scenario_groups=[ScenarioGroup.DEBUGGER],
    )

    debugger_pii_redaction = EndToEndScenario(
        "DEBUGGER_PII_REDACTION",
        rc_api_enabled=True,
        weblog_env={
            "DD_DYNAMIC_INSTRUMENTATION_ENABLED": "1",
            "DD_REMOTE_CONFIG_ENABLED": "true",
            "DD_DYNAMIC_INSTRUMENTATION_REDACTED_TYPES": "weblog.Models.Debugger.CustomPii,com.datadoghq.system_tests.springboot.CustomPii,CustomPii",  # noqa: E501
            "DD_DYNAMIC_INSTRUMENTATION_REDACTED_IDENTIFIERS": "customidentifier1,customidentifier2",
        },
        library_interface_timeout=5,
        doc="Check pii redaction",
        scenario_groups=[ScenarioGroup.DEBUGGER],
    )

    debugger_expression_language = EndToEndScenario(
        "DEBUGGER_EXPRESSION_LANGUAGE",
        rc_api_enabled=True,
        weblog_env={"DD_DYNAMIC_INSTRUMENTATION_ENABLED": "1", "DD_REMOTE_CONFIG_ENABLED": "true"},
        library_interface_timeout=5,
        doc="Check expression language",
        scenario_groups=[ScenarioGroup.DEBUGGER],
    )

    debugger_exception_replay = EndToEndScenario(
        "DEBUGGER_EXCEPTION_REPLAY",
        rc_api_enabled=True,
        weblog_env={
            "DD_DYNAMIC_INSTRUMENTATION_ENABLED": "1",
            "DD_REMOTE_CONFIG_ENABLED": "true",
            "DD_EXCEPTION_DEBUGGING_ENABLED": "true",
            "DD_EXCEPTION_REPLAY_CAPTURE_MAX_FRAMES": "10",
        },
        library_interface_timeout=5,
        doc="Check exception replay",
        scenario_groups=[ScenarioGroup.DEBUGGER],
    )

    debugger_symdb = EndToEndScenario(
        "DEBUGGER_SYMDB",
        rc_api_enabled=True,
        weblog_env={
            "DD_DYNAMIC_INSTRUMENTATION_ENABLED": "1",
            "DD_SYMBOL_DATABASE_UPLOAD_ENABLED": "1",
            "DD_REMOTE_CONFIG_ENABLED": "true",
            "DD_INTERNAL_RCM_POLL_INTERVAL": "2000",
            "DD_DEBUGGER_DIAGNOSTICS_INTERVAL": "1",
        },
        library_interface_timeout=5,
        doc="Test scenario for checking symdb.",
        scenario_groups=[ScenarioGroup.DEBUGGER],
    )

    debugger_inproduct_enablement = EndToEndScenario(
        "DEBUGGER_INPRODUCT_ENABLEMENT",
        rc_api_enabled=True,
        weblog_env={
            "DD_APM_TRACING_ENABLED": "true",
            "DD_REMOTE_CONFIG_ENABLED": "true",
            "DD_INTERNAL_RCM_POLL_INTERVAL": "2000",
        },
        library_interface_timeout=5,
        doc="Test scenario for checking dynamic enablement.",
        scenario_groups=[ScenarioGroup.DEBUGGER],
    )

    fuzzer = DockerScenario("FUZZER", doc="Fake scenario for fuzzing (launch without pytest)", github_workflow=None)

    # Single Step Instrumentation scenarios (HOST and CONTAINER)

    simple_installer_auto_injection = InstallerAutoInjectionScenario(
        "SIMPLE_INSTALLER_AUTO_INJECTION",
        "Onboarding Container Single Step Instrumentation scenario (minimal test scenario)",
        scenario_groups=[ScenarioGroup.SIMPLE_ONBOARDING],
        github_workflow="aws_ssi",
    )
    multi_installer_auto_injection = InstallerAutoInjectionScenario(
        "MULTI_INSTALLER_AUTO_INJECTION",
        "Onboarding Container Single Step Instrumentation scenario for multicontainer apps",
        scenario_groups=[ScenarioGroup.ALL, ScenarioGroup.ONBOARDING],
        github_workflow="aws_ssi",
    )
    installer_auto_injection = InstallerAutoInjectionScenario(
        "INSTALLER_AUTO_INJECTION",
        doc="Installer auto injection scenario",
        scenario_groups=[ScenarioGroup.ALL, ScenarioGroup.ONBOARDING],
        github_workflow="aws_ssi",
    )

    installer_not_supported_auto_injection = InstallerAutoInjectionScenario(
        "INSTALLER_NOT_SUPPORTED_AUTO_INJECTION",
        "Onboarding host Single Step Instrumentation scenario for not supported languages",
        scenario_groups=[ScenarioGroup.ALL, ScenarioGroup.ONBOARDING],
        github_workflow="aws_ssi",
    )

    chaos_installer_auto_injection = InstallerAutoInjectionScenario(
        "CHAOS_INSTALLER_AUTO_INJECTION",
        doc=(
            "Onboarding Host Single Step Instrumentation scenario. "
            "Machines with previous ld.so.preload entries. Perform chaos testing"
        ),
        vm_provision="auto-inject-ld-preload",
        scenario_groups=[ScenarioGroup.ALL, ScenarioGroup.ONBOARDING],
        github_workflow="aws_ssi",
    )

    simple_auto_injection_profiling = InstallerAutoInjectionScenario(
        "SIMPLE_AUTO_INJECTION_PROFILING",
        "Onboarding Single Step Instrumentation scenario with profiling activated by the app env var",
        app_env={
            "DD_PROFILING_ENABLED": "auto",
            "DD_PROFILING_UPLOAD_PERIOD": "10",
            "DD_INTERNAL_PROFILING_LONG_LIVED_THRESHOLD": "1500",
        },
        scenario_groups=[ScenarioGroup.ALL, ScenarioGroup.SIMPLE_ONBOARDING_PROFILING],
        github_workflow="aws_ssi",
    )
    host_auto_injection_install_script_profiling = InstallerAutoInjectionScenario(
        "HOST_AUTO_INJECTION_INSTALL_SCRIPT_PROFILING",
        doc=(
            "Onboarding Host Single Step Instrumentation scenario using agent "
            "auto install script with profiling activating by the installation process"
        ),
        vm_provision="host-auto-inject-install-script",
        agent_env={"DD_PROFILING_ENABLED": "auto"},
        app_env={"DD_PROFILING_UPLOAD_PERIOD": "10", "DD_INTERNAL_PROFILING_LONG_LIVED_THRESHOLD": "1500"},
        scenario_groups=[ScenarioGroup.ALL],
        github_workflow="aws_ssi",
    )

    container_auto_injection_install_script_profiling = InstallerAutoInjectionScenario(
        "CONTAINER_AUTO_INJECTION_INSTALL_SCRIPT_PROFILING",
        "Onboarding Container Single Step Instrumentation profiling scenario using agent auto install script",
        vm_provision="container-auto-inject-install-script",
        agent_env={"DD_PROFILING_ENABLED": "auto"},
        app_env={"DD_PROFILING_UPLOAD_PERIOD": "10", "DD_INTERNAL_PROFILING_LONG_LIVED_THRESHOLD": "1500"},
        scenario_groups=[ScenarioGroup.ALL],
        github_workflow="aws_ssi",
    )

    demo_aws = InstallerAutoInjectionScenario(
        "DEMO_AWS",
        "Demo aws scenario",
        vm_provision="demo",
        scenario_groups=[],
        github_workflow="aws_ssi",
    )

    host_auto_injection_install_script = InstallerAutoInjectionScenario(
        "HOST_AUTO_INJECTION_INSTALL_SCRIPT",
        "Onboarding Host Single Step Instrumentation scenario using agent auto install script",
        vm_provision="host-auto-inject-install-script",
        scenario_groups=[ScenarioGroup.ALL],
        github_workflow="aws_ssi",
    )

    container_auto_injection_install_script = InstallerAutoInjectionScenario(
        "CONTAINER_AUTO_INJECTION_INSTALL_SCRIPT",
        "Onboarding Container Single Step Instrumentation scenario using agent auto install script",
        vm_provision="container-auto-inject-install-script",
        scenario_groups=[ScenarioGroup.ALL],
        github_workflow="aws_ssi",
    )

    local_auto_injection_install_script = InstallerAutoInjectionScenario(
        "LOCAL_AUTO_INJECTION_INSTALL_SCRIPT",
        doc=(
            "To be executed locally with krunvm. Installs all the software fron agent installation script, "
            "and the replace the apm-library with the uploaded tar file from binaries"
        ),
        vm_provision="local-auto-inject-install-script",
        scenario_groups=[],
        github_workflow="aws_ssi",
    )

    lib_injection_validation = WeblogInjectionScenario(
        "LIB_INJECTION_VALIDATION",
        doc="Validates the init images without kubernetes enviroment",
        github_workflow="libinjection",
        scenario_groups=[ScenarioGroup.ALL, ScenarioGroup.LIB_INJECTION],
    )

    lib_injection_validation_unsupported_lang = WeblogInjectionScenario(
        "LIB_INJECTION_VALIDATION_UNSUPPORTED_LANG",
        doc="Validates the init images without kubernetes enviroment (unsupported lang versions)",
        github_workflow="libinjection",
        scenario_groups=[ScenarioGroup.ALL, ScenarioGroup.LIB_INJECTION],
    )

    k8s_lib_injection = K8sScenario("K8S_LIB_INJECTION", doc="Kubernetes lib injection with admission controller")
    k8s_lib_injection_operator = K8sScenario(
        "K8S_LIB_INJECTION_OPERATOR",
        doc="Use CRD Datadog Operator (uses real agent). Not configure the admission controller, the operator does it",
        with_datadog_operator=True,
    )
    k8s_lib_injection_uds = K8sScenario(
        "K8S_LIB_INJECTION_UDS",
        doc="Kubernetes lib injection with admission controller and uds",
        use_uds=True,
    )
    k8s_lib_injection_no_ac = K8sManualInstrumentationScenario(
        "K8S_LIB_INJECTION_NO_AC",
        doc="Kubernetes lib injection without admission controller",
    )
    k8s_lib_injection_no_ac_uds = K8sManualInstrumentationScenario(
        "K8S_LIB_INJECTION_NO_AC_UDS",
        doc="Kubernetes lib injection without admission controller and UDS",
        use_uds=True,
    )
    k8s_lib_injection_profiling_disabled = K8sScenario(
        "K8S_LIB_INJECTION_PROFILING_DISABLED",
        doc="Kubernetes lib injection with admission controller and profiling disabled by default",
<<<<<<< HEAD
        k8s_weblog_specs=K8sWeblogSpecs(
            weblog_env={"DD_PROFILING_UPLOAD_PERIOD": "10", "DD_INTERNAL_PROFILING_LONG_LIVED_THRESHOLD": "1500"}
        ),
=======
        weblog_env={"DD_PROFILING_UPLOAD_PERIOD": "10", "DD_INTERNAL_PROFILING_LONG_LIVED_THRESHOLD": "1500"},
        scenario_groups=[ScenarioGroup.ALL, ScenarioGroup.LIB_INJECTION_PROFILING],
>>>>>>> b8db40c1
    )
    k8s_lib_injection_profiling_enabled = K8sScenario(
        "K8S_LIB_INJECTION_PROFILING_ENABLED",
        doc="Kubernetes lib injection with admission controller and profiling enaabled by cluster config",
        dd_cluster_feature={"datadog.profiling.enabled": "auto"},
<<<<<<< HEAD
        k8s_weblog_specs=K8sWeblogSpecs(
            weblog_env={"DD_PROFILING_UPLOAD_PERIOD": "10", "DD_INTERNAL_PROFILING_LONG_LIVED_THRESHOLD": "1500"}
        ),
=======
        scenario_groups=[ScenarioGroup.ALL, ScenarioGroup.LIB_INJECTION_PROFILING],
>>>>>>> b8db40c1
    )
    k8s_lib_injection_profiling_override = K8sScenario(
        "K8S_LIB_INJECTION_PROFILING_OVERRIDE",
        doc="Kubernetes lib injection with admission controller and profiling enaabled overriting cluster config",
        dd_cluster_feature={
            "clusterAgent.env[0].name": "DD_ADMISSION_CONTROLLER_AUTO_INSTRUMENTATION_PROFILING_ENABLED",
            "clusterAgent.env[0].value": "auto",
        },
<<<<<<< HEAD
        k8s_weblog_specs=K8sWeblogSpecs(
            weblog_env={"DD_PROFILING_UPLOAD_PERIOD": "10", "DD_INTERNAL_PROFILING_LONG_LIVED_THRESHOLD": "1500"}
        ),
    )
    k8s_lib_injection_all_namespaces = K8sScenario(
        "K8S_LIB_INJECTION_ALL_NAMESPACES",
        doc="",
        dd_cluster_feature={
            "clusterAgent.datadog_cluster_yaml.apm_config.instrumentation.enabled": "true",
            "clusterAgent.datadog_cluster_yaml.apm_config.instrumentation.targets[0].name": "my-app",
            "clusterAgent.datadog_cluster_yaml.apm_config.instrumentation.targets[0].podSelector.matchLabels.app": (
                "my-app"
            ),
            "clusterAgent.datadog_cluster_yaml.apm_config.instrumentation.targets[0].namespaceSelector.matchNames[0]": (
                "application"
            ),
            "clusterAgent.datadog_cluster_yaml.apm_config.instrumentation.targets[0].ddTraceVersions.#k8s-library#": (
                "#k8s-lib-init-img#"
            ),
        },
        inject_by_annotations=False,
        k8s_weblog_specs=K8sWeblogSpecs(namespace="application"),
=======
        scenario_groups=[ScenarioGroup.ALL, ScenarioGroup.LIB_INJECTION_PROFILING],
>>>>>>> b8db40c1
    )
    k8s_lib_injection_spark_djm = K8sSparkScenario("K8S_LIB_INJECTION_SPARK_DJM", doc="Kubernetes lib injection DJM")

    docker_ssi = DockerSSIScenario(
        "DOCKER_SSI",
        doc="Validates the installer and the ssi on a docker environment",
        scenario_groups=[ScenarioGroup.ALL, ScenarioGroup.DOCKER_SSI],
    )

    appsec_rasp = EndToEndScenario(
        "APPSEC_RASP",
        weblog_env={"DD_APPSEC_RASP_ENABLED": "true", "DD_APPSEC_RULES": "/appsec_rasp_ruleset.json"},
        weblog_volumes={"./tests/appsec/rasp/rasp_ruleset.json": {"bind": "/appsec_rasp_ruleset.json", "mode": "ro"}},
        doc="Enable APPSEC RASP",
        github_workflow="endtoend",
        scenario_groups=[ScenarioGroup.APPSEC, ScenarioGroup.APPSEC_RASP],
    )

    appsec_rasp_non_blocking = EndToEndScenario(
        "APPSEC_RASP_NON_BLOCKING",
        weblog_env={"DD_APPSEC_RASP_ENABLED": "true", "DD_APPSEC_RULES": "/appsec_rasp_non_blocking_ruleset.json"},
        weblog_volumes={
            "./tests/appsec/rasp/rasp_non_blocking_ruleset.json": {
                "bind": "/appsec_rasp_non_blocking_ruleset.json",
                "mode": "ro",
            }
        },
        doc="Enable APPSEC RASP",
        github_workflow="endtoend",
        scenario_groups=[ScenarioGroup.APPSEC],
    )

    agent_supporting_span_events = EndToEndScenario(
        "AGENT_SUPPORTING_SPAN_EVENTS",
        weblog_env={"DD_TRACE_NATIVE_SPAN_EVENTS": "1"},
        span_events=True,
        doc="The trace agent support Span Events and it is enabled through an environment variable",
        scenario_groups=[ScenarioGroup.INTEGRATIONS],
    )

    agent_not_supporting_span_events = EndToEndScenario(
        "AGENT_NOT_SUPPORTING_SPAN_EVENTS",
        weblog_env={"DD_TRACE_NATIVE_SPAN_EVENTS": "0"},
        span_events=False,
        doc="The trace agent does not support Span Events as a top-level span field",
        scenario_groups=[ScenarioGroup.INTEGRATIONS],
    )

    external_processing = ExternalProcessingScenario(
        name="EXTERNAL_PROCESSING",
        doc="Envoy + external processing",
        rc_api_enabled=True,
    )

    external_processing_blocking = ExternalProcessingScenario(
        name="EXTERNAL_PROCESSING_BLOCKING",
        doc="Envoy + external processing + blocking rule file",
        extproc_env={"DD_APPSEC_RULES": "/appsec_blocking_rule.json"},
        extproc_volumes={"./tests/appsec/blocking_rule.json": {"bind": "/appsec_blocking_rule.json", "mode": "ro"}},
    )

    ipv6 = IPV6Scenario("IPV6")

    runtime_metrics_enabled = EndToEndScenario(
        "RUNTIME_METRICS_ENABLED",
        # Add environment variable DD_DOGSTATSD_START_DELAY=0 to avoid the default 30s startup delay in the Java tracer.
        # That delay is used in production to reduce the impact on startup and other side-effects on various application
        # servers. These considerations do not apply to the system-tests environment so we can reduce it to 0s.
        weblog_env={"DD_DOGSTATSD_START_DELAY": "0"},
        runtime_metrics_enabled=True,
        # Disable the proxy in between weblog and the agent so that we can send metrics (via UDP) to the agent.
        # The mitmproxy can only proxy UDP traffic by doing a host-wide transparent proxy, but we currently
        # via specific ports. As a result, with the proxy enabled all UDP traffic is being dropped.
        use_proxy_for_weblog=False,
        doc="Test runtime metrics",
    )


scenarios = _Scenarios()


def get_all_scenarios() -> list[Scenario]:
    result = []
    for name in dir(scenarios):
        if not name.startswith("_"):
            scenario: Scenario = getattr(scenarios, name)
            if issubclass(scenario.__class__, Scenario):
                result.append(scenario)

    return result


def _main():
    data = {
        scenario.name: {
            "name": scenario.name,
            "doc": scenario.doc,
            "github_workflow": scenario.github_workflow,
            "scenario_groups": scenario.scenario_groups,
        }
        for scenario in get_all_scenarios()
    }

    print(json.dumps(data, indent=2))  # noqa: T201


if __name__ == "__main__":
    _main()<|MERGE_RESOLUTION|>--- conflicted
+++ resolved
@@ -835,26 +835,19 @@
     k8s_lib_injection_profiling_disabled = K8sScenario(
         "K8S_LIB_INJECTION_PROFILING_DISABLED",
         doc="Kubernetes lib injection with admission controller and profiling disabled by default",
-<<<<<<< HEAD
         k8s_weblog_specs=K8sWeblogSpecs(
             weblog_env={"DD_PROFILING_UPLOAD_PERIOD": "10", "DD_INTERNAL_PROFILING_LONG_LIVED_THRESHOLD": "1500"}
         ),
-=======
-        weblog_env={"DD_PROFILING_UPLOAD_PERIOD": "10", "DD_INTERNAL_PROFILING_LONG_LIVED_THRESHOLD": "1500"},
         scenario_groups=[ScenarioGroup.ALL, ScenarioGroup.LIB_INJECTION_PROFILING],
->>>>>>> b8db40c1
     )
     k8s_lib_injection_profiling_enabled = K8sScenario(
         "K8S_LIB_INJECTION_PROFILING_ENABLED",
         doc="Kubernetes lib injection with admission controller and profiling enaabled by cluster config",
         dd_cluster_feature={"datadog.profiling.enabled": "auto"},
-<<<<<<< HEAD
         k8s_weblog_specs=K8sWeblogSpecs(
             weblog_env={"DD_PROFILING_UPLOAD_PERIOD": "10", "DD_INTERNAL_PROFILING_LONG_LIVED_THRESHOLD": "1500"}
         ),
-=======
         scenario_groups=[ScenarioGroup.ALL, ScenarioGroup.LIB_INJECTION_PROFILING],
->>>>>>> b8db40c1
     )
     k8s_lib_injection_profiling_override = K8sScenario(
         "K8S_LIB_INJECTION_PROFILING_OVERRIDE",
@@ -863,7 +856,6 @@
             "clusterAgent.env[0].name": "DD_ADMISSION_CONTROLLER_AUTO_INSTRUMENTATION_PROFILING_ENABLED",
             "clusterAgent.env[0].value": "auto",
         },
-<<<<<<< HEAD
         k8s_weblog_specs=K8sWeblogSpecs(
             weblog_env={"DD_PROFILING_UPLOAD_PERIOD": "10", "DD_INTERNAL_PROFILING_LONG_LIVED_THRESHOLD": "1500"}
         ),
@@ -886,9 +878,7 @@
         },
         inject_by_annotations=False,
         k8s_weblog_specs=K8sWeblogSpecs(namespace="application"),
-=======
         scenario_groups=[ScenarioGroup.ALL, ScenarioGroup.LIB_INJECTION_PROFILING],
->>>>>>> b8db40c1
     )
     k8s_lib_injection_spark_djm = K8sSparkScenario("K8S_LIB_INJECTION_SPARK_DJM", doc="Kubernetes lib injection DJM")
 
