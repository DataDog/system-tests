import os
import json

import pytest

from utils._context.header_tag_vars import VALID_CONFIGS, INVALID_CONFIGS
from utils.tools import update_environ_with_local_env

from .core import Scenario, ScenarioGroup
from .endtoend import DockerScenario, EndToEndScenario
from .integrations import CrossedTracingLibraryScenario, IntegrationsScenario
from .open_telemetry import OpenTelemetryScenario
from .parametric import ParametricScenario
from .performance import PerformanceScenario
from .test_the_test import TestTheTestScenario
from .auto_injection import InstallerAutoInjectionScenario
from .k8s_lib_injection import KubernetesScenario, WeblogInjectionScenario
from .docker_ssi import DockerSSIScenario

update_environ_with_local_env()


class scenarios:
    @staticmethod
    def all_endtoend_scenarios(test_object):
        """particular use case where a klass applies on all scenarios"""

        # Check that no scenario has been already declared
        for marker in getattr(test_object, "pytestmark", []):
            if marker.name == "scenario":
                raise ValueError(f"Error on {test_object}: You can declare only one scenario")

        pytest.mark.scenario("EndToEndScenario")(test_object)

        return test_object

    todo = Scenario("TODO", doc="scenario that skips tests not yet executed", github_workflow=None)
    test_the_test = TestTheTestScenario("TEST_THE_TEST", doc="Small scenario that check system-tests internals")
    mock_the_test = TestTheTestScenario("MOCK_THE_TEST", doc="Mock scenario that check system-tests internals")

    default = EndToEndScenario(
        "DEFAULT",
        weblog_env={
            "DD_DBM_PROPAGATION_MODE": "service",
            "DD_TRACE_STATS_COMPUTATION_ENABLED": "1",
            "DD_TRACE_FEATURES": "discovery",
        },
        include_postgres_db=True,
        scenario_groups=[ScenarioGroup.ESSENTIALS],
        doc="Default scenario, spawn tracer, the Postgres databases and agent, and run most of exisiting tests",
    )

    # performance scenario just spawn an agent and a weblog, and spies the CPU and mem usage
    performances = PerformanceScenario(
        "PERFORMANCES", doc="A not very used scenario : its aim is to measure CPU and MEM usage across a basic run"
    )

    integrations = IntegrationsScenario()

    crossed_tracing_libraries = CrossedTracingLibraryScenario()

    otel_integrations = OpenTelemetryScenario(
        "OTEL_INTEGRATIONS",
        weblog_env={
            "OTEL_EXPORTER_OTLP_PROTOCOL": "http/protobuf",
            "OTEL_EXPORTER_OTLP_ENDPOINT": "http://proxy:8126",
            "OTEL_EXPORTER_OTLP_TRACES_HEADERS": "dd-protocol=otlp,dd-otlp-path=agent",
            "OTEL_INTEGRATIONS_TEST": True,
        },
        include_intake=False,
        include_collector=False,
        include_postgres_db=True,
        include_cassandra_db=True,
        include_mongo_db=True,
        include_kafka=True,
        include_rabbitmq=True,
        include_mysql_db=True,
        include_sqlserver=True,
        doc="We use the open telemetry library to automatically instrument the weblogs instead of using the DD library. This scenario represents this case in the integration with different external systems, for example the interaction with sql database.",
    )

    profiling = EndToEndScenario(
        "PROFILING",
        library_interface_timeout=160,
        agent_interface_timeout=160,
        weblog_env={
            "DD_PROFILING_ENABLED": "true",
            "DD_PROFILING_UPLOAD_PERIOD": "10",
            "DD_PROFILING_START_DELAY": "1",
            # Reduce noise
            "DD_INSTRUMENTATION_TELEMETRY_ENABLED": "false",
        },
        doc="Test profiling feature. Not included in default scenario because is quite slow",
        scenario_groups=[ScenarioGroup.PROFILING],
    )

    sampling = EndToEndScenario(
        "SAMPLING",
        tracer_sampling_rate=0.5,
        weblog_env={"DD_TRACE_RATE_LIMIT": "10000000"},
        doc="Test sampling mechanism. Not included in default scenario because it's a little bit too flaky",
        scenario_groups=[ScenarioGroup.SAMPLING],
    )

    trace_propagation_style_w3c = EndToEndScenario(
        "TRACE_PROPAGATION_STYLE_W3C",
        weblog_env={
            "DD_TRACE_PROPAGATION_STYLE_INJECT": "tracecontext",
            "DD_TRACE_PROPAGATION_STYLE_EXTRACT": "tracecontext",
        },
        doc="Test W3C trace style",
    )

    # Telemetry scenarios
    telemetry_dependency_loaded_test_for_dependency_collection_disabled = EndToEndScenario(
        "TELEMETRY_DEPENDENCY_LOADED_TEST_FOR_DEPENDENCY_COLLECTION_DISABLED",
        weblog_env={"DD_TELEMETRY_DEPENDENCY_COLLECTION_ENABLED": "false"},
        doc="Test DD_TELEMETRY_DEPENDENCY_COLLECTION_ENABLED=false effect on tracers",
    )

    telemetry_app_started_products_disabled = EndToEndScenario(
        "TELEMETRY_APP_STARTED_PRODUCTS_DISABLED",
        weblog_env={
            "DD_APPSEC_ENABLED": "false",
            "DD_PROFILING_ENABLED": "false",
            "DD_DYNAMIC_INSTRUMENTATION_ENABLED": "false",
        },
        appsec_enabled=False,
        doc="Disable all tracers products",
    )

    telemetry_log_generation_disabled = EndToEndScenario(
        "TELEMETRY_LOG_GENERATION_DISABLED",
        weblog_env={"DD_TELEMETRY_LOGS_COLLECTION_ENABLED": "false",},
        doc="Test env var `DD_TELEMETRY_LOGS_COLLECTION_ENABLED=false`",
    )
    telemetry_metric_generation_disabled = EndToEndScenario(
        "TELEMETRY_METRIC_GENERATION_DISABLED",
        weblog_env={"DD_TELEMETRY_METRICS_ENABLED": "false",},
        doc="Test env var `DD_TELEMETRY_METRICS_ENABLED=false`",
    )
    telemetry_metric_generation_enabled = EndToEndScenario(
        "TELEMETRY_METRIC_GENERATION_ENABLED",
        weblog_env={"DD_TELEMETRY_METRICS_ENABLED": "true",},
        doc="Test env var `DD_TELEMETRY_METRICS_ENABLED=true`",
    )

    # ASM scenarios
    appsec_missing_rules = EndToEndScenario(
        "APPSEC_MISSING_RULES",
        appsec_rules="/donotexists",
        doc="Test missing appsec rules file",
        scenario_groups=[ScenarioGroup.APPSEC],
    )
    appsec_corrupted_rules = EndToEndScenario(
        "APPSEC_CORRUPTED_RULES",
        appsec_rules="/appsec_corrupted_rules.yml",
        doc="Test corrupted appsec rules file",
        scenario_groups=[ScenarioGroup.APPSEC],
    )
    appsec_custom_rules = EndToEndScenario(
        "APPSEC_CUSTOM_RULES",
        appsec_rules="/appsec_custom_rules.json",
        doc="Test custom appsec rules file",
        scenario_groups=[ScenarioGroup.APPSEC],
    )
    appsec_blocking = EndToEndScenario(
        "APPSEC_BLOCKING",
        appsec_rules="/appsec_blocking_rule.json",
        doc="Misc tests for appsec blocking",
        scenario_groups=[ScenarioGroup.APPSEC, ScenarioGroup.ESSENTIALS],
    )
    graphql_appsec = EndToEndScenario(
        "GRAPHQL_APPSEC",
        appsec_rules="/appsec_blocking_rule.json",
        doc="AppSec tests for GraphQL integrations",
        github_workflow="graphql",
        scenario_groups=[ScenarioGroup.APPSEC],
    )
    appsec_rules_monitoring_with_errors = EndToEndScenario(
        "APPSEC_RULES_MONITORING_WITH_ERRORS",
        appsec_rules="/appsec_custom_rules_with_errors.json",
        doc="Appsec rule file with some errors",
        scenario_groups=[ScenarioGroup.APPSEC],
    )
    appsec_disabled = EndToEndScenario(
        "APPSEC_DISABLED",
        weblog_env={"DD_APPSEC_ENABLED": "false", "DD_DBM_PROPAGATION_MODE": "disabled"},
        appsec_enabled=False,
        include_postgres_db=True,
        doc="Disable appsec and test DBM setting integration outcome when disabled",
        scenario_groups=[ScenarioGroup.APPSEC],
    )
    appsec_low_waf_timeout = EndToEndScenario(
        "APPSEC_LOW_WAF_TIMEOUT",
        weblog_env={"DD_APPSEC_WAF_TIMEOUT": "1"},
        doc="Appsec with a very low WAF timeout",
        scenario_groups=[ScenarioGroup.APPSEC],
    )
    appsec_custom_obfuscation = EndToEndScenario(
        "APPSEC_CUSTOM_OBFUSCATION",
        weblog_env={
            "DD_APPSEC_OBFUSCATION_PARAMETER_KEY_REGEXP": "hide-key",
            "DD_APPSEC_OBFUSCATION_PARAMETER_VALUE_REGEXP": ".*hide_value",
        },
        doc="Test custom appsec obfuscation parameters",
        scenario_groups=[ScenarioGroup.APPSEC],
    )
    appsec_rate_limiter = EndToEndScenario(
        "APPSEC_RATE_LIMITER",
        weblog_env={"DD_APPSEC_TRACE_RATE_LIMIT": "1"},
        doc="Tests with a low rate trace limit for Appsec",
        scenario_groups=[ScenarioGroup.APPSEC],
    )
    appsec_waf_telemetry = EndToEndScenario(
        "APPSEC_WAF_TELEMETRY",
        weblog_env={
            "DD_INSTRUMENTATION_TELEMETRY_ENABLED": "true",
            "DD_TELEMETRY_METRICS_ENABLED": "true",
            "DD_TELEMETRY_METRICS_INTERVAL_SECONDS": "2.0",
        },
        doc="Enable Telemetry feature for WAF",
        scenario_groups=[ScenarioGroup.APPSEC],
    )

    appsec_blocking_full_denylist = EndToEndScenario(
        "APPSEC_BLOCKING_FULL_DENYLIST",
        rc_api_enabled=True,
        weblog_env={"DD_APPSEC_RULES": None},
        doc="""
            The spec says that if  DD_APPSEC_RULES is defined, then rules won't be loaded from remote config.
            In this scenario, we use remote config. By the spec, whem remote config is available, rules file
            embedded in the tracer will never be used (it will be the file defined in DD_APPSEC_RULES, or the
            data coming from remote config). So, we set  DD_APPSEC_RULES to None to enable loading rules from
            remote config. And it's okay not testing custom rule set for dev mode, as in this scenario, rules
            are always coming from remote config.
        """,
        scenario_groups=[ScenarioGroup.APPSEC],
    )

    appsec_request_blocking = EndToEndScenario(
        "APPSEC_REQUEST_BLOCKING",
        rc_api_enabled=True,
        weblog_env={"DD_APPSEC_RULES": None},
        doc="",
        scenario_groups=[ScenarioGroup.APPSEC],
    )

    appsec_runtime_activation = EndToEndScenario(
        "APPSEC_RUNTIME_ACTIVATION",
        rc_api_enabled=True,
        appsec_enabled=False,
        doc="",
        scenario_groups=[ScenarioGroup.APPSEC],
    )

    appsec_api_security = EndToEndScenario(
        "APPSEC_API_SECURITY",
        appsec_enabled=True,
        weblog_env={
            "DD_EXPERIMENTAL_API_SECURITY_ENABLED": "true",
            "DD_API_SECURITY_ENABLED": "true",
            "DD_TRACE_DEBUG": "false",
            "DD_API_SECURITY_REQUEST_SAMPLE_RATE": "1.0",
            "DD_API_SECURITY_SAMPLE_DELAY": "0.0",
            "DD_API_SECURITY_MAX_CONCURRENT_REQUESTS": "50",
        },
        doc="""
        Scenario for API Security feature, testing schema types sent into span tags if
        DD_API_SECURITY_ENABLED is set to true.
        """,
        scenario_groups=[ScenarioGroup.APPSEC],
    )

    appsec_api_security_rc = EndToEndScenario(
        "APPSEC_API_SECURITY_RC",
        weblog_env={"DD_EXPERIMENTAL_API_SECURITY_ENABLED": "true", "DD_API_SECURITY_SAMPLE_DELAY": "0.0",},
        rc_api_enabled=True,
        doc="""
            Scenario to test API Security Remote config
        """,
        scenario_groups=[ScenarioGroup.APPSEC, ScenarioGroup.ESSENTIALS],
    )

    appsec_api_security_no_response_body = EndToEndScenario(
        "APPSEC_API_SECURITY_NO_RESPONSE_BODY",
        appsec_enabled=True,
        weblog_env={
            "DD_EXPERIMENTAL_API_SECURITY_ENABLED": "true",
            "DD_API_SECURITY_ENABLED": "true",
            "DD_TRACE_DEBUG": "false",
            "DD_API_SECURITY_REQUEST_SAMPLE_RATE": "1.0",
            "DD_API_SECURITY_MAX_CONCURRENT_REQUESTS": "50",
            "DD_API_SECURITY_PARSE_RESPONSE_BODY": "false",
        },
        doc="""
        Scenario for API Security feature, testing schema types sent into span tags if
        DD_API_SECURITY_ENABLED is set to true.
        """,
        scenario_groups=[ScenarioGroup.APPSEC],
    )

    appsec_api_security_with_sampling = EndToEndScenario(
        "APPSEC_API_SECURITY_WITH_SAMPLING",
        appsec_enabled=True,
        weblog_env={
            "DD_EXPERIMENTAL_API_SECURITY_ENABLED": "true",
            "DD_API_SECURITY_ENABLED": "true",
            "DD_TRACE_DEBUG": "false",
        },
        doc="""
        Scenario for API Security feature, testing api security sampling rate.
        """,
        scenario_groups=[ScenarioGroup.APPSEC],
    )

    appsec_auto_events_extended = EndToEndScenario(
        "APPSEC_AUTO_EVENTS_EXTENDED",
        weblog_env={
            "DD_APPSEC_ENABLED": "true",
            "DD_APPSEC_AUTOMATED_USER_EVENTS_TRACKING": "extended",
            "DD_APPSEC_AUTO_USER_INSTRUMENTATION_MODE": "anonymization",
        },
        appsec_enabled=True,
        doc="Scenario for checking extended mode in automatic user events",
        scenario_groups=[ScenarioGroup.APPSEC],
    )

    appsec_auto_events_rc = EndToEndScenario(
        "APPSEC_AUTO_EVENTS_RC",
        weblog_env={"DD_APPSEC_ENABLED": "true", "DD_REMOTE_CONFIG_POLL_INTERVAL_SECONDS": 0.5},
        rc_api_enabled=True,
        doc="""
            Scenario to test User ID collection config change via Remote config
        """,
        scenario_groups=[ScenarioGroup.APPSEC],
    )

    appsec_standalone = EndToEndScenario(
        "APPSEC_STANDALONE",
        weblog_env={
            "DD_APPSEC_ENABLED": "true",
            "DD_EXPERIMENTAL_APPSEC_STANDALONE_ENABLED": "true",
            "DD_IAST_ENABLED": "false",
        },
        doc="Appsec standalone mode (APM opt out)",
        scenario_groups=[ScenarioGroup.APPSEC],
    )

    remote_config_mocked_backend_asm_features = EndToEndScenario(
        "REMOTE_CONFIG_MOCKED_BACKEND_ASM_FEATURES",
        rc_api_enabled=True,
        appsec_enabled=False,
        weblog_env={"DD_REMOTE_CONFIGURATION_ENABLED": "true",},
        doc="",
        scenario_groups=[ScenarioGroup.APPSEC, ScenarioGroup.ESSENTIALS],
    )

    remote_config_mocked_backend_live_debugging = EndToEndScenario(
        "REMOTE_CONFIG_MOCKED_BACKEND_LIVE_DEBUGGING",
        rc_api_enabled=True,
        weblog_env={
            "DD_DYNAMIC_INSTRUMENTATION_ENABLED": "1",
            "DD_DEBUGGER_ENABLED": "1",
            "DD_REMOTE_CONFIG_ENABLED": "true",
            "DD_INTERNAL_RCM_POLL_INTERVAL": "1000",
        },
        doc="",
    )

    remote_config_mocked_backend_asm_dd = EndToEndScenario(
        "REMOTE_CONFIG_MOCKED_BACKEND_ASM_DD",
        rc_api_enabled=True,
        weblog_env={"DD_APPSEC_RULES": None,},
        doc="""
            The spec says that if DD_APPSEC_RULES is defined, then rules won't be loaded from remote config.
            In this scenario, we use remote config. By the spec, whem remote config is available, rules file
            embedded in the tracer will never be used (it will be the file defined in DD_APPSEC_RULES, or the
            data coming from remote config). So, we set  DD_APPSEC_RULES to None to enable loading rules from
            remote config. And it's okay not testing custom rule set for dev mode, as in this scenario, rules
            are always coming from remote config.
        """,
        scenario_groups=[ScenarioGroup.APPSEC],
    )

    remote_config_mocked_backend_asm_features_nocache = EndToEndScenario(
        "REMOTE_CONFIG_MOCKED_BACKEND_ASM_FEATURES_NOCACHE",
        rc_api_enabled=True,
        weblog_env={"DD_APPSEC_ENABLED": "false", "DD_REMOTE_CONFIGURATION_ENABLED": "true",},
        doc="",
        scenario_groups=[ScenarioGroup.APPSEC],
    )

    remote_config_mocked_backend_live_debugging_nocache = EndToEndScenario(
        "REMOTE_CONFIG_MOCKED_BACKEND_LIVE_DEBUGGING_NOCACHE",
        rc_api_enabled=True,
        weblog_env={
            "DD_DYNAMIC_INSTRUMENTATION_ENABLED": "1",
            "DD_DEBUGGER_ENABLED": "1",
            "DD_REMOTE_CONFIG_ENABLED": "true",
        },
        doc="",
    )

    remote_config_mocked_backend_asm_dd_nocache = EndToEndScenario(
        "REMOTE_CONFIG_MOCKED_BACKEND_ASM_DD_NOCACHE",
        rc_api_enabled=True,
        doc="",
        scenario_groups=[ScenarioGroup.APPSEC],
    )

    # APM tracing end-to-end scenarios

    apm_tracing_e2e = EndToEndScenario("APM_TRACING_E2E", backend_interface_timeout=5, doc="")
    apm_tracing_e2e_otel = EndToEndScenario(
        "APM_TRACING_E2E_OTEL", weblog_env={"DD_TRACE_OTEL_ENABLED": "true",}, backend_interface_timeout=5, doc="",
    )
    apm_tracing_e2e_single_span = EndToEndScenario(
        "APM_TRACING_E2E_SINGLE_SPAN",
        weblog_env={
            "DD_SPAN_SAMPLING_RULES": '[{"service": "weblog", "name": "*single_span_submitted", "sample_rate": 1.0, "max_per_second": 50}]',
            "DD_TRACE_SAMPLE_RATE": "0",
        },
        backend_interface_timeout=5,
        doc="",
    )

    otel_tracing_e2e = OpenTelemetryScenario("OTEL_TRACING_E2E", doc="")
    otel_metric_e2e = OpenTelemetryScenario("OTEL_METRIC_E2E", doc="")
    otel_log_e2e = OpenTelemetryScenario("OTEL_LOG_E2E", include_intake=False, doc="")

    library_conf_custom_header_tags = EndToEndScenario(
        "LIBRARY_CONF_CUSTOM_HEADER_TAGS",
        additional_trace_header_tags=(VALID_CONFIGS),
        doc="Scenario with custom headers to be used with DD_TRACE_HEADER_TAGS",
    )
    library_conf_custom_header_tags_invalid = EndToEndScenario(
        "LIBRARY_CONF_CUSTOM_HEADER_TAGS_INVALID",
        additional_trace_header_tags=(INVALID_CONFIGS),
        doc="Scenario with custom headers for DD_TRACE_HEADER_TAGS that libraries should reject",
    )

    tracing_config_nondefault = EndToEndScenario(
        "TRACING_CONFIG_NONDEFAULT",
<<<<<<< HEAD
        weblog_env={
            "DD_TRACE_HTTP_SERVER_ERROR_STATUSES": "200-201,202",
            "DD_TRACE_HTTP_CLIENT_ERROR_STATUSES": "200-201,202",
        },
        doc="",
=======
        weblog_env={"DD_TRACE_HTTP_SERVER_ERROR_STATUSES": "200-201,202"},
        doc="",
        scenario_groups=[ScenarioGroup.ESSENTIALS],
>>>>>>> 1b871e90
    )

    parametric = ParametricScenario("PARAMETRIC", doc="WIP")

    debugger_probes_status = EndToEndScenario(
        "DEBUGGER_PROBES_STATUS",
        rc_api_enabled=True,
        weblog_env={
            "DD_DYNAMIC_INSTRUMENTATION_ENABLED": "1",
            "DD_REMOTE_CONFIG_ENABLED": "true",
            "DD_INTERNAL_RCM_POLL_INTERVAL": "2000",
            "DD_DEBUGGER_DIAGNOSTICS_INTERVAL": "1",
        },
        doc="Test scenario for checking if method probe statuses can be successfully 'RECEIVED' and 'INSTALLED'",
        scenario_groups=[ScenarioGroup.DEBUGGER],
    )

    debugger_method_probes_snapshot = EndToEndScenario(
        "DEBUGGER_METHOD_PROBES_SNAPSHOT",
        rc_api_enabled=True,
        weblog_env={"DD_DYNAMIC_INSTRUMENTATION_ENABLED": "1", "DD_REMOTE_CONFIG_ENABLED": "true",},
        library_interface_timeout=30,
        doc="Test scenario for checking if debugger successfully generates snapshots for specific method probes",
        scenario_groups=[ScenarioGroup.DEBUGGER],
    )

    debugger_line_probes_snapshot = EndToEndScenario(
        "DEBUGGER_LINE_PROBES_SNAPSHOT",
        rc_api_enabled=True,
        weblog_env={"DD_DYNAMIC_INSTRUMENTATION_ENABLED": "1", "DD_REMOTE_CONFIG_ENABLED": "true",},
        library_interface_timeout=30,
        doc="Test scenario for checking if debugger successfully generates snapshots for specific line probes",
        scenario_groups=[ScenarioGroup.DEBUGGER],
    )

    debugger_mix_log_probe = EndToEndScenario(
        "DEBUGGER_MIX_LOG_PROBE",
        rc_api_enabled=True,
        weblog_env={"DD_DYNAMIC_INSTRUMENTATION_ENABLED": "1", "DD_REMOTE_CONFIG_ENABLED": "true",},
        library_interface_timeout=5,
        doc="Set both method and line probes at the same code",
        scenario_groups=[ScenarioGroup.DEBUGGER],
    )

    debugger_pii_redaction = EndToEndScenario(
        "DEBUGGER_PII_REDACTION",
        rc_api_enabled=True,
        weblog_env={
            "DD_DYNAMIC_INSTRUMENTATION_ENABLED": "1",
            "DD_REMOTE_CONFIG_ENABLED": "true",
            "DD_DYNAMIC_INSTRUMENTATION_REDACTED_TYPES": "weblog.Models.Debugger.CustomPii,com.datadoghq.system_tests.springboot.CustomPii,CustomPii",
            "DD_DYNAMIC_INSTRUMENTATION_REDACTED_IDENTIFIERS": "customidentifier1,customidentifier2",
        },
        library_interface_timeout=5,
        doc="Check pii redaction",
        scenario_groups=[ScenarioGroup.DEBUGGER],
    )

    debugger_expression_language = EndToEndScenario(
        "DEBUGGER_EXPRESSION_LANGUAGE",
        rc_api_enabled=True,
        weblog_env={"DD_DYNAMIC_INSTRUMENTATION_ENABLED": "1", "DD_REMOTE_CONFIG_ENABLED": "true",},
        library_interface_timeout=5,
        doc="Check expression language",
        scenario_groups=[ScenarioGroup.DEBUGGER],
    )

    debugger_exception_replay = EndToEndScenario(
        "DEBUGGER_EXCEPTION_REPLAY",
        rc_api_enabled=True,
        weblog_env={
            "DD_DYNAMIC_INSTRUMENTATION_ENABLED": "1",
            "DD_REMOTE_CONFIG_ENABLED": "true",
            "DD_EXCEPTION_REPLAY_ENABLED": "true",
            "DD_EXCEPTION_DEBUGGING_ENABLED": "true",
        },
        library_interface_timeout=5,
        doc="Check exception replay",
        scenario_groups=[ScenarioGroup.DEBUGGER],
    )

    fuzzer = DockerScenario("_FUZZER", doc="Fake scenario for fuzzing (launch without pytest)", github_workflow=None)

    # Single Step Instrumentation scenarios (HOST and CONTAINER)

    simple_installer_auto_injection = InstallerAutoInjectionScenario(
        "SIMPLE_INSTALLER_AUTO_INJECTION",
        "Onboarding Container Single Step Instrumentation scenario (minimal test scenario)",
        scenario_groups=[ScenarioGroup.ONBOARDING],
    )

    installer_auto_injection = InstallerAutoInjectionScenario(
        "INSTALLER_AUTO_INJECTION", doc="Installer auto injection scenario", scenario_groups=[ScenarioGroup.ONBOARDING]
    )

    installer_host_auto_injection_chaos = InstallerAutoInjectionScenario(
        "INSTALLER_HOST_AUTO_INJECTION_CHAOS",
        doc="Installer auto injection scenario with chaos (deleting installation folders, files)",
        scenario_groups=[ScenarioGroup.ONBOARDING],
    )

    installer_not_supported_auto_injection = InstallerAutoInjectionScenario(
        "INSTALLER_NOT_SUPPORTED_AUTO_INJECTION",
        "Onboarding host Single Step Instrumentation scenario for not supported languages",
        scenario_groups=[ScenarioGroup.ONBOARDING],
    )

    installer_auto_injection_block_list = InstallerAutoInjectionScenario(
        "INSTALLER_AUTO_INJECTION_BLOCK_LIST",
        "Onboarding Single Step Instrumentation scenario: Test user defined blocking lists",
        scenario_groups=[ScenarioGroup.ONBOARDING],
    )

    installer_auto_injection_ld_preload = InstallerAutoInjectionScenario(
        "INSTALLER_AUTO_INJECTION_LD_PRELOAD",
        "Onboarding Host Single Step Instrumentation scenario. Machines with previous ld.so.preload entries",
        vm_provision="auto-inject-ld-preload",
        scenario_groups=[ScenarioGroup.ONBOARDING],
    )

    simple_auto_injection_profiling = InstallerAutoInjectionScenario(
        "SIMPLE_AUTO_INJECTION_PROFILING",
        "Onboarding Single Step Instrumentation scenario with profiling activated by the app env var",
        app_env={
            "DD_PROFILING_ENABLED": "auto",
            "DD_PROFILING_UPLOAD_PERIOD": "10",
            "DD_INTERNAL_PROFILING_LONG_LIVED_THRESHOLD": "1500",
        },
        scenario_groups=[ScenarioGroup.ONBOARDING],
    )
    host_auto_injection_install_script_profiling = InstallerAutoInjectionScenario(
        "HOST_AUTO_INJECTION_INSTALL_SCRIPT_PROFILING",
        "Onboarding Host Single Step Instrumentation scenario using agent auto install script with profiling activating by the installation process",
        vm_provision="host-auto-inject-install-script",
        agent_env={"DD_PROFILING_ENABLED": "auto"},
        app_env={"DD_PROFILING_UPLOAD_PERIOD": "10", "DD_INTERNAL_PROFILING_LONG_LIVED_THRESHOLD": "1500"},
        scenario_groups=[ScenarioGroup.ONBOARDING],
    )

    container_auto_injection_install_script_profiling = InstallerAutoInjectionScenario(
        "CONTAINER_AUTO_INJECTION_INSTALL_SCRIPT_PROFILING",
        "Onboarding Container Single Step Instrumentation profiling scenario using agent auto install script",
        vm_provision="container-auto-inject-install-script",
        agent_env={"DD_PROFILING_ENABLED": "auto"},
        app_env={"DD_PROFILING_UPLOAD_PERIOD": "10", "DD_INTERNAL_PROFILING_LONG_LIVED_THRESHOLD": "1500"},
        scenario_groups=[ScenarioGroup.ONBOARDING],
    )

    host_auto_injection_install_script = InstallerAutoInjectionScenario(
        "HOST_AUTO_INJECTION_INSTALL_SCRIPT",
        "Onboarding Host Single Step Instrumentation scenario using agent auto install script",
        vm_provision="host-auto-inject-install-script",
        scenario_groups=[ScenarioGroup.ONBOARDING],
    )

    container_auto_injection_install_script = InstallerAutoInjectionScenario(
        "CONTAINER_AUTO_INJECTION_INSTALL_SCRIPT",
        "Onboarding Container Single Step Instrumentation scenario using agent auto install script",
        vm_provision="container-auto-inject-install-script",
        scenario_groups=[ScenarioGroup.ONBOARDING],
    )

    local_auto_injection_install_script = InstallerAutoInjectionScenario(
        "LOCAL_AUTO_INJECTION_INSTALL_SCRIPT",
        "Tobe executed locally with krunvm. Installs all the software fron agent installation script, and the replace the apm-library with the uploaded tar file from binaries",
        vm_provision="local-auto-inject-install-script",
        scenario_groups=[ScenarioGroup.ONBOARDING],
    )

    ##DEPRECATED SCENARIOS: Delete after migration of tracer pipelines + auto_inject pipelines

    # Replaced by SIMPLE_INSTALLER_AUTO_INJECTION
    simple_host_auto_injection = InstallerAutoInjectionScenario(
        "SIMPLE_HOST_AUTO_INJECTION",
        "DEPRECATED: Onboarding Container Single Step Instrumentation scenario (minimal test scenario)",
        scenario_groups=[ScenarioGroup.ONBOARDING],
    )
    simple_container_auto_injection = InstallerAutoInjectionScenario(
        "SIMPLE_CONTAINER_AUTO_INJECTION",
        "DEPRECATED: Onboarding Container Single Step Instrumentation scenario (minimal test scenario)",
        scenario_groups=[ScenarioGroup.ONBOARDING],
    )

    # Replaced by SIMPLE_AUTO_INJECTION_PROFILING
    simple_host_auto_injection_profiling = InstallerAutoInjectionScenario(
        "SIMPLE_HOST_AUTO_INJECTION_PROFILING",
        "DEPRECATED: Onboarding Single Step Instrumentation scenario with profiling activated by the app env var",
        app_env={
            "DD_PROFILING_ENABLED": "auto",
            "DD_PROFILING_UPLOAD_PERIOD": "10",
            "DD_INTERNAL_PROFILING_LONG_LIVED_THRESHOLD": "1500",
        },
        scenario_groups=[ScenarioGroup.ONBOARDING],
    )
    simple_container_auto_injection_profiling = InstallerAutoInjectionScenario(
        "SIMPLE_CONTAINER_AUTO_INJECTION_PROFILING",
        "DEPRECATED: Onboarding Single Step Instrumentation scenario with profiling activated by the app env var",
        app_env={
            "DD_PROFILING_ENABLED": "auto",
            "DD_PROFILING_UPLOAD_PERIOD": "10",
            "DD_INTERNAL_PROFILING_LONG_LIVED_THRESHOLD": "1500",
        },
        scenario_groups=[ScenarioGroup.ONBOARDING],
    )

    # Replaced by INSTALLER_AUTO_INJECTION
    host_auto_injection = InstallerAutoInjectionScenario(
        "HOST_AUTO_INJECTION",
        doc="DEPRECATED: Installer auto injection scenario",
        scenario_groups=[ScenarioGroup.ONBOARDING],
    )
    container_auto_injection = InstallerAutoInjectionScenario(
        "CONTAINER_AUTO_INJECTION",
        doc="DEPRECATED: Installer auto injection scenario",
        scenario_groups=[ScenarioGroup.ONBOARDING],
    )

    # Replaced by INSTALLER_AUTO_INJECTION_BLOCK_LIST
    host_auto_injection_block_list = InstallerAutoInjectionScenario(
        "HOST_AUTO_INJECTION_BLOCK_LIST",
        "Onboarding Single Step Instrumentation scenario: Test user defined blocking lists",
        scenario_groups=[ScenarioGroup.ONBOARDING],
    )

    # Replaced by INSTALLER_NOT_SUPPORTED_AUTO_INJECTION
    container_not_supported_auto_injection = InstallerAutoInjectionScenario(
        "CONTAINER_NOT_SUPPORTED_AUTO_INJECTION",
        "Onboarding host Single Step Instrumentation scenario for not supported languages",
        scenario_groups=[ScenarioGroup.ONBOARDING],
    )

    k8s_library_injection_basic = KubernetesScenario(
        "K8S_LIBRARY_INJECTION_BASIC", doc=" Kubernetes Instrumentation basic scenario"
    )
    k8s_library_injection_asm = KubernetesScenario(
        "K8S_LIBRARY_INJECTION_ASM",
        doc=" Kubernetes auto instrumentation, asm activation",
        api_key=os.getenv("DD_API_KEY_ONBOARDING"),
        app_key=os.getenv("DD_APP_KEY_ONBOARDING"),
    )
    k8s_library_injection_profiling = KubernetesScenario(
        "K8S_LIBRARY_INJECTION_PROFILING",
        doc=" Kubernetes auto instrumentation, profiling activation",
        api_key=os.getenv("DD_API_KEY_ONBOARDING"),
        app_key=os.getenv("DD_APP_KEY_ONBOARDING"),
    )
    lib_injection_validation = WeblogInjectionScenario(
        "LIB_INJECTION_VALIDATION",
        doc="Validates the init images without kubernetes enviroment",
        github_workflow="libinjection",
        scenario_groups=[ScenarioGroup.ALL, ScenarioGroup.LIB_INJECTION],
    )

    lib_injection_validation_unsupported_lang = WeblogInjectionScenario(
        "LIB_INJECTION_VALIDATION_UNSUPPORTED_LANG",
        doc="Validates the init images without kubernetes enviroment (unsupported lang versions)",
        github_workflow="libinjection",
        scenario_groups=[ScenarioGroup.ALL, ScenarioGroup.LIB_INJECTION],
    )

    docker_ssi = DockerSSIScenario(
        "DOCKER_SSI",
        doc="Validates the installer and the ssi on a docker environment",
        scenario_groups=[ScenarioGroup.ALL, ScenarioGroup.DOCKER_SSI],
    )

    appsec_rasp = EndToEndScenario(
        "APPSEC_RASP",
        weblog_env={"DD_APPSEC_RASP_ENABLED": "true"},
        appsec_rules="/appsec_rasp_ruleset.json",
        doc="Enable APPSEC RASP",
        github_workflow="endtoend",
        scenario_groups=[ScenarioGroup.APPSEC],
    )


def get_all_scenarios() -> list[Scenario]:
    result = []
    for name in dir(scenarios):
        if not name.startswith("_"):
            scenario: Scenario = getattr(scenarios, name)
            if issubclass(scenario.__class__, Scenario):
                result.append(scenario)

    return result


def _main():
    data = {
        scenario.name: {
            "name": scenario.name,
            "doc": scenario.doc,
            "github_workflow": scenario.github_workflow,
            "scenario_groups": scenario.scenario_groups,
        }
        for scenario in get_all_scenarios()
    }

    print(json.dumps(data, indent=2))


if __name__ == "__main__":
    _main()<|MERGE_RESOLUTION|>--- conflicted
+++ resolved
@@ -442,17 +442,12 @@
 
     tracing_config_nondefault = EndToEndScenario(
         "TRACING_CONFIG_NONDEFAULT",
-<<<<<<< HEAD
         weblog_env={
             "DD_TRACE_HTTP_SERVER_ERROR_STATUSES": "200-201,202",
             "DD_TRACE_HTTP_CLIENT_ERROR_STATUSES": "200-201,202",
         },
         doc="",
-=======
-        weblog_env={"DD_TRACE_HTTP_SERVER_ERROR_STATUSES": "200-201,202"},
-        doc="",
         scenario_groups=[ScenarioGroup.ESSENTIALS],
->>>>>>> 1b871e90
     )
 
     parametric = ParametricScenario("PARAMETRIC", doc="WIP")
