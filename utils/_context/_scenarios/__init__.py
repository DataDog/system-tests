import json

from utils._context.header_tag_vars import VALID_CONFIGS, INVALID_CONFIGS
from utils.proxy.ports import ProxyPorts
from utils.tools import update_environ_with_local_env

from .core import Scenario, ScenarioGroup
from .default import DefaultScenario
from .endtoend import DockerScenario, EndToEndScenario
from .integrations import CrossedTracingLibraryScenario, IntegrationsScenario, AWSIntegrationsScenario
from .open_telemetry import OpenTelemetryScenario
from .parametric import ParametricScenario
from .performance import PerformanceScenario
from .profiling import ProfilingScenario
from .test_the_test import TestTheTestScenario
from .auto_injection import InstallerAutoInjectionScenario
from .k8s_lib_injection import WeblogInjectionScenario, K8sScenario, K8sSparkScenario, K8sManualInstrumentationScenario
from .docker_ssi import DockerSSIScenario
from .external_processing import ExternalProcessingScenario
from .ipv6 import IPV6Scenario
from .appsec_low_waf_timeout import AppsecLowWafTimeout

update_environ_with_local_env()


class _Scenarios:
    todo = Scenario("TODO", doc="scenario that skips tests not yet executed", github_workflow=None)
    test_the_test = TestTheTestScenario("TEST_THE_TEST", doc="Small scenario that check system-tests internals")
    mock_the_test = TestTheTestScenario("MOCK_THE_TEST", doc="Mock scenario that check system-tests internals")

    default = DefaultScenario("DEFAULT")

    # performance scenario just spawn an agent and a weblog, and spies the CPU and mem usage
    performances = PerformanceScenario(
        "PERFORMANCES", doc="A not very used scenario : its aim is to measure CPU and MEM usage across a basic run"
    )
    integrations = IntegrationsScenario()
    integrations_aws = AWSIntegrationsScenario()
    crossed_tracing_libraries = CrossedTracingLibraryScenario()

    otel_integrations = OpenTelemetryScenario(
        "OTEL_INTEGRATIONS",
        weblog_env={
            "OTEL_EXPORTER_OTLP_PROTOCOL": "http/protobuf",
            "OTEL_EXPORTER_OTLP_ENDPOINT": f"http://proxy:{ProxyPorts.open_telemetry_weblog}",
            "OTEL_EXPORTER_OTLP_TRACES_HEADERS": "dd-protocol=otlp,dd-otlp-path=agent",
            "OTEL_INTEGRATIONS_TEST": True,
        },
        include_intake=False,
        include_collector=False,
        include_postgres_db=True,
        include_cassandra_db=True,
        include_mongo_db=True,
        include_kafka=True,
        include_rabbitmq=True,
        include_mysql_db=True,
        include_sqlserver=True,
        doc=(
            "We use the open telemetry library to automatically instrument the weblogs instead of using the DD library."
            "This scenario represents this case in the integration with different external systems, for example the "
            "interaction with sql database."
        ),
    )

    profiling = ProfilingScenario("PROFILING")

    appsec_no_stats = EndToEndScenario(
        name="APPSEC_NO_STATS",
        doc=(
            "End to end testing with default values. Default scenario has DD_TRACE_COMPUTE_STATS=true."
            "This scenario let that env to use its default"
        ),
        scenario_groups=[ScenarioGroup.APPSEC],
    )

    sampling = EndToEndScenario(
        "SAMPLING",
        tracer_sampling_rate=0.5,
        weblog_env={"DD_TRACE_RATE_LIMIT": "10000000"},
        doc="Test sampling mechanism. Not included in default scenario because it's a little bit too flaky",
        scenario_groups=[ScenarioGroup.SAMPLING],
    )

    trace_propagation_style_w3c = EndToEndScenario(
        "TRACE_PROPAGATION_STYLE_W3C",
        weblog_env={
            "DD_TRACE_PROPAGATION_STYLE_INJECT": "tracecontext",
            "DD_TRACE_PROPAGATION_STYLE_EXTRACT": "tracecontext",
        },
        doc="Test W3C trace style",
    )

    # Telemetry scenarios
    telemetry_dependency_loaded_test_for_dependency_collection_disabled = EndToEndScenario(
        "TELEMETRY_DEPENDENCY_LOADED_TEST_FOR_DEPENDENCY_COLLECTION_DISABLED",
        weblog_env={"DD_TELEMETRY_DEPENDENCY_COLLECTION_ENABLED": "false"},
        doc="Test DD_TELEMETRY_DEPENDENCY_COLLECTION_ENABLED=false effect on tracers",
        scenario_groups=[ScenarioGroup.TELEMETRY],
    )

    telemetry_app_started_products_disabled = EndToEndScenario(
        "TELEMETRY_APP_STARTED_PRODUCTS_DISABLED",
        weblog_env={
            "DD_APPSEC_ENABLED": "false",
            "DD_PROFILING_ENABLED": "false",
            "DD_DYNAMIC_INSTRUMENTATION_ENABLED": "false",
        },
        appsec_enabled=False,
        doc="Disable all tracers products",
        scenario_groups=[ScenarioGroup.TELEMETRY],
    )

    telemetry_log_generation_disabled = EndToEndScenario(
        "TELEMETRY_LOG_GENERATION_DISABLED",
        weblog_env={"DD_TELEMETRY_LOG_COLLECTION_ENABLED": "false"},
        doc="Test env var `DD_TELEMETRY_LOG_COLLECTION_ENABLED=false`",
        scenario_groups=[ScenarioGroup.TELEMETRY],
    )
    telemetry_metric_generation_disabled = EndToEndScenario(
        "TELEMETRY_METRIC_GENERATION_DISABLED",
        weblog_env={"DD_TELEMETRY_METRICS_ENABLED": "false"},
        doc="Test env var `DD_TELEMETRY_METRICS_ENABLED=false`",
        scenario_groups=[ScenarioGroup.TELEMETRY],
    )
    telemetry_metric_generation_enabled = EndToEndScenario(
        "TELEMETRY_METRIC_GENERATION_ENABLED",
        weblog_env={"DD_TELEMETRY_METRICS_ENABLED": "true"},
        doc="Test env var `DD_TELEMETRY_METRICS_ENABLED=true`",
        scenario_groups=[ScenarioGroup.TELEMETRY],
    )

    # ASM scenarios
    appsec_missing_rules = EndToEndScenario(
        "APPSEC_MISSING_RULES",
        weblog_env={"DD_APPSEC_RULES": "/donotexists"},
        doc="Test missing appsec rules file",
        scenario_groups=[ScenarioGroup.APPSEC],
    )
    appsec_corrupted_rules = EndToEndScenario(
        "APPSEC_CORRUPTED_RULES",
        weblog_env={"DD_APPSEC_RULES": "/appsec_corrupted_rules.yml"},
        weblog_volumes={
            "./tests/appsec/appsec_corrupted_rules.json": {"bind": "/appsec_corrupted_rules.json", "mode": "ro"}
        },
        doc="Test corrupted appsec rules file",
        scenario_groups=[ScenarioGroup.APPSEC],
    )
    appsec_custom_rules = EndToEndScenario(
        "APPSEC_CUSTOM_RULES",
        weblog_env={"DD_APPSEC_RULES": "/appsec_custom_rules.json"},
        weblog_volumes={"./tests/appsec/custom_rules.json": {"bind": "/appsec_custom_rules.json", "mode": "ro"}},
        doc="Test custom appsec rules file",
        scenario_groups=[ScenarioGroup.APPSEC],
    )
    appsec_blocking = EndToEndScenario(
        "APPSEC_BLOCKING",
        weblog_env={"DD_APPSEC_RULES": "/appsec_blocking_rule.json"},
        weblog_volumes={"./tests/appsec/blocking_rule.json": {"bind": "/appsec_blocking_rule.json", "mode": "ro"}},
        doc="Misc tests for appsec blocking",
        scenario_groups=[ScenarioGroup.APPSEC, ScenarioGroup.ESSENTIALS],
    )
    # This GraphQL scenario can be used for any GraphQL testing, not just AppSec
    graphql_appsec = EndToEndScenario(
        "GRAPHQL_APPSEC",
        weblog_env={
            "DD_APPSEC_RULES": "/appsec_blocking_rule.json",
            "DD_TRACE_GRAPHQL_ERROR_EXTENSIONS": "int,float,str,bool,other",
        },
        weblog_volumes={"./tests/appsec/blocking_rule.json": {"bind": "/appsec_blocking_rule.json", "mode": "ro"}},
        doc="AppSec tests for GraphQL integrations",
        github_workflow="graphql",
        scenario_groups=[ScenarioGroup.APPSEC],
    )
    appsec_rules_monitoring_with_errors = EndToEndScenario(
        "APPSEC_RULES_MONITORING_WITH_ERRORS",
        weblog_env={"DD_APPSEC_RULES": "/appsec_custom_rules_with_errors.json"},
        weblog_volumes={
            "./tests/appsec/custom_rules_with_errors.json": {
                "bind": "/appsec_custom_rules_with_errors.json",
                "mode": "ro",
            }
        },
        doc="Appsec rule file with some errors",
        scenario_groups=[ScenarioGroup.APPSEC],
    )
    everything_disabled = EndToEndScenario(
        "EVERYTHING_DISABLED",
        weblog_env={"DD_APPSEC_ENABLED": "false", "DD_DBM_PROPAGATION_MODE": "disabled"},
        appsec_enabled=False,
        include_postgres_db=True,
        doc="Disable appsec and test DBM setting integration outcome when disabled",
        scenario_groups=[ScenarioGroup.APPSEC],
    )

    appsec_low_waf_timeout = AppsecLowWafTimeout("APPSEC_LOW_WAF_TIMEOUT")

    appsec_custom_obfuscation = EndToEndScenario(
        "APPSEC_CUSTOM_OBFUSCATION",
        weblog_env={
            "DD_APPSEC_OBFUSCATION_PARAMETER_KEY_REGEXP": "hide-key",
            "DD_APPSEC_OBFUSCATION_PARAMETER_VALUE_REGEXP": ".*hide_value",
        },
        doc="Test custom appsec obfuscation parameters",
        scenario_groups=[ScenarioGroup.APPSEC],
    )
    appsec_rate_limiter = EndToEndScenario(
        "APPSEC_RATE_LIMITER",
        weblog_env={"DD_APPSEC_TRACE_RATE_LIMIT": "1", "RAILS_MAX_THREADS": "1"},
        doc="Tests with a low rate trace limit for Appsec",
        scenario_groups=[ScenarioGroup.APPSEC],
    )
    appsec_waf_telemetry = EndToEndScenario(
        "APPSEC_WAF_TELEMETRY",
        weblog_env={
            "DD_INSTRUMENTATION_TELEMETRY_ENABLED": "true",
            "DD_TELEMETRY_METRICS_ENABLED": "true",
            "DD_TELEMETRY_METRICS_INTERVAL_SECONDS": "2.0",
        },
        doc="Enable Telemetry feature for WAF",
        scenario_groups=[ScenarioGroup.APPSEC],
    )

    appsec_blocking_full_denylist = EndToEndScenario(
        "APPSEC_BLOCKING_FULL_DENYLIST",
        rc_api_enabled=True,
        weblog_env={"DD_APPSEC_RULES": None},
        doc="""
            The spec says that if  DD_APPSEC_RULES is defined, then rules won't be loaded from remote config.
            In this scenario, we use remote config. By the spec, whem remote config is available, rules file
            embedded in the tracer will never be used (it will be the file defined in DD_APPSEC_RULES, or the
            data coming from remote config). So, we set  DD_APPSEC_RULES to None to enable loading rules from
            remote config. And it's okay not testing custom rule set for dev mode, as in this scenario, rules
            are always coming from remote config.
        """,
        scenario_groups=[ScenarioGroup.APPSEC],
    )

    appsec_request_blocking = EndToEndScenario(
        "APPSEC_REQUEST_BLOCKING",
        rc_api_enabled=True,
        weblog_env={"DD_APPSEC_RULES": None},
        doc="",
        scenario_groups=[ScenarioGroup.APPSEC],
    )

    appsec_runtime_activation = EndToEndScenario(
        "APPSEC_RUNTIME_ACTIVATION",
        rc_api_enabled=True,
        appsec_enabled=False,
        iast_enabled=False,
        weblog_env={"DD_APPSEC_WAF_TIMEOUT": "10000000", "DD_APPSEC_TRACE_RATE_LIMIT": "10000"},  # 10 seconds
        doc="",
        scenario_groups=[ScenarioGroup.APPSEC, ScenarioGroup.APPSEC_RASP],
    )

    appsec_api_security = EndToEndScenario(
        "APPSEC_API_SECURITY",
        appsec_enabled=True,
        weblog_env={
            "DD_EXPERIMENTAL_API_SECURITY_ENABLED": "true",
            "DD_API_SECURITY_ENABLED": "true",
            "DD_API_SECURITY_REQUEST_SAMPLE_RATE": "1.0",
            "DD_API_SECURITY_SAMPLE_DELAY": "0.0",
            "DD_API_SECURITY_MAX_CONCURRENT_REQUESTS": "50",
        },
        doc="""
        Scenario for API Security feature, testing schema types sent into span tags if
        DD_API_SECURITY_ENABLED is set to true.
        """,
        scenario_groups=[ScenarioGroup.APPSEC],
    )

    appsec_api_security_rc = EndToEndScenario(
        "APPSEC_API_SECURITY_RC",
        weblog_env={"DD_EXPERIMENTAL_API_SECURITY_ENABLED": "true", "DD_API_SECURITY_SAMPLE_DELAY": "0.0"},
        rc_api_enabled=True,
        doc="""
            Scenario to test API Security Remote config
        """,
        scenario_groups=[ScenarioGroup.APPSEC, ScenarioGroup.ESSENTIALS],
    )

    appsec_api_security_no_response_body = EndToEndScenario(
        "APPSEC_API_SECURITY_NO_RESPONSE_BODY",
        appsec_enabled=True,
        weblog_env={
            "DD_EXPERIMENTAL_API_SECURITY_ENABLED": "true",
            "DD_API_SECURITY_ENABLED": "true",
            "DD_API_SECURITY_REQUEST_SAMPLE_RATE": "1.0",
            "DD_API_SECURITY_MAX_CONCURRENT_REQUESTS": "50",
            "DD_API_SECURITY_PARSE_RESPONSE_BODY": "false",
        },
        doc="""
        Scenario for API Security feature, testing schema types sent into span tags if
        DD_API_SECURITY_ENABLED is set to true.
        """,
        scenario_groups=[ScenarioGroup.APPSEC],
    )

    appsec_api_security_with_sampling = EndToEndScenario(
        "APPSEC_API_SECURITY_WITH_SAMPLING",
        appsec_enabled=True,
        weblog_env={
            "DD_EXPERIMENTAL_API_SECURITY_ENABLED": "true",
            "DD_API_SECURITY_ENABLED": "true",
            "DD_API_SECURITY_SAMPLE_DELAY": "3",
        },
        doc="""
        Scenario for API Security feature, testing api security sampling rate.
        """,
        scenario_groups=[ScenarioGroup.APPSEC, ScenarioGroup.ESSENTIALS],
    )

    appsec_auto_events_extended = EndToEndScenario(
        "APPSEC_AUTO_EVENTS_EXTENDED",
        weblog_env={
            "DD_APPSEC_ENABLED": "true",
            "DD_APPSEC_AUTOMATED_USER_EVENTS_TRACKING": "extended",
            "DD_APPSEC_AUTO_USER_INSTRUMENTATION_MODE": "anonymization",
        },
        appsec_enabled=True,
        doc="Scenario for checking extended mode in automatic user events",
        scenario_groups=[ScenarioGroup.APPSEC],
    )

    appsec_auto_events_rc = EndToEndScenario(
        "APPSEC_AUTO_EVENTS_RC",
        weblog_env={"DD_APPSEC_ENABLED": "true", "DD_REMOTE_CONFIG_POLL_INTERVAL_SECONDS": 0.5},
        rc_api_enabled=True,
        doc="""
            Scenario to test User ID collection config change via Remote config
        """,
        scenario_groups=[ScenarioGroup.APPSEC],
    )

    appsec_standalone = EndToEndScenario(
        "APPSEC_STANDALONE",
        weblog_env={
            "DD_APPSEC_ENABLED": "true",
            "DD_EXPERIMENTAL_APPSEC_STANDALONE_ENABLED": "true",
            "DD_IAST_ENABLED": "false",
        },
        doc="Appsec standalone mode (APM opt out)",
        scenario_groups=[ScenarioGroup.APPSEC],
    )

    appsec_standalone_v2 = EndToEndScenario(
        "APPSEC_STANDALONE_V2",
        weblog_env={
            "DD_APPSEC_ENABLED": "true",
            "DD_APM_TRACING_ENABLED": "false",
            "DD_IAST_ENABLED": "false",
        },
        doc="Appsec standalone mode (APM opt out) V2",
        scenario_groups=[ScenarioGroup.APPSEC],
    )

    iast_standalone = EndToEndScenario(
        "IAST_STANDALONE",
        weblog_env={
            "DD_APPSEC_ENABLED": "false",
            "DD_EXPERIMENTAL_APPSEC_STANDALONE_ENABLED": "true",
            "DD_IAST_ENABLED": "true",
            "DD_IAST_DETECTION_MODE": "FULL",
            "DD_IAST_DEDUPLICATION_ENABLED": "false",
            "DD_IAST_REQUEST_SAMPLING": "100",
        },
        doc="Source code vulnerability standalone mode (APM opt out)",
        scenario_groups=[ScenarioGroup.APPSEC],
    )

    iast_standalone_v2 = EndToEndScenario(
        "IAST_STANDALONE_V2",
        weblog_env={
            "DD_APPSEC_ENABLED": "false",
            "DD_APM_TRACING_ENABLED": "false",
            "DD_IAST_ENABLED": "true",
            "DD_IAST_DETECTION_MODE": "FULL",
            "DD_IAST_DEDUPLICATION_ENABLED": "false",
            "DD_IAST_REQUEST_SAMPLING": "100",
        },
        doc="Source code vulnerability standalone mode (APM opt out)",
        scenario_groups=[ScenarioGroup.APPSEC],
    )

    sca_standalone = EndToEndScenario(
        "SCA_STANDALONE",
        weblog_env={
            "DD_APPSEC_ENABLED": "false",
            "DD_APPSEC_SCA_ENABLED": "true",
            "DD_EXPERIMENTAL_APPSEC_STANDALONE_ENABLED": "true",
            "DD_IAST_ENABLED": "false",
            "DD_TELEMETRY_DEPENDENCY_RESOLUTION_PERIOD_MILLIS": "1",
        },
        doc="SCA standalone mode (APM opt out)",
        scenario_groups=[ScenarioGroup.APPSEC],
    )

    sca_standalone_v2 = EndToEndScenario(
        "SCA_STANDALONE_V2",
        weblog_env={
            "DD_APPSEC_ENABLED": "false",
            "DD_APPSEC_SCA_ENABLED": "true",
            "DD_APM_TRACING_ENABLED": "false",
            "DD_IAST_ENABLED": "false",
            "DD_TELEMETRY_DEPENDENCY_RESOLUTION_PERIOD_MILLIS": "1",
        },
        doc="SCA standalone mode (APM opt out)",
        scenario_groups=[ScenarioGroup.APPSEC],
    )

    iast_deduplication = EndToEndScenario(
        "IAST_DEDUPLICATION",
        weblog_env={
            "DD_IAST_ENABLED": "true",
            "DD_IAST_DEDUPLICATION_ENABLED": "true",
            "DD_IAST_REQUEST_SAMPLING": "100",
        },
        doc="Iast scenario with deduplication enabled",
        scenario_groups=[ScenarioGroup.APPSEC],
    )

    appsec_meta_struct_disabled = EndToEndScenario(
        "APPSEC_META_STRUCT_DISABLED",
        weblog_env={"DD_APPSEC_ENABLED": "true", "DD_IAST_ENABLED": "true"},
        meta_structs_disabled=True,
        doc="Appsec tests with support for meta struct disabled in the agent configuration",
        scenario_groups=[ScenarioGroup.APPSEC],
    )

    remote_config_mocked_backend_asm_features = EndToEndScenario(
        "REMOTE_CONFIG_MOCKED_BACKEND_ASM_FEATURES",
        rc_api_enabled=True,
        appsec_enabled=False,
        weblog_env={"DD_REMOTE_CONFIGURATION_ENABLED": "true"},
        doc="",
        scenario_groups=[ScenarioGroup.APPSEC, ScenarioGroup.REMOTE_CONFIG, ScenarioGroup.ESSENTIALS],
    )

    remote_config_mocked_backend_live_debugging = EndToEndScenario(
        "REMOTE_CONFIG_MOCKED_BACKEND_LIVE_DEBUGGING",
        rc_api_enabled=True,
        weblog_env={
            "DD_DYNAMIC_INSTRUMENTATION_ENABLED": "1",
            "DD_DEBUGGER_ENABLED": "1",
            "DD_REMOTE_CONFIG_ENABLED": "true",
            "DD_INTERNAL_RCM_POLL_INTERVAL": "1000",
        },
        doc="",
        scenario_groups=[ScenarioGroup.REMOTE_CONFIG, ScenarioGroup.ESSENTIALS],
    )

    remote_config_mocked_backend_asm_dd = EndToEndScenario(
        "REMOTE_CONFIG_MOCKED_BACKEND_ASM_DD",
        rc_api_enabled=True,
        weblog_env={"DD_APPSEC_RULES": None},
        doc="""
            The spec says that if DD_APPSEC_RULES is defined, then rules won't be loaded from remote config.
            In this scenario, we use remote config. By the spec, whem remote config is available, rules file
            embedded in the tracer will never be used (it will be the file defined in DD_APPSEC_RULES, or the
            data coming from remote config). So, we set  DD_APPSEC_RULES to None to enable loading rules from
            remote config. And it's okay not testing custom rule set for dev mode, as in this scenario, rules
            are always coming from remote config.
        """,
        scenario_groups=[
            ScenarioGroup.APPSEC,
            ScenarioGroup.APPSEC_RASP,
            ScenarioGroup.REMOTE_CONFIG,
            ScenarioGroup.ESSENTIALS,
        ],
    )

    remote_config_mocked_backend_asm_features_nocache = EndToEndScenario(
        "REMOTE_CONFIG_MOCKED_BACKEND_ASM_FEATURES_NOCACHE",
        rc_api_enabled=True,
        weblog_env={"DD_APPSEC_ENABLED": "false", "DD_REMOTE_CONFIGURATION_ENABLED": "true"},
        doc="",
        scenario_groups=[ScenarioGroup.APPSEC, ScenarioGroup.REMOTE_CONFIG],
    )

    remote_config_mocked_backend_asm_dd_nocache = EndToEndScenario(
        "REMOTE_CONFIG_MOCKED_BACKEND_ASM_DD_NOCACHE",
        rc_api_enabled=True,
        doc="",
        scenario_groups=[ScenarioGroup.APPSEC, ScenarioGroup.REMOTE_CONFIG],
    )

    # APM tracing end-to-end scenarios

    apm_tracing_e2e = EndToEndScenario("APM_TRACING_E2E", backend_interface_timeout=5, doc="")
    apm_tracing_e2e_otel = EndToEndScenario(
        "APM_TRACING_E2E_OTEL",
        weblog_env={"DD_TRACE_OTEL_ENABLED": "true"},
        backend_interface_timeout=5,
        require_api_key=True,
        doc="",
    )
    apm_tracing_e2e_single_span = EndToEndScenario(
        "APM_TRACING_E2E_SINGLE_SPAN",
        weblog_env={
            "DD_SPAN_SAMPLING_RULES": json.dumps(
                [{"service": "weblog", "name": "*single_span_submitted", "sample_rate": 1.0, "max_per_second": 50}]
            ),
            "DD_TRACE_SAMPLE_RATE": "0",
        },
        backend_interface_timeout=5,
        require_api_key=True,
        doc="",
    )

    otel_tracing_e2e = OpenTelemetryScenario("OTEL_TRACING_E2E", require_api_key=True, doc="")
    otel_metric_e2e = OpenTelemetryScenario("OTEL_METRIC_E2E", require_api_key=True, doc="")
    otel_log_e2e = OpenTelemetryScenario("OTEL_LOG_E2E", require_api_key=True, doc="")

    library_conf_custom_header_tags = EndToEndScenario(
        "LIBRARY_CONF_CUSTOM_HEADER_TAGS",
        additional_trace_header_tags=(VALID_CONFIGS),
        rc_api_enabled=True,
        doc="Scenario with custom headers to be used with DD_TRACE_HEADER_TAGS",
    )
    library_conf_custom_header_tags_invalid = EndToEndScenario(
        "LIBRARY_CONF_CUSTOM_HEADER_TAGS_INVALID",
        additional_trace_header_tags=(INVALID_CONFIGS),
        doc="Scenario with custom headers for DD_TRACE_HEADER_TAGS that libraries should reject",
    )

    tracing_config_empty = EndToEndScenario("TRACING_CONFIG_EMPTY", weblog_env={}, doc="")

    tracing_config_nondefault = EndToEndScenario(
        "TRACING_CONFIG_NONDEFAULT",
        weblog_env={
            "DD_TRACE_HTTP_SERVER_ERROR_STATUSES": "200-201,202",
            "DD_TRACE_OBFUSCATION_QUERY_STRING_REGEXP": r"ssn=\d{3}-\d{2}-\d{4}",
            "DD_TRACE_CLIENT_IP_ENABLED": "true",
            "DD_TRACE_HTTP_CLIENT_ERROR_STATUSES": "200-201,202",
            "DD_SERVICE": "service_test",
            "DD_TRACE_KAFKA_ENABLED": "false",  # most common endpoint and integration (missing for PHP).
            "DD_TRACE_KAFKAJS_ENABLED": "false",  # In Node the integration is kafkajs.
            "DD_TRACE_PDO_ENABLED": "false",  # Use PDO for PHP,
            "DD_TRACE_PROPAGATION_STYLE_EXTRACT": "datadog,tracecontext,b3multi,baggage",
            "DD_TRACE_PROPAGATION_BEHAVIOR_EXTRACT": "restart",
            "DD_LOGS_INJECTION": "true",
        },
        appsec_enabled=False,  # disable ASM to test non asm client ip tagging
        iast_enabled=False,
        include_kafka=True,
        include_postgres_db=True,
        doc="",
        scenario_groups=[ScenarioGroup.TRACING_CONFIG, ScenarioGroup.ESSENTIALS],
    )

    tracing_config_nondefault_2 = EndToEndScenario(
        "TRACING_CONFIG_NONDEFAULT_2",
        weblog_env={
            "DD_TRACE_OBFUSCATION_QUERY_STRING_REGEXP": "",
            "DD_TRACE_KAFKA_ENABLED": "true",
            "DD_TRACE_KAFKAJS_ENABLED": "true",
            "DD_TRACE_PDO_ENABLED": "true",  # Use PDO for PHP
            "DD_TRACE_CLIENT_IP_HEADER": "custom-ip-header",
            "DD_TRACE_CLIENT_IP_ENABLED": "true",
            "DD_TRACE_PROPAGATION_STYLE_EXTRACT": "datadog,tracecontext,b3multi,baggage",
            "DD_TRACE_PROPAGATION_BEHAVIOR_EXTRACT": "ignore",
        },
        include_kafka=True,
        include_postgres_db=True,
        doc="Test tracer configuration when a collection of non-default settings are applied",
        scenario_groups=[ScenarioGroup.TRACING_CONFIG],
    )
    tracing_config_nondefault_3 = EndToEndScenario(
        "TRACING_CONFIG_NONDEFAULT_3",
        weblog_env={
            "DD_TRACE_HTTP_CLIENT_TAG_QUERY_STRING": "false",
            "DD_TRACE_CLIENT_IP_HEADER": "custom-ip-header",
            "DD_TRACE_PROPAGATION_STYLE_EXTRACT": "datadog,tracecontext,b3multi,baggage",
            "DD_TRACE_PROPAGATION_BEHAVIOR_EXTRACT": "restart",
            "DD_TRACE_PROPAGATION_EXTRACT_FIRST": "true",
            "DD_LOGS_INJECTION": "true",
            "DD_TRACE_128_BIT_TRACEID_LOGGING_ENABLED": "false",
        },
        appsec_enabled=False,
        doc="",
        scenario_groups=[ScenarioGroup.TRACING_CONFIG],
    )

    parametric = ParametricScenario("PARAMETRIC", doc="WIP")

    debugger_probes_status = EndToEndScenario(
        "DEBUGGER_PROBES_STATUS",
        rc_api_enabled=True,
        weblog_env={
            "DD_DYNAMIC_INSTRUMENTATION_ENABLED": "1",
            "DD_REMOTE_CONFIG_ENABLED": "true",
            "DD_INTERNAL_RCM_POLL_INTERVAL": "2000",
            "DD_DEBUGGER_DIAGNOSTICS_INTERVAL": "1",
        },
        doc="Test scenario for checking if method probe statuses can be successfully 'RECEIVED' and 'INSTALLED'",
        scenario_groups=[ScenarioGroup.DEBUGGER],
    )

    debugger_probes_snapshot = EndToEndScenario(
        "DEBUGGER_PROBES_SNAPSHOT",
        rc_api_enabled=True,
        weblog_env={
            "DD_DYNAMIC_INSTRUMENTATION_ENABLED": "1",
            "DD_REMOTE_CONFIG_ENABLED": "true",
            "DD_CODE_ORIGIN_FOR_SPANS_ENABLED": "true",
        },
        library_interface_timeout=5,
        doc="Test scenario for checking if debugger successfully generates snapshots for probes",
        scenario_groups=[ScenarioGroup.DEBUGGER],
    )

    debugger_pii_redaction = EndToEndScenario(
        "DEBUGGER_PII_REDACTION",
        rc_api_enabled=True,
        weblog_env={
            "DD_DYNAMIC_INSTRUMENTATION_ENABLED": "1",
            "DD_REMOTE_CONFIG_ENABLED": "true",
            "DD_DYNAMIC_INSTRUMENTATION_REDACTED_TYPES": "weblog.Models.Debugger.CustomPii,com.datadoghq.system_tests.springboot.CustomPii,CustomPii",  # noqa: E501
            "DD_DYNAMIC_INSTRUMENTATION_REDACTED_IDENTIFIERS": "customidentifier1,customidentifier2",
        },
        library_interface_timeout=5,
        doc="Check pii redaction",
        scenario_groups=[ScenarioGroup.DEBUGGER],
    )

    debugger_expression_language = EndToEndScenario(
        "DEBUGGER_EXPRESSION_LANGUAGE",
        rc_api_enabled=True,
        weblog_env={"DD_DYNAMIC_INSTRUMENTATION_ENABLED": "1", "DD_REMOTE_CONFIG_ENABLED": "true"},
        library_interface_timeout=5,
        doc="Check expression language",
        scenario_groups=[ScenarioGroup.DEBUGGER],
    )

    debugger_exception_replay = EndToEndScenario(
        "DEBUGGER_EXCEPTION_REPLAY",
        rc_api_enabled=True,
        weblog_env={
            "DD_DYNAMIC_INSTRUMENTATION_ENABLED": "1",
            "DD_REMOTE_CONFIG_ENABLED": "true",
            "DD_EXCEPTION_DEBUGGING_ENABLED": "true",
            "DD_EXCEPTION_REPLAY_CAPTURE_MAX_FRAMES": "10",
        },
        library_interface_timeout=5,
        doc="Check exception replay",
        scenario_groups=[ScenarioGroup.DEBUGGER],
    )

    debugger_symdb = EndToEndScenario(
        "DEBUGGER_SYMDB",
        rc_api_enabled=True,
        weblog_env={
            "DD_DYNAMIC_INSTRUMENTATION_ENABLED": "1",
            "DD_SYMBOL_DATABASE_UPLOAD_ENABLED": "1",
            "DD_REMOTE_CONFIG_ENABLED": "true",
            "DD_INTERNAL_RCM_POLL_INTERVAL": "2000",
            "DD_DEBUGGER_DIAGNOSTICS_INTERVAL": "1",
        },
        library_interface_timeout=5,
        doc="Test scenario for checking symdb.",
        scenario_groups=[ScenarioGroup.DEBUGGER],
    )

    debugger_inproduct_enablement = EndToEndScenario(
        "DEBUGGER_INPRODUCT_ENABLEMENT",
        rc_api_enabled=True,
        weblog_env={
            "DD_APM_TRACING_ENABLED": "true",
            "DD_REMOTE_CONFIG_ENABLED": "true",
            "DD_INTERNAL_RCM_POLL_INTERVAL": "2000",
        },
        library_interface_timeout=5,
        doc="Test scenario for checking dynamic enablement.",
        scenario_groups=[ScenarioGroup.DEBUGGER],
    )

    fuzzer = DockerScenario("FUZZER", doc="Fake scenario for fuzzing (launch without pytest)", github_workflow=None)

    # Single Step Instrumentation scenarios (HOST and CONTAINER)

    simple_installer_auto_injection = InstallerAutoInjectionScenario(
        "SIMPLE_INSTALLER_AUTO_INJECTION",
        "Onboarding Container Single Step Instrumentation scenario (minimal test scenario)",
        scenario_groups=[ScenarioGroup.ONBOARDING, ScenarioGroup.SIMPLE_ONBOARDING],
        github_workflow="aws_ssi",
    )
    multi_installer_auto_injection = InstallerAutoInjectionScenario(
        "MULTI_INSTALLER_AUTO_INJECTION",
        "Onboarding Container Single Step Instrumentation scenario for multicontainer apps",
        scenario_groups=[ScenarioGroup.ALL, ScenarioGroup.ONBOARDING, ScenarioGroup.SIMPLE_ONBOARDING],
        github_workflow="aws_ssi",
    )
    installer_auto_injection = InstallerAutoInjectionScenario(
        "INSTALLER_AUTO_INJECTION",
        doc="Installer auto injection scenario",
        scenario_groups=[ScenarioGroup.ALL, ScenarioGroup.ONBOARDING],
<<<<<<< HEAD
        github_workflow="aws_ssi",
    )
    k8s_auto_injection = InstallerAutoInjectionScenario(
        "K8S_AUTO_INJECTION",
        vm_provision="k8s-auto-inject",
        doc="K8s auto injection scenario",
        scenario_groups=[ScenarioGroup.ALL, ScenarioGroup.ONBOARDING],
=======
>>>>>>> 7992fb2e
        github_workflow="aws_ssi",
    )
    installer_not_supported_auto_injection = InstallerAutoInjectionScenario(
        "INSTALLER_NOT_SUPPORTED_AUTO_INJECTION",
        "Onboarding host Single Step Instrumentation scenario for not supported languages",
        scenario_groups=[ScenarioGroup.ALL, ScenarioGroup.ONBOARDING],
        github_workflow="aws_ssi",
    )

    chaos_installer_auto_injection = InstallerAutoInjectionScenario(
        "CHAOS_INSTALLER_AUTO_INJECTION",
        doc=(
            "Onboarding Host Single Step Instrumentation scenario. "
            "Machines with previous ld.so.preload entries. Perform chaos testing"
        ),
        vm_provision="auto-inject-ld-preload",
        scenario_groups=[ScenarioGroup.ALL, ScenarioGroup.ONBOARDING],
        github_workflow="aws_ssi",
    )

    simple_auto_injection_profiling = InstallerAutoInjectionScenario(
        "SIMPLE_AUTO_INJECTION_PROFILING",
        "Onboarding Single Step Instrumentation scenario with profiling activated by the app env var",
        app_env={
            "DD_PROFILING_ENABLED": "auto",
            "DD_PROFILING_UPLOAD_PERIOD": "10",
            "DD_INTERNAL_PROFILING_LONG_LIVED_THRESHOLD": "1500",
        },
        scenario_groups=[ScenarioGroup.ALL, ScenarioGroup.ONBOARDING],
        github_workflow="aws_ssi",
    )
    host_auto_injection_install_script_profiling = InstallerAutoInjectionScenario(
        "HOST_AUTO_INJECTION_INSTALL_SCRIPT_PROFILING",
        doc=(
            "Onboarding Host Single Step Instrumentation scenario using agent "
            "auto install script with profiling activating by the installation process"
        ),
        vm_provision="host-auto-inject-install-script",
        agent_env={"DD_PROFILING_ENABLED": "auto"},
        app_env={"DD_PROFILING_UPLOAD_PERIOD": "10", "DD_INTERNAL_PROFILING_LONG_LIVED_THRESHOLD": "1500"},
        scenario_groups=[ScenarioGroup.ALL, ScenarioGroup.ONBOARDING],
        github_workflow="aws_ssi",
    )

    container_auto_injection_install_script_profiling = InstallerAutoInjectionScenario(
        "CONTAINER_AUTO_INJECTION_INSTALL_SCRIPT_PROFILING",
        "Onboarding Container Single Step Instrumentation profiling scenario using agent auto install script",
        vm_provision="container-auto-inject-install-script",
        agent_env={"DD_PROFILING_ENABLED": "auto"},
        app_env={"DD_PROFILING_UPLOAD_PERIOD": "10", "DD_INTERNAL_PROFILING_LONG_LIVED_THRESHOLD": "1500"},
        scenario_groups=[ScenarioGroup.ALL, ScenarioGroup.ONBOARDING],
        github_workflow="aws_ssi",
    )

    demo_aws = InstallerAutoInjectionScenario(
        "DEMO_AWS",
        "Demo aws scenario",
        vm_provision="demo",
        scenario_groups=[ScenarioGroup.ONBOARDING],
        github_workflow="aws_ssi",
    )

    host_auto_injection_install_script = InstallerAutoInjectionScenario(
        "HOST_AUTO_INJECTION_INSTALL_SCRIPT",
        "Onboarding Host Single Step Instrumentation scenario using agent auto install script",
        vm_provision="host-auto-inject-install-script",
        scenario_groups=[ScenarioGroup.ALL, ScenarioGroup.ONBOARDING],
        github_workflow="aws_ssi",
    )

    container_auto_injection_install_script = InstallerAutoInjectionScenario(
        "CONTAINER_AUTO_INJECTION_INSTALL_SCRIPT",
        "Onboarding Container Single Step Instrumentation scenario using agent auto install script",
        vm_provision="container-auto-inject-install-script",
        scenario_groups=[ScenarioGroup.ALL, ScenarioGroup.ONBOARDING],
        github_workflow="aws_ssi",
    )

    local_auto_injection_install_script = InstallerAutoInjectionScenario(
        "LOCAL_AUTO_INJECTION_INSTALL_SCRIPT",
        doc=(
            "To be executed locally with krunvm. Installs all the software fron agent installation script, "
            "and the replace the apm-library with the uploaded tar file from binaries"
        ),
        vm_provision="local-auto-inject-install-script",
        scenario_groups=[ScenarioGroup.ONBOARDING],
        github_workflow="aws_ssi",
    )

    lib_injection_validation = WeblogInjectionScenario(
        "LIB_INJECTION_VALIDATION",
        doc="Validates the init images without kubernetes enviroment",
        github_workflow="libinjection",
        scenario_groups=[ScenarioGroup.ALL, ScenarioGroup.LIB_INJECTION],
    )

    lib_injection_validation_unsupported_lang = WeblogInjectionScenario(
        "LIB_INJECTION_VALIDATION_UNSUPPORTED_LANG",
        doc="Validates the init images without kubernetes enviroment (unsupported lang versions)",
        github_workflow="libinjection",
        scenario_groups=[ScenarioGroup.ALL, ScenarioGroup.LIB_INJECTION],
    )

    k8s_lib_injection = K8sScenario("K8S_LIB_INJECTION", doc="Kubernetes lib injection with admission controller")
    k8s_lib_injection_operator = K8sScenario(
        "K8S_LIB_INJECTION_OPERATOR",
        doc="Use CRD Datadog Operator (uses real agent). Not configure the admission controller, the operator does it",
        with_datadog_operator=True,
    )
    k8s_lib_injection_uds = K8sScenario(
        "K8S_LIB_INJECTION_UDS",
        doc="Kubernetes lib injection with admission controller and uds",
        use_uds=True,
    )
    k8s_lib_injection_no_ac = K8sManualInstrumentationScenario(
        "K8S_LIB_INJECTION_NO_AC",
        doc="Kubernetes lib injection without admission controller",
    )
    k8s_lib_injection_no_ac_uds = K8sManualInstrumentationScenario(
        "K8S_LIB_INJECTION_NO_AC_UDS",
        doc="Kubernetes lib injection without admission controller and UDS",
        use_uds=True,
    )
    k8s_lib_injection_profiling_disabled = K8sScenario(
        "K8S_LIB_INJECTION_PROFILING_DISABLED",
        doc="Kubernetes lib injection with admission controller and profiling disabled by default",
        weblog_env={"DD_PROFILING_UPLOAD_PERIOD": "10", "DD_INTERNAL_PROFILING_LONG_LIVED_THRESHOLD": "1500"},
    )
    k8s_lib_injection_profiling_enabled = K8sScenario(
        "K8S_LIB_INJECTION_PROFILING_ENABLED",
        doc="Kubernetes lib injection with admission controller and profiling enaabled by cluster config",
        weblog_env={"DD_PROFILING_UPLOAD_PERIOD": "10", "DD_INTERNAL_PROFILING_LONG_LIVED_THRESHOLD": "1500"},
        dd_cluster_feature={"datadog.profiling.enabled": "auto"},
    )
    k8s_lib_injection_profiling_override = K8sScenario(
        "K8S_LIB_INJECTION_PROFILING_OVERRIDE",
        doc="Kubernetes lib injection with admission controller and profiling enaabled overriting cluster config",
        weblog_env={"DD_PROFILING_UPLOAD_PERIOD": "10", "DD_INTERNAL_PROFILING_LONG_LIVED_THRESHOLD": "1500"},
        dd_cluster_feature={
            "clusterAgent.env[0].name": "DD_ADMISSION_CONTROLLER_AUTO_INSTRUMENTATION_PROFILING_ENABLED",
            "clusterAgent.env[0].value": "auto",
        },
    )
    k8s_lib_injection_spark_djm = K8sSparkScenario("K8S_LIB_INJECTION_SPARK_DJM", doc="Kubernetes lib injection DJM")

    docker_ssi = DockerSSIScenario(
        "DOCKER_SSI",
        doc="Validates the installer and the ssi on a docker environment",
        scenario_groups=[ScenarioGroup.ALL, ScenarioGroup.DOCKER_SSI],
    )

    appsec_rasp = EndToEndScenario(
        "APPSEC_RASP",
        weblog_env={"DD_APPSEC_RASP_ENABLED": "true", "DD_APPSEC_RULES": "/appsec_rasp_ruleset.json"},
        weblog_volumes={"./tests/appsec/rasp/rasp_ruleset.json": {"bind": "/appsec_rasp_ruleset.json", "mode": "ro"}},
        doc="Enable APPSEC RASP",
        github_workflow="endtoend",
        scenario_groups=[ScenarioGroup.APPSEC, ScenarioGroup.APPSEC_RASP],
    )

    appsec_rasp_non_blocking = EndToEndScenario(
        "APPSEC_RASP_NON_BLOCKING",
        weblog_env={"DD_APPSEC_RASP_ENABLED": "true", "DD_APPSEC_RULES": "/appsec_rasp_non_blocking_ruleset.json"},
        weblog_volumes={
            "./tests/appsec/rasp/rasp_non_blocking_ruleset.json": {
                "bind": "/appsec_rasp_non_blocking_ruleset.json",
                "mode": "ro",
            }
        },
        doc="Enable APPSEC RASP",
        github_workflow="endtoend",
        scenario_groups=[ScenarioGroup.APPSEC],
    )

    agent_not_supporting_span_events = EndToEndScenario(
        "AGENT_NOT_SUPPORTING_SPAN_EVENTS",
        span_events=False,
        doc="The trace agent does not support Span Events as a top-level span field",
        scenario_groups=[ScenarioGroup.INTEGRATIONS],
    )

    external_processing = ExternalProcessingScenario(
        name="EXTERNAL_PROCESSING",
        doc="Envoy + external processing",
        rc_api_enabled=True,
    )

    external_processing_blocking = ExternalProcessingScenario(
        name="EXTERNAL_PROCESSING_BLOCKING",
        doc="Envoy + external processing + blocking rule file",
        extproc_env={"DD_APPSEC_RULES": "/appsec_blocking_rule.json"},
        extproc_volumes={"./tests/appsec/blocking_rule.json": {"bind": "/appsec_blocking_rule.json", "mode": "ro"}},
    )

    ipv6 = IPV6Scenario("IPV6")

    runtime_metrics_enabled = EndToEndScenario(
        "RUNTIME_METRICS_ENABLED",
        # Add environment variable DD_DOGSTATSD_START_DELAY=0 to avoid the default 30s startup delay in the Java tracer.
        # That delay is used in production to reduce the impact on startup and other side-effects on various application
        # servers. These considerations do not apply to the system-tests environment so we can reduce it to 0s.
        weblog_env={"DD_DOGSTATSD_START_DELAY": "0"},
        runtime_metrics_enabled=True,
        # Disable the proxy in between weblog and the agent so that we can send metrics (via UDP) to the agent.
        # The mitmproxy can only proxy UDP traffic by doing a host-wide transparent proxy, but we currently
        # via specific ports. As a result, with the proxy enabled all UDP traffic is being dropped.
        use_proxy_for_weblog=False,
        doc="Test runtime metrics",
    )


scenarios = _Scenarios()


def get_all_scenarios() -> list[Scenario]:
    result = []
    for name in dir(scenarios):
        if not name.startswith("_"):
            scenario: Scenario = getattr(scenarios, name)
            if issubclass(scenario.__class__, Scenario):
                result.append(scenario)

    return result


def _main():
    data = {
        scenario.name: {
            "name": scenario.name,
            "doc": scenario.doc,
            "github_workflow": scenario.github_workflow,
            "scenario_groups": scenario.scenario_groups,
        }
        for scenario in get_all_scenarios()
    }

    print(json.dumps(data, indent=2))  # noqa: T201


if __name__ == "__main__":
    _main()<|MERGE_RESOLUTION|>--- conflicted
+++ resolved
@@ -695,18 +695,9 @@
         "INSTALLER_AUTO_INJECTION",
         doc="Installer auto injection scenario",
         scenario_groups=[ScenarioGroup.ALL, ScenarioGroup.ONBOARDING],
-<<<<<<< HEAD
-        github_workflow="aws_ssi",
-    )
-    k8s_auto_injection = InstallerAutoInjectionScenario(
-        "K8S_AUTO_INJECTION",
-        vm_provision="k8s-auto-inject",
-        doc="K8s auto injection scenario",
-        scenario_groups=[ScenarioGroup.ALL, ScenarioGroup.ONBOARDING],
-=======
->>>>>>> 7992fb2e
-        github_workflow="aws_ssi",
-    )
+        github_workflow="aws_ssi",
+    )
+
     installer_not_supported_auto_injection = InstallerAutoInjectionScenario(
         "INSTALLER_NOT_SUPPORTED_AUTO_INJECTION",
         "Onboarding host Single Step Instrumentation scenario for not supported languages",
@@ -791,6 +782,14 @@
         ),
         vm_provision="local-auto-inject-install-script",
         scenario_groups=[ScenarioGroup.ONBOARDING],
+        github_workflow="aws_ssi",
+    )
+
+    k8s_auto_injection = InstallerAutoInjectionScenario(
+        "K8S_AUTO_INJECTION",
+        vm_provision="k8s-auto-inject",
+        doc="K8s auto injection scenario",
+        scenario_groups=[ScenarioGroup.ALL, ScenarioGroup.ONBOARDING],
         github_workflow="aws_ssi",
     )
 
