import os
import json

import pytest

from utils._context.header_tag_vars import VALID_CONFIGS, INVALID_CONFIGS
from utils.tools import update_environ_with_local_env

from .core import Scenario, ScenarioGroup
from .endtoend import DockerScenario, EndToEndScenario
from .integrations import CrossedTracingLibraryScenario, IntegrationsScenario
from .open_telemetry import OpenTelemetryScenario
from .parametric import ParametricScenario
from .performance import PerformanceScenario
from .test_the_test import TestTheTestScenario
from .auto_injection import InstallerAutoInjectionScenario
from .k8s_lib_injection import KubernetesScenario, WeblogInjectionScenario
from .docker_ssi import DockerSSIScenario

update_environ_with_local_env()


class scenarios:
    @staticmethod
    def all_endtoend_scenarios(test_object):
        """particular use case where a klass applies on all scenarios"""

        # Check that no scenario has been already declared
        for marker in getattr(test_object, "pytestmark", []):
            if marker.name == "scenario":
                raise ValueError(f"Error on {test_object}: You can declare only one scenario")

        pytest.mark.scenario("EndToEndScenario")(test_object)

        return test_object

    todo = Scenario("TODO", doc="scenario that skips tests not yet executed", github_workflow=None)
    test_the_test = TestTheTestScenario("TEST_THE_TEST", doc="Small scenario that check system-tests internals")
    mock_the_test = TestTheTestScenario("MOCK_THE_TEST", doc="Mock scenario that check system-tests internals")

    default = EndToEndScenario(
        "DEFAULT",
        weblog_env={
            "DD_DBM_PROPAGATION_MODE": "service",
            "DD_TRACE_STATS_COMPUTATION_ENABLED": "1",
            "DD_TRACE_FEATURES": "discovery",
            "DD_TRACE_COMPUTE_STATS": "true",
        },
        include_postgres_db=True,
        scenario_groups=[ScenarioGroup.ESSENTIALS],
        doc="Default scenario, spawn tracer, the Postgres databases and agent, and run most of exisiting tests",
    )

    # performance scenario just spawn an agent and a weblog, and spies the CPU and mem usage
    performances = PerformanceScenario(
        "PERFORMANCES", doc="A not very used scenario : its aim is to measure CPU and MEM usage across a basic run"
    )

    integrations = IntegrationsScenario()

    crossed_tracing_libraries = CrossedTracingLibraryScenario()

    otel_integrations = OpenTelemetryScenario(
        "OTEL_INTEGRATIONS",
        weblog_env={
            "OTEL_EXPORTER_OTLP_PROTOCOL": "http/protobuf",
            "OTEL_EXPORTER_OTLP_ENDPOINT": "http://proxy:8126",
            "OTEL_EXPORTER_OTLP_TRACES_HEADERS": "dd-protocol=otlp,dd-otlp-path=agent",
            "OTEL_INTEGRATIONS_TEST": True,
        },
        include_intake=False,
        include_collector=False,
        include_postgres_db=True,
        include_cassandra_db=True,
        include_mongo_db=True,
        include_kafka=True,
        include_rabbitmq=True,
        include_mysql_db=True,
        include_sqlserver=True,
        doc="We use the open telemetry library to automatically instrument the weblogs instead of using the DD library. This scenario represents this case in the integration with different external systems, for example the interaction with sql database.",
    )

    profiling = EndToEndScenario(
        "PROFILING",
        library_interface_timeout=160,
        agent_interface_timeout=160,
        weblog_env={
            "DD_PROFILING_ENABLED": "true",
            "DD_PROFILING_UPLOAD_PERIOD": "10",
            "DD_PROFILING_START_DELAY": "1",
            # Used within Spring Boot native tests to test profiling without affecting tracing scenarios
            "USE_NATIVE_PROFILING": "presence",
            # Reduce noise
            "DD_INSTRUMENTATION_TELEMETRY_ENABLED": "false",
        },
        doc="Test profiling feature. Not included in default scenario because is quite slow",
        scenario_groups=[ScenarioGroup.PROFILING],
    )

    sampling = EndToEndScenario(
        "SAMPLING",
        tracer_sampling_rate=0.5,
        weblog_env={"DD_TRACE_RATE_LIMIT": "10000000"},
        doc="Test sampling mechanism. Not included in default scenario because it's a little bit too flaky",
        scenario_groups=[ScenarioGroup.SAMPLING],
    )

    trace_propagation_style_w3c = EndToEndScenario(
        "TRACE_PROPAGATION_STYLE_W3C",
        weblog_env={
            "DD_TRACE_PROPAGATION_STYLE_INJECT": "tracecontext",
            "DD_TRACE_PROPAGATION_STYLE_EXTRACT": "tracecontext",
        },
        doc="Test W3C trace style",
    )

    # Telemetry scenarios
    telemetry_dependency_loaded_test_for_dependency_collection_disabled = EndToEndScenario(
        "TELEMETRY_DEPENDENCY_LOADED_TEST_FOR_DEPENDENCY_COLLECTION_DISABLED",
        weblog_env={"DD_TELEMETRY_DEPENDENCY_COLLECTION_ENABLED": "false"},
        doc="Test DD_TELEMETRY_DEPENDENCY_COLLECTION_ENABLED=false effect on tracers",
    )

    telemetry_app_started_products_disabled = EndToEndScenario(
        "TELEMETRY_APP_STARTED_PRODUCTS_DISABLED",
        weblog_env={
            "DD_APPSEC_ENABLED": "false",
            "DD_PROFILING_ENABLED": "false",
            "DD_DYNAMIC_INSTRUMENTATION_ENABLED": "false",
        },
        appsec_enabled=False,
        doc="Disable all tracers products",
    )

    telemetry_log_generation_disabled = EndToEndScenario(
        "TELEMETRY_LOG_GENERATION_DISABLED",
        weblog_env={"DD_TELEMETRY_LOGS_COLLECTION_ENABLED": "false",},
        doc="Test env var `DD_TELEMETRY_LOGS_COLLECTION_ENABLED=false`",
    )
    telemetry_metric_generation_disabled = EndToEndScenario(
        "TELEMETRY_METRIC_GENERATION_DISABLED",
        weblog_env={"DD_TELEMETRY_METRICS_ENABLED": "false",},
        doc="Test env var `DD_TELEMETRY_METRICS_ENABLED=false`",
    )
    telemetry_metric_generation_enabled = EndToEndScenario(
        "TELEMETRY_METRIC_GENERATION_ENABLED",
        weblog_env={"DD_TELEMETRY_METRICS_ENABLED": "true",},
        doc="Test env var `DD_TELEMETRY_METRICS_ENABLED=true`",
    )

    # ASM scenarios
    appsec_missing_rules = EndToEndScenario(
        "APPSEC_MISSING_RULES",
        appsec_rules="/donotexists",
        doc="Test missing appsec rules file",
        scenario_groups=[ScenarioGroup.APPSEC],
    )
    appsec_corrupted_rules = EndToEndScenario(
        "APPSEC_CORRUPTED_RULES",
        appsec_rules="/appsec_corrupted_rules.yml",
        doc="Test corrupted appsec rules file",
        scenario_groups=[ScenarioGroup.APPSEC],
    )
    appsec_custom_rules = EndToEndScenario(
        "APPSEC_CUSTOM_RULES",
        appsec_rules="/appsec_custom_rules.json",
        doc="Test custom appsec rules file",
        scenario_groups=[ScenarioGroup.APPSEC],
    )
    appsec_blocking = EndToEndScenario(
        "APPSEC_BLOCKING",
        appsec_rules="/appsec_blocking_rule.json",
        doc="Misc tests for appsec blocking",
        scenario_groups=[ScenarioGroup.APPSEC, ScenarioGroup.ESSENTIALS],
    )
    graphql_appsec = EndToEndScenario(
        "GRAPHQL_APPSEC",
        appsec_rules="/appsec_blocking_rule.json",
        doc="AppSec tests for GraphQL integrations",
        github_workflow="graphql",
        scenario_groups=[ScenarioGroup.APPSEC],
    )
    appsec_rules_monitoring_with_errors = EndToEndScenario(
        "APPSEC_RULES_MONITORING_WITH_ERRORS",
        appsec_rules="/appsec_custom_rules_with_errors.json",
        doc="Appsec rule file with some errors",
        scenario_groups=[ScenarioGroup.APPSEC],
    )
    everything_disabled = EndToEndScenario(
        "EVERYTHING_DISABLED",
        weblog_env={"DD_APPSEC_ENABLED": "false", "DD_DBM_PROPAGATION_MODE": "disabled"},
        appsec_enabled=False,
        include_postgres_db=True,
        doc="Disable appsec and test DBM setting integration outcome when disabled",
        scenario_groups=[ScenarioGroup.APPSEC],
    )
    appsec_low_waf_timeout = EndToEndScenario(
        "APPSEC_LOW_WAF_TIMEOUT",
        weblog_env={"DD_APPSEC_WAF_TIMEOUT": "1"},
        doc="Appsec with a very low WAF timeout",
        scenario_groups=[ScenarioGroup.APPSEC],
    )
    appsec_custom_obfuscation = EndToEndScenario(
        "APPSEC_CUSTOM_OBFUSCATION",
        weblog_env={
            "DD_APPSEC_OBFUSCATION_PARAMETER_KEY_REGEXP": "hide-key",
            "DD_APPSEC_OBFUSCATION_PARAMETER_VALUE_REGEXP": ".*hide_value",
        },
        doc="Test custom appsec obfuscation parameters",
        scenario_groups=[ScenarioGroup.APPSEC],
    )
    appsec_rate_limiter = EndToEndScenario(
        "APPSEC_RATE_LIMITER",
        weblog_env={"DD_APPSEC_TRACE_RATE_LIMIT": "1"},
        doc="Tests with a low rate trace limit for Appsec",
        scenario_groups=[ScenarioGroup.APPSEC],
    )
    appsec_waf_telemetry = EndToEndScenario(
        "APPSEC_WAF_TELEMETRY",
        weblog_env={
            "DD_INSTRUMENTATION_TELEMETRY_ENABLED": "true",
            "DD_TELEMETRY_METRICS_ENABLED": "true",
            "DD_TELEMETRY_METRICS_INTERVAL_SECONDS": "2.0",
        },
        doc="Enable Telemetry feature for WAF",
        scenario_groups=[ScenarioGroup.APPSEC],
    )

    appsec_blocking_full_denylist = EndToEndScenario(
        "APPSEC_BLOCKING_FULL_DENYLIST",
        rc_api_enabled=True,
        weblog_env={"DD_APPSEC_RULES": None},
        doc="""
            The spec says that if  DD_APPSEC_RULES is defined, then rules won't be loaded from remote config.
            In this scenario, we use remote config. By the spec, whem remote config is available, rules file
            embedded in the tracer will never be used (it will be the file defined in DD_APPSEC_RULES, or the
            data coming from remote config). So, we set  DD_APPSEC_RULES to None to enable loading rules from
            remote config. And it's okay not testing custom rule set for dev mode, as in this scenario, rules
            are always coming from remote config.
        """,
        scenario_groups=[ScenarioGroup.APPSEC],
    )

    appsec_request_blocking = EndToEndScenario(
        "APPSEC_REQUEST_BLOCKING",
        rc_api_enabled=True,
        weblog_env={"DD_APPSEC_RULES": None},
        doc="",
        scenario_groups=[ScenarioGroup.APPSEC],
    )

    appsec_runtime_activation = EndToEndScenario(
        "APPSEC_RUNTIME_ACTIVATION",
        rc_api_enabled=True,
        appsec_enabled=False,
        doc="",
        scenario_groups=[ScenarioGroup.APPSEC],
    )

    appsec_api_security = EndToEndScenario(
        "APPSEC_API_SECURITY",
        appsec_enabled=True,
        weblog_env={
            "DD_EXPERIMENTAL_API_SECURITY_ENABLED": "true",
            "DD_API_SECURITY_ENABLED": "true",
            "DD_TRACE_DEBUG": "false",
            "DD_API_SECURITY_REQUEST_SAMPLE_RATE": "1.0",
            "DD_API_SECURITY_SAMPLE_DELAY": "0.0",
            "DD_API_SECURITY_MAX_CONCURRENT_REQUESTS": "50",
        },
        doc="""
        Scenario for API Security feature, testing schema types sent into span tags if
        DD_API_SECURITY_ENABLED is set to true.
        """,
        scenario_groups=[ScenarioGroup.APPSEC],
    )

    appsec_api_security_rc = EndToEndScenario(
        "APPSEC_API_SECURITY_RC",
        weblog_env={"DD_EXPERIMENTAL_API_SECURITY_ENABLED": "true", "DD_API_SECURITY_SAMPLE_DELAY": "0.0",},
        rc_api_enabled=True,
        doc="""
            Scenario to test API Security Remote config
        """,
        scenario_groups=[ScenarioGroup.APPSEC, ScenarioGroup.ESSENTIALS],
    )

    appsec_api_security_no_response_body = EndToEndScenario(
        "APPSEC_API_SECURITY_NO_RESPONSE_BODY",
        appsec_enabled=True,
        weblog_env={
            "DD_EXPERIMENTAL_API_SECURITY_ENABLED": "true",
            "DD_API_SECURITY_ENABLED": "true",
            "DD_TRACE_DEBUG": "false",
            "DD_API_SECURITY_REQUEST_SAMPLE_RATE": "1.0",
            "DD_API_SECURITY_MAX_CONCURRENT_REQUESTS": "50",
            "DD_API_SECURITY_PARSE_RESPONSE_BODY": "false",
        },
        doc="""
        Scenario for API Security feature, testing schema types sent into span tags if
        DD_API_SECURITY_ENABLED is set to true.
        """,
        scenario_groups=[ScenarioGroup.APPSEC],
    )

    appsec_api_security_with_sampling = EndToEndScenario(
        "APPSEC_API_SECURITY_WITH_SAMPLING",
        appsec_enabled=True,
        weblog_env={
            "DD_EXPERIMENTAL_API_SECURITY_ENABLED": "true",
            "DD_API_SECURITY_ENABLED": "true",
            "DD_TRACE_DEBUG": "false",
        },
        doc="""
        Scenario for API Security feature, testing api security sampling rate.
        """,
        scenario_groups=[ScenarioGroup.APPSEC],
    )

    appsec_auto_events_extended = EndToEndScenario(
        "APPSEC_AUTO_EVENTS_EXTENDED",
        weblog_env={
            "DD_APPSEC_ENABLED": "true",
            "DD_APPSEC_AUTOMATED_USER_EVENTS_TRACKING": "extended",
            "DD_APPSEC_AUTO_USER_INSTRUMENTATION_MODE": "anonymization",
        },
        appsec_enabled=True,
        doc="Scenario for checking extended mode in automatic user events",
        scenario_groups=[ScenarioGroup.APPSEC],
    )

    appsec_auto_events_rc = EndToEndScenario(
        "APPSEC_AUTO_EVENTS_RC",
        weblog_env={"DD_APPSEC_ENABLED": "true", "DD_REMOTE_CONFIG_POLL_INTERVAL_SECONDS": 0.5},
        rc_api_enabled=True,
        doc="""
            Scenario to test User ID collection config change via Remote config
        """,
        scenario_groups=[ScenarioGroup.APPSEC],
    )

    appsec_standalone = EndToEndScenario(
        "APPSEC_STANDALONE",
        weblog_env={
            "DD_APPSEC_ENABLED": "true",
            "DD_EXPERIMENTAL_APPSEC_STANDALONE_ENABLED": "true",
            "DD_IAST_ENABLED": "false",
        },
        doc="Appsec standalone mode (APM opt out)",
        scenario_groups=[ScenarioGroup.APPSEC],
    )

    remote_config_mocked_backend_asm_features = EndToEndScenario(
        "REMOTE_CONFIG_MOCKED_BACKEND_ASM_FEATURES",
        rc_api_enabled=True,
        appsec_enabled=False,
        weblog_env={"DD_REMOTE_CONFIGURATION_ENABLED": "true",},
        doc="",
        scenario_groups=[ScenarioGroup.APPSEC, ScenarioGroup.ESSENTIALS],
    )

    remote_config_mocked_backend_live_debugging = EndToEndScenario(
        "REMOTE_CONFIG_MOCKED_BACKEND_LIVE_DEBUGGING",
        rc_api_enabled=True,
        weblog_env={
            "DD_DYNAMIC_INSTRUMENTATION_ENABLED": "1",
            "DD_DEBUGGER_ENABLED": "1",
            "DD_REMOTE_CONFIG_ENABLED": "true",
            "DD_INTERNAL_RCM_POLL_INTERVAL": "1000",
        },
        doc="",
    )

    remote_config_mocked_backend_asm_dd = EndToEndScenario(
        "REMOTE_CONFIG_MOCKED_BACKEND_ASM_DD",
        rc_api_enabled=True,
        weblog_env={"DD_APPSEC_RULES": None,},
        doc="""
            The spec says that if DD_APPSEC_RULES is defined, then rules won't be loaded from remote config.
            In this scenario, we use remote config. By the spec, whem remote config is available, rules file
            embedded in the tracer will never be used (it will be the file defined in DD_APPSEC_RULES, or the
            data coming from remote config). So, we set  DD_APPSEC_RULES to None to enable loading rules from
            remote config. And it's okay not testing custom rule set for dev mode, as in this scenario, rules
            are always coming from remote config.
        """,
        scenario_groups=[ScenarioGroup.APPSEC],
    )

    remote_config_mocked_backend_asm_features_nocache = EndToEndScenario(
        "REMOTE_CONFIG_MOCKED_BACKEND_ASM_FEATURES_NOCACHE",
        rc_api_enabled=True,
        weblog_env={"DD_APPSEC_ENABLED": "false", "DD_REMOTE_CONFIGURATION_ENABLED": "true",},
        doc="",
        scenario_groups=[ScenarioGroup.APPSEC],
    )

    remote_config_mocked_backend_live_debugging_nocache = EndToEndScenario(
        "REMOTE_CONFIG_MOCKED_BACKEND_LIVE_DEBUGGING_NOCACHE",
        rc_api_enabled=True,
        weblog_env={
            "DD_DYNAMIC_INSTRUMENTATION_ENABLED": "1",
            "DD_DEBUGGER_ENABLED": "1",
            "DD_REMOTE_CONFIG_ENABLED": "true",
        },
        doc="",
    )

    remote_config_mocked_backend_asm_dd_nocache = EndToEndScenario(
        "REMOTE_CONFIG_MOCKED_BACKEND_ASM_DD_NOCACHE",
        rc_api_enabled=True,
        doc="",
        scenario_groups=[ScenarioGroup.APPSEC],
    )

    # APM tracing end-to-end scenarios

    apm_tracing_e2e = EndToEndScenario("APM_TRACING_E2E", backend_interface_timeout=5, doc="")
    apm_tracing_e2e_otel = EndToEndScenario(
        "APM_TRACING_E2E_OTEL", weblog_env={"DD_TRACE_OTEL_ENABLED": "true",}, backend_interface_timeout=5, doc="",
    )
    apm_tracing_e2e_single_span = EndToEndScenario(
        "APM_TRACING_E2E_SINGLE_SPAN",
        weblog_env={
            "DD_SPAN_SAMPLING_RULES": '[{"service": "weblog", "name": "*single_span_submitted", "sample_rate": 1.0, "max_per_second": 50}]',
            "DD_TRACE_SAMPLE_RATE": "0",
        },
        backend_interface_timeout=5,
        doc="",
    )

    otel_tracing_e2e = OpenTelemetryScenario("OTEL_TRACING_E2E", doc="")
    otel_metric_e2e = OpenTelemetryScenario("OTEL_METRIC_E2E", doc="")
    otel_log_e2e = OpenTelemetryScenario("OTEL_LOG_E2E", include_intake=False, doc="")

    library_conf_custom_header_tags = EndToEndScenario(
        "LIBRARY_CONF_CUSTOM_HEADER_TAGS",
        additional_trace_header_tags=(VALID_CONFIGS),
        doc="Scenario with custom headers to be used with DD_TRACE_HEADER_TAGS",
    )
    library_conf_custom_header_tags_invalid = EndToEndScenario(
        "LIBRARY_CONF_CUSTOM_HEADER_TAGS_INVALID",
        additional_trace_header_tags=(INVALID_CONFIGS),
        doc="Scenario with custom headers for DD_TRACE_HEADER_TAGS that libraries should reject",
    )

    tracing_config_empty = EndToEndScenario("TRACING_CONFIG_EMPTY", weblog_env={}, doc="",)

    tracing_config_nondefault = EndToEndScenario(
        "TRACING_CONFIG_NONDEFAULT",
        weblog_env={
            "DD_TRACE_HTTP_SERVER_ERROR_STATUSES": "200-201,202",
            "DD_TRACE_OBFUSCATION_QUERY_STRING_REGEXP": "ssn=\d{3}-\d{2}-\d{4}",
            "DD_TRACE_CLIENT_IP_ENABLED": "true",
            # disable ASM to test non asm client ip tagging
            "DD_APPSEC_ENABLED": "false",
            "DD_TRACE_HTTP_CLIENT_ERROR_STATUSES": "200-201,202",
            "DD_SERVICE": "service_test",
            "DD_TRACE_KAFKA_ENABLED": "false",  # Using Kafka as is the most common endpoint and integration(missing for PHP).
        },
        include_kafka=True,
        doc="",
        scenario_groups=[ScenarioGroup.ESSENTIALS],
    )

    tracing_config_nondefault_2 = EndToEndScenario(
        "TRACING_CONFIG_NONDEFAULT_2",
<<<<<<< HEAD
        weblog_env={"DD_TRACE_OBFUSCATION_QUERY_STRING_REGEXP": "", "DD_TRACE_CLIENT_IP_HEADER": "custom-ip-header",},
=======
        weblog_env={"DD_TRACE_OBFUSCATION_QUERY_STRING_REGEXP": "", "DD_TRACE_KAFKA_ENABLED": "true"},
        include_kafka=True,
>>>>>>> a9486c36
        doc="Test tracer configuration when a collection of non-default settings are applied",
    )
    tracing_config_nondefault_3 = EndToEndScenario(
        "TRACING_CONFIG_NONDEFAULT_3", weblog_env={"DD_TRACE_HTTP_CLIENT_TAG_QUERY_STRING": "false"}, doc="",
    )

    parametric = ParametricScenario("PARAMETRIC", doc="WIP")

    debugger_probes_status = EndToEndScenario(
        "DEBUGGER_PROBES_STATUS",
        rc_api_enabled=True,
        weblog_env={
            "DD_DYNAMIC_INSTRUMENTATION_ENABLED": "1",
            "DD_REMOTE_CONFIG_ENABLED": "true",
            "DD_INTERNAL_RCM_POLL_INTERVAL": "2000",
            "DD_DEBUGGER_DIAGNOSTICS_INTERVAL": "1",
        },
        doc="Test scenario for checking if method probe statuses can be successfully 'RECEIVED' and 'INSTALLED'",
        scenario_groups=[ScenarioGroup.DEBUGGER],
    )

    debugger_method_probes_snapshot = EndToEndScenario(
        "DEBUGGER_METHOD_PROBES_SNAPSHOT",
        rc_api_enabled=True,
        weblog_env={"DD_DYNAMIC_INSTRUMENTATION_ENABLED": "1", "DD_REMOTE_CONFIG_ENABLED": "true",},
        library_interface_timeout=30,
        doc="Test scenario for checking if debugger successfully generates snapshots for specific method probes",
        scenario_groups=[ScenarioGroup.DEBUGGER],
    )

    debugger_line_probes_snapshot = EndToEndScenario(
        "DEBUGGER_LINE_PROBES_SNAPSHOT",
        rc_api_enabled=True,
        weblog_env={"DD_DYNAMIC_INSTRUMENTATION_ENABLED": "1", "DD_REMOTE_CONFIG_ENABLED": "true",},
        library_interface_timeout=30,
        doc="Test scenario for checking if debugger successfully generates snapshots for specific line probes",
        scenario_groups=[ScenarioGroup.DEBUGGER],
    )

    debugger_mix_log_probe = EndToEndScenario(
        "DEBUGGER_MIX_LOG_PROBE",
        rc_api_enabled=True,
        weblog_env={"DD_DYNAMIC_INSTRUMENTATION_ENABLED": "1", "DD_REMOTE_CONFIG_ENABLED": "true",},
        library_interface_timeout=5,
        doc="Set both method and line probes at the same code",
        scenario_groups=[ScenarioGroup.DEBUGGER],
    )

    debugger_pii_redaction = EndToEndScenario(
        "DEBUGGER_PII_REDACTION",
        rc_api_enabled=True,
        weblog_env={
            "DD_DYNAMIC_INSTRUMENTATION_ENABLED": "1",
            "DD_REMOTE_CONFIG_ENABLED": "true",
            "DD_DYNAMIC_INSTRUMENTATION_REDACTED_TYPES": "weblog.Models.Debugger.CustomPii,com.datadoghq.system_tests.springboot.CustomPii,CustomPii",
            "DD_DYNAMIC_INSTRUMENTATION_REDACTED_IDENTIFIERS": "customidentifier1,customidentifier2",
        },
        library_interface_timeout=5,
        doc="Check pii redaction",
        scenario_groups=[ScenarioGroup.DEBUGGER],
    )

    debugger_expression_language = EndToEndScenario(
        "DEBUGGER_EXPRESSION_LANGUAGE",
        rc_api_enabled=True,
        weblog_env={"DD_DYNAMIC_INSTRUMENTATION_ENABLED": "1", "DD_REMOTE_CONFIG_ENABLED": "true",},
        library_interface_timeout=5,
        doc="Check expression language",
        scenario_groups=[ScenarioGroup.DEBUGGER],
    )

    debugger_exception_replay = EndToEndScenario(
        "DEBUGGER_EXCEPTION_REPLAY",
        rc_api_enabled=True,
        weblog_env={
            "DD_DYNAMIC_INSTRUMENTATION_ENABLED": "1",
            "DD_REMOTE_CONFIG_ENABLED": "true",
            "DD_EXCEPTION_REPLAY_ENABLED": "true",
            "DD_EXCEPTION_DEBUGGING_ENABLED": "true",
        },
        library_interface_timeout=5,
        doc="Check exception replay",
        scenario_groups=[ScenarioGroup.DEBUGGER],
    )

    fuzzer = DockerScenario("_FUZZER", doc="Fake scenario for fuzzing (launch without pytest)", github_workflow=None)

    # Single Step Instrumentation scenarios (HOST and CONTAINER)

    simple_installer_auto_injection = InstallerAutoInjectionScenario(
        "SIMPLE_INSTALLER_AUTO_INJECTION",
        "Onboarding Container Single Step Instrumentation scenario (minimal test scenario)",
        scenario_groups=[ScenarioGroup.ONBOARDING],
    )

    installer_auto_injection = InstallerAutoInjectionScenario(
        "INSTALLER_AUTO_INJECTION", doc="Installer auto injection scenario", scenario_groups=[ScenarioGroup.ONBOARDING]
    )

    installer_host_auto_injection_chaos = InstallerAutoInjectionScenario(
        "INSTALLER_HOST_AUTO_INJECTION_CHAOS",
        doc="Installer auto injection scenario with chaos (deleting installation folders, files)",
        scenario_groups=[ScenarioGroup.ONBOARDING],
    )

    installer_not_supported_auto_injection = InstallerAutoInjectionScenario(
        "INSTALLER_NOT_SUPPORTED_AUTO_INJECTION",
        "Onboarding host Single Step Instrumentation scenario for not supported languages",
        scenario_groups=[ScenarioGroup.ONBOARDING],
    )

    installer_auto_injection_block_list = InstallerAutoInjectionScenario(
        "INSTALLER_AUTO_INJECTION_BLOCK_LIST",
        "Onboarding Single Step Instrumentation scenario: Test user defined blocking lists",
        scenario_groups=[ScenarioGroup.ONBOARDING],
    )

    installer_auto_injection_ld_preload = InstallerAutoInjectionScenario(
        "INSTALLER_AUTO_INJECTION_LD_PRELOAD",
        "Onboarding Host Single Step Instrumentation scenario. Machines with previous ld.so.preload entries",
        vm_provision="auto-inject-ld-preload",
        scenario_groups=[ScenarioGroup.ONBOARDING],
    )

    simple_auto_injection_profiling = InstallerAutoInjectionScenario(
        "SIMPLE_AUTO_INJECTION_PROFILING",
        "Onboarding Single Step Instrumentation scenario with profiling activated by the app env var",
        app_env={
            "DD_PROFILING_ENABLED": "auto",
            "DD_PROFILING_UPLOAD_PERIOD": "10",
            "DD_INTERNAL_PROFILING_LONG_LIVED_THRESHOLD": "1500",
        },
        scenario_groups=[ScenarioGroup.ONBOARDING],
    )
    host_auto_injection_install_script_profiling = InstallerAutoInjectionScenario(
        "HOST_AUTO_INJECTION_INSTALL_SCRIPT_PROFILING",
        "Onboarding Host Single Step Instrumentation scenario using agent auto install script with profiling activating by the installation process",
        vm_provision="host-auto-inject-install-script",
        agent_env={"DD_PROFILING_ENABLED": "auto"},
        app_env={"DD_PROFILING_UPLOAD_PERIOD": "10", "DD_INTERNAL_PROFILING_LONG_LIVED_THRESHOLD": "1500"},
        scenario_groups=[ScenarioGroup.ONBOARDING],
    )

    container_auto_injection_install_script_profiling = InstallerAutoInjectionScenario(
        "CONTAINER_AUTO_INJECTION_INSTALL_SCRIPT_PROFILING",
        "Onboarding Container Single Step Instrumentation profiling scenario using agent auto install script",
        vm_provision="container-auto-inject-install-script",
        agent_env={"DD_PROFILING_ENABLED": "auto"},
        app_env={"DD_PROFILING_UPLOAD_PERIOD": "10", "DD_INTERNAL_PROFILING_LONG_LIVED_THRESHOLD": "1500"},
        scenario_groups=[ScenarioGroup.ONBOARDING],
    )

    host_auto_injection_install_script = InstallerAutoInjectionScenario(
        "HOST_AUTO_INJECTION_INSTALL_SCRIPT",
        "Onboarding Host Single Step Instrumentation scenario using agent auto install script",
        vm_provision="host-auto-inject-install-script",
        scenario_groups=[ScenarioGroup.ONBOARDING],
    )

    container_auto_injection_install_script = InstallerAutoInjectionScenario(
        "CONTAINER_AUTO_INJECTION_INSTALL_SCRIPT",
        "Onboarding Container Single Step Instrumentation scenario using agent auto install script",
        vm_provision="container-auto-inject-install-script",
        scenario_groups=[ScenarioGroup.ONBOARDING],
    )

    local_auto_injection_install_script = InstallerAutoInjectionScenario(
        "LOCAL_AUTO_INJECTION_INSTALL_SCRIPT",
        "Tobe executed locally with krunvm. Installs all the software fron agent installation script, and the replace the apm-library with the uploaded tar file from binaries",
        vm_provision="local-auto-inject-install-script",
        scenario_groups=[ScenarioGroup.ONBOARDING],
    )

    ##DEPRECATED SCENARIOS: Delete after migration of tracer pipelines + auto_inject pipelines

    # Replaced by SIMPLE_INSTALLER_AUTO_INJECTION
    simple_host_auto_injection = InstallerAutoInjectionScenario(
        "SIMPLE_HOST_AUTO_INJECTION",
        "DEPRECATED: Onboarding Container Single Step Instrumentation scenario (minimal test scenario)",
        scenario_groups=[ScenarioGroup.ONBOARDING],
    )
    simple_container_auto_injection = InstallerAutoInjectionScenario(
        "SIMPLE_CONTAINER_AUTO_INJECTION",
        "DEPRECATED: Onboarding Container Single Step Instrumentation scenario (minimal test scenario)",
        scenario_groups=[ScenarioGroup.ONBOARDING],
    )

    # Replaced by SIMPLE_AUTO_INJECTION_PROFILING
    simple_host_auto_injection_profiling = InstallerAutoInjectionScenario(
        "SIMPLE_HOST_AUTO_INJECTION_PROFILING",
        "DEPRECATED: Onboarding Single Step Instrumentation scenario with profiling activated by the app env var",
        app_env={
            "DD_PROFILING_ENABLED": "auto",
            "DD_PROFILING_UPLOAD_PERIOD": "10",
            "DD_INTERNAL_PROFILING_LONG_LIVED_THRESHOLD": "1500",
        },
        scenario_groups=[ScenarioGroup.ONBOARDING],
    )
    simple_container_auto_injection_profiling = InstallerAutoInjectionScenario(
        "SIMPLE_CONTAINER_AUTO_INJECTION_PROFILING",
        "DEPRECATED: Onboarding Single Step Instrumentation scenario with profiling activated by the app env var",
        app_env={
            "DD_PROFILING_ENABLED": "auto",
            "DD_PROFILING_UPLOAD_PERIOD": "10",
            "DD_INTERNAL_PROFILING_LONG_LIVED_THRESHOLD": "1500",
        },
        scenario_groups=[ScenarioGroup.ONBOARDING],
    )

    # Replaced by INSTALLER_AUTO_INJECTION
    host_auto_injection = InstallerAutoInjectionScenario(
        "HOST_AUTO_INJECTION",
        doc="DEPRECATED: Installer auto injection scenario",
        scenario_groups=[ScenarioGroup.ONBOARDING],
    )
    container_auto_injection = InstallerAutoInjectionScenario(
        "CONTAINER_AUTO_INJECTION",
        doc="DEPRECATED: Installer auto injection scenario",
        scenario_groups=[ScenarioGroup.ONBOARDING],
    )

    # Replaced by INSTALLER_AUTO_INJECTION_BLOCK_LIST
    host_auto_injection_block_list = InstallerAutoInjectionScenario(
        "HOST_AUTO_INJECTION_BLOCK_LIST",
        "Onboarding Single Step Instrumentation scenario: Test user defined blocking lists",
        scenario_groups=[ScenarioGroup.ONBOARDING],
    )

    # Replaced by INSTALLER_NOT_SUPPORTED_AUTO_INJECTION
    container_not_supported_auto_injection = InstallerAutoInjectionScenario(
        "CONTAINER_NOT_SUPPORTED_AUTO_INJECTION",
        "Onboarding host Single Step Instrumentation scenario for not supported languages",
        scenario_groups=[ScenarioGroup.ONBOARDING],
    )

    k8s_library_injection_basic = KubernetesScenario(
        "K8S_LIBRARY_INJECTION_BASIC",
        doc=" Kubernetes Instrumentation basic scenario",
        github_workflow="libinjection",
        scenario_groups=[ScenarioGroup.ALL, ScenarioGroup.LIB_INJECTION],
    )

    k8s_library_injection_profiling = KubernetesScenario(
        "K8S_LIBRARY_INJECTION_PROFILING",
        doc=" Kubernetes auto instrumentation, profiling activation",
        github_workflow="libinjection",
        scenario_groups=[ScenarioGroup.ALL, ScenarioGroup.LIB_INJECTION],
    )
    lib_injection_validation = WeblogInjectionScenario(
        "LIB_INJECTION_VALIDATION",
        doc="Validates the init images without kubernetes enviroment",
        github_workflow="libinjection",
        scenario_groups=[ScenarioGroup.ALL, ScenarioGroup.LIB_INJECTION],
    )

    lib_injection_validation_unsupported_lang = WeblogInjectionScenario(
        "LIB_INJECTION_VALIDATION_UNSUPPORTED_LANG",
        doc="Validates the init images without kubernetes enviroment (unsupported lang versions)",
        github_workflow="libinjection",
        scenario_groups=[ScenarioGroup.ALL, ScenarioGroup.LIB_INJECTION],
    )

    docker_ssi = DockerSSIScenario(
        "DOCKER_SSI",
        doc="Validates the installer and the ssi on a docker environment",
        scenario_groups=[ScenarioGroup.ALL, ScenarioGroup.DOCKER_SSI],
    )

    appsec_rasp = EndToEndScenario(
        "APPSEC_RASP",
        weblog_env={"DD_APPSEC_RASP_ENABLED": "true"},
        appsec_rules="/appsec_rasp_ruleset.json",
        doc="Enable APPSEC RASP",
        github_workflow="endtoend",
        scenario_groups=[ScenarioGroup.APPSEC],
    )


def get_all_scenarios() -> list[Scenario]:
    result = []
    for name in dir(scenarios):
        if not name.startswith("_"):
            scenario: Scenario = getattr(scenarios, name)
            if issubclass(scenario.__class__, Scenario):
                result.append(scenario)

    return result


def _main():
    data = {
        scenario.name: {
            "name": scenario.name,
            "doc": scenario.doc,
            "github_workflow": scenario.github_workflow,
            "scenario_groups": scenario.scenario_groups,
        }
        for scenario in get_all_scenarios()
    }

    print(json.dumps(data, indent=2))


if __name__ == "__main__":
    _main()<|MERGE_RESOLUTION|>--- conflicted
+++ resolved
@@ -464,12 +464,8 @@
 
     tracing_config_nondefault_2 = EndToEndScenario(
         "TRACING_CONFIG_NONDEFAULT_2",
-<<<<<<< HEAD
-        weblog_env={"DD_TRACE_OBFUSCATION_QUERY_STRING_REGEXP": "", "DD_TRACE_CLIENT_IP_HEADER": "custom-ip-header",},
-=======
-        weblog_env={"DD_TRACE_OBFUSCATION_QUERY_STRING_REGEXP": "", "DD_TRACE_KAFKA_ENABLED": "true"},
+        weblog_env={"DD_TRACE_OBFUSCATION_QUERY_STRING_REGEXP": "", "DD_TRACE_KAFKA_ENABLED": "true", "DD_TRACE_CLIENT_IP_HEADER": "custom-ip-header",},
         include_kafka=True,
->>>>>>> a9486c36
         doc="Test tracer configuration when a collection of non-default settings are applied",
     )
     tracing_config_nondefault_3 = EndToEndScenario(
