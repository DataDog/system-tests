import os
import json

import pytest

from utils._context.header_tag_vars import VALID_CONFIGS, INVALID_CONFIGS
from utils.tools import update_environ_with_local_env

from .core import Scenario, ScenarioGroup
from .endtoend import DockerScenario, EndToEndScenario
from .integrations import CrossedTracingLibraryScenario, IntegrationsScenario
from .open_telemetry import OpenTelemetryScenario
from .parametric import ParametricScenario
from .performance import PerformanceScenario
from .test_the_test import TestTheTestScenario
from .auto_injection import InstallerAutoInjectionScenario
from .k8s_lib_injection import KubernetesScenario, WeblogInjectionScenario
from .docker_ssi import DockerSSIScenario

update_environ_with_local_env()


class scenarios:
    @staticmethod
    def all_endtoend_scenarios(test_object):
        """particular use case where a klass applies on all scenarios"""

        # Check that no scenario has been already declared
        for marker in getattr(test_object, "pytestmark", []):
            if marker.name == "scenario":
                raise ValueError(f"Error on {test_object}: You can declare only one scenario")

        pytest.mark.scenario("EndToEndScenario")(test_object)

        return test_object

    todo = Scenario("TODO", doc="scenario that skips tests not yet executed", github_workflow=None)
    test_the_test = TestTheTestScenario("TEST_THE_TEST", doc="Small scenario that check system-tests internals")
    mock_the_test = TestTheTestScenario("MOCK_THE_TEST", doc="Mock scenario that check system-tests internals")

    default = EndToEndScenario(
        "DEFAULT",
        weblog_env={
            "DD_DBM_PROPAGATION_MODE": "service",
            "DD_TRACE_STATS_COMPUTATION_ENABLED": "1",
            "DD_TRACE_FEATURES": "discovery",
        },
        include_postgres_db=True,
        scenario_groups=[ScenarioGroup.ESSENTIALS],
        doc="Default scenario, spawn tracer, the Postgres databases and agent, and run most of exisiting tests",
    )

    # performance scenario just spawn an agent and a weblog, and spies the CPU and mem usage
    performances = PerformanceScenario(
        "PERFORMANCES", doc="A not very used scenario : its aim is to measure CPU and MEM usage across a basic run"
    )

    integrations = IntegrationsScenario()

    crossed_tracing_libraries = CrossedTracingLibraryScenario()

    otel_integrations = OpenTelemetryScenario(
        "OTEL_INTEGRATIONS",
        weblog_env={
            "OTEL_EXPORTER_OTLP_PROTOCOL": "http/protobuf",
            "OTEL_EXPORTER_OTLP_ENDPOINT": "http://proxy:8126",
            "OTEL_EXPORTER_OTLP_TRACES_HEADERS": "dd-protocol=otlp,dd-otlp-path=agent",
            "OTEL_INTEGRATIONS_TEST": True,
        },
        include_intake=False,
        include_collector=False,
        include_postgres_db=True,
        include_cassandra_db=True,
        include_mongo_db=True,
        include_kafka=True,
        include_rabbitmq=True,
        include_mysql_db=True,
        include_sqlserver=True,
        doc="We use the open telemetry library to automatically instrument the weblogs instead of using the DD library. This scenario represents this case in the integration with different external systems, for example the interaction with sql database.",
    )

    profiling = EndToEndScenario(
        "PROFILING",
        library_interface_timeout=160,
        agent_interface_timeout=160,
        weblog_env={
            "DD_PROFILING_ENABLED": "true",
            "DD_PROFILING_UPLOAD_PERIOD": "10",
            "DD_PROFILING_START_DELAY": "1",
            # Reduce noise
            "DD_INSTRUMENTATION_TELEMETRY_ENABLED": "false",
        },
        doc="Test profiling feature. Not included in default scenario because is quite slow",
        scenario_groups=[ScenarioGroup.PROFILING],
    )

    sampling = EndToEndScenario(
        "SAMPLING",
        tracer_sampling_rate=0.5,
        weblog_env={"DD_TRACE_RATE_LIMIT": "10000000"},
        doc="Test sampling mechanism. Not included in default scenario because it's a little bit too flaky",
        scenario_groups=[ScenarioGroup.SAMPLING],
    )

    trace_propagation_style_w3c = EndToEndScenario(
        "TRACE_PROPAGATION_STYLE_W3C",
        weblog_env={
            "DD_TRACE_PROPAGATION_STYLE_INJECT": "tracecontext",
            "DD_TRACE_PROPAGATION_STYLE_EXTRACT": "tracecontext",
        },
        doc="Test W3C trace style",
    )

    # Telemetry scenarios
    telemetry_dependency_loaded_test_for_dependency_collection_disabled = EndToEndScenario(
        "TELEMETRY_DEPENDENCY_LOADED_TEST_FOR_DEPENDENCY_COLLECTION_DISABLED",
        weblog_env={"DD_TELEMETRY_DEPENDENCY_COLLECTION_ENABLED": "false"},
        doc="Test DD_TELEMETRY_DEPENDENCY_COLLECTION_ENABLED=false effect on tracers",
    )

    telemetry_app_started_products_disabled = EndToEndScenario(
        "TELEMETRY_APP_STARTED_PRODUCTS_DISABLED",
        weblog_env={
            "DD_APPSEC_ENABLED": "false",
            "DD_PROFILING_ENABLED": "false",
            "DD_DYNAMIC_INSTRUMENTATION_ENABLED": "false",
        },
        appsec_enabled=False,
        doc="Disable all tracers products",
    )

    telemetry_log_generation_disabled = EndToEndScenario(
        "TELEMETRY_LOG_GENERATION_DISABLED",
        weblog_env={"DD_TELEMETRY_LOGS_COLLECTION_ENABLED": "false",},
        doc="Test env var `DD_TELEMETRY_LOGS_COLLECTION_ENABLED=false`",
    )
    telemetry_metric_generation_disabled = EndToEndScenario(
        "TELEMETRY_METRIC_GENERATION_DISABLED",
        weblog_env={"DD_TELEMETRY_METRICS_ENABLED": "false",},
        doc="Test env var `DD_TELEMETRY_METRICS_ENABLED=false`",
    )
    telemetry_metric_generation_enabled = EndToEndScenario(
        "TELEMETRY_METRIC_GENERATION_ENABLED",
        weblog_env={"DD_TELEMETRY_METRICS_ENABLED": "true",},
        doc="Test env var `DD_TELEMETRY_METRICS_ENABLED=true`",
    )

    # ASM scenarios
    appsec_missing_rules = EndToEndScenario(
        "APPSEC_MISSING_RULES",
        appsec_rules="/donotexists",
        doc="Test missing appsec rules file",
        scenario_groups=[ScenarioGroup.APPSEC],
    )
    appsec_corrupted_rules = EndToEndScenario(
        "APPSEC_CORRUPTED_RULES",
        appsec_rules="/appsec_corrupted_rules.yml",
        doc="Test corrupted appsec rules file",
        scenario_groups=[ScenarioGroup.APPSEC],
    )
    appsec_custom_rules = EndToEndScenario(
        "APPSEC_CUSTOM_RULES",
        appsec_rules="/appsec_custom_rules.json",
        doc="Test custom appsec rules file",
        scenario_groups=[ScenarioGroup.APPSEC],
    )
    appsec_blocking = EndToEndScenario(
        "APPSEC_BLOCKING",
        appsec_rules="/appsec_blocking_rule.json",
        doc="Misc tests for appsec blocking",
        scenario_groups=[ScenarioGroup.APPSEC, ScenarioGroup.ESSENTIALS],
    )
    graphql_appsec = EndToEndScenario(
        "GRAPHQL_APPSEC",
        appsec_rules="/appsec_blocking_rule.json",
        doc="AppSec tests for GraphQL integrations",
        github_workflow="graphql",
        scenario_groups=[ScenarioGroup.APPSEC],
    )
    appsec_rules_monitoring_with_errors = EndToEndScenario(
        "APPSEC_RULES_MONITORING_WITH_ERRORS",
        appsec_rules="/appsec_custom_rules_with_errors.json",
        doc="Appsec rule file with some errors",
        scenario_groups=[ScenarioGroup.APPSEC],
    )
    everything_disabled = EndToEndScenario(
        "EVERYTHING_DISABLED",
        weblog_env={"DD_APPSEC_ENABLED": "false", "DD_DBM_PROPAGATION_MODE": "disabled"},
        appsec_enabled=False,
        include_postgres_db=True,
        doc="Disable appsec and test DBM setting integration outcome when disabled",
        scenario_groups=[ScenarioGroup.APPSEC],
    )
    appsec_low_waf_timeout = EndToEndScenario(
        "APPSEC_LOW_WAF_TIMEOUT",
        weblog_env={"DD_APPSEC_WAF_TIMEOUT": "1"},
        doc="Appsec with a very low WAF timeout",
        scenario_groups=[ScenarioGroup.APPSEC],
    )
    appsec_custom_obfuscation = EndToEndScenario(
        "APPSEC_CUSTOM_OBFUSCATION",
        weblog_env={
            "DD_APPSEC_OBFUSCATION_PARAMETER_KEY_REGEXP": "hide-key",
            "DD_APPSEC_OBFUSCATION_PARAMETER_VALUE_REGEXP": ".*hide_value",
        },
        doc="Test custom appsec obfuscation parameters",
        scenario_groups=[ScenarioGroup.APPSEC],
    )
    appsec_rate_limiter = EndToEndScenario(
        "APPSEC_RATE_LIMITER",
        weblog_env={"DD_APPSEC_TRACE_RATE_LIMIT": "1"},
        doc="Tests with a low rate trace limit for Appsec",
        scenario_groups=[ScenarioGroup.APPSEC],
    )
    appsec_waf_telemetry = EndToEndScenario(
        "APPSEC_WAF_TELEMETRY",
        weblog_env={
            "DD_INSTRUMENTATION_TELEMETRY_ENABLED": "true",
            "DD_TELEMETRY_METRICS_ENABLED": "true",
            "DD_TELEMETRY_METRICS_INTERVAL_SECONDS": "2.0",
        },
        doc="Enable Telemetry feature for WAF",
        scenario_groups=[ScenarioGroup.APPSEC],
    )

    appsec_blocking_full_denylist = EndToEndScenario(
        "APPSEC_BLOCKING_FULL_DENYLIST",
        rc_api_enabled=True,
        weblog_env={"DD_APPSEC_RULES": None},
        doc="""
            The spec says that if  DD_APPSEC_RULES is defined, then rules won't be loaded from remote config.
            In this scenario, we use remote config. By the spec, whem remote config is available, rules file
            embedded in the tracer will never be used (it will be the file defined in DD_APPSEC_RULES, or the
            data coming from remote config). So, we set  DD_APPSEC_RULES to None to enable loading rules from
            remote config. And it's okay not testing custom rule set for dev mode, as in this scenario, rules
            are always coming from remote config.
        """,
        scenario_groups=[ScenarioGroup.APPSEC],
    )

    appsec_request_blocking = EndToEndScenario(
        "APPSEC_REQUEST_BLOCKING",
        rc_api_enabled=True,
        weblog_env={"DD_APPSEC_RULES": None},
        doc="",
        scenario_groups=[ScenarioGroup.APPSEC],
    )

    appsec_runtime_activation = EndToEndScenario(
        "APPSEC_RUNTIME_ACTIVATION",
        rc_api_enabled=True,
        appsec_enabled=False,
        doc="",
        scenario_groups=[ScenarioGroup.APPSEC],
    )

    appsec_api_security = EndToEndScenario(
        "APPSEC_API_SECURITY",
        appsec_enabled=True,
        weblog_env={
            "DD_EXPERIMENTAL_API_SECURITY_ENABLED": "true",
            "DD_API_SECURITY_ENABLED": "true",
            "DD_TRACE_DEBUG": "false",
            "DD_API_SECURITY_REQUEST_SAMPLE_RATE": "1.0",
            "DD_API_SECURITY_SAMPLE_DELAY": "0.0",
            "DD_API_SECURITY_MAX_CONCURRENT_REQUESTS": "50",
        },
        doc="""
        Scenario for API Security feature, testing schema types sent into span tags if
        DD_API_SECURITY_ENABLED is set to true.
        """,
        scenario_groups=[ScenarioGroup.APPSEC],
    )

    appsec_api_security_rc = EndToEndScenario(
        "APPSEC_API_SECURITY_RC",
        weblog_env={"DD_EXPERIMENTAL_API_SECURITY_ENABLED": "true", "DD_API_SECURITY_SAMPLE_DELAY": "0.0",},
        rc_api_enabled=True,
        doc="""
            Scenario to test API Security Remote config
        """,
        scenario_groups=[ScenarioGroup.APPSEC, ScenarioGroup.ESSENTIALS],
    )

    appsec_api_security_no_response_body = EndToEndScenario(
        "APPSEC_API_SECURITY_NO_RESPONSE_BODY",
        appsec_enabled=True,
        weblog_env={
            "DD_EXPERIMENTAL_API_SECURITY_ENABLED": "true",
            "DD_API_SECURITY_ENABLED": "true",
            "DD_TRACE_DEBUG": "false",
            "DD_API_SECURITY_REQUEST_SAMPLE_RATE": "1.0",
            "DD_API_SECURITY_MAX_CONCURRENT_REQUESTS": "50",
            "DD_API_SECURITY_PARSE_RESPONSE_BODY": "false",
        },
        doc="""
        Scenario for API Security feature, testing schema types sent into span tags if
        DD_API_SECURITY_ENABLED is set to true.
        """,
        scenario_groups=[ScenarioGroup.APPSEC],
    )

    appsec_api_security_with_sampling = EndToEndScenario(
        "APPSEC_API_SECURITY_WITH_SAMPLING",
        appsec_enabled=True,
        weblog_env={
            "DD_EXPERIMENTAL_API_SECURITY_ENABLED": "true",
            "DD_API_SECURITY_ENABLED": "true",
            "DD_TRACE_DEBUG": "false",
        },
        doc="""
        Scenario for API Security feature, testing api security sampling rate.
        """,
        scenario_groups=[ScenarioGroup.APPSEC],
    )

    appsec_auto_events_extended = EndToEndScenario(
        "APPSEC_AUTO_EVENTS_EXTENDED",
        weblog_env={
            "DD_APPSEC_ENABLED": "true",
            "DD_APPSEC_AUTOMATED_USER_EVENTS_TRACKING": "extended",
            "DD_APPSEC_AUTO_USER_INSTRUMENTATION_MODE": "anonymization",
        },
        appsec_enabled=True,
        doc="Scenario for checking extended mode in automatic user events",
        scenario_groups=[ScenarioGroup.APPSEC],
    )

    appsec_auto_events_rc = EndToEndScenario(
        "APPSEC_AUTO_EVENTS_RC",
        weblog_env={"DD_APPSEC_ENABLED": "true", "DD_REMOTE_CONFIG_POLL_INTERVAL_SECONDS": 0.5},
        rc_api_enabled=True,
        doc="""
            Scenario to test User ID collection config change via Remote config
        """,
        scenario_groups=[ScenarioGroup.APPSEC],
    )

    appsec_standalone = EndToEndScenario(
        "APPSEC_STANDALONE",
        weblog_env={
            "DD_APPSEC_ENABLED": "true",
            "DD_EXPERIMENTAL_APPSEC_STANDALONE_ENABLED": "true",
            "DD_IAST_ENABLED": "false",
        },
        doc="Appsec standalone mode (APM opt out)",
        scenario_groups=[ScenarioGroup.APPSEC],
    )

    remote_config_mocked_backend_asm_features = EndToEndScenario(
        "REMOTE_CONFIG_MOCKED_BACKEND_ASM_FEATURES",
        rc_api_enabled=True,
        appsec_enabled=False,
        weblog_env={"DD_REMOTE_CONFIGURATION_ENABLED": "true",},
        doc="",
        scenario_groups=[ScenarioGroup.APPSEC, ScenarioGroup.ESSENTIALS],
    )

    remote_config_mocked_backend_live_debugging = EndToEndScenario(
        "REMOTE_CONFIG_MOCKED_BACKEND_LIVE_DEBUGGING",
        rc_api_enabled=True,
        weblog_env={
            "DD_DYNAMIC_INSTRUMENTATION_ENABLED": "1",
            "DD_DEBUGGER_ENABLED": "1",
            "DD_REMOTE_CONFIG_ENABLED": "true",
            "DD_INTERNAL_RCM_POLL_INTERVAL": "1000",
        },
        doc="",
    )

    remote_config_mocked_backend_asm_dd = EndToEndScenario(
        "REMOTE_CONFIG_MOCKED_BACKEND_ASM_DD",
        rc_api_enabled=True,
        weblog_env={"DD_APPSEC_RULES": None,},
        doc="""
            The spec says that if DD_APPSEC_RULES is defined, then rules won't be loaded from remote config.
            In this scenario, we use remote config. By the spec, whem remote config is available, rules file
            embedded in the tracer will never be used (it will be the file defined in DD_APPSEC_RULES, or the
            data coming from remote config). So, we set  DD_APPSEC_RULES to None to enable loading rules from
            remote config. And it's okay not testing custom rule set for dev mode, as in this scenario, rules
            are always coming from remote config.
        """,
        scenario_groups=[ScenarioGroup.APPSEC],
    )

    remote_config_mocked_backend_asm_features_nocache = EndToEndScenario(
        "REMOTE_CONFIG_MOCKED_BACKEND_ASM_FEATURES_NOCACHE",
        rc_api_enabled=True,
        weblog_env={"DD_APPSEC_ENABLED": "false", "DD_REMOTE_CONFIGURATION_ENABLED": "true",},
        doc="",
        scenario_groups=[ScenarioGroup.APPSEC],
    )

    remote_config_mocked_backend_live_debugging_nocache = EndToEndScenario(
        "REMOTE_CONFIG_MOCKED_BACKEND_LIVE_DEBUGGING_NOCACHE",
        rc_api_enabled=True,
        weblog_env={
            "DD_DYNAMIC_INSTRUMENTATION_ENABLED": "1",
            "DD_DEBUGGER_ENABLED": "1",
            "DD_REMOTE_CONFIG_ENABLED": "true",
        },
        doc="",
    )

    remote_config_mocked_backend_asm_dd_nocache = EndToEndScenario(
        "REMOTE_CONFIG_MOCKED_BACKEND_ASM_DD_NOCACHE",
        rc_api_enabled=True,
        doc="",
        scenario_groups=[ScenarioGroup.APPSEC],
    )

    # APM tracing end-to-end scenarios

    apm_tracing_e2e = EndToEndScenario("APM_TRACING_E2E", backend_interface_timeout=5, doc="")
    apm_tracing_e2e_otel = EndToEndScenario(
        "APM_TRACING_E2E_OTEL", weblog_env={"DD_TRACE_OTEL_ENABLED": "true",}, backend_interface_timeout=5, doc="",
    )
    apm_tracing_e2e_single_span = EndToEndScenario(
        "APM_TRACING_E2E_SINGLE_SPAN",
        weblog_env={
            "DD_SPAN_SAMPLING_RULES": '[{"service": "weblog", "name": "*single_span_submitted", "sample_rate": 1.0, "max_per_second": 50}]',
            "DD_TRACE_SAMPLE_RATE": "0",
        },
        backend_interface_timeout=5,
        doc="",
    )

    otel_tracing_e2e = OpenTelemetryScenario("OTEL_TRACING_E2E", doc="")
    otel_metric_e2e = OpenTelemetryScenario("OTEL_METRIC_E2E", doc="")
    otel_log_e2e = OpenTelemetryScenario("OTEL_LOG_E2E", include_intake=False, doc="")

    library_conf_custom_header_tags = EndToEndScenario(
        "LIBRARY_CONF_CUSTOM_HEADER_TAGS",
        additional_trace_header_tags=(VALID_CONFIGS),
        doc="Scenario with custom headers to be used with DD_TRACE_HEADER_TAGS",
    )
    library_conf_custom_header_tags_invalid = EndToEndScenario(
        "LIBRARY_CONF_CUSTOM_HEADER_TAGS_INVALID",
        additional_trace_header_tags=(INVALID_CONFIGS),
        doc="Scenario with custom headers for DD_TRACE_HEADER_TAGS that libraries should reject",
    )

    tracing_config_empty = EndToEndScenario("TRACING_CONFIG_EMPTY", weblog_env={}, doc="",)

    tracing_config_nondefault = EndToEndScenario(
        "TRACING_CONFIG_NONDEFAULT",
        weblog_env={
            "DD_TRACE_HTTP_SERVER_ERROR_STATUSES": "200-201,202",
            "DD_TRACE_OBFUSCATION_QUERY_STRING_REGEXP": "ssn=\d{3}-\d{2}-\d{4}",
        },
        doc="",
        scenario_groups=[ScenarioGroup.ESSENTIALS],
    )

<<<<<<< HEAD
    tracing_config_nondefault_2 = EndToEndScenario(
        "TRACING_CONFIG_NONDEFAULT_2",
        weblog_env={"DD_TRACE_OBFUSCATION_QUERY_STRING_REGEXP": ""},
        doc="Test tracer configuration when a collection of non-default settings are applied",
=======
    tracing_config_nondefault_3 = EndToEndScenario(
        "TRACING_CONFIG_NONDEFAULT_3", weblog_env={"DD_TRACE_HTTP_CLIENT_TAG_QUERY_STRING": "false"}, doc="",
>>>>>>> 45f9664d
    )

    parametric = ParametricScenario("PARAMETRIC", doc="WIP")

    debugger_probes_status = EndToEndScenario(
        "DEBUGGER_PROBES_STATUS",
        rc_api_enabled=True,
        weblog_env={
            "DD_DYNAMIC_INSTRUMENTATION_ENABLED": "1",
            "DD_REMOTE_CONFIG_ENABLED": "true",
            "DD_INTERNAL_RCM_POLL_INTERVAL": "2000",
            "DD_DEBUGGER_DIAGNOSTICS_INTERVAL": "1",
        },
        doc="Test scenario for checking if method probe statuses can be successfully 'RECEIVED' and 'INSTALLED'",
        scenario_groups=[ScenarioGroup.DEBUGGER],
    )

    debugger_method_probes_snapshot = EndToEndScenario(
        "DEBUGGER_METHOD_PROBES_SNAPSHOT",
        rc_api_enabled=True,
        weblog_env={"DD_DYNAMIC_INSTRUMENTATION_ENABLED": "1", "DD_REMOTE_CONFIG_ENABLED": "true",},
        library_interface_timeout=30,
        doc="Test scenario for checking if debugger successfully generates snapshots for specific method probes",
        scenario_groups=[ScenarioGroup.DEBUGGER],
    )

    debugger_line_probes_snapshot = EndToEndScenario(
        "DEBUGGER_LINE_PROBES_SNAPSHOT",
        rc_api_enabled=True,
        weblog_env={"DD_DYNAMIC_INSTRUMENTATION_ENABLED": "1", "DD_REMOTE_CONFIG_ENABLED": "true",},
        library_interface_timeout=30,
        doc="Test scenario for checking if debugger successfully generates snapshots for specific line probes",
        scenario_groups=[ScenarioGroup.DEBUGGER],
    )

    debugger_mix_log_probe = EndToEndScenario(
        "DEBUGGER_MIX_LOG_PROBE",
        rc_api_enabled=True,
        weblog_env={"DD_DYNAMIC_INSTRUMENTATION_ENABLED": "1", "DD_REMOTE_CONFIG_ENABLED": "true",},
        library_interface_timeout=5,
        doc="Set both method and line probes at the same code",
        scenario_groups=[ScenarioGroup.DEBUGGER],
    )

    debugger_pii_redaction = EndToEndScenario(
        "DEBUGGER_PII_REDACTION",
        rc_api_enabled=True,
        weblog_env={
            "DD_DYNAMIC_INSTRUMENTATION_ENABLED": "1",
            "DD_REMOTE_CONFIG_ENABLED": "true",
            "DD_DYNAMIC_INSTRUMENTATION_REDACTED_TYPES": "weblog.Models.Debugger.CustomPii,com.datadoghq.system_tests.springboot.CustomPii,CustomPii",
            "DD_DYNAMIC_INSTRUMENTATION_REDACTED_IDENTIFIERS": "customidentifier1,customidentifier2",
        },
        library_interface_timeout=5,
        doc="Check pii redaction",
        scenario_groups=[ScenarioGroup.DEBUGGER],
    )

    debugger_expression_language = EndToEndScenario(
        "DEBUGGER_EXPRESSION_LANGUAGE",
        rc_api_enabled=True,
        weblog_env={"DD_DYNAMIC_INSTRUMENTATION_ENABLED": "1", "DD_REMOTE_CONFIG_ENABLED": "true",},
        library_interface_timeout=5,
        doc="Check expression language",
        scenario_groups=[ScenarioGroup.DEBUGGER],
    )

    debugger_exception_replay = EndToEndScenario(
        "DEBUGGER_EXCEPTION_REPLAY",
        rc_api_enabled=True,
        weblog_env={
            "DD_DYNAMIC_INSTRUMENTATION_ENABLED": "1",
            "DD_REMOTE_CONFIG_ENABLED": "true",
            "DD_EXCEPTION_REPLAY_ENABLED": "true",
            "DD_EXCEPTION_DEBUGGING_ENABLED": "true",
        },
        library_interface_timeout=5,
        doc="Check exception replay",
        scenario_groups=[ScenarioGroup.DEBUGGER],
    )

    fuzzer = DockerScenario("_FUZZER", doc="Fake scenario for fuzzing (launch without pytest)", github_workflow=None)

    # Single Step Instrumentation scenarios (HOST and CONTAINER)

    simple_installer_auto_injection = InstallerAutoInjectionScenario(
        "SIMPLE_INSTALLER_AUTO_INJECTION",
        "Onboarding Container Single Step Instrumentation scenario (minimal test scenario)",
        scenario_groups=[ScenarioGroup.ONBOARDING],
    )

    installer_auto_injection = InstallerAutoInjectionScenario(
        "INSTALLER_AUTO_INJECTION", doc="Installer auto injection scenario", scenario_groups=[ScenarioGroup.ONBOARDING]
    )

    installer_host_auto_injection_chaos = InstallerAutoInjectionScenario(
        "INSTALLER_HOST_AUTO_INJECTION_CHAOS",
        doc="Installer auto injection scenario with chaos (deleting installation folders, files)",
        scenario_groups=[ScenarioGroup.ONBOARDING],
    )

    installer_not_supported_auto_injection = InstallerAutoInjectionScenario(
        "INSTALLER_NOT_SUPPORTED_AUTO_INJECTION",
        "Onboarding host Single Step Instrumentation scenario for not supported languages",
        scenario_groups=[ScenarioGroup.ONBOARDING],
    )

    installer_auto_injection_block_list = InstallerAutoInjectionScenario(
        "INSTALLER_AUTO_INJECTION_BLOCK_LIST",
        "Onboarding Single Step Instrumentation scenario: Test user defined blocking lists",
        scenario_groups=[ScenarioGroup.ONBOARDING],
    )

    installer_auto_injection_ld_preload = InstallerAutoInjectionScenario(
        "INSTALLER_AUTO_INJECTION_LD_PRELOAD",
        "Onboarding Host Single Step Instrumentation scenario. Machines with previous ld.so.preload entries",
        vm_provision="auto-inject-ld-preload",
        scenario_groups=[ScenarioGroup.ONBOARDING],
    )

    simple_auto_injection_profiling = InstallerAutoInjectionScenario(
        "SIMPLE_AUTO_INJECTION_PROFILING",
        "Onboarding Single Step Instrumentation scenario with profiling activated by the app env var",
        app_env={
            "DD_PROFILING_ENABLED": "auto",
            "DD_PROFILING_UPLOAD_PERIOD": "10",
            "DD_INTERNAL_PROFILING_LONG_LIVED_THRESHOLD": "1500",
        },
        scenario_groups=[ScenarioGroup.ONBOARDING],
    )
    host_auto_injection_install_script_profiling = InstallerAutoInjectionScenario(
        "HOST_AUTO_INJECTION_INSTALL_SCRIPT_PROFILING",
        "Onboarding Host Single Step Instrumentation scenario using agent auto install script with profiling activating by the installation process",
        vm_provision="host-auto-inject-install-script",
        agent_env={"DD_PROFILING_ENABLED": "auto"},
        app_env={"DD_PROFILING_UPLOAD_PERIOD": "10", "DD_INTERNAL_PROFILING_LONG_LIVED_THRESHOLD": "1500"},
        scenario_groups=[ScenarioGroup.ONBOARDING],
    )

    container_auto_injection_install_script_profiling = InstallerAutoInjectionScenario(
        "CONTAINER_AUTO_INJECTION_INSTALL_SCRIPT_PROFILING",
        "Onboarding Container Single Step Instrumentation profiling scenario using agent auto install script",
        vm_provision="container-auto-inject-install-script",
        agent_env={"DD_PROFILING_ENABLED": "auto"},
        app_env={"DD_PROFILING_UPLOAD_PERIOD": "10", "DD_INTERNAL_PROFILING_LONG_LIVED_THRESHOLD": "1500"},
        scenario_groups=[ScenarioGroup.ONBOARDING],
    )

    host_auto_injection_install_script = InstallerAutoInjectionScenario(
        "HOST_AUTO_INJECTION_INSTALL_SCRIPT",
        "Onboarding Host Single Step Instrumentation scenario using agent auto install script",
        vm_provision="host-auto-inject-install-script",
        scenario_groups=[ScenarioGroup.ONBOARDING],
    )

    container_auto_injection_install_script = InstallerAutoInjectionScenario(
        "CONTAINER_AUTO_INJECTION_INSTALL_SCRIPT",
        "Onboarding Container Single Step Instrumentation scenario using agent auto install script",
        vm_provision="container-auto-inject-install-script",
        scenario_groups=[ScenarioGroup.ONBOARDING],
    )

    local_auto_injection_install_script = InstallerAutoInjectionScenario(
        "LOCAL_AUTO_INJECTION_INSTALL_SCRIPT",
        "Tobe executed locally with krunvm. Installs all the software fron agent installation script, and the replace the apm-library with the uploaded tar file from binaries",
        vm_provision="local-auto-inject-install-script",
        scenario_groups=[ScenarioGroup.ONBOARDING],
    )

    ##DEPRECATED SCENARIOS: Delete after migration of tracer pipelines + auto_inject pipelines

    # Replaced by SIMPLE_INSTALLER_AUTO_INJECTION
    simple_host_auto_injection = InstallerAutoInjectionScenario(
        "SIMPLE_HOST_AUTO_INJECTION",
        "DEPRECATED: Onboarding Container Single Step Instrumentation scenario (minimal test scenario)",
        scenario_groups=[ScenarioGroup.ONBOARDING],
    )
    simple_container_auto_injection = InstallerAutoInjectionScenario(
        "SIMPLE_CONTAINER_AUTO_INJECTION",
        "DEPRECATED: Onboarding Container Single Step Instrumentation scenario (minimal test scenario)",
        scenario_groups=[ScenarioGroup.ONBOARDING],
    )

    # Replaced by SIMPLE_AUTO_INJECTION_PROFILING
    simple_host_auto_injection_profiling = InstallerAutoInjectionScenario(
        "SIMPLE_HOST_AUTO_INJECTION_PROFILING",
        "DEPRECATED: Onboarding Single Step Instrumentation scenario with profiling activated by the app env var",
        app_env={
            "DD_PROFILING_ENABLED": "auto",
            "DD_PROFILING_UPLOAD_PERIOD": "10",
            "DD_INTERNAL_PROFILING_LONG_LIVED_THRESHOLD": "1500",
        },
        scenario_groups=[ScenarioGroup.ONBOARDING],
    )
    simple_container_auto_injection_profiling = InstallerAutoInjectionScenario(
        "SIMPLE_CONTAINER_AUTO_INJECTION_PROFILING",
        "DEPRECATED: Onboarding Single Step Instrumentation scenario with profiling activated by the app env var",
        app_env={
            "DD_PROFILING_ENABLED": "auto",
            "DD_PROFILING_UPLOAD_PERIOD": "10",
            "DD_INTERNAL_PROFILING_LONG_LIVED_THRESHOLD": "1500",
        },
        scenario_groups=[ScenarioGroup.ONBOARDING],
    )

    # Replaced by INSTALLER_AUTO_INJECTION
    host_auto_injection = InstallerAutoInjectionScenario(
        "HOST_AUTO_INJECTION",
        doc="DEPRECATED: Installer auto injection scenario",
        scenario_groups=[ScenarioGroup.ONBOARDING],
    )
    container_auto_injection = InstallerAutoInjectionScenario(
        "CONTAINER_AUTO_INJECTION",
        doc="DEPRECATED: Installer auto injection scenario",
        scenario_groups=[ScenarioGroup.ONBOARDING],
    )

    # Replaced by INSTALLER_AUTO_INJECTION_BLOCK_LIST
    host_auto_injection_block_list = InstallerAutoInjectionScenario(
        "HOST_AUTO_INJECTION_BLOCK_LIST",
        "Onboarding Single Step Instrumentation scenario: Test user defined blocking lists",
        scenario_groups=[ScenarioGroup.ONBOARDING],
    )

    # Replaced by INSTALLER_NOT_SUPPORTED_AUTO_INJECTION
    container_not_supported_auto_injection = InstallerAutoInjectionScenario(
        "CONTAINER_NOT_SUPPORTED_AUTO_INJECTION",
        "Onboarding host Single Step Instrumentation scenario for not supported languages",
        scenario_groups=[ScenarioGroup.ONBOARDING],
    )

    k8s_library_injection_basic = KubernetesScenario(
        "K8S_LIBRARY_INJECTION_BASIC",
        doc=" Kubernetes Instrumentation basic scenario",
        github_workflow="libinjection",
        scenario_groups=[ScenarioGroup.ALL, ScenarioGroup.LIB_INJECTION],
    )

    k8s_library_injection_profiling = KubernetesScenario(
        "K8S_LIBRARY_INJECTION_PROFILING",
        doc=" Kubernetes auto instrumentation, profiling activation",
        github_workflow="libinjection",
        scenario_groups=[ScenarioGroup.ALL, ScenarioGroup.LIB_INJECTION],
    )
    lib_injection_validation = WeblogInjectionScenario(
        "LIB_INJECTION_VALIDATION",
        doc="Validates the init images without kubernetes enviroment",
        github_workflow="libinjection",
        scenario_groups=[ScenarioGroup.ALL, ScenarioGroup.LIB_INJECTION],
    )

    lib_injection_validation_unsupported_lang = WeblogInjectionScenario(
        "LIB_INJECTION_VALIDATION_UNSUPPORTED_LANG",
        doc="Validates the init images without kubernetes enviroment (unsupported lang versions)",
        github_workflow="libinjection",
        scenario_groups=[ScenarioGroup.ALL, ScenarioGroup.LIB_INJECTION],
    )

    docker_ssi = DockerSSIScenario(
        "DOCKER_SSI",
        doc="Validates the installer and the ssi on a docker environment",
        scenario_groups=[ScenarioGroup.ALL, ScenarioGroup.DOCKER_SSI],
    )

    appsec_rasp = EndToEndScenario(
        "APPSEC_RASP",
        weblog_env={"DD_APPSEC_RASP_ENABLED": "true"},
        appsec_rules="/appsec_rasp_ruleset.json",
        doc="Enable APPSEC RASP",
        github_workflow="endtoend",
        scenario_groups=[ScenarioGroup.APPSEC],
    )


def get_all_scenarios() -> list[Scenario]:
    result = []
    for name in dir(scenarios):
        if not name.startswith("_"):
            scenario: Scenario = getattr(scenarios, name)
            if issubclass(scenario.__class__, Scenario):
                result.append(scenario)

    return result


def _main():
    data = {
        scenario.name: {
            "name": scenario.name,
            "doc": scenario.doc,
            "github_workflow": scenario.github_workflow,
            "scenario_groups": scenario.scenario_groups,
        }
        for scenario in get_all_scenarios()
    }

    print(json.dumps(data, indent=2))


if __name__ == "__main__":
    _main()<|MERGE_RESOLUTION|>--- conflicted
+++ resolved
@@ -452,15 +452,13 @@
         scenario_groups=[ScenarioGroup.ESSENTIALS],
     )
 
-<<<<<<< HEAD
     tracing_config_nondefault_2 = EndToEndScenario(
         "TRACING_CONFIG_NONDEFAULT_2",
         weblog_env={"DD_TRACE_OBFUSCATION_QUERY_STRING_REGEXP": ""},
         doc="Test tracer configuration when a collection of non-default settings are applied",
-=======
+    )
     tracing_config_nondefault_3 = EndToEndScenario(
         "TRACING_CONFIG_NONDEFAULT_3", weblog_env={"DD_TRACE_HTTP_CLIENT_TAG_QUERY_STRING": "false"}, doc="",
->>>>>>> 45f9664d
     )
 
     parametric = ParametricScenario("PARAMETRIC", doc="WIP")
