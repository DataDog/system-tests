--- conflicted
+++ resolved
@@ -446,11 +446,8 @@
         "TRACING_CONFIG_NONDEFAULT",
         weblog_env={
             "DD_TRACE_HTTP_SERVER_ERROR_STATUSES": "200-201,202",
-<<<<<<< HEAD
             "DD_TRACE_OBFUSCATION_QUERY_STRING_REGEXP": "ssn=\d{3}-\d{2}-\d{4}",
-=======
             "DD_TRACE_HTTP_CLIENT_ERROR_STATUSES": "200-201,202",
->>>>>>> 39044ff2
             "DD_SERVICE": "service_test",
         },
         doc="",
