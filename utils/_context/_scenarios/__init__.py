import json

import pytest

from utils._context.header_tag_vars import VALID_CONFIGS, INVALID_CONFIGS
from utils.proxy.ports import ProxyPorts
from utils.tools import update_environ_with_local_env

from .core import Scenario, ScenarioGroup
from .default import DefaultScenario
from .endtoend import DockerScenario, EndToEndScenario
from .integrations import CrossedTracingLibraryScenario, IntegrationsScenario, AWSIntegrationsScenario
from .open_telemetry import OpenTelemetryScenario
from .parametric import ParametricScenario
from .performance import PerformanceScenario
from .profiling import ProfilingScenario
from .test_the_test import TestTheTestScenario
from .auto_injection import InstallerAutoInjectionScenario, InstallerAutoInjectionScenarioProfiling
from .k8s_lib_injection import KubernetesScenario, WeblogInjectionScenario
from .docker_ssi import DockerSSIScenario
from .external_processing import ExternalProcessingScenario
<<<<<<< HEAD
from .ipv6 import Ipv6Scenario
=======
from .ipv6 import IPV6Scenario
>>>>>>> ce75b000

update_environ_with_local_env()


class scenarios:
    @staticmethod
    def all_endtoend_scenarios(test_object):
        """Particular use case where a klass applies on all scenarios"""

        # Check that no scenario has been already declared
        for marker in getattr(test_object, "pytestmark", []):
            if marker.name == "scenario":
                raise ValueError(f"Error on {test_object}: You can declare only one scenario")

        pytest.mark.scenario("EndToEndScenario")(test_object)

        return test_object

    todo = Scenario("TODO", doc="scenario that skips tests not yet executed", github_workflow=None)
    test_the_test = TestTheTestScenario("TEST_THE_TEST", doc="Small scenario that check system-tests internals")
    mock_the_test = TestTheTestScenario("MOCK_THE_TEST", doc="Mock scenario that check system-tests internals")

    default = DefaultScenario("DEFAULT")

    # performance scenario just spawn an agent and a weblog, and spies the CPU and mem usage
    performances = PerformanceScenario(
        "PERFORMANCES", doc="A not very used scenario : its aim is to measure CPU and MEM usage across a basic run"
    )
    integrations = IntegrationsScenario()
    integrations_aws = AWSIntegrationsScenario()
    crossed_tracing_libraries = CrossedTracingLibraryScenario()

    otel_integrations = OpenTelemetryScenario(
        "OTEL_INTEGRATIONS",
        weblog_env={
            "OTEL_EXPORTER_OTLP_PROTOCOL": "http/protobuf",
<<<<<<< HEAD
            "OTEL_EXPORTER_OTLP_ENDPOINT": "http://proxy:9001",
=======
            "OTEL_EXPORTER_OTLP_ENDPOINT": f"http://proxy:{ProxyPorts.open_telemetry_weblog}",
>>>>>>> ce75b000
            "OTEL_EXPORTER_OTLP_TRACES_HEADERS": "dd-protocol=otlp,dd-otlp-path=agent",
            "OTEL_INTEGRATIONS_TEST": True,
        },
        include_intake=False,
        include_collector=False,
        include_postgres_db=True,
        include_cassandra_db=True,
        include_mongo_db=True,
        include_kafka=True,
        include_rabbitmq=True,
        include_mysql_db=True,
        include_sqlserver=True,
        doc=(
            "We use the open telemetry library to automatically instrument the weblogs instead of using the DD library."
            "This scenario represents this case in the integration with different external systems, for example the "
            "interaction with sql database."
        ),
    )

    profiling = ProfilingScenario("PROFILING")

    sampling = EndToEndScenario(
        "SAMPLING",
        tracer_sampling_rate=0.5,
        weblog_env={"DD_TRACE_RATE_LIMIT": "10000000"},
        doc="Test sampling mechanism. Not included in default scenario because it's a little bit too flaky",
        scenario_groups=[ScenarioGroup.SAMPLING],
    )

    trace_propagation_style_w3c = EndToEndScenario(
        "TRACE_PROPAGATION_STYLE_W3C",
        weblog_env={
            "DD_TRACE_PROPAGATION_STYLE_INJECT": "tracecontext",
            "DD_TRACE_PROPAGATION_STYLE_EXTRACT": "tracecontext",
        },
        doc="Test W3C trace style",
    )

    # Telemetry scenarios
    telemetry_dependency_loaded_test_for_dependency_collection_disabled = EndToEndScenario(
        "TELEMETRY_DEPENDENCY_LOADED_TEST_FOR_DEPENDENCY_COLLECTION_DISABLED",
        weblog_env={"DD_TELEMETRY_DEPENDENCY_COLLECTION_ENABLED": "false"},
        doc="Test DD_TELEMETRY_DEPENDENCY_COLLECTION_ENABLED=false effect on tracers",
        scenario_groups=[ScenarioGroup.TELEMETRY],
    )

    telemetry_app_started_products_disabled = EndToEndScenario(
        "TELEMETRY_APP_STARTED_PRODUCTS_DISABLED",
        weblog_env={
            "DD_APPSEC_ENABLED": "false",
            "DD_PROFILING_ENABLED": "false",
            "DD_DYNAMIC_INSTRUMENTATION_ENABLED": "false",
        },
        appsec_enabled=False,
        doc="Disable all tracers products",
        scenario_groups=[ScenarioGroup.TELEMETRY],
    )

    telemetry_log_generation_disabled = EndToEndScenario(
        "TELEMETRY_LOG_GENERATION_DISABLED",
        weblog_env={"DD_TELEMETRY_LOGS_COLLECTION_ENABLED": "false"},
        doc="Test env var `DD_TELEMETRY_LOGS_COLLECTION_ENABLED=false`",
        scenario_groups=[ScenarioGroup.TELEMETRY],
    )
    telemetry_metric_generation_disabled = EndToEndScenario(
        "TELEMETRY_METRIC_GENERATION_DISABLED",
        weblog_env={"DD_TELEMETRY_METRICS_ENABLED": "false"},
        doc="Test env var `DD_TELEMETRY_METRICS_ENABLED=false`",
        scenario_groups=[ScenarioGroup.TELEMETRY],
    )
    telemetry_metric_generation_enabled = EndToEndScenario(
        "TELEMETRY_METRIC_GENERATION_ENABLED",
        weblog_env={"DD_TELEMETRY_METRICS_ENABLED": "true"},
        doc="Test env var `DD_TELEMETRY_METRICS_ENABLED=true`",
        scenario_groups=[ScenarioGroup.TELEMETRY],
    )

    # ASM scenarios
    appsec_missing_rules = EndToEndScenario(
        "APPSEC_MISSING_RULES",
        weblog_env={"DD_APPSEC_RULES": "/donotexists"},
        doc="Test missing appsec rules file",
        scenario_groups=[ScenarioGroup.APPSEC],
    )
    appsec_corrupted_rules = EndToEndScenario(
        "APPSEC_CORRUPTED_RULES",
        weblog_env={"DD_APPSEC_RULES": "/appsec_corrupted_rules.yml"},
        doc="Test corrupted appsec rules file",
        scenario_groups=[ScenarioGroup.APPSEC],
    )
    appsec_custom_rules = EndToEndScenario(
        "APPSEC_CUSTOM_RULES",
        weblog_env={"DD_APPSEC_RULES": "/appsec_custom_rules.json"},
        weblog_volumes={"./tests/appsec/custom_rules.json": {"bind": "/appsec_custom_rules.json", "mode": "ro"}},
        doc="Test custom appsec rules file",
        scenario_groups=[ScenarioGroup.APPSEC],
    )
    appsec_blocking = EndToEndScenario(
        "APPSEC_BLOCKING",
        weblog_env={"DD_APPSEC_RULES": "/appsec_blocking_rule.json"},
        weblog_volumes={"./tests/appsec/blocking_rule.json": {"bind": "/appsec_blocking_rule.json", "mode": "ro"}},
        doc="Misc tests for appsec blocking",
        scenario_groups=[ScenarioGroup.APPSEC, ScenarioGroup.ESSENTIALS],
    )
    graphql_appsec = EndToEndScenario(
        "GRAPHQL_APPSEC",
        weblog_env={"DD_APPSEC_RULES": "/appsec_blocking_rule.json"},
        weblog_volumes={"./tests/appsec/blocking_rule.json": {"bind": "/appsec_blocking_rule.json", "mode": "ro"}},
        doc="AppSec tests for GraphQL integrations",
        github_workflow="graphql",
        scenario_groups=[ScenarioGroup.APPSEC],
    )
    appsec_rules_monitoring_with_errors = EndToEndScenario(
        "APPSEC_RULES_MONITORING_WITH_ERRORS",
        weblog_env={"DD_APPSEC_RULES": "/appsec_custom_rules_with_errors.json"},
        weblog_volumes={
            "./tests/appsec/custom_rules_with_errors.json": {
                "bind": "/appsec_custom_rules_with_errors.json",
                "mode": "ro",
            }
        },
        doc="Appsec rule file with some errors",
        scenario_groups=[ScenarioGroup.APPSEC],
    )
    everything_disabled = EndToEndScenario(
        "EVERYTHING_DISABLED",
        weblog_env={"DD_APPSEC_ENABLED": "false", "DD_DBM_PROPAGATION_MODE": "disabled"},
        appsec_enabled=False,
        include_postgres_db=True,
        doc="Disable appsec and test DBM setting integration outcome when disabled",
        scenario_groups=[ScenarioGroup.APPSEC],
    )
    appsec_low_waf_timeout = EndToEndScenario(
        "APPSEC_LOW_WAF_TIMEOUT",
        weblog_env={"DD_APPSEC_WAF_TIMEOUT": "1"},
        doc="Appsec with a very low WAF timeout",
        scenario_groups=[ScenarioGroup.APPSEC],
    )
    appsec_custom_obfuscation = EndToEndScenario(
        "APPSEC_CUSTOM_OBFUSCATION",
        weblog_env={
            "DD_APPSEC_OBFUSCATION_PARAMETER_KEY_REGEXP": "hide-key",
            "DD_APPSEC_OBFUSCATION_PARAMETER_VALUE_REGEXP": ".*hide_value",
        },
        doc="Test custom appsec obfuscation parameters",
        scenario_groups=[ScenarioGroup.APPSEC],
    )
    appsec_rate_limiter = EndToEndScenario(
        "APPSEC_RATE_LIMITER",
        weblog_env={"DD_APPSEC_TRACE_RATE_LIMIT": "1", "RAILS_MAX_THREADS": "1"},
        doc="Tests with a low rate trace limit for Appsec",
        scenario_groups=[ScenarioGroup.APPSEC],
    )
    appsec_waf_telemetry = EndToEndScenario(
        "APPSEC_WAF_TELEMETRY",
        weblog_env={
            "DD_INSTRUMENTATION_TELEMETRY_ENABLED": "true",
            "DD_TELEMETRY_METRICS_ENABLED": "true",
            "DD_TELEMETRY_METRICS_INTERVAL_SECONDS": "2.0",
        },
        doc="Enable Telemetry feature for WAF",
        scenario_groups=[ScenarioGroup.APPSEC],
    )

    appsec_blocking_full_denylist = EndToEndScenario(
        "APPSEC_BLOCKING_FULL_DENYLIST",
        rc_api_enabled=True,
        weblog_env={"DD_APPSEC_RULES": None},
        doc="""
            The spec says that if  DD_APPSEC_RULES is defined, then rules won't be loaded from remote config.
            In this scenario, we use remote config. By the spec, whem remote config is available, rules file
            embedded in the tracer will never be used (it will be the file defined in DD_APPSEC_RULES, or the
            data coming from remote config). So, we set  DD_APPSEC_RULES to None to enable loading rules from
            remote config. And it's okay not testing custom rule set for dev mode, as in this scenario, rules
            are always coming from remote config.
        """,
        scenario_groups=[ScenarioGroup.APPSEC],
    )

    appsec_request_blocking = EndToEndScenario(
        "APPSEC_REQUEST_BLOCKING",
        rc_api_enabled=True,
        weblog_env={"DD_APPSEC_RULES": None},
        doc="",
        scenario_groups=[ScenarioGroup.APPSEC],
    )

    appsec_runtime_activation = EndToEndScenario(
        "APPSEC_RUNTIME_ACTIVATION",
        rc_api_enabled=True,
        appsec_enabled=False,
        iast_enabled=False,
        weblog_env={"DD_APPSEC_WAF_TIMEOUT": "10000000", "DD_APPSEC_TRACE_RATE_LIMIT": "10000"},  # 10 seconds
        doc="",
        scenario_groups=[ScenarioGroup.APPSEC, ScenarioGroup.APPSEC_RASP],
    )

    appsec_api_security = EndToEndScenario(
        "APPSEC_API_SECURITY",
        appsec_enabled=True,
        weblog_env={
            "DD_EXPERIMENTAL_API_SECURITY_ENABLED": "true",
            "DD_API_SECURITY_ENABLED": "true",
            "DD_API_SECURITY_REQUEST_SAMPLE_RATE": "1.0",
            "DD_API_SECURITY_SAMPLE_DELAY": "0.0",
            "DD_API_SECURITY_MAX_CONCURRENT_REQUESTS": "50",
        },
        doc="""
        Scenario for API Security feature, testing schema types sent into span tags if
        DD_API_SECURITY_ENABLED is set to true.
        """,
        scenario_groups=[ScenarioGroup.APPSEC],
    )

    appsec_api_security_rc = EndToEndScenario(
        "APPSEC_API_SECURITY_RC",
        weblog_env={"DD_EXPERIMENTAL_API_SECURITY_ENABLED": "true", "DD_API_SECURITY_SAMPLE_DELAY": "0.0"},
        rc_api_enabled=True,
        doc="""
            Scenario to test API Security Remote config
        """,
        scenario_groups=[ScenarioGroup.APPSEC, ScenarioGroup.ESSENTIALS],
    )

    appsec_api_security_no_response_body = EndToEndScenario(
        "APPSEC_API_SECURITY_NO_RESPONSE_BODY",
        appsec_enabled=True,
        weblog_env={
            "DD_EXPERIMENTAL_API_SECURITY_ENABLED": "true",
            "DD_API_SECURITY_ENABLED": "true",
            "DD_API_SECURITY_REQUEST_SAMPLE_RATE": "1.0",
            "DD_API_SECURITY_MAX_CONCURRENT_REQUESTS": "50",
            "DD_API_SECURITY_PARSE_RESPONSE_BODY": "false",
        },
        doc="""
        Scenario for API Security feature, testing schema types sent into span tags if
        DD_API_SECURITY_ENABLED is set to true.
        """,
        scenario_groups=[ScenarioGroup.APPSEC],
    )

    appsec_api_security_with_sampling = EndToEndScenario(
        "APPSEC_API_SECURITY_WITH_SAMPLING",
        appsec_enabled=True,
        weblog_env={
            "DD_EXPERIMENTAL_API_SECURITY_ENABLED": "true",
            "DD_API_SECURITY_ENABLED": "true",
            "DD_API_SECURITY_SAMPLE_DELAY": "3",
        },
        doc="""
        Scenario for API Security feature, testing api security sampling rate.
        """,
        scenario_groups=[ScenarioGroup.APPSEC, ScenarioGroup.ESSENTIALS],
    )

    appsec_auto_events_extended = EndToEndScenario(
        "APPSEC_AUTO_EVENTS_EXTENDED",
        weblog_env={
            "DD_APPSEC_ENABLED": "true",
            "DD_APPSEC_AUTOMATED_USER_EVENTS_TRACKING": "extended",
            "DD_APPSEC_AUTO_USER_INSTRUMENTATION_MODE": "anonymization",
        },
        appsec_enabled=True,
        doc="Scenario for checking extended mode in automatic user events",
        scenario_groups=[ScenarioGroup.APPSEC],
    )

    appsec_auto_events_rc = EndToEndScenario(
        "APPSEC_AUTO_EVENTS_RC",
        weblog_env={"DD_APPSEC_ENABLED": "true", "DD_REMOTE_CONFIG_POLL_INTERVAL_SECONDS": 0.5},
        rc_api_enabled=True,
        doc="""
            Scenario to test User ID collection config change via Remote config
        """,
        scenario_groups=[ScenarioGroup.APPSEC],
    )

    appsec_standalone = EndToEndScenario(
        "APPSEC_STANDALONE",
        weblog_env={
            "DD_APPSEC_ENABLED": "true",
            "DD_EXPERIMENTAL_APPSEC_STANDALONE_ENABLED": "true",
            "DD_IAST_ENABLED": "false",
        },
        doc="Appsec standalone mode (APM opt out)",
        scenario_groups=[ScenarioGroup.APPSEC],
    )

    iast_standalone = EndToEndScenario(
        "IAST_STANDALONE",
        weblog_env={
            "DD_APPSEC_ENABLED": "false",
            "DD_EXPERIMENTAL_APPSEC_STANDALONE_ENABLED": "true",
            "DD_IAST_ENABLED": "true",
            "DD_IAST_DETECTION_MODE": "FULL",
            "DD_IAST_DEDUPLICATION_ENABLED": "false",
            "DD_IAST_REQUEST_SAMPLING": "100",
        },
        doc="Source code vulnerability standalone mode (APM opt out)",
        scenario_groups=[ScenarioGroup.APPSEC],
    )

    sca_standalone = EndToEndScenario(
        "SCA_STANDALONE",
        weblog_env={
            "DD_APPSEC_ENABLED": "false",
            "DD_APPSEC_SCA_ENABLED": "true",
            "DD_EXPERIMENTAL_APPSEC_STANDALONE_ENABLED": "true",
            "DD_IAST_ENABLED": "false",
            "DD_TELEMETRY_DEPENDENCY_RESOLUTION_PERIOD_MILLIS": "1",
        },
        doc="SCA standalone mode (APM opt out)",
        scenario_groups=[ScenarioGroup.APPSEC],
    )

    iast_deduplication = EndToEndScenario(
        "IAST_DEDUPLICATION",
        weblog_env={
            "DD_IAST_ENABLED": "true",
            "DD_IAST_DEDUPLICATION_ENABLED": "true",
            "DD_IAST_REQUEST_SAMPLING": "100",
        },
        doc="Iast scenario with deduplication enabled",
        scenario_groups=[ScenarioGroup.APPSEC],
    )

    appsec_meta_struct_disabled = EndToEndScenario(
        "APPSEC_META_STRUCT_DISABLED",
        weblog_env={"DD_APPSEC_ENABLED": "true", "DD_IAST_ENABLED": "true"},
        meta_structs_disabled=True,
        doc="Appsec tests with support for meta struct disabled in the agent configuration",
        scenario_groups=[ScenarioGroup.APPSEC],
    )

    remote_config_mocked_backend_asm_features = EndToEndScenario(
        "REMOTE_CONFIG_MOCKED_BACKEND_ASM_FEATURES",
        rc_api_enabled=True,
        appsec_enabled=False,
        weblog_env={"DD_REMOTE_CONFIGURATION_ENABLED": "true"},
        doc="",
        scenario_groups=[ScenarioGroup.APPSEC, ScenarioGroup.REMOTE_CONFIG, ScenarioGroup.ESSENTIALS],
    )

    remote_config_mocked_backend_live_debugging = EndToEndScenario(
        "REMOTE_CONFIG_MOCKED_BACKEND_LIVE_DEBUGGING",
        rc_api_enabled=True,
        weblog_env={
            "DD_DYNAMIC_INSTRUMENTATION_ENABLED": "1",
            "DD_DEBUGGER_ENABLED": "1",
            "DD_REMOTE_CONFIG_ENABLED": "true",
            "DD_INTERNAL_RCM_POLL_INTERVAL": "1000",
        },
        doc="",
        scenario_groups=[ScenarioGroup.REMOTE_CONFIG, ScenarioGroup.ESSENTIALS],
    )

    remote_config_mocked_backend_asm_dd = EndToEndScenario(
        "REMOTE_CONFIG_MOCKED_BACKEND_ASM_DD",
        rc_api_enabled=True,
        weblog_env={"DD_APPSEC_RULES": None},
        doc="""
            The spec says that if DD_APPSEC_RULES is defined, then rules won't be loaded from remote config.
            In this scenario, we use remote config. By the spec, whem remote config is available, rules file
            embedded in the tracer will never be used (it will be the file defined in DD_APPSEC_RULES, or the
            data coming from remote config). So, we set  DD_APPSEC_RULES to None to enable loading rules from
            remote config. And it's okay not testing custom rule set for dev mode, as in this scenario, rules
            are always coming from remote config.
        """,
        scenario_groups=[
            ScenarioGroup.APPSEC,
            ScenarioGroup.APPSEC_RASP,
            ScenarioGroup.REMOTE_CONFIG,
            ScenarioGroup.ESSENTIALS,
        ],
    )

    remote_config_mocked_backend_asm_features_nocache = EndToEndScenario(
        "REMOTE_CONFIG_MOCKED_BACKEND_ASM_FEATURES_NOCACHE",
        rc_api_enabled=True,
        weblog_env={"DD_APPSEC_ENABLED": "false", "DD_REMOTE_CONFIGURATION_ENABLED": "true"},
        doc="",
        scenario_groups=[ScenarioGroup.APPSEC, ScenarioGroup.REMOTE_CONFIG],
    )

    remote_config_mocked_backend_live_debugging_nocache = EndToEndScenario(
        "REMOTE_CONFIG_MOCKED_BACKEND_LIVE_DEBUGGING_NOCACHE",
        rc_api_enabled=True,
        weblog_env={
            "DD_DYNAMIC_INSTRUMENTATION_ENABLED": "1",
            "DD_DEBUGGER_ENABLED": "1",
            "DD_REMOTE_CONFIG_ENABLED": "true",
        },
        doc="",
        scenario_groups=[ScenarioGroup.REMOTE_CONFIG],
    )

    remote_config_mocked_backend_asm_dd_nocache = EndToEndScenario(
        "REMOTE_CONFIG_MOCKED_BACKEND_ASM_DD_NOCACHE",
        rc_api_enabled=True,
        doc="",
        scenario_groups=[ScenarioGroup.APPSEC, ScenarioGroup.REMOTE_CONFIG],
    )

    # APM tracing end-to-end scenarios

    apm_tracing_e2e = EndToEndScenario("APM_TRACING_E2E", backend_interface_timeout=5, doc="")
    apm_tracing_e2e_otel = EndToEndScenario(
        "APM_TRACING_E2E_OTEL",
        weblog_env={"DD_TRACE_OTEL_ENABLED": "true"},
        backend_interface_timeout=5,
        require_api_key=True,
        doc="",
    )
    apm_tracing_e2e_single_span = EndToEndScenario(
        "APM_TRACING_E2E_SINGLE_SPAN",
        weblog_env={
            "DD_SPAN_SAMPLING_RULES": json.dumps(
                [{"service": "weblog", "name": "*single_span_submitted", "sample_rate": 1.0, "max_per_second": 50}]
            ),
            "DD_TRACE_SAMPLE_RATE": "0",
        },
        backend_interface_timeout=5,
        require_api_key=True,
        doc="",
    )

    otel_tracing_e2e = OpenTelemetryScenario("OTEL_TRACING_E2E", require_api_key=True, doc="")
    otel_metric_e2e = OpenTelemetryScenario("OTEL_METRIC_E2E", require_api_key=True, doc="")
    otel_log_e2e = OpenTelemetryScenario("OTEL_LOG_E2E", require_api_key=True, doc="")

    library_conf_custom_header_tags = EndToEndScenario(
        "LIBRARY_CONF_CUSTOM_HEADER_TAGS",
        additional_trace_header_tags=(VALID_CONFIGS),
        rc_api_enabled=True,
        doc="Scenario with custom headers to be used with DD_TRACE_HEADER_TAGS",
    )
    library_conf_custom_header_tags_invalid = EndToEndScenario(
        "LIBRARY_CONF_CUSTOM_HEADER_TAGS_INVALID",
        additional_trace_header_tags=(INVALID_CONFIGS),
        doc="Scenario with custom headers for DD_TRACE_HEADER_TAGS that libraries should reject",
    )

    tracing_config_empty = EndToEndScenario("TRACING_CONFIG_EMPTY", weblog_env={}, doc="")

    tracing_config_nondefault = EndToEndScenario(
        "TRACING_CONFIG_NONDEFAULT",
        weblog_env={
            "DD_TRACE_HTTP_SERVER_ERROR_STATUSES": "200-201,202",
            "DD_TRACE_OBFUSCATION_QUERY_STRING_REGEXP": r"ssn=\d{3}-\d{2}-\d{4}",
            "DD_TRACE_CLIENT_IP_ENABLED": "true",
            "DD_TRACE_HTTP_CLIENT_ERROR_STATUSES": "200-201,202",
            "DD_SERVICE": "service_test",
            "DD_TRACE_KAFKA_ENABLED": "false",  # most common endpoint and integration (missing for PHP).
            "DD_TRACE_KAFKAJS_ENABLED": "false",  # In Node the integration is kafkajs.
            "DD_TRACE_PDO_ENABLED": "false",  # Use PDO for PHP,
            "DD_TRACE_PROPAGATION_STYLE_EXTRACT": "tracecontext,datadog,b3multi",
        },
        appsec_enabled=False,  # disable ASM to test non asm client ip tagging
        iast_enabled=False,
        include_kafka=True,
        include_postgres_db=True,
        doc="",
        scenario_groups=[ScenarioGroup.TRACING_CONFIG, ScenarioGroup.ESSENTIALS],
    )

    tracing_config_nondefault_2 = EndToEndScenario(
        "TRACING_CONFIG_NONDEFAULT_2",
        weblog_env={
            "DD_TRACE_OBFUSCATION_QUERY_STRING_REGEXP": "",
            "DD_TRACE_KAFKA_ENABLED": "true",
            "DD_TRACE_KAFKAJS_ENABLED": "true",
            "DD_TRACE_PDO_ENABLED": "true",  # Use PDO for PHP
            "DD_TRACE_CLIENT_IP_HEADER": "custom-ip-header",
            "DD_TRACE_CLIENT_IP_ENABLED": "true",
            "DD_TRACE_PROPAGATION_STYLE_EXTRACT": "datadog,tracecontext,b3multi",
        },
        include_kafka=True,
        include_postgres_db=True,
        doc="Test tracer configuration when a collection of non-default settings are applied",
        scenario_groups=[ScenarioGroup.TRACING_CONFIG],
    )
    tracing_config_nondefault_3 = EndToEndScenario(
        "TRACING_CONFIG_NONDEFAULT_3",
        weblog_env={
            "DD_TRACE_HTTP_CLIENT_TAG_QUERY_STRING": "false",
            "DD_TRACE_CLIENT_IP_HEADER": "custom-ip-header",
        },
        appsec_enabled=False,
        doc="",
        scenario_groups=[ScenarioGroup.TRACING_CONFIG],
    )

    parametric = ParametricScenario("PARAMETRIC", doc="WIP")

    debugger_probes_status = EndToEndScenario(
        "DEBUGGER_PROBES_STATUS",
        rc_api_enabled=True,
        weblog_env={
            "DD_DYNAMIC_INSTRUMENTATION_ENABLED": "1",
            "DD_REMOTE_CONFIG_ENABLED": "true",
            "DD_INTERNAL_RCM_POLL_INTERVAL": "2000",
            "DD_DEBUGGER_DIAGNOSTICS_INTERVAL": "1",
        },
        doc="Test scenario for checking if method probe statuses can be successfully 'RECEIVED' and 'INSTALLED'",
        scenario_groups=[ScenarioGroup.DEBUGGER],
    )

    debugger_probes_snapshot = EndToEndScenario(
        "DEBUGGER_PROBES_SNAPSHOT",
        rc_api_enabled=True,
        weblog_env={"DD_DYNAMIC_INSTRUMENTATION_ENABLED": "1", "DD_REMOTE_CONFIG_ENABLED": "true"},
        library_interface_timeout=5,
        doc="Test scenario for checking if debugger successfully generates snapshots for probes",
        scenario_groups=[ScenarioGroup.DEBUGGER],
    )

    debugger_pii_redaction = EndToEndScenario(
        "DEBUGGER_PII_REDACTION",
        rc_api_enabled=True,
        weblog_env={
            "DD_DYNAMIC_INSTRUMENTATION_ENABLED": "1",
            "DD_REMOTE_CONFIG_ENABLED": "true",
            "DD_DYNAMIC_INSTRUMENTATION_REDACTED_TYPES": "weblog.Models.Debugger.CustomPii,com.datadoghq.system_tests.springboot.CustomPii,CustomPii",  # noqa: E501
            "DD_DYNAMIC_INSTRUMENTATION_REDACTED_IDENTIFIERS": "customidentifier1,customidentifier2",
        },
        library_interface_timeout=5,
        doc="Check pii redaction",
        scenario_groups=[ScenarioGroup.DEBUGGER],
    )

    debugger_expression_language = EndToEndScenario(
        "DEBUGGER_EXPRESSION_LANGUAGE",
        rc_api_enabled=True,
        weblog_env={"DD_DYNAMIC_INSTRUMENTATION_ENABLED": "1", "DD_REMOTE_CONFIG_ENABLED": "true"},
        library_interface_timeout=5,
        doc="Check expression language",
        scenario_groups=[ScenarioGroup.DEBUGGER],
    )

    debugger_exception_replay = EndToEndScenario(
        "DEBUGGER_EXCEPTION_REPLAY",
        rc_api_enabled=True,
        weblog_env={
            "DD_DYNAMIC_INSTRUMENTATION_ENABLED": "1",
            "DD_REMOTE_CONFIG_ENABLED": "true",
            "DD_EXCEPTION_REPLAY_ENABLED": "true",
            "DD_EXCEPTION_DEBUGGING_ENABLED": "true",
        },
        library_interface_timeout=5,
        doc="Check exception replay",
        scenario_groups=[ScenarioGroup.DEBUGGER],
    )

    fuzzer = DockerScenario("_FUZZER", doc="Fake scenario for fuzzing (launch without pytest)", github_workflow=None)

    # Single Step Instrumentation scenarios (HOST and CONTAINER)

    simple_installer_auto_injection = InstallerAutoInjectionScenario(
        "SIMPLE_INSTALLER_AUTO_INJECTION",
        "Onboarding Container Single Step Instrumentation scenario (minimal test scenario)",
        scenario_groups=[ScenarioGroup.ONBOARDING],
        github_workflow="libinjection",
    )

    installer_auto_injection = InstallerAutoInjectionScenario(
        "INSTALLER_AUTO_INJECTION",
        doc="Installer auto injection scenario",
        scenario_groups=[ScenarioGroup.ONBOARDING],
        github_workflow="libinjection",
    )

    installer_not_supported_auto_injection = InstallerAutoInjectionScenario(
        "INSTALLER_NOT_SUPPORTED_AUTO_INJECTION",
        "Onboarding host Single Step Instrumentation scenario for not supported languages",
        scenario_groups=[ScenarioGroup.ONBOARDING],
        github_workflow="libinjection",
    )

    chaos_installer_auto_injection = InstallerAutoInjectionScenario(
        "CHAOS_INSTALLER_AUTO_INJECTION",
        doc=(
            "Onboarding Host Single Step Instrumentation scenario. "
            "Machines with previous ld.so.preload entries. Perform chaos testing"
        ),
        vm_provision="auto-inject-ld-preload",
        scenario_groups=[ScenarioGroup.ONBOARDING],
        github_workflow="libinjection",
    )

    simple_auto_injection_profiling = InstallerAutoInjectionScenarioProfiling(
        "SIMPLE_AUTO_INJECTION_PROFILING",
        "Onboarding Single Step Instrumentation scenario with profiling activated by the app env var",
        app_env={
            "DD_PROFILING_ENABLED": "auto",
            "DD_PROFILING_UPLOAD_PERIOD": "10",
            "DD_INTERNAL_PROFILING_LONG_LIVED_THRESHOLD": "1500",
        },
        scenario_groups=[ScenarioGroup.ONBOARDING],
        github_workflow="libinjection",
    )
    host_auto_injection_install_script_profiling = InstallerAutoInjectionScenarioProfiling(
        "HOST_AUTO_INJECTION_INSTALL_SCRIPT_PROFILING",
        doc=(
            "Onboarding Host Single Step Instrumentation scenario using agent "
            "auto install script with profiling activating by the installation process"
        ),
        vm_provision="host-auto-inject-install-script",
        agent_env={"DD_PROFILING_ENABLED": "auto"},
        app_env={"DD_PROFILING_UPLOAD_PERIOD": "10", "DD_INTERNAL_PROFILING_LONG_LIVED_THRESHOLD": "1500"},
        scenario_groups=[ScenarioGroup.ONBOARDING],
        github_workflow="libinjection",
    )

    container_auto_injection_install_script_profiling = InstallerAutoInjectionScenarioProfiling(
        "CONTAINER_AUTO_INJECTION_INSTALL_SCRIPT_PROFILING",
        "Onboarding Container Single Step Instrumentation profiling scenario using agent auto install script",
        vm_provision="container-auto-inject-install-script",
        agent_env={"DD_PROFILING_ENABLED": "auto"},
        app_env={"DD_PROFILING_UPLOAD_PERIOD": "10", "DD_INTERNAL_PROFILING_LONG_LIVED_THRESHOLD": "1500"},
        scenario_groups=[ScenarioGroup.ONBOARDING],
        github_workflow="libinjection",
    )

    host_auto_injection_install_script = InstallerAutoInjectionScenario(
        "HOST_AUTO_INJECTION_INSTALL_SCRIPT",
        "Onboarding Host Single Step Instrumentation scenario using agent auto install script",
        vm_provision="host-auto-inject-install-script",
        scenario_groups=[ScenarioGroup.ONBOARDING],
        github_workflow="libinjection",
    )

    container_auto_injection_install_script = InstallerAutoInjectionScenario(
        "CONTAINER_AUTO_INJECTION_INSTALL_SCRIPT",
        "Onboarding Container Single Step Instrumentation scenario using agent auto install script",
        vm_provision="container-auto-inject-install-script",
        scenario_groups=[ScenarioGroup.ONBOARDING],
        github_workflow="libinjection",
    )

    local_auto_injection_install_script = InstallerAutoInjectionScenario(
        "LOCAL_AUTO_INJECTION_INSTALL_SCRIPT",
        doc=(
            "To be executed locally with krunvm. Installs all the software fron agent installation script, "
            "and the replace the apm-library with the uploaded tar file from binaries"
        ),
        vm_provision="local-auto-inject-install-script",
        scenario_groups=[ScenarioGroup.ONBOARDING],
        github_workflow="libinjection",
    )

    k8s_library_injection_basic = KubernetesScenario(
        "K8S_LIBRARY_INJECTION_BASIC",
        doc=" Kubernetes Instrumentation basic scenario",
        github_workflow="libinjection",
        scenario_groups=[ScenarioGroup.ALL, ScenarioGroup.LIB_INJECTION],
    )

    k8s_library_injection_djm = KubernetesScenario(
        "K8S_LIBRARY_INJECTION_DJM",
        doc="Kubernetes Instrumentation with Data Jobs Monitoring",
        github_workflow="libinjection",
        scenario_groups=[ScenarioGroup.ALL, ScenarioGroup.LIB_INJECTION],
    )

    k8s_library_injection_profiling = KubernetesScenario(
        "K8S_LIBRARY_INJECTION_PROFILING",
        doc=" Kubernetes auto instrumentation, profiling activation",
        github_workflow="libinjection",
        scenario_groups=[ScenarioGroup.ALL, ScenarioGroup.LIB_INJECTION],
    )
    lib_injection_validation = WeblogInjectionScenario(
        "LIB_INJECTION_VALIDATION",
        doc="Validates the init images without kubernetes enviroment",
        github_workflow="libinjection",
        scenario_groups=[ScenarioGroup.ALL, ScenarioGroup.LIB_INJECTION],
    )

    lib_injection_validation_unsupported_lang = WeblogInjectionScenario(
        "LIB_INJECTION_VALIDATION_UNSUPPORTED_LANG",
        doc="Validates the init images without kubernetes enviroment (unsupported lang versions)",
        github_workflow="libinjection",
        scenario_groups=[ScenarioGroup.ALL, ScenarioGroup.LIB_INJECTION],
    )

    docker_ssi = DockerSSIScenario(
        "DOCKER_SSI",
        doc="Validates the installer and the ssi on a docker environment",
        scenario_groups=[ScenarioGroup.ALL, ScenarioGroup.DOCKER_SSI],
    )

    appsec_rasp = EndToEndScenario(
        "APPSEC_RASP",
        weblog_env={"DD_APPSEC_RASP_ENABLED": "true", "DD_APPSEC_RULES": "/appsec_rasp_ruleset.json"},
        weblog_volumes={"./tests/appsec/rasp/rasp_ruleset.json": {"bind": "/appsec_rasp_ruleset.json", "mode": "ro"}},
        doc="Enable APPSEC RASP",
        github_workflow="endtoend",
        scenario_groups=[ScenarioGroup.APPSEC, ScenarioGroup.APPSEC_RASP],
    )

    agent_not_supporting_span_events = EndToEndScenario(
        "AGENT_NOT_SUPPORTING_SPAN_EVENTS",
        span_events=False,
        doc="The trace agent does not support Span Events as a top-level span field",
        scenario_groups=[ScenarioGroup.INTEGRATIONS],
    )

    external_processing = ExternalProcessingScenario("EXTERNAL_PROCESSING")
    ipv6 = IPV6Scenario("IPV6")

    ipv6 = Ipv6Scenario("IPV6")


def get_all_scenarios() -> list[Scenario]:
    result = []
    for name in dir(scenarios):
        if not name.startswith("_"):
            scenario: Scenario = getattr(scenarios, name)
            if issubclass(scenario.__class__, Scenario):
                result.append(scenario)

    return result


def _main():
    data = {
        scenario.name: {
            "name": scenario.name,
            "doc": scenario.doc,
            "github_workflow": scenario.github_workflow,
            "scenario_groups": scenario.scenario_groups,
        }
        for scenario in get_all_scenarios()
    }

    print(json.dumps(data, indent=2))  # noqa: T201


if __name__ == "__main__":
    _main()<|MERGE_RESOLUTION|>--- conflicted
+++ resolved
@@ -19,11 +19,7 @@
 from .k8s_lib_injection import KubernetesScenario, WeblogInjectionScenario
 from .docker_ssi import DockerSSIScenario
 from .external_processing import ExternalProcessingScenario
-<<<<<<< HEAD
-from .ipv6 import Ipv6Scenario
-=======
 from .ipv6 import IPV6Scenario
->>>>>>> ce75b000
 
 update_environ_with_local_env()
 
@@ -60,11 +56,7 @@
         "OTEL_INTEGRATIONS",
         weblog_env={
             "OTEL_EXPORTER_OTLP_PROTOCOL": "http/protobuf",
-<<<<<<< HEAD
-            "OTEL_EXPORTER_OTLP_ENDPOINT": "http://proxy:9001",
-=======
             "OTEL_EXPORTER_OTLP_ENDPOINT": f"http://proxy:{ProxyPorts.open_telemetry_weblog}",
->>>>>>> ce75b000
             "OTEL_EXPORTER_OTLP_TRACES_HEADERS": "dd-protocol=otlp,dd-otlp-path=agent",
             "OTEL_INTEGRATIONS_TEST": True,
         },
@@ -774,8 +766,6 @@
     external_processing = ExternalProcessingScenario("EXTERNAL_PROCESSING")
     ipv6 = IPV6Scenario("IPV6")
 
-    ipv6 = Ipv6Scenario("IPV6")
-
 
 def get_all_scenarios() -> list[Scenario]:
     result = []
