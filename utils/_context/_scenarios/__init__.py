--- conflicted
+++ resolved
@@ -446,14 +446,11 @@
         "TRACING_CONFIG_NONDEFAULT",
         weblog_env={
             "DD_TRACE_HTTP_SERVER_ERROR_STATUSES": "200-201,202",
-<<<<<<< HEAD
             "DD_TRACE_CLIENT_IP_ENABLED": "true",
             "DD_TRACE_CLIENT_IP_HEADER": "custom-ip-header",
             # disable ASM to test non asm client ip tagging
             "DD_APPSEC_ENABLED": "false",
-=======
             "DD_TRACE_HTTP_CLIENT_ERROR_STATUSES": "200-201,202",
->>>>>>> d6a14eb3
             "DD_SERVICE": "service_test",
         },
         doc="",
