--- conflicted
+++ resolved
@@ -460,11 +460,8 @@
             "DD_TRACE_HTTP_CLIENT_ERROR_STATUSES": "200-201,202",
             "DD_SERVICE": "service_test",
             "DD_TRACE_KAFKA_ENABLED": "false",  # Using Kafka as is the most common endpoint and integration(missing for PHP).
-<<<<<<< HEAD
             "DD_TRACE_KAFKAJS_ENABLED": "false",  # In Node the integration is kafkajs.
-=======
             "DD_TRACE_PDO_ENABLED": "false",  # Use PDO for PHP,
->>>>>>> fb105872
         },
         include_kafka=True,
         include_postgres_db=True,
@@ -477,11 +474,8 @@
         weblog_env={
             "DD_TRACE_OBFUSCATION_QUERY_STRING_REGEXP": "",
             "DD_TRACE_KAFKA_ENABLED": "true",
-<<<<<<< HEAD
             "DD_TRACE_KAFKAJS_ENABLED": "true",
-=======
             "DD_TRACE_PDO_ENABLED": "true",  # Use PDO for PHP
->>>>>>> fb105872
             "DD_TRACE_CLIENT_IP_HEADER": "custom-ip-header",
             "DD_TRACE_CLIENT_IP_ENABLED": "true",
         },
