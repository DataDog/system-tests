import os
import json

import pytest
from utils._context.library_version import LibraryVersion

from utils._context.header_tag_vars import VALID_CONFIGS, INVALID_CONFIGS

from utils._context.containers import (
    create_network,
    # SqlDbTestedContainer,
    APMTestAgentContainer,
    WeblogInjectionInitContainer,
    MountInjectionVolume,
    create_inject_volume,
    TestedContainer,
)
from utils.tools import logger, update_environ_with_local_env

from .core import Scenario, ScenarioGroup, DockerScenario, EndToEndScenario
from .open_telemetry import OpenTelemetryScenario
from .parametric import ParametricScenario
from .performance import PerformanceScenario
from .test_the_test import TestTheTestScenario
from .auto_injection import InstallerAutoInjectionScenario

update_environ_with_local_env()


class _KubernetesScenario(Scenario):
    """ DEPRECATED: Replaced by Kubernetes Scenario. 
        Scenario that tests kubernetes lib injection"""

    def __init__(self, name, doc, github_workflow=None, scenario_groups=None) -> None:
        super().__init__(name, doc=doc, github_workflow=github_workflow, scenario_groups=scenario_groups)

    def configure(self, config):
        super().configure(config)

        assert "TEST_LIBRARY" in os.environ, "TEST_LIBRARY is not set"
        assert "WEBLOG_VARIANT" in os.environ, "WEBLOG_VARIANT is not set"
        assert (
            "DOCKER_IMAGE_TAG" in os.environ
        ), "DOCKER_IMAGE_TAG is not set. Select tag for the lang inject init image: latest, local, latest_snapshot or a specific version"
        assert (
            "DOCKER_REGISTRY_IMAGES_PATH" in os.environ
        ), "DOCKER_REGISTRY_IMAGES_PATH is not set. IE: ghcr.io/datadog"

        prefix_library_injection_init_image, library_injection_init_image = self._get_library_injection_init_image()
        library_injection_test_app_image = self._get_library_injection_test_app_image()

        self._library = LibraryVersion(os.getenv("TEST_LIBRARY"), "0.0")
        self._weblog_variant = os.getenv("WEBLOG_VARIANT")
        self._weblog_variant_image = library_injection_test_app_image
        self._prefix_library_init_image = prefix_library_injection_init_image
        self._library_init_image = library_injection_init_image
        self._library_init_image_tag = os.getenv("DOCKER_IMAGE_TAG")

        logger.stdout("K8s Lib Injection environment:")
        logger.stdout(f"Library: {self._library}")
        logger.stdout(f"Weblog variant: {self._weblog_variant}")
        logger.stdout(f"Weblog variant image: {self._weblog_variant_image}")
        logger.stdout(f"Library init image: {self._library_init_image}")
        logger.stdout(f"Library init image tag: {self._library_init_image_tag}")

    def _get_library_injection_test_app_image(self):
        docker_registry_images_path = os.getenv("DOCKER_REGISTRY_IMAGES_PATH")
        library_injection_test_app_image = os.environ.get("LIBRARY_INJECTION_TEST_APP_IMAGE", None)
        if not library_injection_test_app_image:
            app_docker_image_repo = f"{docker_registry_images_path}/system-tests/{os.getenv('WEBLOG_VARIANT')}"
            if "DOCKER_IMAGE_WEBLOG_TAG" in os.environ:
                library_injection_test_app_image = (
                    f"{app_docker_image_repo}:{os.environ.get('DOCKER_IMAGE_WEBLOG_TAG')}"
                )
            else:
                library_injection_test_app_image = f"{app_docker_image_repo}:latest"
        return library_injection_test_app_image

    def _get_library_injection_init_image(self):
        test_library = os.getenv("TEST_LIBRARY")
        init_image_repo_alias = test_library
        init_image_alias = test_library
        if test_library == "nodejs":
            init_image_repo_alias = "js"
            init_image_alias = "js"
        elif test_library == "python":
            init_image_repo_alias = "py"
        elif test_library == "ruby":
            init_image_repo_alias = "rb"

        docker_image_tag = os.getenv("DOCKER_IMAGE_TAG")
        docker_registry_images_path = os.getenv("DOCKER_REGISTRY_IMAGES_PATH")

        init_docker_image_repo = ""
        prefix_init_docker_image_repo = ""
        if docker_image_tag == "latest":
            # Release version are published in docker.io
            init_docker_image_repo = f"docker.io/datadog/dd-lib-{init_image_alias}-init"
            prefix_init_docker_image_repo = f"docker.io/datadog"
        elif docker_image_tag == "local":
            # Docker hub doesn't allow multi level repo paths
            # TODO review this
            init_docker_image_repo = f"{docker_registry_images_path}/dd-lib-{init_image_alias}-init"
            prefix_init_docker_image_repo = f"{docker_registry_images_path}"
        else:
            init_docker_image_repo = (
                f"{docker_registry_images_path}/dd-trace-{init_image_repo_alias}/dd-lib-{init_image_alias}-init"
            )
            prefix_init_docker_image_repo = f"{docker_registry_images_path}/dd-trace-{init_image_repo_alias}"

        library_injection_init_image = f"{init_docker_image_repo}:{docker_image_tag}"
        return prefix_init_docker_image_repo, library_injection_init_image

    @property
    def library(self):
        return self._library

    @property
    def weblog_variant(self):
        return self._weblog_variant


class KubernetesScenario(Scenario):
    """ Scenario that tests kubernetes lib injection """

    def __init__(self, name, doc, github_workflow=None, scenario_groups=None) -> None:
        super().__init__(name, doc=doc, github_workflow=github_workflow, scenario_groups=scenario_groups)

    def configure(self, config):
        super().configure(config)

        assert "TEST_LIBRARY" in os.environ, "TEST_LIBRARY is not set"
        assert "WEBLOG_VARIANT" in os.environ, "WEBLOG_VARIANT is not set"
        assert "LIB_INIT_IMAGE" in os.environ, "LIB_INIT_IMAGE is not set. The init image to be tested is not set"
        assert (
            "LIBRARY_INJECTION_TEST_APP_IMAGE" in os.environ
        ), "LIBRARY_INJECTION_TEST_APP_IMAGE is not set. The test app image to be tested is not set"

        self._library = LibraryVersion(os.getenv("TEST_LIBRARY"), "0.0")
        self._weblog_variant = os.getenv("WEBLOG_VARIANT")
        self._weblog_variant_image = os.getenv("LIBRARY_INJECTION_TEST_APP_IMAGE")
        self._library_init_image = os.getenv("LIB_INIT_IMAGE")

        logger.stdout("K8s Lib Injection environment:")
        logger.stdout(f"Library: {self._library}")
        logger.stdout(f"Weblog variant: {self._weblog_variant}")
        logger.stdout(f"Weblog variant image: {self._weblog_variant_image}")
        logger.stdout(f"Library init image: {self._library_init_image}")

        logger.info("K8s Lib Injection environment configured")

    @property
    def library(self):
        return self._library

    @property
    def weblog_variant(self):
        return self._weblog_variant


class WeblogInjectionScenario(Scenario):
    """Scenario that runs APM test agent """

    def __init__(self, name, doc, github_workflow=None, scenario_groups=None) -> None:
        super().__init__(name, doc=doc, github_workflow=github_workflow, scenario_groups=scenario_groups)

        self._mount_injection_volume = MountInjectionVolume(
            host_log_folder=self.host_log_folder, name="volume-injector"
        )
        self._weblog_injection = WeblogInjectionInitContainer(host_log_folder=self.host_log_folder)

        self._required_containers: list(TestedContainer) = []
        self._required_containers.append(self._mount_injection_volume)
        self._required_containers.append(APMTestAgentContainer(host_log_folder=self.host_log_folder))
        self._required_containers.append(self._weblog_injection)

    def configure(self, config):
        assert "TEST_LIBRARY" in os.environ, "TEST_LIBRARY must be set: java,python,nodejs,dotnet,ruby"
        self._library = LibraryVersion(os.getenv("TEST_LIBRARY"), "0.0")

        assert "LIB_INIT_IMAGE" in os.environ, "LIB_INIT_IMAGE must be set"
        self._lib_init_image = os.getenv("LIB_INIT_IMAGE")

        self._mount_injection_volume._lib_init_image(self._lib_init_image)
        self._weblog_injection.set_environment_for_library(self.library)

        super().configure(config)

        for container in self._required_containers:
            container.configure(self.replay)

    def _get_warmups(self):
        warmups = super()._get_warmups()

        warmups.append(create_network)
        warmups.append(create_inject_volume)
        for container in self._required_containers:
            warmups.append(container.start)

        return warmups

    def pytest_sessionfinish(self, session):
        self.close_targets()

    def close_targets(self):
        for container in reversed(self._required_containers):
            try:
                container.remove()
                logger.info(f"Removing container {container}")
            except:
                logger.exception(f"Failed to remove container {container}")

    @property
    def library(self):
        return self._library

    @property
    def lib_init_image(self):
        return self._lib_init_image


class scenarios:
    @staticmethod
    def all_endtoend_scenarios(test_object):
        """particular use case where a klass applies on all scenarios"""

        # Check that no scenario has been already declared
        for marker in getattr(test_object, "pytestmark", []):
            if marker.name == "scenario":
                raise ValueError(f"Error on {test_object}: You can declare only one scenario")

        pytest.mark.scenario("EndToEndScenario")(test_object)

        return test_object

    todo = Scenario("TODO", doc="scenario that skips tests not yet executed", github_workflow=None)
    test_the_test = TestTheTestScenario("TEST_THE_TEST", doc="Small scenario that check system-tests internals")
    mock_the_test = TestTheTestScenario("MOCK_THE_TEST", doc="Mock scenario that check system-tests internals")

    default = EndToEndScenario(
        "DEFAULT",
        weblog_env={
            "DD_DBM_PROPAGATION_MODE": "service",
            "DD_TRACE_STATS_COMPUTATION_ENABLED": "1",
            "DD_TRACE_FEATURES": "discovery",
        },
        include_postgres_db=True,
        doc="Default scenario, spawn tracer, the Postgres databases and agent, and run most of exisiting tests",
    )

    # performance scenario just spawn an agent and a weblog, and spies the CPU and mem usage
    performances = PerformanceScenario(
        "PERFORMANCES", doc="A not very used scenario : its aim is to measure CPU and MEM usage across a basic run"
    )

    integrations = EndToEndScenario(
        "INTEGRATIONS",
        weblog_env={
            "DD_DBM_PROPAGATION_MODE": "full",
            "DD_TRACE_SPAN_ATTRIBUTE_SCHEMA": "v1",
            "AWS_ACCESS_KEY_ID": "my-access-key",
            "AWS_SECRET_ACCESS_KEY": "my-access-key",
        },
        include_postgres_db=True,
        include_cassandra_db=True,
        include_mongo_db=True,
        include_kafka=True,
        include_rabbitmq=True,
        include_mysql_db=True,
        include_sqlserver=True,
        include_elasticmq=True,
        include_localstack=True,
        doc="Spawns tracer, agent, and a full set of database. Test the intgrations of those databases with tracers",
        scenario_groups=[ScenarioGroup.INTEGRATIONS, ScenarioGroup.APPSEC],
    )

    crossed_tracing_libraries = EndToEndScenario(
        "CROSSED_TRACING_LIBRARIES",
        weblog_env={
            "DD_TRACE_API_VERSION": "v0.4",
            "AWS_ACCESS_KEY_ID": "my-access-key",
            "AWS_SECRET_ACCESS_KEY": "my-access-key",
        },
        include_kafka=True,
        include_buddies=True,
        include_elasticmq=True,
        include_localstack=True,
        include_rabbitmq=True,
        doc="Spawns a buddy for each supported language of APM",
        scenario_groups=[ScenarioGroup.INTEGRATIONS],
    )

    otel_integrations = OpenTelemetryScenario(
        "OTEL_INTEGRATIONS",
        weblog_env={
            "OTEL_EXPORTER_OTLP_PROTOCOL": "http/protobuf",
            "OTEL_EXPORTER_OTLP_ENDPOINT": "http://proxy:8126",
            "OTEL_EXPORTER_OTLP_TRACES_HEADERS": "dd-protocol=otlp,dd-otlp-path=agent",
            "OTEL_INTEGRATIONS_TEST": True,
        },
        include_intake=False,
        include_collector=False,
        include_postgres_db=True,
        include_cassandra_db=True,
        include_mongo_db=True,
        include_kafka=True,
        include_rabbitmq=True,
        include_mysql_db=True,
        include_sqlserver=True,
        doc="We use the open telemetry library to automatically instrument the weblogs instead of using the DD library. This scenario represents this case in the integration with different external systems, for example the interaction with sql database.",
    )

    profiling = EndToEndScenario(
        "PROFILING",
        library_interface_timeout=160,
        agent_interface_timeout=160,
        weblog_env={
            "DD_PROFILING_ENABLED": "true",
            "DD_PROFILING_UPLOAD_PERIOD": "10",
            "DD_PROFILING_START_DELAY": "1",
            # Reduce noise
            "DD_INSTRUMENTATION_TELEMETRY_ENABLED": "false",
        },
        doc="Test profiling feature. Not included in default scenario because is quite slow",
        scenario_groups=[ScenarioGroup.PROFILING],
    )

    sampling = EndToEndScenario(
        "SAMPLING",
        tracer_sampling_rate=0.5,
        weblog_env={"DD_TRACE_RATE_LIMIT": "10000000"},
        doc="Test sampling mechanism. Not included in default scenario because it's a little bit too flaky",
        scenario_groups=[ScenarioGroup.SAMPLING],
    )

    trace_propagation_style_w3c = EndToEndScenario(
        "TRACE_PROPAGATION_STYLE_W3C",
        weblog_env={
            "DD_TRACE_PROPAGATION_STYLE_INJECT": "tracecontext",
            "DD_TRACE_PROPAGATION_STYLE_EXTRACT": "tracecontext",
        },
        doc="Test W3C trace style",
    )

    # Telemetry scenarios
    telemetry_dependency_loaded_test_for_dependency_collection_disabled = EndToEndScenario(
        "TELEMETRY_DEPENDENCY_LOADED_TEST_FOR_DEPENDENCY_COLLECTION_DISABLED",
        weblog_env={"DD_TELEMETRY_DEPENDENCY_COLLECTION_ENABLED": "false"},
        doc="Test DD_TELEMETRY_DEPENDENCY_COLLECTION_ENABLED=false effect on tracers",
    )

    telemetry_app_started_products_disabled = EndToEndScenario(
        "TELEMETRY_APP_STARTED_PRODUCTS_DISABLED",
        weblog_env={
            "DD_APPSEC_ENABLED": "false",
            "DD_PROFILING_ENABLED": "false",
            "DD_DYNAMIC_INSTRUMENTATION_ENABLED": "false",
        },
        appsec_enabled=False,
        doc="Disable all tracers products",
    )

    telemetry_log_generation_disabled = EndToEndScenario(
        "TELEMETRY_LOG_GENERATION_DISABLED",
        weblog_env={"DD_TELEMETRY_LOGS_COLLECTION_ENABLED": "false",},
        doc="Test env var `DD_TELEMETRY_LOGS_COLLECTION_ENABLED=false`",
    )
    telemetry_metric_generation_disabled = EndToEndScenario(
        "TELEMETRY_METRIC_GENERATION_DISABLED",
        weblog_env={"DD_TELEMETRY_METRICS_ENABLED": "false",},
        doc="Test env var `DD_TELEMETRY_METRICS_ENABLED=false`",
    )
    telemetry_metric_generation_enabled = EndToEndScenario(
        "TELEMETRY_METRIC_GENERATION_ENABLED",
        weblog_env={"DD_TELEMETRY_METRICS_ENABLED": "true",},
        doc="Test env var `DD_TELEMETRY_METRICS_ENABLED=true`",
    )

    # ASM scenarios
    appsec_missing_rules = EndToEndScenario(
        "APPSEC_MISSING_RULES",
        appsec_rules="/donotexists",
        doc="Test missing appsec rules file",
        scenario_groups=[ScenarioGroup.APPSEC],
    )
    appsec_corrupted_rules = EndToEndScenario(
        "APPSEC_CORRUPTED_RULES",
        appsec_rules="/appsec_corrupted_rules.yml",
        doc="Test corrupted appsec rules file",
        scenario_groups=[ScenarioGroup.APPSEC],
    )
    appsec_custom_rules = EndToEndScenario(
        "APPSEC_CUSTOM_RULES",
        appsec_rules="/appsec_custom_rules.json",
        doc="Test custom appsec rules file",
        scenario_groups=[ScenarioGroup.APPSEC],
    )
    appsec_blocking = EndToEndScenario(
        "APPSEC_BLOCKING",
        appsec_rules="/appsec_blocking_rule.json",
        doc="Misc tests for appsec blocking",
        scenario_groups=[ScenarioGroup.APPSEC],
    )
    graphql_appsec = EndToEndScenario(
        "GRAPHQL_APPSEC",
        appsec_rules="/appsec_blocking_rule.json",
        doc="AppSec tests for GraphQL integrations",
        github_workflow="graphql",
        scenario_groups=[ScenarioGroup.APPSEC],
    )
    appsec_rules_monitoring_with_errors = EndToEndScenario(
        "APPSEC_RULES_MONITORING_WITH_ERRORS",
        appsec_rules="/appsec_custom_rules_with_errors.json",
        doc="Appsec rule file with some errors",
        scenario_groups=[ScenarioGroup.APPSEC],
    )
    appsec_disabled = EndToEndScenario(
        "APPSEC_DISABLED",
        weblog_env={"DD_APPSEC_ENABLED": "false", "DD_DBM_PROPAGATION_MODE": "disabled"},
        appsec_enabled=False,
        include_postgres_db=True,
        doc="Disable appsec and test DBM setting integration outcome when disabled",
        scenario_groups=[ScenarioGroup.APPSEC],
    )
    appsec_low_waf_timeout = EndToEndScenario(
        "APPSEC_LOW_WAF_TIMEOUT",
        weblog_env={"DD_APPSEC_WAF_TIMEOUT": "1"},
        doc="Appsec with a very low WAF timeout",
        scenario_groups=[ScenarioGroup.APPSEC],
    )
    appsec_custom_obfuscation = EndToEndScenario(
        "APPSEC_CUSTOM_OBFUSCATION",
        weblog_env={
            "DD_APPSEC_OBFUSCATION_PARAMETER_KEY_REGEXP": "hide-key",
            "DD_APPSEC_OBFUSCATION_PARAMETER_VALUE_REGEXP": ".*hide_value",
        },
        doc="Test custom appsec obfuscation parameters",
        scenario_groups=[ScenarioGroup.APPSEC],
    )
    appsec_rate_limiter = EndToEndScenario(
        "APPSEC_RATE_LIMITER",
        weblog_env={"DD_APPSEC_TRACE_RATE_LIMIT": "1"},
        doc="Tests with a low rate trace limit for Appsec",
        scenario_groups=[ScenarioGroup.APPSEC],
    )
    appsec_waf_telemetry = EndToEndScenario(
        "APPSEC_WAF_TELEMETRY",
        weblog_env={
            "DD_INSTRUMENTATION_TELEMETRY_ENABLED": "true",
            "DD_TELEMETRY_METRICS_ENABLED": "true",
            "DD_TELEMETRY_METRICS_INTERVAL_SECONDS": "2.0",
        },
        doc="Enable Telemetry feature for WAF",
        scenario_groups=[ScenarioGroup.APPSEC],
    )

    appsec_blocking_full_denylist = EndToEndScenario(
        "APPSEC_BLOCKING_FULL_DENYLIST",
        rc_api_enabled=True,
        weblog_env={"DD_APPSEC_RULES": None},
        doc="""
            The spec says that if  DD_APPSEC_RULES is defined, then rules won't be loaded from remote config.
            In this scenario, we use remote config. By the spec, whem remote config is available, rules file
            embedded in the tracer will never be used (it will be the file defined in DD_APPSEC_RULES, or the
            data coming from remote config). So, we set  DD_APPSEC_RULES to None to enable loading rules from
            remote config. And it's okay not testing custom rule set for dev mode, as in this scenario, rules
            are always coming from remote config.
        """,
        scenario_groups=[ScenarioGroup.APPSEC],
    )

    appsec_request_blocking = EndToEndScenario(
        "APPSEC_REQUEST_BLOCKING",
        rc_api_enabled=True,
        weblog_env={"DD_APPSEC_RULES": None},
        doc="",
        scenario_groups=[ScenarioGroup.APPSEC],
    )

    appsec_runtime_activation = EndToEndScenario(
        "APPSEC_RUNTIME_ACTIVATION",
        rc_api_enabled=True,
        appsec_enabled=False,
        doc="",
        scenario_groups=[ScenarioGroup.APPSEC],
    )

    appsec_api_security = EndToEndScenario(
        "APPSEC_API_SECURITY",
        appsec_enabled=True,
        weblog_env={
            "DD_EXPERIMENTAL_API_SECURITY_ENABLED": "true",
            "DD_API_SECURITY_ENABLED": "true",
            "DD_TRACE_DEBUG": "false",
            "DD_API_SECURITY_REQUEST_SAMPLE_RATE": "1.0",
            "DD_API_SECURITY_SAMPLE_DELAY": "0.0",
            "DD_API_SECURITY_MAX_CONCURRENT_REQUESTS": "50",
        },
        doc="""
        Scenario for API Security feature, testing schema types sent into span tags if
        DD_API_SECURITY_ENABLED is set to true.
        """,
        scenario_groups=[ScenarioGroup.APPSEC],
    )

    appsec_api_security_rc = EndToEndScenario(
        "APPSEC_API_SECURITY_RC",
        weblog_env={"DD_EXPERIMENTAL_API_SECURITY_ENABLED": "true", "DD_API_SECURITY_SAMPLE_DELAY": "0.0",},
        rc_api_enabled=True,
        doc="""
            Scenario to test API Security Remote config
        """,
        scenario_groups=[ScenarioGroup.APPSEC],
    )

    appsec_api_security_no_response_body = EndToEndScenario(
        "APPSEC_API_SECURITY_NO_RESPONSE_BODY",
        appsec_enabled=True,
        weblog_env={
            "DD_EXPERIMENTAL_API_SECURITY_ENABLED": "true",
            "DD_API_SECURITY_ENABLED": "true",
            "DD_TRACE_DEBUG": "false",
            "DD_API_SECURITY_REQUEST_SAMPLE_RATE": "1.0",
            "DD_API_SECURITY_MAX_CONCURRENT_REQUESTS": "50",
            "DD_API_SECURITY_PARSE_RESPONSE_BODY": "false",
        },
        doc="""
        Scenario for API Security feature, testing schema types sent into span tags if
        DD_API_SECURITY_ENABLED is set to true.
        """,
        scenario_groups=[ScenarioGroup.APPSEC],
    )

    appsec_api_security_with_sampling = EndToEndScenario(
        "APPSEC_API_SECURITY_WITH_SAMPLING",
        appsec_enabled=True,
        weblog_env={
            "DD_EXPERIMENTAL_API_SECURITY_ENABLED": "true",
            "DD_API_SECURITY_ENABLED": "true",
            "DD_TRACE_DEBUG": "false",
        },
        doc="""
        Scenario for API Security feature, testing api security sampling rate.
        """,
        scenario_groups=[ScenarioGroup.APPSEC],
    )

    appsec_auto_events_extended = EndToEndScenario(
        "APPSEC_AUTO_EVENTS_EXTENDED",
        weblog_env={
            "DD_APPSEC_ENABLED": "true",
            "DD_APPSEC_AUTOMATED_USER_EVENTS_TRACKING": "extended",
            "DD_APPSEC_AUTO_USER_INSTRUMENTATION_MODE": "anonymization",
        },
        appsec_enabled=True,
        doc="Scenario for checking extended mode in automatic user events",
        scenario_groups=[ScenarioGroup.APPSEC],
    )

    appsec_auto_events_rc = EndToEndScenario(
        "APPSEC_AUTO_EVENTS_RC",
        weblog_env={"DD_APPSEC_ENABLED": "true", "DD_REMOTE_CONFIG_POLL_INTERVAL_SECONDS": 0.5},
        rc_api_enabled=True,
        doc="""
            Scenario to test User ID collection config change via Remote config
        """,
        scenario_groups=[ScenarioGroup.APPSEC],
    )

    appsec_standalone = EndToEndScenario(
        "APPSEC_STANDALONE",
        weblog_env={
            "DD_APPSEC_ENABLED": "true",
            "DD_EXPERIMENTAL_APPSEC_STANDALONE_ENABLED": "true",
            "DD_IAST_ENABLED": "false",
        },
        doc="Appsec standalone mode (APM opt out)",
        scenario_groups=[ScenarioGroup.APPSEC],
    )

    remote_config_mocked_backend_asm_features = EndToEndScenario(
        "REMOTE_CONFIG_MOCKED_BACKEND_ASM_FEATURES",
        rc_api_enabled=True,
        appsec_enabled=False,
        weblog_env={"DD_REMOTE_CONFIGURATION_ENABLED": "true",},
        doc="",
        scenario_groups=[ScenarioGroup.APPSEC],
    )

    remote_config_mocked_backend_live_debugging = EndToEndScenario(
        "REMOTE_CONFIG_MOCKED_BACKEND_LIVE_DEBUGGING",
        rc_api_enabled=True,
        weblog_env={
            "DD_DYNAMIC_INSTRUMENTATION_ENABLED": "1",
            "DD_DEBUGGER_ENABLED": "1",
            "DD_REMOTE_CONFIG_ENABLED": "true",
            "DD_INTERNAL_RCM_POLL_INTERVAL": "1000",
        },
        doc="",
    )

    remote_config_mocked_backend_asm_dd = EndToEndScenario(
        "REMOTE_CONFIG_MOCKED_BACKEND_ASM_DD",
        rc_api_enabled=True,
        weblog_env={"DD_APPSEC_RULES": None,},
        doc="""
            The spec says that if DD_APPSEC_RULES is defined, then rules won't be loaded from remote config.
            In this scenario, we use remote config. By the spec, whem remote config is available, rules file
            embedded in the tracer will never be used (it will be the file defined in DD_APPSEC_RULES, or the
            data coming from remote config). So, we set  DD_APPSEC_RULES to None to enable loading rules from
            remote config. And it's okay not testing custom rule set for dev mode, as in this scenario, rules
            are always coming from remote config.
        """,
        scenario_groups=[ScenarioGroup.APPSEC],
    )

    remote_config_mocked_backend_asm_features_nocache = EndToEndScenario(
        "REMOTE_CONFIG_MOCKED_BACKEND_ASM_FEATURES_NOCACHE",
        rc_api_enabled=True,
        weblog_env={"DD_APPSEC_ENABLED": "false", "DD_REMOTE_CONFIGURATION_ENABLED": "true",},
        doc="",
        scenario_groups=[ScenarioGroup.APPSEC],
    )

    remote_config_mocked_backend_live_debugging_nocache = EndToEndScenario(
        "REMOTE_CONFIG_MOCKED_BACKEND_LIVE_DEBUGGING_NOCACHE",
        rc_api_enabled=True,
        weblog_env={
            "DD_DYNAMIC_INSTRUMENTATION_ENABLED": "1",
            "DD_DEBUGGER_ENABLED": "1",
            "DD_REMOTE_CONFIG_ENABLED": "true",
        },
        doc="",
    )

    remote_config_mocked_backend_asm_dd_nocache = EndToEndScenario(
        "REMOTE_CONFIG_MOCKED_BACKEND_ASM_DD_NOCACHE",
        rc_api_enabled=True,
        doc="",
        scenario_groups=[ScenarioGroup.APPSEC],
    )

    # APM tracing end-to-end scenarios

    apm_tracing_e2e = EndToEndScenario("APM_TRACING_E2E", backend_interface_timeout=5, doc="")
    apm_tracing_e2e_otel = EndToEndScenario(
        "APM_TRACING_E2E_OTEL", weblog_env={"DD_TRACE_OTEL_ENABLED": "true",}, backend_interface_timeout=5, doc="",
    )
    apm_tracing_e2e_single_span = EndToEndScenario(
        "APM_TRACING_E2E_SINGLE_SPAN",
        weblog_env={
            "DD_SPAN_SAMPLING_RULES": '[{"service": "weblog", "name": "*single_span_submitted", "sample_rate": 1.0, "max_per_second": 50}]',
            "DD_TRACE_SAMPLE_RATE": "0",
        },
        backend_interface_timeout=5,
        doc="",
    )

    otel_tracing_e2e = OpenTelemetryScenario("OTEL_TRACING_E2E", doc="")
    otel_metric_e2e = OpenTelemetryScenario("OTEL_METRIC_E2E", doc="")
    otel_log_e2e = OpenTelemetryScenario("OTEL_LOG_E2E", include_intake=False, doc="")

    library_conf_custom_header_tags = EndToEndScenario(
        "LIBRARY_CONF_CUSTOM_HEADER_TAGS",
        additional_trace_header_tags=(VALID_CONFIGS),
        doc="Scenario with custom headers to be used with DD_TRACE_HEADER_TAGS",
    )
    library_conf_custom_header_tags_invalid = EndToEndScenario(
        "LIBRARY_CONF_CUSTOM_HEADER_TAGS_INVALID",
        additional_trace_header_tags=(INVALID_CONFIGS),
        doc="Scenario with custom headers for DD_TRACE_HEADER_TAGS that libraries should reject",
    )

    parametric = ParametricScenario("PARAMETRIC", doc="WIP")

    debugger_probes_status = EndToEndScenario(
        "DEBUGGER_PROBES_STATUS",
        rc_api_enabled=True,
        weblog_env={
            "DD_DYNAMIC_INSTRUMENTATION_ENABLED": "1",
            "DD_REMOTE_CONFIG_ENABLED": "true",
            "DD_INTERNAL_RCM_POLL_INTERVAL": "2000",
            "DD_DEBUGGER_DIAGNOSTICS_INTERVAL": "1",
        },
<<<<<<< HEAD
=======
        library_interface_timeout=5,
>>>>>>> 0dc100a2
        doc="Test scenario for checking if method probe statuses can be successfully 'RECEIVED' and 'INSTALLED'",
        scenario_groups=[ScenarioGroup.DEBUGGER],
    )

    debugger_method_probes_snapshot = EndToEndScenario(
        "DEBUGGER_METHOD_PROBES_SNAPSHOT",
        rc_api_enabled=True,
        weblog_env={"DD_DYNAMIC_INSTRUMENTATION_ENABLED": "1", "DD_REMOTE_CONFIG_ENABLED": "true",},
        library_interface_timeout=30,
        doc="Test scenario for checking if debugger successfully generates snapshots for specific method probes",
        scenario_groups=[ScenarioGroup.DEBUGGER],
    )

    debugger_line_probes_snapshot = EndToEndScenario(
        "DEBUGGER_LINE_PROBES_SNAPSHOT",
        rc_api_enabled=True,
        weblog_env={"DD_DYNAMIC_INSTRUMENTATION_ENABLED": "1", "DD_REMOTE_CONFIG_ENABLED": "true",},
        library_interface_timeout=30,
        doc="Test scenario for checking if debugger successfully generates snapshots for specific line probes",
        scenario_groups=[ScenarioGroup.DEBUGGER],
    )

    debugger_mix_log_probe = EndToEndScenario(
        "DEBUGGER_MIX_LOG_PROBE",
        rc_api_enabled=True,
        weblog_env={"DD_DYNAMIC_INSTRUMENTATION_ENABLED": "1", "DD_REMOTE_CONFIG_ENABLED": "true",},
        library_interface_timeout=5,
        doc="Set both method and line probes at the same code",
        scenario_groups=[ScenarioGroup.DEBUGGER],
    )

    debugger_pii_redaction = EndToEndScenario(
        "DEBUGGER_PII_REDACTION",
        rc_api_enabled=True,
        weblog_env={
            "DD_DYNAMIC_INSTRUMENTATION_ENABLED": "1",
            "DD_REMOTE_CONFIG_ENABLED": "true",
            "DD_DYNAMIC_INSTRUMENTATION_REDACTED_TYPES": "weblog.Models.Debugger.CustomPii,com.datadoghq.system_tests.springboot.CustomPii",
            "DD_DYNAMIC_INSTRUMENTATION_REDACTED_IDENTIFIERS": "customidentifier1,customidentifier2",
        },
        library_interface_timeout=5,
        doc="Check pii redaction",
        scenario_groups=[ScenarioGroup.DEBUGGER],
    )

    debugger_expression_language = EndToEndScenario(
        "DEBUGGER_EXPRESSION_LANGUAGE",
        rc_api_enabled=True,
        weblog_env={"DD_DYNAMIC_INSTRUMENTATION_ENABLED": "1", "DD_REMOTE_CONFIG_ENABLED": "true",},
        library_interface_timeout=5,
        doc="Check expression language",
        scenario_groups=[ScenarioGroup.DEBUGGER],
    )

    fuzzer = DockerScenario("_FUZZER", doc="Fake scenario for fuzzing (launch without pytest)", github_workflow=None)

    # Single Step Instrumentation scenarios (HOST and CONTAINER)

    simple_installer_auto_injection = InstallerAutoInjectionScenario(
        "SIMPLE_INSTALLER_AUTO_INJECTION",
        "Onboarding Container Single Step Instrumentation scenario (minimal test scenario)",
        scenario_groups=[ScenarioGroup.ONBOARDING],
    )

    installer_auto_injection = InstallerAutoInjectionScenario(
        "INSTALLER_AUTO_INJECTION", doc="Installer auto injection scenario", scenario_groups=[ScenarioGroup.ONBOARDING]
    )

    installer_host_auto_injection_chaos = InstallerAutoInjectionScenario(
        "INSTALLER_HOST_AUTO_INJECTION_CHAOS",
        doc="Installer auto injection scenario with chaos (deleting installation folders, files)",
        scenario_groups=[ScenarioGroup.ONBOARDING],
    )

    installer_not_supported_auto_injection = InstallerAutoInjectionScenario(
        "INSTALLER_NOT_SUPPORTED_AUTO_INJECTION",
        "Onboarding host Single Step Instrumentation scenario for not supported languages",
        scenario_groups=[ScenarioGroup.ONBOARDING],
    )

    installer_auto_injection_block_list = InstallerAutoInjectionScenario(
        "INSTALLER_AUTO_INJECTION_BLOCK_LIST",
        "Onboarding Single Step Instrumentation scenario: Test user defined blocking lists",
        scenario_groups=[ScenarioGroup.ONBOARDING],
    )

    installer_auto_injection_ld_preload = InstallerAutoInjectionScenario(
        "INSTALLER_AUTO_INJECTION_LD_PRELOAD",
        "Onboarding Host Single Step Instrumentation scenario. Machines with previous ld.so.preload entries",
        vm_provision="auto-inject-ld-preload",
        scenario_groups=[ScenarioGroup.ONBOARDING],
    )

    simple_auto_injection_profiling = InstallerAutoInjectionScenario(
        "SIMPLE_AUTO_INJECTION_PROFILING",
        "Onboarding Single Step Instrumentation scenario with profiling activated by the app env var",
        app_env={
            "DD_PROFILING_ENABLED": "auto",
            "DD_PROFILING_UPLOAD_PERIOD": "10",
            "DD_INTERNAL_PROFILING_LONG_LIVED_THRESHOLD": "1500",
        },
        scenario_groups=[ScenarioGroup.ONBOARDING],
    )
    host_auto_injection_install_script_profiling = InstallerAutoInjectionScenario(
        "HOST_AUTO_INJECTION_INSTALL_SCRIPT_PROFILING",
        "Onboarding Host Single Step Instrumentation scenario using agent auto install script with profiling activating by the installation process",
        vm_provision="host-auto-inject-install-script",
        agent_env={"DD_PROFILING_ENABLED": "auto"},
        app_env={"DD_PROFILING_UPLOAD_PERIOD": "10", "DD_INTERNAL_PROFILING_LONG_LIVED_THRESHOLD": "1500"},
        scenario_groups=[ScenarioGroup.ONBOARDING],
    )

    container_auto_injection_install_script_profiling = InstallerAutoInjectionScenario(
        "CONTAINER_AUTO_INJECTION_INSTALL_SCRIPT_PROFILING",
        "Onboarding Container Single Step Instrumentation profiling scenario using agent auto install script",
        vm_provision="container-auto-inject-install-script",
        agent_env={"DD_PROFILING_ENABLED": "auto"},
        app_env={"DD_PROFILING_UPLOAD_PERIOD": "10", "DD_INTERNAL_PROFILING_LONG_LIVED_THRESHOLD": "1500"},
        scenario_groups=[ScenarioGroup.ONBOARDING],
    )

    host_auto_injection_install_script = InstallerAutoInjectionScenario(
        "HOST_AUTO_INJECTION_INSTALL_SCRIPT",
        "Onboarding Host Single Step Instrumentation scenario using agent auto install script",
        vm_provision="host-auto-inject-install-script",
        scenario_groups=[ScenarioGroup.ONBOARDING],
    )

    container_auto_injection_install_script = InstallerAutoInjectionScenario(
        "CONTAINER_AUTO_INJECTION_INSTALL_SCRIPT",
        "Onboarding Container Single Step Instrumentation scenario using agent auto install script",
        vm_provision="container-auto-inject-install-script",
        scenario_groups=[ScenarioGroup.ONBOARDING],
    )

    local_auto_injection_install_script = InstallerAutoInjectionScenario(
        "LOCAL_AUTO_INJECTION_INSTALL_SCRIPT",
        "Tobe executed locally with krunvm. Installs all the software fron agent installation script, and the replace the apm-library with the uploaded tar file from binaries",
        vm_provision="local-auto-inject-install-script",
        scenario_groups=[ScenarioGroup.ONBOARDING],
    )

    ##DEPRECATED SCENARIOS: Delete after migration of tracer pipelines + auto_inject pipelines

    # Replaced by SIMPLE_INSTALLER_AUTO_INJECTION
    simple_host_auto_injection = InstallerAutoInjectionScenario(
        "SIMPLE_HOST_AUTO_INJECTION",
        "DEPRECATED: Onboarding Container Single Step Instrumentation scenario (minimal test scenario)",
        scenario_groups=[ScenarioGroup.ONBOARDING],
    )
    simple_container_auto_injection = InstallerAutoInjectionScenario(
        "SIMPLE_CONTAINER_AUTO_INJECTION",
        "DEPRECATED: Onboarding Container Single Step Instrumentation scenario (minimal test scenario)",
        scenario_groups=[ScenarioGroup.ONBOARDING],
    )

    # Replaced by SIMPLE_AUTO_INJECTION_PROFILING
    simple_host_auto_injection_profiling = InstallerAutoInjectionScenario(
        "SIMPLE_HOST_AUTO_INJECTION_PROFILING",
        "DEPRECATED: Onboarding Single Step Instrumentation scenario with profiling activated by the app env var",
        app_env={
            "DD_PROFILING_ENABLED": "auto",
            "DD_PROFILING_UPLOAD_PERIOD": "10",
            "DD_INTERNAL_PROFILING_LONG_LIVED_THRESHOLD": "1500",
        },
        scenario_groups=[ScenarioGroup.ONBOARDING],
    )
    simple_container_auto_injection_profiling = InstallerAutoInjectionScenario(
        "SIMPLE_CONTAINER_AUTO_INJECTION_PROFILING",
        "DEPRECATED: Onboarding Single Step Instrumentation scenario with profiling activated by the app env var",
        app_env={
            "DD_PROFILING_ENABLED": "auto",
            "DD_PROFILING_UPLOAD_PERIOD": "10",
            "DD_INTERNAL_PROFILING_LONG_LIVED_THRESHOLD": "1500",
        },
        scenario_groups=[ScenarioGroup.ONBOARDING],
    )

    # Replaced by INSTALLER_AUTO_INJECTION
    host_auto_injection = InstallerAutoInjectionScenario(
        "HOST_AUTO_INJECTION",
        doc="DEPRECATED: Installer auto injection scenario",
        scenario_groups=[ScenarioGroup.ONBOARDING],
    )
    container_auto_injection = InstallerAutoInjectionScenario(
        "CONTAINER_AUTO_INJECTION",
        doc="DEPRECATED: Installer auto injection scenario",
        scenario_groups=[ScenarioGroup.ONBOARDING],
    )

    # Replaced by INSTALLER_AUTO_INJECTION_BLOCK_LIST
    host_auto_injection_block_list = InstallerAutoInjectionScenario(
        "HOST_AUTO_INJECTION_BLOCK_LIST",
        "Onboarding Single Step Instrumentation scenario: Test user defined blocking lists",
        scenario_groups=[ScenarioGroup.ONBOARDING],
    )

    # Replaced by INSTALLER_NOT_SUPPORTED_AUTO_INJECTION
    container_not_supported_auto_injection = InstallerAutoInjectionScenario(
        "CONTAINER_NOT_SUPPORTED_AUTO_INJECTION",
        "Onboarding host Single Step Instrumentation scenario for not supported languages",
        scenario_groups=[ScenarioGroup.ONBOARDING],
    )

    # K8s LIB INJECTION SCENARIOS
    k8s_lib_injection_basic = _KubernetesScenario(
        "K8S_LIB_INJECTION_BASIC",
        doc=" Kubernetes Instrumentation basic scenario. DEPRECATED",
        scenario_groups=[ScenarioGroup.ALL, ScenarioGroup.LIB_INJECTION],
    )
    k8s_library_injection_full = KubernetesScenario(
        "K8S_LIBRARY_INJECTION_FULL",
        doc=" Kubernetes Instrumentation complete scenario.",
        github_workflow="libinjection",
        scenario_groups=[ScenarioGroup.ALL, ScenarioGroup.LIB_INJECTION],
    )

    k8s_library_injection_basic = KubernetesScenario(
        "K8S_LIBRARY_INJECTION_BASIC", doc=" Kubernetes Instrumentation basic scenario"
    )

    lib_injection_validation = WeblogInjectionScenario(
        "LIB_INJECTION_VALIDATION",
        doc="Validates the init images without kubernetes enviroment",
        github_workflow="libinjection",
        scenario_groups=[ScenarioGroup.ALL, ScenarioGroup.LIB_INJECTION],
    )

    lib_injection_validation_unsupported_lang = WeblogInjectionScenario(
        "LIB_INJECTION_VALIDATION_UNSUPPORTED_LANG",
        doc="Validates the init images without kubernetes enviroment (unsupported lang versions)",
        github_workflow="libinjection",
        scenario_groups=[ScenarioGroup.ALL, ScenarioGroup.LIB_INJECTION],
    )

    appsec_rasp = EndToEndScenario(
        "APPSEC_RASP",
        weblog_env={"DD_APPSEC_RASP_ENABLED": "true"},
        appsec_rules="/appsec_rasp_ruleset.json",
        doc="Enable APPSEC RASP",
        github_workflow="endtoend",
        scenario_groups=[ScenarioGroup.APPSEC],
    )


def get_all_scenarios() -> list[Scenario]:
    result = []
    for name in dir(scenarios):
        if not name.startswith("_"):
            scenario: Scenario = getattr(scenarios, name)
            if issubclass(scenario.__class__, Scenario):
                result.append(scenario)

    return result


def _main():
    data = {
        scenario.name: {
            "name": scenario.name,
            "doc": scenario.doc,
            "github_workflow": scenario.github_workflow,
            "scenario_groups": scenario.scenario_groups,
        }
        for scenario in get_all_scenarios()
    }

    print(json.dumps(data, indent=2))


if __name__ == "__main__":
    _main()<|MERGE_RESOLUTION|>--- conflicted
+++ resolved
@@ -682,10 +682,6 @@
             "DD_INTERNAL_RCM_POLL_INTERVAL": "2000",
             "DD_DEBUGGER_DIAGNOSTICS_INTERVAL": "1",
         },
-<<<<<<< HEAD
-=======
-        library_interface_timeout=5,
->>>>>>> 0dc100a2
         doc="Test scenario for checking if method probe statuses can be successfully 'RECEIVED' and 'INSTALLED'",
         scenario_groups=[ScenarioGroup.DEBUGGER],
     )
