import json

from utils._context.header_tag_vars import VALID_CONFIGS, INVALID_CONFIGS
from utils.proxy.ports import ProxyPorts
from utils.tools import update_environ_with_local_env

from .core import Scenario, ScenarioGroup
from .default import DefaultScenario
from .endtoend import DockerScenario, EndToEndScenario
from .integrations import CrossedTracingLibraryScenario, IntegrationsScenario, AWSIntegrationsScenario
from .open_telemetry import OpenTelemetryScenario
from .parametric import ParametricScenario
from .performance import PerformanceScenario
from .profiling import ProfilingScenario
from .test_the_test import TestTheTestScenario
from .auto_injection import InstallerAutoInjectionScenario, InstallerAutoInjectionScenarioProfiling
from .k8s_lib_injection import WeblogInjectionScenario, K8sScenario, K8sSparkScenario, K8sManualInstrumentationScenario
from .docker_ssi import DockerSSIScenario
from .external_processing import ExternalProcessingScenario
from .ipv6 import IPV6Scenario
from .appsec_low_waf_timeout import AppsecLowWafTimeout

update_environ_with_local_env()


class _Scenarios:
    todo = Scenario("TODO", doc="scenario that skips tests not yet executed", github_workflow=None)
    test_the_test = TestTheTestScenario("TEST_THE_TEST", doc="Small scenario that check system-tests internals")
    mock_the_test = TestTheTestScenario("MOCK_THE_TEST", doc="Mock scenario that check system-tests internals")

    default = DefaultScenario("DEFAULT")

    # performance scenario just spawn an agent and a weblog, and spies the CPU and mem usage
    performances = PerformanceScenario(
        "PERFORMANCES", doc="A not very used scenario : its aim is to measure CPU and MEM usage across a basic run"
    )
    integrations = IntegrationsScenario()
    integrations_aws = AWSIntegrationsScenario()
    crossed_tracing_libraries = CrossedTracingLibraryScenario()

    otel_integrations = OpenTelemetryScenario(
        "OTEL_INTEGRATIONS",
        weblog_env={
            "OTEL_EXPORTER_OTLP_PROTOCOL": "http/protobuf",
            "OTEL_EXPORTER_OTLP_ENDPOINT": f"http://proxy:{ProxyPorts.open_telemetry_weblog}",
            "OTEL_EXPORTER_OTLP_TRACES_HEADERS": "dd-protocol=otlp,dd-otlp-path=agent",
            "OTEL_INTEGRATIONS_TEST": True,
        },
        include_intake=False,
        include_collector=False,
        include_postgres_db=True,
        include_cassandra_db=True,
        include_mongo_db=True,
        include_kafka=True,
        include_rabbitmq=True,
        include_mysql_db=True,
        include_sqlserver=True,
        doc=(
            "We use the open telemetry library to automatically instrument the weblogs instead of using the DD library."
            "This scenario represents this case in the integration with different external systems, for example the "
            "interaction with sql database."
        ),
    )

    profiling = ProfilingScenario("PROFILING")

    sampling = EndToEndScenario(
        "SAMPLING",
        tracer_sampling_rate=0.5,
        weblog_env={"DD_TRACE_RATE_LIMIT": "10000000"},
        doc="Test sampling mechanism. Not included in default scenario because it's a little bit too flaky",
        scenario_groups=[ScenarioGroup.SAMPLING],
    )

    trace_propagation_style_w3c = EndToEndScenario(
        "TRACE_PROPAGATION_STYLE_W3C",
        weblog_env={
            "DD_TRACE_PROPAGATION_STYLE_INJECT": "tracecontext",
            "DD_TRACE_PROPAGATION_STYLE_EXTRACT": "tracecontext",
        },
        doc="Test W3C trace style",
    )

    # Telemetry scenarios
    telemetry_dependency_loaded_test_for_dependency_collection_disabled = EndToEndScenario(
        "TELEMETRY_DEPENDENCY_LOADED_TEST_FOR_DEPENDENCY_COLLECTION_DISABLED",
        weblog_env={"DD_TELEMETRY_DEPENDENCY_COLLECTION_ENABLED": "false"},
        doc="Test DD_TELEMETRY_DEPENDENCY_COLLECTION_ENABLED=false effect on tracers",
        scenario_groups=[ScenarioGroup.TELEMETRY],
    )

    telemetry_app_started_products_disabled = EndToEndScenario(
        "TELEMETRY_APP_STARTED_PRODUCTS_DISABLED",
        weblog_env={
            "DD_APPSEC_ENABLED": "false",
            "DD_PROFILING_ENABLED": "false",
            "DD_DYNAMIC_INSTRUMENTATION_ENABLED": "false",
        },
        appsec_enabled=False,
        doc="Disable all tracers products",
        scenario_groups=[ScenarioGroup.TELEMETRY],
    )

    telemetry_log_generation_disabled = EndToEndScenario(
        "TELEMETRY_LOG_GENERATION_DISABLED",
        weblog_env={"DD_TELEMETRY_LOGS_COLLECTION_ENABLED": "false"},
        doc="Test env var `DD_TELEMETRY_LOGS_COLLECTION_ENABLED=false`",
        scenario_groups=[ScenarioGroup.TELEMETRY],
    )
    telemetry_metric_generation_disabled = EndToEndScenario(
        "TELEMETRY_METRIC_GENERATION_DISABLED",
        weblog_env={"DD_TELEMETRY_METRICS_ENABLED": "false"},
        doc="Test env var `DD_TELEMETRY_METRICS_ENABLED=false`",
        scenario_groups=[ScenarioGroup.TELEMETRY],
    )
    telemetry_metric_generation_enabled = EndToEndScenario(
        "TELEMETRY_METRIC_GENERATION_ENABLED",
        weblog_env={"DD_TELEMETRY_METRICS_ENABLED": "true"},
        doc="Test env var `DD_TELEMETRY_METRICS_ENABLED=true`",
        scenario_groups=[ScenarioGroup.TELEMETRY],
    )

    # ASM scenarios
    appsec_missing_rules = EndToEndScenario(
        "APPSEC_MISSING_RULES",
        weblog_env={"DD_APPSEC_RULES": "/donotexists"},
        doc="Test missing appsec rules file",
        scenario_groups=[ScenarioGroup.APPSEC],
    )
    appsec_corrupted_rules = EndToEndScenario(
        "APPSEC_CORRUPTED_RULES",
        weblog_env={"DD_APPSEC_RULES": "/appsec_corrupted_rules.yml"},
        weblog_volumes={
            "./tests/appsec/appsec_corrupted_rules.json": {"bind": "/appsec_corrupted_rules.json", "mode": "ro"}
        },
        doc="Test corrupted appsec rules file",
        scenario_groups=[ScenarioGroup.APPSEC],
    )
    appsec_custom_rules = EndToEndScenario(
        "APPSEC_CUSTOM_RULES",
        weblog_env={"DD_APPSEC_RULES": "/appsec_custom_rules.json"},
        weblog_volumes={"./tests/appsec/custom_rules.json": {"bind": "/appsec_custom_rules.json", "mode": "ro"}},
        doc="Test custom appsec rules file",
        scenario_groups=[ScenarioGroup.APPSEC],
    )
    appsec_blocking = EndToEndScenario(
        "APPSEC_BLOCKING",
        weblog_env={"DD_APPSEC_RULES": "/appsec_blocking_rule.json"},
        weblog_volumes={"./tests/appsec/blocking_rule.json": {"bind": "/appsec_blocking_rule.json", "mode": "ro"}},
        doc="Misc tests for appsec blocking",
        scenario_groups=[ScenarioGroup.APPSEC, ScenarioGroup.ESSENTIALS],
    )
    # This GraphQL scenario can be used for any GraphQL testing, not just AppSec
    graphql_appsec = EndToEndScenario(
        "GRAPHQL_APPSEC",
        weblog_env={"DD_APPSEC_RULES": "/appsec_blocking_rule.json"},
        weblog_volumes={"./tests/appsec/blocking_rule.json": {"bind": "/appsec_blocking_rule.json", "mode": "ro"}},
        doc="AppSec tests for GraphQL integrations",
        github_workflow="graphql",
        scenario_groups=[ScenarioGroup.APPSEC],
    )
    appsec_rules_monitoring_with_errors = EndToEndScenario(
        "APPSEC_RULES_MONITORING_WITH_ERRORS",
        weblog_env={"DD_APPSEC_RULES": "/appsec_custom_rules_with_errors.json"},
        weblog_volumes={
            "./tests/appsec/custom_rules_with_errors.json": {
                "bind": "/appsec_custom_rules_with_errors.json",
                "mode": "ro",
            }
        },
        doc="Appsec rule file with some errors",
        scenario_groups=[ScenarioGroup.APPSEC],
    )
    everything_disabled = EndToEndScenario(
        "EVERYTHING_DISABLED",
        weblog_env={"DD_APPSEC_ENABLED": "false", "DD_DBM_PROPAGATION_MODE": "disabled"},
        appsec_enabled=False,
        include_postgres_db=True,
        doc="Disable appsec and test DBM setting integration outcome when disabled",
        scenario_groups=[ScenarioGroup.APPSEC],
    )

    appsec_low_waf_timeout = AppsecLowWafTimeout("APPSEC_LOW_WAF_TIMEOUT")

    appsec_custom_obfuscation = EndToEndScenario(
        "APPSEC_CUSTOM_OBFUSCATION",
        weblog_env={
            "DD_APPSEC_OBFUSCATION_PARAMETER_KEY_REGEXP": "hide-key",
            "DD_APPSEC_OBFUSCATION_PARAMETER_VALUE_REGEXP": ".*hide_value",
        },
        doc="Test custom appsec obfuscation parameters",
        scenario_groups=[ScenarioGroup.APPSEC],
    )
    appsec_rate_limiter = EndToEndScenario(
        "APPSEC_RATE_LIMITER",
        weblog_env={"DD_APPSEC_TRACE_RATE_LIMIT": "1", "RAILS_MAX_THREADS": "1"},
        doc="Tests with a low rate trace limit for Appsec",
        scenario_groups=[ScenarioGroup.APPSEC],
    )
    appsec_waf_telemetry = EndToEndScenario(
        "APPSEC_WAF_TELEMETRY",
        weblog_env={
            "DD_INSTRUMENTATION_TELEMETRY_ENABLED": "true",
            "DD_TELEMETRY_METRICS_ENABLED": "true",
            "DD_TELEMETRY_METRICS_INTERVAL_SECONDS": "2.0",
        },
        doc="Enable Telemetry feature for WAF",
        scenario_groups=[ScenarioGroup.APPSEC],
    )

    appsec_blocking_full_denylist = EndToEndScenario(
        "APPSEC_BLOCKING_FULL_DENYLIST",
        rc_api_enabled=True,
        weblog_env={"DD_APPSEC_RULES": None},
        doc="""
            The spec says that if  DD_APPSEC_RULES is defined, then rules won't be loaded from remote config.
            In this scenario, we use remote config. By the spec, whem remote config is available, rules file
            embedded in the tracer will never be used (it will be the file defined in DD_APPSEC_RULES, or the
            data coming from remote config). So, we set  DD_APPSEC_RULES to None to enable loading rules from
            remote config. And it's okay not testing custom rule set for dev mode, as in this scenario, rules
            are always coming from remote config.
        """,
        scenario_groups=[ScenarioGroup.APPSEC],
    )

    appsec_request_blocking = EndToEndScenario(
        "APPSEC_REQUEST_BLOCKING",
        rc_api_enabled=True,
        weblog_env={"DD_APPSEC_RULES": None},
        doc="",
        scenario_groups=[ScenarioGroup.APPSEC],
    )

    appsec_runtime_activation = EndToEndScenario(
        "APPSEC_RUNTIME_ACTIVATION",
        rc_api_enabled=True,
        appsec_enabled=False,
        iast_enabled=False,
        weblog_env={"DD_APPSEC_WAF_TIMEOUT": "10000000", "DD_APPSEC_TRACE_RATE_LIMIT": "10000"},  # 10 seconds
        doc="",
        scenario_groups=[ScenarioGroup.APPSEC, ScenarioGroup.APPSEC_RASP],
    )

    appsec_api_security = EndToEndScenario(
        "APPSEC_API_SECURITY",
        appsec_enabled=True,
        weblog_env={
            "DD_EXPERIMENTAL_API_SECURITY_ENABLED": "true",
            "DD_API_SECURITY_ENABLED": "true",
            "DD_API_SECURITY_REQUEST_SAMPLE_RATE": "1.0",
            "DD_API_SECURITY_SAMPLE_DELAY": "0.0",
            "DD_API_SECURITY_MAX_CONCURRENT_REQUESTS": "50",
        },
        doc="""
        Scenario for API Security feature, testing schema types sent into span tags if
        DD_API_SECURITY_ENABLED is set to true.
        """,
        scenario_groups=[ScenarioGroup.APPSEC],
    )

    appsec_api_security_rc = EndToEndScenario(
        "APPSEC_API_SECURITY_RC",
        weblog_env={"DD_EXPERIMENTAL_API_SECURITY_ENABLED": "true", "DD_API_SECURITY_SAMPLE_DELAY": "0.0"},
        rc_api_enabled=True,
        doc="""
            Scenario to test API Security Remote config
        """,
        scenario_groups=[ScenarioGroup.APPSEC, ScenarioGroup.ESSENTIALS],
    )

    appsec_api_security_no_response_body = EndToEndScenario(
        "APPSEC_API_SECURITY_NO_RESPONSE_BODY",
        appsec_enabled=True,
        weblog_env={
            "DD_EXPERIMENTAL_API_SECURITY_ENABLED": "true",
            "DD_API_SECURITY_ENABLED": "true",
            "DD_API_SECURITY_REQUEST_SAMPLE_RATE": "1.0",
            "DD_API_SECURITY_MAX_CONCURRENT_REQUESTS": "50",
            "DD_API_SECURITY_PARSE_RESPONSE_BODY": "false",
        },
        doc="""
        Scenario for API Security feature, testing schema types sent into span tags if
        DD_API_SECURITY_ENABLED is set to true.
        """,
        scenario_groups=[ScenarioGroup.APPSEC],
    )

    appsec_api_security_with_sampling = EndToEndScenario(
        "APPSEC_API_SECURITY_WITH_SAMPLING",
        appsec_enabled=True,
        weblog_env={
            "DD_EXPERIMENTAL_API_SECURITY_ENABLED": "true",
            "DD_API_SECURITY_ENABLED": "true",
            "DD_API_SECURITY_SAMPLE_DELAY": "3",
        },
        doc="""
        Scenario for API Security feature, testing api security sampling rate.
        """,
        scenario_groups=[ScenarioGroup.APPSEC, ScenarioGroup.ESSENTIALS],
    )

    appsec_auto_events_extended = EndToEndScenario(
        "APPSEC_AUTO_EVENTS_EXTENDED",
        weblog_env={
            "DD_APPSEC_ENABLED": "true",
            "DD_APPSEC_AUTOMATED_USER_EVENTS_TRACKING": "extended",
            "DD_APPSEC_AUTO_USER_INSTRUMENTATION_MODE": "anonymization",
        },
        appsec_enabled=True,
        doc="Scenario for checking extended mode in automatic user events",
        scenario_groups=[ScenarioGroup.APPSEC],
    )

    appsec_auto_events_rc = EndToEndScenario(
        "APPSEC_AUTO_EVENTS_RC",
        weblog_env={"DD_APPSEC_ENABLED": "true", "DD_REMOTE_CONFIG_POLL_INTERVAL_SECONDS": 0.5},
        rc_api_enabled=True,
        doc="""
            Scenario to test User ID collection config change via Remote config
        """,
        scenario_groups=[ScenarioGroup.APPSEC],
    )

    appsec_standalone = EndToEndScenario(
        "APPSEC_STANDALONE",
        weblog_env={
            "DD_APPSEC_ENABLED": "true",
            "DD_EXPERIMENTAL_APPSEC_STANDALONE_ENABLED": "true",
            "DD_IAST_ENABLED": "false",
        },
        doc="Appsec standalone mode (APM opt out)",
        scenario_groups=[ScenarioGroup.APPSEC],
    )

    appsec_standalone_v2 = EndToEndScenario(
        "APPSEC_STANDALONE_V2",
        weblog_env={
            "DD_APPSEC_ENABLED": "true",
            "DD_APM_TRACING_ENABLED": "false",
            "DD_IAST_ENABLED": "false",
        },
        doc="Appsec standalone mode (APM opt out) V2",
        scenario_groups=[ScenarioGroup.APPSEC],
    )

    iast_standalone = EndToEndScenario(
        "IAST_STANDALONE",
        weblog_env={
            "DD_APPSEC_ENABLED": "false",
            "DD_EXPERIMENTAL_APPSEC_STANDALONE_ENABLED": "true",
            "DD_IAST_ENABLED": "true",
            "DD_IAST_DETECTION_MODE": "FULL",
            "DD_IAST_DEDUPLICATION_ENABLED": "false",
            "DD_IAST_REQUEST_SAMPLING": "100",
        },
        doc="Source code vulnerability standalone mode (APM opt out)",
        scenario_groups=[ScenarioGroup.APPSEC],
    )

    iast_standalone_v2 = EndToEndScenario(
        "IAST_STANDALONE_V2",
        weblog_env={
            "DD_APPSEC_ENABLED": "false",
            "DD_APM_TRACING_ENABLED": "false",
            "DD_IAST_ENABLED": "true",
            "DD_IAST_DETECTION_MODE": "FULL",
            "DD_IAST_DEDUPLICATION_ENABLED": "false",
            "DD_IAST_REQUEST_SAMPLING": "100",
        },
        doc="Source code vulnerability standalone mode (APM opt out)",
        scenario_groups=[ScenarioGroup.APPSEC],
    )

    sca_standalone = EndToEndScenario(
        "SCA_STANDALONE",
        weblog_env={
            "DD_APPSEC_ENABLED": "false",
            "DD_APPSEC_SCA_ENABLED": "true",
            "DD_EXPERIMENTAL_APPSEC_STANDALONE_ENABLED": "true",
            "DD_IAST_ENABLED": "false",
            "DD_TELEMETRY_DEPENDENCY_RESOLUTION_PERIOD_MILLIS": "1",
        },
        doc="SCA standalone mode (APM opt out)",
        scenario_groups=[ScenarioGroup.APPSEC],
    )

    sca_standalone_v2 = EndToEndScenario(
        "SCA_STANDALONE_V2",
        weblog_env={
            "DD_APPSEC_ENABLED": "false",
            "DD_APPSEC_SCA_ENABLED": "true",
            "DD_APM_TRACING_ENABLED": "false",
            "DD_IAST_ENABLED": "false",
            "DD_TELEMETRY_DEPENDENCY_RESOLUTION_PERIOD_MILLIS": "1",
        },
        doc="SCA standalone mode (APM opt out)",
        scenario_groups=[ScenarioGroup.APPSEC],
    )

    iast_deduplication = EndToEndScenario(
        "IAST_DEDUPLICATION",
        weblog_env={
            "DD_IAST_ENABLED": "true",
            "DD_IAST_DEDUPLICATION_ENABLED": "true",
            "DD_IAST_REQUEST_SAMPLING": "100",
        },
        doc="Iast scenario with deduplication enabled",
        scenario_groups=[ScenarioGroup.APPSEC],
    )

    appsec_meta_struct_disabled = EndToEndScenario(
        "APPSEC_META_STRUCT_DISABLED",
        weblog_env={"DD_APPSEC_ENABLED": "true", "DD_IAST_ENABLED": "true"},
        meta_structs_disabled=True,
        doc="Appsec tests with support for meta struct disabled in the agent configuration",
        scenario_groups=[ScenarioGroup.APPSEC],
    )

    remote_config_mocked_backend_asm_features = EndToEndScenario(
        "REMOTE_CONFIG_MOCKED_BACKEND_ASM_FEATURES",
        rc_api_enabled=True,
        appsec_enabled=False,
        weblog_env={"DD_REMOTE_CONFIGURATION_ENABLED": "true"},
        doc="",
        scenario_groups=[ScenarioGroup.APPSEC, ScenarioGroup.REMOTE_CONFIG, ScenarioGroup.ESSENTIALS],
    )

    remote_config_mocked_backend_live_debugging = EndToEndScenario(
        "REMOTE_CONFIG_MOCKED_BACKEND_LIVE_DEBUGGING",
        rc_api_enabled=True,
        weblog_env={
            "DD_DYNAMIC_INSTRUMENTATION_ENABLED": "1",
            "DD_DEBUGGER_ENABLED": "1",
            "DD_REMOTE_CONFIG_ENABLED": "true",
            "DD_INTERNAL_RCM_POLL_INTERVAL": "1000",
        },
        doc="",
        scenario_groups=[ScenarioGroup.REMOTE_CONFIG, ScenarioGroup.ESSENTIALS],
    )

    remote_config_mocked_backend_asm_dd = EndToEndScenario(
        "REMOTE_CONFIG_MOCKED_BACKEND_ASM_DD",
        rc_api_enabled=True,
        weblog_env={"DD_APPSEC_RULES": None},
        doc="""
            The spec says that if DD_APPSEC_RULES is defined, then rules won't be loaded from remote config.
            In this scenario, we use remote config. By the spec, whem remote config is available, rules file
            embedded in the tracer will never be used (it will be the file defined in DD_APPSEC_RULES, or the
            data coming from remote config). So, we set  DD_APPSEC_RULES to None to enable loading rules from
            remote config. And it's okay not testing custom rule set for dev mode, as in this scenario, rules
            are always coming from remote config.
        """,
        scenario_groups=[
            ScenarioGroup.APPSEC,
            ScenarioGroup.APPSEC_RASP,
            ScenarioGroup.REMOTE_CONFIG,
            ScenarioGroup.ESSENTIALS,
        ],
    )

    remote_config_mocked_backend_asm_features_nocache = EndToEndScenario(
        "REMOTE_CONFIG_MOCKED_BACKEND_ASM_FEATURES_NOCACHE",
        rc_api_enabled=True,
        weblog_env={"DD_APPSEC_ENABLED": "false", "DD_REMOTE_CONFIGURATION_ENABLED": "true"},
        doc="",
        scenario_groups=[ScenarioGroup.APPSEC, ScenarioGroup.REMOTE_CONFIG],
    )

    remote_config_mocked_backend_asm_dd_nocache = EndToEndScenario(
        "REMOTE_CONFIG_MOCKED_BACKEND_ASM_DD_NOCACHE",
        rc_api_enabled=True,
        doc="",
        scenario_groups=[ScenarioGroup.APPSEC, ScenarioGroup.REMOTE_CONFIG],
    )

    # APM tracing end-to-end scenarios

    apm_tracing_e2e = EndToEndScenario("APM_TRACING_E2E", backend_interface_timeout=5, doc="")
    apm_tracing_e2e_otel = EndToEndScenario(
        "APM_TRACING_E2E_OTEL",
        weblog_env={"DD_TRACE_OTEL_ENABLED": "true"},
        backend_interface_timeout=5,
        require_api_key=True,
        doc="",
    )
    apm_tracing_e2e_single_span = EndToEndScenario(
        "APM_TRACING_E2E_SINGLE_SPAN",
        weblog_env={
            "DD_SPAN_SAMPLING_RULES": json.dumps(
                [{"service": "weblog", "name": "*single_span_submitted", "sample_rate": 1.0, "max_per_second": 50}]
            ),
            "DD_TRACE_SAMPLE_RATE": "0",
        },
        backend_interface_timeout=5,
        require_api_key=True,
        doc="",
    )

    otel_tracing_e2e = OpenTelemetryScenario("OTEL_TRACING_E2E", require_api_key=True, doc="")
    otel_metric_e2e = OpenTelemetryScenario("OTEL_METRIC_E2E", require_api_key=True, doc="")
    otel_log_e2e = OpenTelemetryScenario("OTEL_LOG_E2E", require_api_key=True, doc="")

    library_conf_custom_header_tags = EndToEndScenario(
        "LIBRARY_CONF_CUSTOM_HEADER_TAGS",
        additional_trace_header_tags=(VALID_CONFIGS),
        rc_api_enabled=True,
        doc="Scenario with custom headers to be used with DD_TRACE_HEADER_TAGS",
    )
    library_conf_custom_header_tags_invalid = EndToEndScenario(
        "LIBRARY_CONF_CUSTOM_HEADER_TAGS_INVALID",
        additional_trace_header_tags=(INVALID_CONFIGS),
        doc="Scenario with custom headers for DD_TRACE_HEADER_TAGS that libraries should reject",
    )

    tracing_config_empty = EndToEndScenario("TRACING_CONFIG_EMPTY", weblog_env={}, doc="")

    tracing_config_nondefault = EndToEndScenario(
        "TRACING_CONFIG_NONDEFAULT",
        weblog_env={
            "DD_TRACE_HTTP_SERVER_ERROR_STATUSES": "200-201,202",
            "DD_TRACE_OBFUSCATION_QUERY_STRING_REGEXP": r"ssn=\d{3}-\d{2}-\d{4}",
            "DD_TRACE_CLIENT_IP_ENABLED": "true",
            "DD_TRACE_HTTP_CLIENT_ERROR_STATUSES": "200-201,202",
            "DD_SERVICE": "service_test",
            "DD_TRACE_KAFKA_ENABLED": "false",  # most common endpoint and integration (missing for PHP).
            "DD_TRACE_KAFKAJS_ENABLED": "false",  # In Node the integration is kafkajs.
            "DD_TRACE_PDO_ENABLED": "false",  # Use PDO for PHP,
<<<<<<< HEAD
            "DD_TRACE_PROPAGATION_STYLE_EXTRACT": "datadog,tracecontext,b3multi,baggage",
            "DD_TRACE_PROPAGATION_BEHAVIOR_EXTRACT": "restart",
=======
            "DD_TRACE_PROPAGATION_STYLE_EXTRACT": "tracecontext,datadog,b3multi",
            "DD_LOGS_INJECTION": "true",
>>>>>>> cfaa12cc
        },
        appsec_enabled=False,  # disable ASM to test non asm client ip tagging
        iast_enabled=False,
        include_kafka=True,
        include_postgres_db=True,
        doc="",
        scenario_groups=[ScenarioGroup.TRACING_CONFIG, ScenarioGroup.ESSENTIALS],
    )

    tracing_config_nondefault_2 = EndToEndScenario(
        "TRACING_CONFIG_NONDEFAULT_2",
        weblog_env={
            "DD_TRACE_OBFUSCATION_QUERY_STRING_REGEXP": "",
            "DD_TRACE_KAFKA_ENABLED": "true",
            "DD_TRACE_KAFKAJS_ENABLED": "true",
            "DD_TRACE_PDO_ENABLED": "true",  # Use PDO for PHP
            "DD_TRACE_CLIENT_IP_HEADER": "custom-ip-header",
            "DD_TRACE_CLIENT_IP_ENABLED": "true",
            "DD_TRACE_PROPAGATION_STYLE_EXTRACT": "datadog,tracecontext,b3multi,baggage",
            "DD_TRACE_PROPAGATION_BEHAVIOR_EXTRACT": "ignore",
        },
        include_kafka=True,
        include_postgres_db=True,
        doc="Test tracer configuration when a collection of non-default settings are applied",
        scenario_groups=[ScenarioGroup.TRACING_CONFIG],
    )
    tracing_config_nondefault_3 = EndToEndScenario(
        "TRACING_CONFIG_NONDEFAULT_3",
        weblog_env={
            "DD_TRACE_HTTP_CLIENT_TAG_QUERY_STRING": "false",
            "DD_TRACE_CLIENT_IP_HEADER": "custom-ip-header",
<<<<<<< HEAD
            "DD_TRACE_PROPAGATION_STYLE_EXTRACT": "datadog,tracecontext,b3multi,baggage",
            "DD_TRACE_PROPAGATION_BEHAVIOR_EXTRACT": "restart",
            "DD_TRACE_PROPAGATION_EXTRACT_FIRST": "true",
=======
            "DD_LOGS_INJECTION": "true",
            "DD_TRACE_128_BIT_TRACEID_LOGGING_ENABLED": "false",
>>>>>>> cfaa12cc
        },
        appsec_enabled=False,
        doc="",
        scenario_groups=[ScenarioGroup.TRACING_CONFIG],
    )

    parametric = ParametricScenario("PARAMETRIC", doc="WIP")

    debugger_probes_status = EndToEndScenario(
        "DEBUGGER_PROBES_STATUS",
        rc_api_enabled=True,
        weblog_env={
            "DD_DYNAMIC_INSTRUMENTATION_ENABLED": "1",
            "DD_REMOTE_CONFIG_ENABLED": "true",
            "DD_INTERNAL_RCM_POLL_INTERVAL": "2000",
            "DD_DEBUGGER_DIAGNOSTICS_INTERVAL": "1",
        },
        doc="Test scenario for checking if method probe statuses can be successfully 'RECEIVED' and 'INSTALLED'",
        scenario_groups=[ScenarioGroup.DEBUGGER],
    )

    debugger_probes_snapshot = EndToEndScenario(
        "DEBUGGER_PROBES_SNAPSHOT",
        rc_api_enabled=True,
        weblog_env={
            "DD_DYNAMIC_INSTRUMENTATION_ENABLED": "1",
            "DD_REMOTE_CONFIG_ENABLED": "true",
            "DD_CODE_ORIGIN_FOR_SPANS_ENABLED": "true",
        },
        library_interface_timeout=5,
        doc="Test scenario for checking if debugger successfully generates snapshots for probes",
        scenario_groups=[ScenarioGroup.DEBUGGER],
    )

    debugger_pii_redaction = EndToEndScenario(
        "DEBUGGER_PII_REDACTION",
        rc_api_enabled=True,
        weblog_env={
            "DD_DYNAMIC_INSTRUMENTATION_ENABLED": "1",
            "DD_REMOTE_CONFIG_ENABLED": "true",
            "DD_DYNAMIC_INSTRUMENTATION_REDACTED_TYPES": "weblog.Models.Debugger.CustomPii,com.datadoghq.system_tests.springboot.CustomPii,CustomPii",  # noqa: E501
            "DD_DYNAMIC_INSTRUMENTATION_REDACTED_IDENTIFIERS": "customidentifier1,customidentifier2",
        },
        library_interface_timeout=5,
        doc="Check pii redaction",
        scenario_groups=[ScenarioGroup.DEBUGGER],
    )

    debugger_expression_language = EndToEndScenario(
        "DEBUGGER_EXPRESSION_LANGUAGE",
        rc_api_enabled=True,
        weblog_env={"DD_DYNAMIC_INSTRUMENTATION_ENABLED": "1", "DD_REMOTE_CONFIG_ENABLED": "true"},
        library_interface_timeout=5,
        doc="Check expression language",
        scenario_groups=[ScenarioGroup.DEBUGGER],
    )

    debugger_exception_replay = EndToEndScenario(
        "DEBUGGER_EXCEPTION_REPLAY",
        rc_api_enabled=True,
        weblog_env={
            "DD_DYNAMIC_INSTRUMENTATION_ENABLED": "1",
            "DD_REMOTE_CONFIG_ENABLED": "true",
            "DD_EXCEPTION_DEBUGGING_ENABLED": "true",
            "DD_EXCEPTION_REPLAY_CAPTURE_MAX_FRAMES": "10",
        },
        library_interface_timeout=5,
        doc="Check exception replay",
        scenario_groups=[ScenarioGroup.DEBUGGER],
    )

    debugger_symdb = EndToEndScenario(
        "DEBUGGER_SYMDB",
        rc_api_enabled=True,
        weblog_env={
            "DD_DYNAMIC_INSTRUMENTATION_ENABLED": "1",
            "DD_SYMBOL_DATABASE_UPLOAD_ENABLED": "1",
            "DD_REMOTE_CONFIG_ENABLED": "true",
            "DD_INTERNAL_RCM_POLL_INTERVAL": "2000",
            "DD_DEBUGGER_DIAGNOSTICS_INTERVAL": "1",
        },
        library_interface_timeout=5,
        doc="Test scenario for checking symdb.",
        scenario_groups=[ScenarioGroup.DEBUGGER],
    )

    fuzzer = DockerScenario("_FUZZER", doc="Fake scenario for fuzzing (launch without pytest)", github_workflow=None)

    # Single Step Instrumentation scenarios (HOST and CONTAINER)

    simple_installer_auto_injection = InstallerAutoInjectionScenario(
        "SIMPLE_INSTALLER_AUTO_INJECTION",
        "Onboarding Container Single Step Instrumentation scenario (minimal test scenario)",
        scenario_groups=[ScenarioGroup.ONBOARDING],
        github_workflow="libinjection",
    )

    installer_auto_injection = InstallerAutoInjectionScenario(
        "INSTALLER_AUTO_INJECTION",
        doc="Installer auto injection scenario",
        scenario_groups=[ScenarioGroup.ONBOARDING],
        github_workflow="libinjection",
    )

    installer_not_supported_auto_injection = InstallerAutoInjectionScenario(
        "INSTALLER_NOT_SUPPORTED_AUTO_INJECTION",
        "Onboarding host Single Step Instrumentation scenario for not supported languages",
        scenario_groups=[ScenarioGroup.ONBOARDING],
        github_workflow="libinjection",
    )

    chaos_installer_auto_injection = InstallerAutoInjectionScenario(
        "CHAOS_INSTALLER_AUTO_INJECTION",
        doc=(
            "Onboarding Host Single Step Instrumentation scenario. "
            "Machines with previous ld.so.preload entries. Perform chaos testing"
        ),
        vm_provision="auto-inject-ld-preload",
        scenario_groups=[ScenarioGroup.ONBOARDING],
        github_workflow="libinjection",
        include_amazon_linux_2023_amd64=False,  # LD library failures impact on the docker engine, causes flakiness
        include_amazon_linux_2023_arm64=False,
    )

    simple_auto_injection_profiling = InstallerAutoInjectionScenarioProfiling(
        "SIMPLE_AUTO_INJECTION_PROFILING",
        "Onboarding Single Step Instrumentation scenario with profiling activated by the app env var",
        app_env={
            "DD_PROFILING_ENABLED": "auto",
            "DD_PROFILING_UPLOAD_PERIOD": "10",
            "DD_INTERNAL_PROFILING_LONG_LIVED_THRESHOLD": "1500",
        },
        scenario_groups=[ScenarioGroup.ONBOARDING],
        github_workflow="libinjection",
    )
    host_auto_injection_install_script_profiling = InstallerAutoInjectionScenarioProfiling(
        "HOST_AUTO_INJECTION_INSTALL_SCRIPT_PROFILING",
        doc=(
            "Onboarding Host Single Step Instrumentation scenario using agent "
            "auto install script with profiling activating by the installation process"
        ),
        vm_provision="host-auto-inject-install-script",
        agent_env={"DD_PROFILING_ENABLED": "auto"},
        app_env={"DD_PROFILING_UPLOAD_PERIOD": "10", "DD_INTERNAL_PROFILING_LONG_LIVED_THRESHOLD": "1500"},
        scenario_groups=[ScenarioGroup.ONBOARDING],
        github_workflow="libinjection",
    )

    container_auto_injection_install_script_profiling = InstallerAutoInjectionScenarioProfiling(
        "CONTAINER_AUTO_INJECTION_INSTALL_SCRIPT_PROFILING",
        "Onboarding Container Single Step Instrumentation profiling scenario using agent auto install script",
        vm_provision="container-auto-inject-install-script",
        agent_env={"DD_PROFILING_ENABLED": "auto"},
        app_env={"DD_PROFILING_UPLOAD_PERIOD": "10", "DD_INTERNAL_PROFILING_LONG_LIVED_THRESHOLD": "1500"},
        scenario_groups=[ScenarioGroup.ONBOARDING],
        github_workflow="libinjection",
    )

    host_auto_injection_install_script = InstallerAutoInjectionScenario(
        "HOST_AUTO_INJECTION_INSTALL_SCRIPT",
        "Onboarding Host Single Step Instrumentation scenario using agent auto install script",
        vm_provision="host-auto-inject-install-script",
        scenario_groups=[ScenarioGroup.ONBOARDING],
        github_workflow="libinjection",
    )

    container_auto_injection_install_script = InstallerAutoInjectionScenario(
        "CONTAINER_AUTO_INJECTION_INSTALL_SCRIPT",
        "Onboarding Container Single Step Instrumentation scenario using agent auto install script",
        vm_provision="container-auto-inject-install-script",
        scenario_groups=[ScenarioGroup.ONBOARDING],
        github_workflow="libinjection",
    )

    local_auto_injection_install_script = InstallerAutoInjectionScenario(
        "LOCAL_AUTO_INJECTION_INSTALL_SCRIPT",
        doc=(
            "To be executed locally with krunvm. Installs all the software fron agent installation script, "
            "and the replace the apm-library with the uploaded tar file from binaries"
        ),
        vm_provision="local-auto-inject-install-script",
        scenario_groups=[ScenarioGroup.ONBOARDING],
        github_workflow="libinjection",
    )

    lib_injection_validation = WeblogInjectionScenario(
        "LIB_INJECTION_VALIDATION",
        doc="Validates the init images without kubernetes enviroment",
        github_workflow="libinjection",
        scenario_groups=[ScenarioGroup.ALL, ScenarioGroup.LIB_INJECTION],
    )

    lib_injection_validation_unsupported_lang = WeblogInjectionScenario(
        "LIB_INJECTION_VALIDATION_UNSUPPORTED_LANG",
        doc="Validates the init images without kubernetes enviroment (unsupported lang versions)",
        github_workflow="libinjection",
        scenario_groups=[ScenarioGroup.ALL, ScenarioGroup.LIB_INJECTION],
    )

    k8s_lib_injection = K8sScenario("K8S_LIB_INJECTION", doc="Kubernetes lib injection with admission controller")
    k8s_lib_injection_operator = K8sScenario(
        "K8S_LIB_INJECTION_OPERATOR",
        doc="Use CRD Datadog Operator (uses real agent). Not configure the admission controller, the operator does it",
        with_datadog_operator=True,
    )
    k8s_lib_injection_uds = K8sScenario(
        "K8S_LIB_INJECTION_UDS",
        doc="Kubernetes lib injection with admission controller and uds",
        use_uds=True,
    )
    k8s_lib_injection_no_ac = K8sManualInstrumentationScenario(
        "K8S_LIB_INJECTION_NO_AC",
        doc="Kubernetes lib injection without admission controller",
    )
    k8s_lib_injection_no_ac_uds = K8sManualInstrumentationScenario(
        "K8S_LIB_INJECTION_NO_AC_UDS",
        doc="Kubernetes lib injection without admission controller and UDS",
        use_uds=True,
    )
    k8s_lib_injection_profiling_disabled = K8sScenario(
        "K8S_LIB_INJECTION_PROFILING_DISABLED",
        doc="Kubernetes lib injection with admission controller and profiling disabled by default",
        weblog_env={"DD_PROFILING_UPLOAD_PERIOD": "10", "DD_INTERNAL_PROFILING_LONG_LIVED_THRESHOLD": "1500"},
    )
    k8s_lib_injection_profiling_enabled = K8sScenario(
        "K8S_LIB_INJECTION_PROFILING_ENABLED",
        doc="Kubernetes lib injection with admission controller and profiling enaabled by cluster config",
        weblog_env={"DD_PROFILING_UPLOAD_PERIOD": "10", "DD_INTERNAL_PROFILING_LONG_LIVED_THRESHOLD": "1500"},
        dd_cluster_feature={"datadog.profiling.enabled": "auto"},
    )
    k8s_lib_injection_profiling_override = K8sScenario(
        "K8S_LIB_INJECTION_PROFILING_OVERRIDE",
        doc="Kubernetes lib injection with admission controller and profiling enaabled overriting cluster config",
        weblog_env={"DD_PROFILING_UPLOAD_PERIOD": "10", "DD_INTERNAL_PROFILING_LONG_LIVED_THRESHOLD": "1500"},
        dd_cluster_feature={
            "clusterAgent.env[0].name": "DD_ADMISSION_CONTROLLER_AUTO_INSTRUMENTATION_PROFILING_ENABLED",
            "clusterAgent.env[0].value": "auto",
        },
    )
    k8s_lib_injection_spark_djm = K8sSparkScenario("K8S_LIB_INJECTION_SPARK_DJM", doc="Kubernetes lib injection DJM")

    docker_ssi = DockerSSIScenario(
        "DOCKER_SSI",
        doc="Validates the installer and the ssi on a docker environment",
        scenario_groups=[ScenarioGroup.ALL, ScenarioGroup.DOCKER_SSI],
    )

    appsec_rasp = EndToEndScenario(
        "APPSEC_RASP",
        weblog_env={"DD_APPSEC_RASP_ENABLED": "true", "DD_APPSEC_RULES": "/appsec_rasp_ruleset.json"},
        weblog_volumes={"./tests/appsec/rasp/rasp_ruleset.json": {"bind": "/appsec_rasp_ruleset.json", "mode": "ro"}},
        doc="Enable APPSEC RASP",
        github_workflow="endtoend",
        scenario_groups=[ScenarioGroup.APPSEC, ScenarioGroup.APPSEC_RASP],
    )

    agent_not_supporting_span_events = EndToEndScenario(
        "AGENT_NOT_SUPPORTING_SPAN_EVENTS",
        span_events=False,
        doc="The trace agent does not support Span Events as a top-level span field",
        scenario_groups=[ScenarioGroup.INTEGRATIONS],
    )

    external_processing = ExternalProcessingScenario(
        name="EXTERNAL_PROCESSING",
        doc="Envoy + external processing",
        rc_api_enabled=True,
    )

    external_processing_blocking = ExternalProcessingScenario(
        name="EXTERNAL_PROCESSING_BLOCKING",
        doc="Envoy + external processing + blocking rule file",
        extproc_env={"DD_APPSEC_RULES": "/appsec_blocking_rule.json"},
        extproc_volumes={"./tests/appsec/blocking_rule.json": {"bind": "/appsec_blocking_rule.json", "mode": "ro"}},
    )

    ipv6 = IPV6Scenario("IPV6")

    runtime_metrics_enabled = EndToEndScenario(
        "RUNTIME_METRICS_ENABLED",
        runtime_metrics_enabled=True,
        doc="Test runtime metrics",
    )


scenarios = _Scenarios()


def get_all_scenarios() -> list[Scenario]:
    result = []
    for name in dir(scenarios):
        if not name.startswith("_"):
            scenario: Scenario = getattr(scenarios, name)
            if issubclass(scenario.__class__, Scenario):
                result.append(scenario)

    return result


def _main():
    data = {
        scenario.name: {
            "name": scenario.name,
            "doc": scenario.doc,
            "github_workflow": scenario.github_workflow,
            "scenario_groups": scenario.scenario_groups,
        }
        for scenario in get_all_scenarios()
    }

    print(json.dumps(data, indent=2))  # noqa: T201


if __name__ == "__main__":
    _main()<|MERGE_RESOLUTION|>--- conflicted
+++ resolved
@@ -525,13 +525,9 @@
             "DD_TRACE_KAFKA_ENABLED": "false",  # most common endpoint and integration (missing for PHP).
             "DD_TRACE_KAFKAJS_ENABLED": "false",  # In Node the integration is kafkajs.
             "DD_TRACE_PDO_ENABLED": "false",  # Use PDO for PHP,
-<<<<<<< HEAD
             "DD_TRACE_PROPAGATION_STYLE_EXTRACT": "datadog,tracecontext,b3multi,baggage",
             "DD_TRACE_PROPAGATION_BEHAVIOR_EXTRACT": "restart",
-=======
-            "DD_TRACE_PROPAGATION_STYLE_EXTRACT": "tracecontext,datadog,b3multi",
             "DD_LOGS_INJECTION": "true",
->>>>>>> cfaa12cc
         },
         appsec_enabled=False,  # disable ASM to test non asm client ip tagging
         iast_enabled=False,
@@ -563,14 +559,11 @@
         weblog_env={
             "DD_TRACE_HTTP_CLIENT_TAG_QUERY_STRING": "false",
             "DD_TRACE_CLIENT_IP_HEADER": "custom-ip-header",
-<<<<<<< HEAD
             "DD_TRACE_PROPAGATION_STYLE_EXTRACT": "datadog,tracecontext,b3multi,baggage",
             "DD_TRACE_PROPAGATION_BEHAVIOR_EXTRACT": "restart",
             "DD_TRACE_PROPAGATION_EXTRACT_FIRST": "true",
-=======
             "DD_LOGS_INJECTION": "true",
             "DD_TRACE_128_BIT_TRACEID_LOGGING_ENABLED": "false",
->>>>>>> cfaa12cc
         },
         appsec_enabled=False,
         doc="",
