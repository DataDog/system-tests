--- conflicted
+++ resolved
@@ -162,11 +162,4 @@
         pass
 
     def __str__(self) -> str:
-<<<<<<< HEAD
-        return f"Scenario '{self.name}'"
-
-    def is_part_of(self, declared_scenarios: list[str]) -> bool:
-        return self.name in declared_scenarios
-=======
-        return f"Scenario '{self.name}'"
->>>>>>> 5b707a0b
+        return f"Scenario '{self.name}'"