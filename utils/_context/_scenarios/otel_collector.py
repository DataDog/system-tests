import os
import pytest
import yaml
from pathlib import Path

from utils import interfaces
from utils._context.component_version import Version
from utils._context.containers import OpenTelemetryCollectorContainer
from utils._logger import logger
from utils.proxy.ports import ProxyPorts

from .core import scenario_groups
from .endtoend import DockerScenario


class OtelCollectorScenario(DockerScenario):
    otel_collector_version: Version

    def __init__(self, name: str, *, use_proxy: bool = True, mocked_backend: bool = True):
        super().__init__(
            name,
            github_workflow="endtoend",
            doc="TODO",
            scenario_groups=[scenario_groups.end_to_end, scenario_groups.all],
            include_postgres_db=True,
            use_proxy=use_proxy,
            mocked_backend=mocked_backend,
        )

<<<<<<< HEAD
        self.library = ComponentVersion("generic", "0.0.0")

=======
>>>>>>> 11a9c488
        self.collector_container = OpenTelemetryCollectorContainer(
            config_file="./utils/build/docker/otelcol-config-with-postgres.yaml",
            environment={
                "DD_API_KEY": "0123",
                "DD_SITE": os.environ.get("DD_SITE", "datad0g.com"),
                "HTTP_PROXY": f"http://proxy:{ProxyPorts.otel_collector}",
                "HTTPS_PROXY": f"http://proxy:{ProxyPorts.otel_collector}",
            },
            volumes={
                "./utils/build/docker/agent/ca-certificates.crt": {
                    "bind": "/etc/ssl/certs/ca-certificates.crt",
                    "mode": "ro",
                },
            },
        )
        self._required_containers.append(self.collector_container)

    def configure(self, config: pytest.Config) -> None:
        super().configure(config)

        if not self.proxy_container.mocked_backend:
            interfaces.backend.configure(self.host_log_folder, replay=self.replay)

            if "DD_API_KEY" not in os.environ:
                pytest.exit(f"{self.name} scenario requires a valid DD_API_KEY")

            self.collector_container.environment["DD_API_KEY"] = os.environ["DD_API_KEY"]

        postgres_image = self.postgres_container.image.name
        image_parts = postgres_image.split(":")
        docker_image_name = image_parts[0] if len(image_parts) > 0 else "unknown"
        docker_image_tag = image_parts[1] if len(image_parts) > 1 else "unknown"

        self.collector_container.environment["DOCKER_IMAGE_NAME"] = docker_image_name
        self.collector_container.environment["DOCKER_IMAGE_TAG"] = docker_image_tag

        interfaces.otel_collector.configure(self.host_log_folder, replay=self.replay)
<<<<<<< HEAD
        self.library = ComponentVersion(
            "generic", self.collector_container.image.labels["org.opencontainers.image.version"]
        )
=======
        self.otel_collector_version = Version(self.collector_container.image.labels["org.opencontainers.image.version"])

        self.components["otel_collector"] = str(self.otel_collector_version)
        # Extract version from image name
        image_name = self.postgres_container.image.name
        postgres_version = image_name.split(":", 1)[1] if ":" in image_name else "unknown"
        self.components["postgresql"] = postgres_version
>>>>>>> 11a9c488

        self.warmups.append(self._print_otel_collector_version)

        if not self.replay:
            self.warmups.insert(1, self._start_interfaces_watchdog)

    def customize_feature_parity_dashboard(self, result: dict) -> None:
        result["configuration"]["collector_version"] = str(self.otel_collector_version)
        result["configuration"]["collector_image"] = self.collector_container.image.name

        # Extract image commit/revision if available from labels
        if self.collector_container.image.labels:
            image_labels = self.collector_container.image.labels
            if "org.opencontainers.image.revision" in image_labels:
                result["configuration"]["collector_image_commit"] = image_labels["org.opencontainers.image.revision"]

        # Parse OTel collector configuration file
        config_file_path = Path(self.collector_container.config_file)
        result["configuration"]["config_file"] = config_file_path.name

        try:
            with open(config_file_path, "r", encoding="utf-8") as f:
                otel_config = yaml.safe_load(f)

            if "receivers" in otel_config:
                result["configuration"]["receivers"] = list(otel_config["receivers"].keys())
                if "postgresql" in otel_config["receivers"]:
                    pg_config = otel_config["receivers"]["postgresql"]
                    result["configuration"]["postgresql_receiver"] = {
                        "endpoint": pg_config.get("endpoint"),
                        "databases": pg_config.get("databases", []),
                    }

            if "exporters" in otel_config:
                result["configuration"]["exporters"] = list(otel_config["exporters"].keys())
                if "datadog" in otel_config["exporters"]:
                    dd_exporter_config = otel_config["exporters"]["datadog"]
                    result["configuration"]["datadog_exporter_config"] = {
                        "metrics": dd_exporter_config.get("metrics", {}),
                    }

            if "service" in otel_config and "pipelines" in otel_config["service"]:
                result["configuration"]["pipelines"] = list(otel_config["service"]["pipelines"].keys())

        except Exception as e:
            pytest.exit(f"Failed to parse OTel collector config: {e}", 1)

    def _start_interfaces_watchdog(self):
        super().start_interfaces_watchdog([interfaces.otel_collector])

    def _print_otel_collector_version(self):
        logger.stdout(f"Otel collector: {self.otel_collector_version}")

    def post_setup(self, session: pytest.Session):  # noqa: ARG002
        # if no test are run, skip interface timeouts
        # is_empty_test_run = session.config.option.skip_empty_scenario and len(session.items) == 0

        try:
            self._wait_and_stop_containers()
        finally:
            self.close_targets()

    def _wait_and_stop_containers(self):
        if self.replay:
            logger.terminal.write_sep("-", "Load all data from logs")
            logger.terminal.flush()

            interfaces.otel_collector.load_data_from_logs()
        else:
            logger.terminal.write_sep("-", f"Wait for {interfaces.otel_collector} (20s)")
            logger.terminal.flush()

            interfaces.otel_collector.wait(20)
            self.collector_container.stop()

        interfaces.otel_collector.check_deserialization_errors()

    def pytest_sessionfinish(self, session: pytest.Session, exitstatus: int):
        self.test_schemas(session, interfaces.otel_collector, [])
        super().pytest_sessionfinish(session, exitstatus)<|MERGE_RESOLUTION|>--- conflicted
+++ resolved
@@ -27,11 +27,6 @@
             mocked_backend=mocked_backend,
         )
 
-<<<<<<< HEAD
-        self.library = ComponentVersion("generic", "0.0.0")
-
-=======
->>>>>>> 11a9c488
         self.collector_container = OpenTelemetryCollectorContainer(
             config_file="./utils/build/docker/otelcol-config-with-postgres.yaml",
             environment={
@@ -69,11 +64,6 @@
         self.collector_container.environment["DOCKER_IMAGE_TAG"] = docker_image_tag
 
         interfaces.otel_collector.configure(self.host_log_folder, replay=self.replay)
-<<<<<<< HEAD
-        self.library = ComponentVersion(
-            "generic", self.collector_container.image.labels["org.opencontainers.image.version"]
-        )
-=======
         self.otel_collector_version = Version(self.collector_container.image.labels["org.opencontainers.image.version"])
 
         self.components["otel_collector"] = str(self.otel_collector_version)
@@ -81,7 +71,6 @@
         image_name = self.postgres_container.image.name
         postgres_version = image_name.split(":", 1)[1] if ":" in image_name else "unknown"
         self.components["postgresql"] = postgres_version
->>>>>>> 11a9c488
 
         self.warmups.append(self._print_otel_collector_version)
 
