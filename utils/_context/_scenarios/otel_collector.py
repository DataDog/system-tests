import os
import pytest
from pathlib import Path

from utils import interfaces
from utils._context.component_version import Version
from utils._context.containers import OpenTelemetryCollectorContainer
from utils._logger import logger
from utils.proxy.ports import ProxyPorts

from .core import scenario_groups
from .endtoend import DockerScenario


class OtelCollectorScenario(DockerScenario):
    otel_collector_version: Version

    def __init__(
        self, name: str, *, use_proxy: bool = True, mocked_backend: bool = True, include_postgres: bool = True
    ):
        super().__init__(
            name,
            github_workflow="endtoend",
            doc="TODO",
            scenario_groups=[scenario_groups.end_to_end, scenario_groups.all],
            include_postgres_db=include_postgres,
            use_proxy=use_proxy,
            mocked_backend=mocked_backend,
        )

        # Select the appropriate config file
        if include_postgres:
            config_file = "./utils/build/docker/otelcol-config-with-postgres.yaml"
        else:
            config_file = "./utils/build/docker/otelcol-config.yaml"

        self.collector_container = OpenTelemetryCollectorContainer(
<<<<<<< HEAD
            config_file=config_file,
=======
            config_file="./utils/build/docker/e2eotel/otelcol-config.yml",
>>>>>>> da29b227
            environment={
                "DD_API_KEY": "0123",
                "DD_SITE": os.environ.get("DD_SITE", "datad0g.com"),
                "HTTP_PROXY": f"http://proxy:{ProxyPorts.otel_collector}",
                "HTTPS_PROXY": f"http://proxy:{ProxyPorts.otel_collector}",
            },
            volumes={
                "./utils/build/docker/agent/ca-certificates.crt": {
                    "bind": "/etc/ssl/certs/ca-certificates.crt",
                    "mode": "ro",
                },
                "./utils/build/docker/e2eotel/": {
                    "bind": "/etc/config/",
                    "mode": "ro",
                },
            },
        )
        self._required_containers.append(self.collector_container)

    def configure(self, config: pytest.Config) -> None:
        super().configure(config)

        if not self.proxy_container.mocked_backend:
            interfaces.backend.configure(self.host_log_folder, replay=self.replay)

            if "DD_API_KEY" not in os.environ:
                pytest.exit(f"{self.name} scenario requires a valid DD_API_KEY")

            self.collector_container.environment["DD_API_KEY"] = os.environ["DD_API_KEY"]

        # Get the database container image info
        # Set default values first (required for OTEL collector config)
        docker_image_name = "unknown"
        docker_image_tag = "unknown"

        if hasattr(self, "postgres_container"):
            db_image = self.postgres_container.image.name
            image_parts = db_image.split(":")
            docker_image_name = image_parts[0] if len(image_parts) > 0 else "unknown"
            docker_image_tag = image_parts[1] if len(image_parts) > 1 else "unknown"

            # Extract version from image name
            postgres_version = docker_image_tag if docker_image_tag != "unknown" else "unknown"
            self.components["postgres"] = postgres_version

        # Always set these environment variables (OTEL collector config requires them)
        self.collector_container.environment["DOCKER_IMAGE_NAME"] = docker_image_name
        self.collector_container.environment["DOCKER_IMAGE_TAG"] = docker_image_tag

        interfaces.otel_collector.configure(self.host_log_folder, replay=self.replay)
        self.otel_collector_version = Version(self.collector_container.image.labels["org.opencontainers.image.version"])

        self.components["otel_collector"] = str(self.otel_collector_version)

        self.warmups.append(self._print_otel_collector_version)

        if not self.replay:
            self.warmups.insert(1, self._start_interfaces_watchdog)

    def customize_feature_parity_dashboard(self, result: dict) -> None:
        result["configuration"]["collector_version"] = str(self.otel_collector_version)
        result["configuration"]["collector_image"] = self.collector_container.image.name

        # Extract image commit/revision if available from labels
        if self.collector_container.image.labels:
            image_labels = self.collector_container.image.labels
            if "org.opencontainers.image.revision" in image_labels:
                result["configuration"]["collector_image_commit"] = image_labels["org.opencontainers.image.revision"]

        # Parse OTel collector configuration file
        config_file_path = Path(self.collector_container.config_file)
        result["configuration"]["config_file"] = config_file_path.name

<<<<<<< HEAD
        try:
            with open(config_file_path, "r", encoding="utf-8") as f:
                otel_config = yaml.safe_load(f)

            if "receivers" in otel_config:
                otel_config_keys = otel_config["receivers"].keys()
                result["configuration"]["receivers"] = ", ".join(otel_config_keys)

                # Handle PostgreSQL receiver if present
                if "postgresql" in otel_config["receivers"]:
                    pg_config = otel_config["receivers"]["postgresql"]
                    result["configuration"]["postgresql_receiver_endpoint"] = pg_config.get("endpoint")
                    databases = pg_config.get("databases", [])
                    if databases:
                        result["configuration"]["postgresql_receiver_databases"] = ", ".join(databases)

            if "exporters" in otel_config:
                otel_config_keys = otel_config["exporters"].keys()
                result["configuration"]["exporters"] = ", ".join(otel_config_keys)

            if "service" in otel_config and "pipelines" in otel_config["service"]:
                result["configuration"]["pipelines"] = ", ".join(otel_config["service"]["pipelines"].keys())

        except Exception as e:
            pytest.exit(f"Failed to parse OTel collector config: {e}", 1)

=======
>>>>>>> da29b227
    def _start_interfaces_watchdog(self):
        super().start_interfaces_watchdog([interfaces.otel_collector])

    def _print_otel_collector_version(self):
        logger.stdout(f"Otel collector: {self.otel_collector_version}")

    def post_setup(self, session: pytest.Session):  # noqa: ARG002
        # if no test are run, skip interface timeouts
        # is_empty_test_run = session.config.option.skip_empty_scenario and len(session.items) == 0

        try:
            self._wait_and_stop_containers()
        finally:
            self.close_targets()

    def _wait_and_stop_containers(self):
        if self.replay:
            logger.terminal.write_sep("-", "Load all data from logs")
            logger.terminal.flush()

            interfaces.otel_collector.load_data_from_logs()
        else:
            logger.terminal.write_sep("-", f"Wait for {interfaces.otel_collector} (20s)")
            logger.terminal.flush()

            interfaces.otel_collector.wait(20)
            self.collector_container.stop()

        interfaces.otel_collector.check_deserialization_errors()

    def pytest_sessionfinish(self, session: pytest.Session, exitstatus: int):
        self.test_schemas(session, interfaces.otel_collector, [])
        super().pytest_sessionfinish(session, exitstatus)<|MERGE_RESOLUTION|>--- conflicted
+++ resolved
@@ -35,11 +35,7 @@
             config_file = "./utils/build/docker/otelcol-config.yaml"
 
         self.collector_container = OpenTelemetryCollectorContainer(
-<<<<<<< HEAD
-            config_file=config_file,
-=======
             config_file="./utils/build/docker/e2eotel/otelcol-config.yml",
->>>>>>> da29b227
             environment={
                 "DD_API_KEY": "0123",
                 "DD_SITE": os.environ.get("DD_SITE", "datad0g.com"),
@@ -113,35 +109,7 @@
         config_file_path = Path(self.collector_container.config_file)
         result["configuration"]["config_file"] = config_file_path.name
 
-<<<<<<< HEAD
-        try:
-            with open(config_file_path, "r", encoding="utf-8") as f:
-                otel_config = yaml.safe_load(f)
 
-            if "receivers" in otel_config:
-                otel_config_keys = otel_config["receivers"].keys()
-                result["configuration"]["receivers"] = ", ".join(otel_config_keys)
-
-                # Handle PostgreSQL receiver if present
-                if "postgresql" in otel_config["receivers"]:
-                    pg_config = otel_config["receivers"]["postgresql"]
-                    result["configuration"]["postgresql_receiver_endpoint"] = pg_config.get("endpoint")
-                    databases = pg_config.get("databases", [])
-                    if databases:
-                        result["configuration"]["postgresql_receiver_databases"] = ", ".join(databases)
-
-            if "exporters" in otel_config:
-                otel_config_keys = otel_config["exporters"].keys()
-                result["configuration"]["exporters"] = ", ".join(otel_config_keys)
-
-            if "service" in otel_config and "pipelines" in otel_config["service"]:
-                result["configuration"]["pipelines"] = ", ".join(otel_config["service"]["pipelines"].keys())
-
-        except Exception as e:
-            pytest.exit(f"Failed to parse OTel collector config: {e}", 1)
-
-=======
->>>>>>> da29b227
     def _start_interfaces_watchdog(self):
         super().start_interfaces_watchdog([interfaces.otel_collector])
 
