--- conflicted
+++ resolved
@@ -99,11 +99,7 @@
         interfaces.library_dotnet_managed.configure(self.host_log_folder, replay=self.replay)
         interfaces.library_stdout.configure(self.host_log_folder, replay=self.replay)
         interfaces.open_telemetry.configure(self.host_log_folder, replay=self.replay)
-<<<<<<< HEAD
         interfaces.agent_stdout.configure(self.host_log_folder, replay=self.replay)
-=======
-        interfaces.library_dotnet_managed.configure(self.host_log_folder, replay=self.replay)
->>>>>>> 802e9bf2
 
     def _start_interface_watchdog(self):
         class Event(FileSystemEventHandler):
