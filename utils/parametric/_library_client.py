--- conflicted
+++ resolved
@@ -439,20 +439,14 @@
         yield span
         span.finish()
 
-<<<<<<< HEAD
     def dd_extract_headers_and_make_child_span(self, name, http_headers):
         parent_id = self.dd_extract_headers(http_headers=http_headers)
         return self.dd_start_span(name=name, parent_id=parent_id,)
 
     def dd_make_child_span_and_get_headers(self, headers):
         with self.dd_extract_headers_and_make_child_span("name", headers) as span:
-            headers = self.inject_headers(span.span_id)
+            headers = self.dd_inject_headers(span.span_id)
             return {k.lower(): v for k, v in headers}
-=======
-    def extract_headers_and_make_child_span(self, name, http_headers):
-        parent_id = self.dd_extract_headers(http_headers=http_headers)
-        return self.dd_start_span(name=name, parent_id=parent_id,)
->>>>>>> 5a1d7488
 
     @contextlib.contextmanager
     def otel_start_span(
