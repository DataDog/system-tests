# pylint: disable=E1101
import contextlib
import time
import urllib.parse
from typing import Any, Generator, List, Optional, Tuple, TypedDict, Union, Dict

from docker.models.containers import Container
import pytest
from _pytest.outcomes import Failed
import requests  # type: ignore
from utils import context

from utils.dd_constants import SpanKind, StatusCode
from utils.parametric.spec.otel_trace import OtelSpanContext
from utils.tools import logger


def _fail(message):
    """ Used to mak a test as failed """
    logger.error(message)
    raise Failed(message, pytrace=False) from None


class StartSpanResponse(TypedDict):
    span_id: int
    trace_id: int


class SpanResponse(TypedDict):
    span_id: int
    trace_id: int


class Link(TypedDict):
    parent_id: int
    attributes: dict


class APMLibraryClient:
    def __init__(self, url: str, timeout: int, container: Container):
        self._base_url = url
        self._session = requests.Session()
        self.container = container

        # wait for server to start
        self._wait(timeout)

    def _wait(self, timeout):
        delay = 0.01
        for _ in range(int(timeout / delay)):
            try:
                if self.is_alive():
                    break
            except Exception:
                if self.container.status != "running":
                    self._print_logs()
                    message = f"Container {self.container.name} status is {self.container.status}. Please check logs."
                    _fail(message)

            logger.debug(f"Wait for {delay}s for the HTTP library to be ready")
            time.sleep(delay)
        else:
            self._print_logs()
            message = f"Timeout of {timeout} seconds exceeded waiting for HTTP server to start. Please check logs."
            _fail(message)

    def is_alive(self) -> bool:
        self.container.reload()
        return (
            self.container.status == "running"
            and self._session.get(self._url("/non-existent-endpoint-to-ping-until-the-server-starts")).status_code
            == 404
        )

    def _print_logs(self):
        try:
            logs = self.container.logs().decode("utf-8")
            logger.debug(f"Logs from container {self.container.name}:\n\n{logs}")
        except Exception:
            logger.error(f"Failed to get logs from container {self.container.name}")

    def _url(self, path: str) -> str:
        return urllib.parse.urljoin(self._base_url, path)

    def crash(self) -> None:
        try:
            self._session.get(self._url("/trace/crash"))
        except:
            # Expected
            pass

    def container_exec_run(self, command: str) -> tuple[bool, str]:
        try:
            code, (stdout, _) = self.container.exec_run(command, demux=True)
            if code is None:
                success = False
                message = "Exit code from command in the parametric app container is None"
            elif stdout is None:
                success = False
                message = "Stdout from command in the parametric app container is None"
            else:
                success = True
                message = stdout.decode()
        except BaseException:
            return False, "Encountered an issue running command in the parametric app container"

        return success, message

    def trace_start_span(
        self,
        name: str,
        service: Optional[str] = None,
        resource: Optional[str] = None,
        parent_id: Optional[str] = None,
        typestr: Optional[str] = None,
        tags: Optional[List[Tuple[str, str]]] = None,
    ):
        if context.library == "cpp":
            # TODO: Update the cpp parametric app to accept null values for unset parameters
            service = service or ""
            resource = resource or ""
            parent_id = parent_id or ""
            typestr = typestr or ""

        resp = self._session.post(
            self._url("/trace/span/start"),
            json={
                "name": name,
                "service": service,
                "resource": resource,
                "parent_id": parent_id,
                "type": typestr,
                "span_tags": tags if tags is not None else [],
            },
        )

        if resp.status_code != 200:
            raise pytest.fail(f"Failed to start span: {resp.text}", pytrace=False)

        resp_json = resp.json()
        return StartSpanResponse(span_id=resp_json["span_id"], trace_id=resp_json["trace_id"])

    def current_span(self) -> Union[SpanResponse, None]:
        resp_json = self._session.get(self._url("/trace/span/current")).json()
        if not resp_json:
            return None
        return SpanResponse(span_id=resp_json["span_id"], trace_id=resp_json["trace_id"])

    def finish_span(self, span_id: int) -> None:
        self._session.post(
            self._url("/trace/span/finish"), json={"span_id": span_id,},
        )

    def span_set_resource(self, span_id: int, resource: str) -> None:
        self._session.post(
            self._url("/trace/span/set_resource"), json={"span_id": span_id, "resource": resource,},
        )

    def span_set_meta(self, span_id: int, key: str, value) -> None:
        self._session.post(
            self._url("/trace/span/set_meta"), json={"span_id": span_id, "key": key, "value": value,},
        )

    def span_set_baggage(self, span_id: int, key: str, value: str) -> None:
        self._session.post(
            self._url("/trace/span/set_baggage"), json={"span_id": span_id, "key": key, "value": value,},
        )

    def span_remove_baggage(self, span_id: int, key: str) -> None:
        self._session.post(
            self._url("/trace/span/remove_baggage"), json={"span_id": span_id, "key": key,},
        )

    def span_remove_all_baggage(self, span_id: int) -> None:
        self._session.post(
            self._url("/trace/span/remove_all_baggage"), json={"span_id": span_id,},
        )

    def span_set_metric(self, span_id: int, key: str, value: float) -> None:
        self._session.post(
            self._url("/trace/span/set_metric"), json={"span_id": span_id, "key": key, "value": value,},
        )

    def span_set_error(self, span_id: int, typestr: str, message: str, stack: str) -> None:
        self._session.post(
            self._url("/trace/span/error"),
            json={"span_id": span_id, "type": typestr, "message": message, "stack": stack},
        )

<<<<<<< HEAD
    def span_add_link(
        self,
        span_id: int,
        parent_id: int,
        attributes: Optional[dict[Any, Any]] = None,
        http_headers: Optional[List[Tuple[str, str]]] = None,
    ):
        # Avoid using http_headers when creating a span link in the parametric apps
        # Alternative endpoints will be provided to set these values. This will be documented in a future PR.
=======
    def span_add_link(self, span_id: int, parent_id: int, attributes: dict = None):
>>>>>>> d1e67f6d
        self._session.post(
            self._url("/trace/span/add_link"),
            json={"span_id": span_id, "parent_id": parent_id, "attributes": attributes or {},},
        )

    def span_get_baggage(self, span_id: int, key: str) -> str:
        resp = self._session.get(self._url("/trace/span/get_baggage"), json={"span_id": span_id, "key": key,},)
        data = resp.json()
        return data["baggage"]

    def span_get_all_baggage(self, span_id: int) -> dict:
        resp = self._session.get(self._url("/trace/span/get_all_baggage"), json={"span_id": span_id})
        data = resp.json()
        return data["baggage"]

    def trace_inject_headers(self, span_id):
        resp = self._session.post(self._url("/trace/span/inject_headers"), json={"span_id": span_id},)
        # todo: translate json into list within list
        # so server.xx do not have to
        return resp.json()["http_headers"]

    def trace_extract_headers(self, http_headers: List[Tuple[str, str]]):
        resp = self._session.post(self._url("/trace/span/extract_headers"), json={"http_headers": http_headers})
        return resp.json()["span_id"]

    def trace_flush(self) -> bool:
        return (
            self._session.post(self._url("/trace/span/flush"), json={}).status_code < 300
            and self._session.post(self._url("/trace/stats/flush"), json={}).status_code < 300
        )

    def otel_trace_start_span(
        self,
        name: str,
        timestamp: int,
        span_kind: SpanKind,
        parent_id: int,
        links: List[Link],
<<<<<<< HEAD
        http_headers: List[Tuple[str, str]],
        attributes: Optional[dict[Any, Any]] = None,
=======
        attributes: dict = None,
>>>>>>> d1e67f6d
    ) -> StartSpanResponse:
        resp = self._session.post(
            self._url("/trace/otel/start_span"),
            json={
                "name": name,
                "timestamp": timestamp,
                "span_kind": span_kind.value,
                "parent_id": parent_id,
                "links": links,
                "attributes": attributes or {},
            },
        ).json()
        # TODO: Some http endpoints return span_id and trace_id as strings (ex: dotnet), some as uint64 (ex: go)
        # and others with bignum trace_ids and uint64 span_ids (ex: python). We should standardize this.
        return StartSpanResponse(span_id=resp["span_id"], trace_id=resp["trace_id"])

    def otel_end_span(self, span_id: int, timestamp: int) -> None:
        self._session.post(self._url("/trace/otel/end_span"), json={"id": span_id, "timestamp": timestamp})

    def otel_set_attributes(self, span_id: int, attributes) -> None:
        self._session.post(self._url("/trace/otel/set_attributes"), json={"span_id": span_id, "attributes": attributes})

    def otel_set_name(self, span_id: int, name: str) -> None:
        self._session.post(self._url("/trace/otel/set_name"), json={"span_id": span_id, "name": name})

    def otel_set_status(self, span_id: int, code: StatusCode, description: str) -> None:
        self._session.post(
            self._url("/trace/otel/set_status"),
            json={"span_id": span_id, "code": code.name, "description": description},
        )

    def otel_add_event(self, span_id: int, name: str, timestamp: int, attributes) -> None:
        self._session.post(
            self._url("/trace/otel/add_event"),
            json={"span_id": span_id, "name": name, "timestamp": timestamp, "attributes": attributes},
        )

    def otel_record_exception(self, span_id: int, message: str, attributes) -> None:
        self._session.post(
            self._url("/trace/otel/record_exception"),
            json={"span_id": span_id, "message": message, "attributes": attributes},
        )

    def otel_is_recording(self, span_id: int) -> bool:
        resp = self._session.post(self._url("/trace/otel/is_recording"), json={"span_id": span_id}).json()
        return resp["is_recording"]

    def otel_get_span_context(self, span_id: int) -> OtelSpanContext:
        resp = self._session.post(self._url("/trace/otel/span_context"), json={"span_id": span_id}).json()
        return OtelSpanContext(
            trace_id=resp["trace_id"],
            span_id=resp["span_id"],
            trace_flags=resp["trace_flags"],
            trace_state=resp["trace_state"],
            remote=resp["remote"],
        )

    def otel_flush(self, timeout: int) -> bool:
        resp = self._session.post(self._url("/trace/otel/flush"), json={"seconds": timeout}).json()
        return resp["success"]

    def otel_set_baggage(self, span_id: int, key: str, value: str) -> None:
        resp = self._session.post(
            self._url("/trace/otel/otel_set_baggage"), json={"span_id": span_id, "key": key, "value": value}
        )
        data = resp.json()
        return data["value"]

    def get_tracer_config(self) -> Dict[str, Optional[str]]:
        resp = self._session.get(self._url("/trace/config")).json()
        config_dict = resp["config"]
        return {
            "dd_service": config_dict.get("dd_service", None),
            "dd_log_level": config_dict.get("dd_log_level", None),
            "dd_trace_sample_rate": config_dict.get("dd_trace_sample_rate", None),
            "dd_trace_enabled": config_dict.get("dd_trace_enabled", None),
            "dd_runtime_metrics_enabled": config_dict.get("dd_runtime_metrics_enabled", None),
            "dd_tags": config_dict.get("dd_tags", None),
            "dd_trace_propagation_style": config_dict.get("dd_trace_propagation_style", None),
            "dd_trace_debug": config_dict.get("dd_trace_debug", None),
            "dd_trace_otel_enabled": config_dict.get("dd_trace_otel_enabled", None),
            "dd_trace_sample_ignore_parent": config_dict.get("dd_trace_sample_ignore_parent", None),
            "dd_env": config_dict.get("dd_env", None),
            "dd_version": config_dict.get("dd_version", None),
            "dd_trace_agent_url": config_dict.get("dd_trace_agent_url", None),
            "dd_trace_rate_limit": config_dict.get("dd_trace_rate_limit", None),
        }

    def otel_current_span(self) -> Union[SpanResponse, None]:
        resp = self._session.get(self._url("/trace/otel/current_span"), json={})
        if not resp:
            return None

        resp_json = resp.json()
        return SpanResponse(span_id=resp_json["span_id"], trace_id=resp_json["trace_id"])


class _TestSpan:
    def __init__(self, client: APMLibraryClient, span_id: int, trace_id: int, parent_id: int = 0):
        self._client = client
        self.span_id = span_id
        self.trace_id = trace_id

    def set_resource(self, resource: str):
        self._client.span_set_resource(self.span_id, resource)

    def set_meta(self, key: str, val):
        self._client.span_set_meta(self.span_id, key, val)

    def set_metric(self, key: str, val: float):
        self._client.span_set_metric(self.span_id, key, val)

    def set_baggage(self, key: str, val: str):
        self._client.span_set_baggage(self.span_id, key, val)

    def get_baggage(self, key: str):
        return self._client.span_get_baggage(self.span_id, key)

    def get_all_baggage(self):
        return self._client.span_get_all_baggage(self.span_id)

    def remove_baggage(self, key: str):
        self._client.span_remove_baggage(self.span_id, key)

    def remove_all_baggage(self):
        self._client.span_remove_all_baggage(self.span_id)

    def set_error(self, typestr: str = "", message: str = "", stack: str = ""):
        self._client.span_set_error(self.span_id, typestr, message, stack)

<<<<<<< HEAD
    def add_link(
        self,
        parent_id: int,
        attributes: Optional[dict[Any, Any]] = None,
        http_headers: Optional[List[Tuple[str, str]]] = None,
    ):
        self._client.span_add_link(self.span_id, parent_id, attributes, http_headers)
=======
    def add_link(self, parent_id: int, attributes: dict = None):
        self._client.span_add_link(self.span_id, parent_id, attributes)
>>>>>>> d1e67f6d

    def finish(self):
        self._client.finish_span(self.span_id)


class _TestOtelSpan:
    def __init__(self, client: APMLibraryClient, span_id: int, trace_id: int):
        self._client = client
        self.span_id = span_id
        self.trace_id = trace_id

    # API methods

    def set_attributes(self, attributes):
        self._client.otel_set_attributes(self.span_id, attributes)

    def set_attribute(self, key, value):
        self._client.otel_set_attributes(self.span_id, {key: value})

    def set_name(self, name):
        self._client.otel_set_name(self.span_id, name)

    def set_status(self, code: StatusCode, description):
        self._client.otel_set_status(self.span_id, code, description)

    def add_event(self, name: str, timestamp: Optional[int] = None, attributes: Optional[dict] = None):
        self._client.otel_add_event(self.span_id, name, timestamp, attributes)  # type: ignore

    def record_exception(self, message: str, attributes: Optional[dict] = None):
        self._client.otel_record_exception(self.span_id, message, attributes)

    def end_span(self, timestamp: int = 0):
        self._client.otel_end_span(self.span_id, timestamp)

    def is_recording(self) -> bool:
        return self._client.otel_is_recording(self.span_id)

    def span_context(self) -> OtelSpanContext:
        return self._client.otel_get_span_context(self.span_id)

    def set_baggage(self, key: str, value: str):
        self._client.otel_set_baggage(self.span_id, key, value)


class APMLibrary:
    def __init__(self, client: APMLibraryClient, lang):
        self._client = client
        self.lang = lang

    def __enter__(self) -> "APMLibrary":
        return self

    def __exit__(self, exc_type, exc_val, exc_tb):
        # Only attempt a flush if there was no exception raised.
        if exc_type is None:
            self.flush()

    def crash(self) -> None:
        self._client.crash()

    def container_exec_run(self, command: str) -> tuple[bool, str]:
        return self._client.container_exec_run(command)

    @contextlib.contextmanager
    def start_span(
        self,
        name: str,
        service: Optional[str] = None,
        resource: Optional[str] = None,
        parent_id: Optional[int] = None,
        typestr: Optional[str] = None,
        tags: Optional[List[Tuple[str, str]]] = None,
    ) -> Generator[_TestSpan, None, None]:
        resp = self._client.trace_start_span(
            name=name, service=service, resource=resource, parent_id=str(parent_id), typestr=typestr, tags=tags,
        )
        span = _TestSpan(self._client, resp["span_id"], resp["trace_id"])
        yield span
        span.finish()

    def extract_headers_and_make_child_span(self, name, http_headers):
        parent_id = self.extract_headers(http_headers=http_headers)
        return self.start_span(name=name, parent_id=parent_id,)

    @contextlib.contextmanager
    def otel_start_span(
        self,
        name: str,
        timestamp: int = 0,
        span_kind: SpanKind = SpanKind.UNSPECIFIED,
        parent_id: int = 0,
        links: Optional[List[Link]] = None,
<<<<<<< HEAD
        attributes: Optional[dict[Any, Any]] = None,
        http_headers: Optional[List[Tuple[str, str]]] = None,
=======
        attributes: dict = None,
>>>>>>> d1e67f6d
    ) -> Generator[_TestOtelSpan, None, None]:
        resp = self._client.otel_trace_start_span(
            name=name,
            timestamp=timestamp,
            span_kind=span_kind,
            parent_id=parent_id,
            links=links if links is not None else [],
            attributes=attributes,
        )
        span = _TestOtelSpan(self._client, resp["span_id"], resp["trace_id"])
        yield span

    def flush(self) -> bool:
        return self._client.trace_flush()

    def otel_flush(self, timeout_sec: int) -> bool:
        return self._client.otel_flush(timeout_sec)

    def otel_is_recording(self, span_id: int) -> bool:
        return self._client.otel_is_recording(span_id)

    def inject_headers(self, span_id) -> List[Tuple[str, str]]:
        return self._client.trace_inject_headers(span_id)

    def extract_headers(self, http_headers: List[Tuple[str, str]]) -> int:
        return self._client.trace_extract_headers(http_headers)

    def otel_set_baggage(self, span_id: int, key: str, value: str):
        return self._client.otel_set_baggage(span_id, key, value)

    def finish_span(self, span_id: int) -> None:
        self._client.finish_span(span_id)

    def get_tracer_config(self) -> Dict[str, Optional[str]]:
        return self._client.get_tracer_config()

    def current_span(self) -> Union[_TestSpan, None]:
        resp = self._client.current_span()
        if resp is None:
            return None
        return _TestSpan(self._client, resp["span_id"], resp["trace_id"])

    def otel_current_span(self) -> Union[_TestOtelSpan, None]:
        resp = self._client.otel_current_span()
        if resp is None:
            return None
        return _TestOtelSpan(self._client, resp["span_id"], resp["trace_id"])

    def is_alive(self) -> bool:
        try:
            return self._client.is_alive()
        except Exception:
            return False<|MERGE_RESOLUTION|>--- conflicted
+++ resolved
@@ -187,19 +187,7 @@
             json={"span_id": span_id, "type": typestr, "message": message, "stack": stack},
         )
 
-<<<<<<< HEAD
-    def span_add_link(
-        self,
-        span_id: int,
-        parent_id: int,
-        attributes: Optional[dict[Any, Any]] = None,
-        http_headers: Optional[List[Tuple[str, str]]] = None,
-    ):
-        # Avoid using http_headers when creating a span link in the parametric apps
-        # Alternative endpoints will be provided to set these values. This will be documented in a future PR.
-=======
-    def span_add_link(self, span_id: int, parent_id: int, attributes: dict = None):
->>>>>>> d1e67f6d
+    def span_add_link(self, span_id: int, parent_id: int, attributes: Optional[dict[Any, Any]] = None):
         self._session.post(
             self._url("/trace/span/add_link"),
             json={"span_id": span_id, "parent_id": parent_id, "attributes": attributes or {},},
@@ -238,12 +226,7 @@
         span_kind: SpanKind,
         parent_id: int,
         links: List[Link],
-<<<<<<< HEAD
-        http_headers: List[Tuple[str, str]],
         attributes: Optional[dict[Any, Any]] = None,
-=======
-        attributes: dict = None,
->>>>>>> d1e67f6d
     ) -> StartSpanResponse:
         resp = self._session.post(
             self._url("/trace/otel/start_span"),
@@ -373,19 +356,9 @@
 
     def set_error(self, typestr: str = "", message: str = "", stack: str = ""):
         self._client.span_set_error(self.span_id, typestr, message, stack)
-
-<<<<<<< HEAD
-    def add_link(
-        self,
-        parent_id: int,
-        attributes: Optional[dict[Any, Any]] = None,
-        http_headers: Optional[List[Tuple[str, str]]] = None,
-    ):
-        self._client.span_add_link(self.span_id, parent_id, attributes, http_headers)
-=======
-    def add_link(self, parent_id: int, attributes: dict = None):
+        
+    def add_link(self, parent_id: int, attributes: Optional[dict[Any, Any]] = None):
         self._client.span_add_link(self.span_id, parent_id, attributes)
->>>>>>> d1e67f6d
 
     def finish(self):
         self._client.finish_span(self.span_id)
@@ -478,12 +451,7 @@
         span_kind: SpanKind = SpanKind.UNSPECIFIED,
         parent_id: int = 0,
         links: Optional[List[Link]] = None,
-<<<<<<< HEAD
         attributes: Optional[dict[Any, Any]] = None,
-        http_headers: Optional[List[Tuple[str, str]]] = None,
-=======
-        attributes: dict = None,
->>>>>>> d1e67f6d
     ) -> Generator[_TestOtelSpan, None, None]:
         resp = self._client.otel_trace_start_span(
             name=name,
