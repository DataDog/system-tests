# pylint: disable=E1101
# pylint: disable=too-many-lines
import contextlib
import time
import urllib.parse
from typing import Generator, List, Optional, Tuple, TypedDict, Union, Dict

from docker.models.containers import Container
import pytest
from _pytest.outcomes import Failed
import requests
from opentelemetry.trace import SpanKind, StatusCode
from utils import context

from utils.parametric.spec.otel_trace import OtelSpanContext
from utils.tools import logger


def _fail(message):
    """ Used to mak a test as failed """
    logger.error(message)
    raise Failed(message, pytrace=False) from None


class StartSpanResponse(TypedDict):
    span_id: int
    trace_id: int


class SpanResponse(TypedDict):
    span_id: int
    trace_id: int


class Link(TypedDict):
    parent_id: int
    attributes: dict


class Event(TypedDict):
    time_unix_nano: int
    name: str
    attributes: dict


class APMLibraryClient:
<<<<<<< HEAD
    def crash(self) -> None:
        raise NotImplementedError

    def container_exec_run(self, command: str) -> tuple[bool, str]:
        raise NotImplementedError

    def trace_start_span(
        self,
        name: str,
        service: str,
        resource: str,
        parent_id: int,
        typestr: str,
        origin: str,
        http_headers: List[Tuple[str, str]],
        links: List[Link],
        events: List[Event],
        tags: List[Tuple[str, str]],
    ) -> StartSpanResponse:
        raise NotImplementedError

    def otel_trace_start_span(
        self,
        name: str,
        timestamp: int,
        span_kind: int,
        parent_id: int,
        links: List[Link],
        events: List[Event],
        http_headers: List[Tuple[str, str]],
        attributes: dict = None,
    ) -> StartSpanResponse:
        raise NotImplementedError

    def current_span(self) -> Union[SpanResponse, None]:
        raise NotImplementedError

    def finish_span(self, span_id: int) -> None:
        raise NotImplementedError

    def otel_current_span(self) -> Union[SpanResponse, None]:
        raise NotImplementedError

    def otel_get_attribute(self, span_id: int, key: str):
        raise NotImplementedError

    def otel_get_name(self, span_id: int):
        raise NotImplementedError

    def otel_end_span(self, span_id: int, timestamp: int) -> None:
        raise NotImplementedError

    def otel_get_links(self, span_id: int) -> List[Link]:
        raise NotImplementedError

    def otel_get_events(self, span_id: int) -> List[Event]:
        raise NotImplementedError

    def otel_set_attributes(self, span_id: int, attributes: dict) -> None:
        raise NotImplementedError

    def otel_set_name(self, span_id: int, name: str) -> None:
        raise NotImplementedError

    def otel_set_status(self, span_id: int, code: int, description: str) -> None:
        raise NotImplementedError

    def otel_add_event(self, span_id: int, name: str, timestamp: int, attributes: dict) -> None:
        raise NotImplementedError

    def otel_record_exception(self, span_id: int, message: str, attributes: dict) -> None:
        raise NotImplementedError

    def otel_is_recording(self, span_id: int) -> bool:
        raise NotImplementedError

    def otel_get_span_context(self, span_id: int):
        raise NotImplementedError

    def span_add_link(
        self, span_id: int, parent_id: int, attributes: dict, http_headers: List[Tuple[str, str]] = None
    ) -> None:
        raise NotImplementedError

    def span_set_resource(self, span_id: int, resource: str) -> None:
        raise NotImplementedError

    def span_set_meta(self, span_id: int, key: str, value) -> None:
        raise NotImplementedError

    def span_set_baggage(self, span_id: int, key: str, value: str) -> None:
        raise NotImplementedError

    def span_get_baggage(self, span_id: int, key: str) -> str:
        raise NotImplementedError

    def span_get_all_baggage(self, span_id: int) -> dict[str, str]:
        raise NotImplementedError

    def span_remove_baggage(self, span_id: int, key: str) -> None:
        raise NotImplementedError

    def span_remove_all_baggage(self, span_id: int) -> None:
        raise NotImplementedError

    def span_set_metric(self, span_id: int, key: str, value: float) -> None:
        raise NotImplementedError

    def span_set_error(self, span_id: int, typestr: str, message: str, stack: str) -> None:
        raise NotImplementedError

    def span_get_name(self, span_id: int):
        raise NotImplementedError

    def span_get_resource(self, span_id: int):
        raise NotImplementedError

    def span_get_meta(self, span_id: int, key: str):
        raise NotImplementedError

    def span_get_metric(self, span_id: int, key: str):
        raise NotImplementedError

    def trace_inject_headers(self, span_id) -> List[Tuple[str, str]]:
        raise NotImplementedError

    def trace_flush(self) -> None:
        raise NotImplementedError

    def trace_stop(self) -> None:
        raise NotImplementedError

    def otel_flush(self, timeout: int) -> bool:
        raise NotImplementedError

    def otel_set_bagage(self, span_id: int, key: str, value: str) -> None:
        raise NotImplementedError

    def http_request(self, method: str, url: str, headers: List[Tuple[str, str]]) -> None:
        raise NotImplementedError

    def get_tracer_config(self) -> Dict[str, Optional[str]]:
        raise NotImplementedError


class APMLibraryClientHTTP(APMLibraryClient):
=======
>>>>>>> 6bdccca9
    def __init__(self, url: str, timeout: int, container: Container):
        self._base_url = url
        self._session = requests.Session()
        self.container = container

        # wait for server to start
        self._wait(timeout)

    def _wait(self, timeout):
        delay = 0.01
        for _ in range(int(timeout / delay)):
            try:
                if self.is_alive():
                    break
            except Exception:
                if self.container.status != "running":
                    self._print_logs()
                    message = f"Container {self.container.name} status is {self.container.status}. Please check logs."
                    _fail(message)
            time.sleep(delay)
        else:
            self._print_logs()
            message = f"Timeout of {timeout} seconds exceeded waiting for HTTP server to start. Please check logs."
            _fail(message)

    def is_alive(self) -> bool:
        self.container.reload()
        return (
            self.container.status == "running"
            and self._session.get(self._url("/non-existent-endpoint-to-ping-until-the-server-starts")).status_code
            == 404
        )

    def _print_logs(self):
        try:
            logs = self.container.logs().decode("utf-8")
            logger.debug(f"Logs from container {self.container.name}:\n\n{logs}")
        except Exception:
            logger.error(f"Failed to get logs from container {self.container.name}")

    def _url(self, path: str) -> str:
        return urllib.parse.urljoin(self._base_url, path)

    def crash(self) -> None:
        try:
            self._session.get(self._url("/trace/crash"))
        except:
            # Expected
            pass

    def container_exec_run(self, command: str) -> tuple[bool, str]:
        try:
            code, (stdout, _) = self.container.exec_run(command, demux=True)
            if code is None:
                success = False
                message = "Exit code from command in the parametric app container is None"
            elif stdout is None:
                success = False
                message = "Stdout from command in the parametric app container is None"
            else:
                success = True
                message = stdout.decode()
        except BaseException:
            return False, "Encountered an issue running command in the parametric app container"

        return success, message

    def trace_start_span(
        self,
        name: str,
<<<<<<< HEAD
        service: str,
        resource: str,
        parent_id: int,
        typestr: str,
        origin: str,
        http_headers: Optional[List[Tuple[str, str]]],
        links: Optional[List[Link]],
        events: Optional[List[Event]],
        tags: Optional[List[Tuple[str, str]]],
=======
        service: Optional[str] = None,
        resource: Optional[str] = None,
        parent_id: Optional[str] = None,
        typestr: Optional[str] = None,
        tags: Optional[List[Tuple[str, str]]] = None,
>>>>>>> 6bdccca9
    ):
        if context.library == "cpp":
            # TODO: Update the cpp parametric app to accept null values for unset parameters
            service = service or ""
            resource = resource or ""
            parent_id = parent_id or 0
            typestr = typestr or ""

        resp = self._session.post(
            self._url("/trace/span/start"),
            json={
                "name": name,
                "service": service,
                "resource": resource,
                "parent_id": parent_id,
                "type": typestr,
<<<<<<< HEAD
                "origin": origin,
                "http_headers": http_headers,
                "links": links,
                "events": events,
                "span_tags": tags,
=======
                "span_tags": tags if tags is not None else [],
>>>>>>> 6bdccca9
            },
        )

        if resp.status_code != 200:
            raise pytest.fail(f"Failed to start span: {resp.text}", pytrace=False)

        resp_json = resp.json()
        return StartSpanResponse(span_id=resp_json["span_id"], trace_id=resp_json["trace_id"])

    def current_span(self) -> Union[SpanResponse, None]:
        resp_json = self._session.get(self._url("/trace/span/current")).json()
        if not resp_json:
            return None
        return SpanResponse(span_id=resp_json["span_id"], trace_id=resp_json["trace_id"])

    def finish_span(self, span_id: int) -> None:
        self._session.post(
            self._url("/trace/span/finish"), json={"span_id": span_id,},
        )

    def span_set_resource(self, span_id: int, resource: str) -> None:
        self._session.post(
            self._url("/trace/span/set_resource"), json={"span_id": span_id, "resource": resource,},
        )

    def span_set_meta(self, span_id: int, key: str, value) -> None:
        self._session.post(
            self._url("/trace/span/set_meta"), json={"span_id": span_id, "key": key, "value": value,},
        )

    def span_set_baggage(self, span_id: int, key: str, value: str) -> None:
        self._session.post(
            self._url("/trace/span/set_baggage"), json={"span_id": span_id, "key": key, "value": value,},
        )

    def span_remove_baggage(self, span_id: int, key: str) -> None:
        self._session.post(
            self._url("/trace/span/remove_baggage"), json={"span_id": span_id, "key": key,},
        )

    def span_remove_all_baggage(self, span_id: int) -> None:
        self._session.post(
            self._url("/trace/span/remove_all_baggage"), json={"span_id": span_id,},
        )

    def span_set_metric(self, span_id: int, key: str, value: float) -> None:
        self._session.post(
            self._url("/trace/span/set_metric"), json={"span_id": span_id, "key": key, "value": value,},
        )

    def span_set_error(self, span_id: int, typestr: str, message: str, stack: str) -> None:
        self._session.post(
            self._url("/trace/span/error"),
            json={"span_id": span_id, "type": typestr, "message": message, "stack": stack},
        )

    def span_add_link(self, span_id: int, parent_id: int, attributes: dict = None):
        self._session.post(
            self._url("/trace/span/add_link"),
            json={"span_id": span_id, "parent_id": parent_id, "attributes": attributes or {},},
        )

<<<<<<< HEAD
    def span_add_event(self, span_id: int, name: str, timestamp: int, attributes: dict = None):
        self._session.post(
            self._url("/trace/span/add_event"),
            json={"span_id": span_id, "name": name, "timestamp": timestamp, "attributes": attributes or {},},
        )

    def span_get_meta(self, span_id: int, key: str):
        resp = self._session.post(self._url("/trace/span/get_meta"), json={"span_id": span_id, "key": key,},)
        return resp.json()["value"]

    def span_get_metric(self, span_id: int, key: str):
        resp = self._session.post(self._url("/trace/span/get_metric"), json={"span_id": span_id, "key": key,},)
        return resp.json()["value"]

=======
>>>>>>> 6bdccca9
    def span_get_baggage(self, span_id: int, key: str) -> str:
        resp = self._session.get(self._url("/trace/span/get_baggage"), json={"span_id": span_id, "key": key,},)
        resp = resp.json()
        return resp["baggage"]

    def span_get_all_baggage(self, span_id: int) -> dict:
        resp = self._session.get(self._url("/trace/span/get_all_baggage"), json={"span_id": span_id})
        resp = resp.json()
        return resp["baggage"]

    def trace_inject_headers(self, span_id):
        resp = self._session.post(self._url("/trace/span/inject_headers"), json={"span_id": span_id},)
        # todo: translate json into list within list
        # so server.xx do not have to
        return resp.json()["http_headers"]

    def trace_extract_headers(self, http_headers: List[Tuple[str, str]]):
        resp = self._session.post(self._url("/trace/span/extract_headers"), json={"http_headers": http_headers})
        return resp.json()["span_id"]

    def trace_flush(self) -> bool:
        return (
            self._session.post(self._url("/trace/span/flush"), json={}).status_code < 300
            and self._session.post(self._url("/trace/stats/flush"), json={}).status_code < 300
        )

    def otel_trace_start_span(
        self,
        name: str,
<<<<<<< HEAD
        timestamp: int,
        span_kind: int,
        parent_id: int,
        links: List[Link],
        events: List[Event],
        http_headers: List[Tuple[str, str]],
        attributes: dict = None,
=======
        timestamp: Optional[int],
        span_kind: Optional[SpanKind],
        parent_id: Optional[int],
        links: Optional[List[Link]],
        attributes: Optional[dict],
>>>>>>> 6bdccca9
    ) -> StartSpanResponse:
        resp = self._session.post(
            self._url("/trace/otel/start_span"),
            json={
                "name": name,
                "timestamp": timestamp,
                "parent_id": parent_id,
<<<<<<< HEAD
                "links": links,
                "events": events,
                "http_headers": http_headers,
=======
                "span_kind": span_kind.value if span_kind is not None else None,
                "links": links or [],
>>>>>>> 6bdccca9
                "attributes": attributes or {},
            },
        ).json()
        # TODO: Some http endpoints return span_id and trace_id as strings (ex: dotnet), some as uint64 (ex: go)
        # and others with bignum trace_ids and uint64 span_ids (ex: python). We should standardize this.
        return StartSpanResponse(span_id=resp["span_id"], trace_id=resp["trace_id"])

    def otel_end_span(self, span_id: int, timestamp: Optional[int]) -> None:
        self._session.post(self._url("/trace/otel/end_span"), json={"id": span_id, "timestamp": timestamp})

<<<<<<< HEAD
    def otel_get_links(self, span_id: int):
        resp_json = self._session.post(self._url("/trace/otel/get_links"), json={"span_id": span_id}).json()

        return resp_json["links"]

    def otel_get_events(self, span_id: int):
        resp_json = self._session.post(self._url("/trace/otel/get_events"), json={"span_id": span_id}).json()

        return resp_json["events"]

=======
>>>>>>> 6bdccca9
    def otel_set_attributes(self, span_id: int, attributes) -> None:
        self._session.post(self._url("/trace/otel/set_attributes"), json={"span_id": span_id, "attributes": attributes})

    def otel_set_name(self, span_id: int, name: str) -> None:
        self._session.post(self._url("/trace/otel/set_name"), json={"span_id": span_id, "name": name})

    def otel_set_status(self, span_id: int, code: StatusCode, description: str) -> None:
        self._session.post(
            self._url("/trace/otel/set_status"),
            json={"span_id": span_id, "code": code.name, "description": description},
        )

    def otel_add_event(self, span_id: int, name: str, timestamp: int, attributes) -> None:
        self._session.post(
            self._url("/trace/otel/add_event"),
            json={"span_id": span_id, "name": name, "timestamp": timestamp, "attributes": attributes},
        )

    def otel_record_exception(self, span_id: int, message: str, attributes) -> None:
        self._session.post(
            self._url("/trace/otel/record_exception"),
            json={"span_id": span_id, "message": message, "attributes": attributes},
        )

    def otel_is_recording(self, span_id: int) -> bool:
        resp = self._session.post(self._url("/trace/otel/is_recording"), json={"span_id": span_id}).json()
        return resp["is_recording"]

    def otel_get_span_context(self, span_id: int) -> OtelSpanContext:
        resp = self._session.post(self._url("/trace/otel/span_context"), json={"span_id": span_id}).json()
        return OtelSpanContext(
            trace_id=resp["trace_id"],
            span_id=resp["span_id"],
            trace_flags=resp["trace_flags"],
            trace_state=resp["trace_state"],
            remote=resp["remote"],
        )

    def otel_flush(self, timeout: int) -> bool:
        resp = self._session.post(self._url("/trace/otel/flush"), json={"seconds": timeout}).json()
        return resp["success"]

    def otel_set_baggage(self, span_id: int, key: str, value: str) -> None:
        resp = self._session.post(
            self._url("/trace/otel/otel_set_baggage"), json={"span_id": span_id, "key": key, "value": value}
        )
        resp = resp.json()
        return resp["value"]

    def config(self) -> Dict[str, Optional[str]]:
        resp = self._session.get(self._url("/trace/config")).json()
        config_dict = resp["config"]
        return {
            "dd_service": config_dict.get("dd_service", None),
            "dd_log_level": config_dict.get("dd_log_level", None),
            "dd_trace_sample_rate": config_dict.get("dd_trace_sample_rate", None),
            "dd_trace_enabled": config_dict.get("dd_trace_enabled", None),
            "dd_runtime_metrics_enabled": config_dict.get("dd_runtime_metrics_enabled", None),
            "dd_tags": config_dict.get("dd_tags", None),
            "dd_trace_propagation_style": config_dict.get("dd_trace_propagation_style", None),
            "dd_trace_debug": config_dict.get("dd_trace_debug", None),
            "dd_trace_otel_enabled": config_dict.get("dd_trace_otel_enabled", None),
            "dd_trace_sample_ignore_parent": config_dict.get("dd_trace_sample_ignore_parent", None),
            "dd_env": config_dict.get("dd_env", None),
            "dd_version": config_dict.get("dd_version", None),
            "dd_trace_agent_url": config_dict.get("dd_trace_agent_url", None),
            "dd_trace_rate_limit": config_dict.get("dd_trace_rate_limit", None),
        }

    def otel_current_span(self) -> Union[SpanResponse, None]:
        resp = self._session.get(self._url("/trace/otel/current_span"), json={})
        if not resp:
            return None

        resp_json = resp.json()
        return SpanResponse(span_id=resp_json["span_id"], trace_id=resp_json["trace_id"])


class _TestSpan:
    def __init__(self, client: APMLibraryClient, span_id: int, trace_id: int, parent_id: int = 0):
        self._client = client
        self.span_id = span_id
        self.trace_id = trace_id

    def set_resource(self, resource: str):
        self._client.span_set_resource(self.span_id, resource)

    def set_meta(self, key: str, val):
        self._client.span_set_meta(self.span_id, key, val)

    def set_metric(self, key: str, val: float):
        self._client.span_set_metric(self.span_id, key, val)

    def set_baggage(self, key: str, val: str):
        self._client.span_set_baggage(self.span_id, key, val)

    def get_baggage(self, key: str):
        return self._client.span_get_baggage(self.span_id, key)

    def get_all_baggage(self):
        return self._client.span_get_all_baggage(self.span_id)

    def remove_baggage(self, key: str):
        self._client.span_remove_baggage(self.span_id, key)

    def remove_all_baggage(self):
        self._client.span_remove_all_baggage(self.span_id)

    def set_error(self, typestr: str = "", message: str = "", stack: str = ""):
        self._client.span_set_error(self.span_id, typestr, message, stack)

    def add_link(self, parent_id: int, attributes: dict = None):
        self._client.span_add_link(self.span_id, parent_id, attributes)

    def finish(self):
        self._client.finish_span(self.span_id)


class _TestOtelSpan:
    def __init__(self, client: APMLibraryClient, span_id: int, trace_id: int):
        self._client = client
        self.span_id = span_id
        self.trace_id = trace_id

    # API methods

    def set_attributes(self, attributes):
        self._client.otel_set_attributes(self.span_id, attributes)

    def set_attribute(self, key, value):
        self._client.otel_set_attributes(self.span_id, {key: value})

    def set_name(self, name):
        self._client.otel_set_name(self.span_id, name)

    def set_status(self, code: StatusCode, description):
        self._client.otel_set_status(self.span_id, code, description)

    def add_event(self, name: str, timestamp: Optional[int] = None, attributes: Optional[dict] = None):
        self._client.otel_add_event(self.span_id, name, timestamp, attributes)

    def record_exception(self, message: str, attributes: Optional[dict] = None):
        self._client.otel_record_exception(self.span_id, message, attributes)

    def end_span(self, timestamp: Optional[int] = None):
        self._client.otel_end_span(self.span_id, timestamp)

    def is_recording(self) -> bool:
        return self._client.otel_is_recording(self.span_id)

    def span_context(self) -> OtelSpanContext:
        return self._client.otel_get_span_context(self.span_id)

    def set_baggage(self, key: str, value: str):
<<<<<<< HEAD
        self._client.otel_set_bagage(self.span_id, key, value)

    # SDK methods

    def get_attribute(self, key: str):
        return self._client.otel_get_attribute(self.span_id, key)

    def get_name(self):
        return self._client.otel_get_name(self.span_id)

    def get_links(self):
        return self._client.otel_get_links(self.span_id)

    def get_events(self):
        return self._client.otel_get_events(self.span_id)


class APMLibraryClientGRPC:
    def __init__(self, url: str, timeout: int, container: Container):
        self.container = container

        channel = grpc.insecure_channel(url)
        try:
            grpc.channel_ready_future(channel).result(timeout=timeout)
        except grpc.FutureTimeoutError as e:
            logger.error("gRPC timeout, stopping test.")
            self._log_container_stdout()

            raise RuntimeError(f"Container {container.name} did not respond to gRPC request") from e

        client = apm_test_client_pb2_grpc.APMClientStub(channel)
        self._client = client

    def __enter__(self) -> "APMLibrary":
        return self

    def _log_container_stdout(self):
        try:
            self.container.reload()
            logs = self.container.logs().decode("utf-8")
            logger.error(f"Container {self.container.name} status is: {self.container.status}. Logs:\n{logs}")
        except:  # noqa
            logger.error(f"Failed to get logs from container {self.container.name}")

    def crash(self) -> None:
        self._client.Crash(pb.CrashArgs())

    def trace_start_span(
        self,
        name: str,
        service: str,
        resource: str,
        parent_id: int,
        typestr: str,
        origin: str,
        http_headers: List[Tuple[str, str]],
        links: List[Link],
        events: List[Event],
        tags: List[Tuple[str, str]],
    ):
        distributed_message = pb.DistributedHTTPHeaders()
        for key, value in http_headers:
            distributed_message.http_headers.append(pb.HeaderTuple(key=key, value=value))

        pb_tags = []
        for key, value in tags:
            pb_tags.append(pb.HeaderTuple(key=key, value=value))

        pb_links = []
        for link in links:
            pb_link = pb.SpanLink(attributes=convert_to_proto(link.get("attributes")))
            if link.get("parent_id") and link.get("http_headers"):
                raise ValueError("Link cannot have both parent_id and http_headers")
            if link.get("parent_id"):
                pb_link.parent_id = link["parent_id"]
            else:
                for key, value in link["http_headers"]:
                    pb_link.http_headers.http_headers.append(pb.HeaderTuple(key=key, value=value))

            pb_links.append(pb_link)

        pb_events = []
        for event in events:
            pb_event = pb.SpanEvent(
                time=event["time"], name=event["name"], attributes=convert_to_proto(event.get("attributes")),
            )
            pb_events.append(pb_event)

        try:
            resp = self._client.StartSpan(
                pb.StartSpanArgs(
                    name=name,
                    service=service,
                    resource=resource,
                    parent_id=parent_id,
                    type=typestr,
                    origin=origin,
                    http_headers=distributed_message,
                    span_links=pb_links,
                    span_events=pb_events,
                    span_tags=pb_tags,
                )
            )
        except:
            self._log_container_stdout()
            raise

        return {
            "span_id": resp.span_id,
            "trace_id": resp.trace_id,
        }

    def otel_trace_start_span(
        self,
        name: str,
        timestamp: int,
        span_kind: int,
        parent_id: int,
        links: List[Link],
        events: List[Event],
        http_headers: List[Tuple[str, str]],
        attributes: dict = None,
    ):
        distributed_message = pb.DistributedHTTPHeaders()
        for key, value in http_headers:
            distributed_message.http_headers.append(pb.HeaderTuple(key=key, value=value))

        pb_links = []
        for link in links:
            pb_link = pb.SpanLink(attributes=convert_to_proto(link.get("attributes")))
            if link.get("parent_id") and link.get("http_headers"):
                raise ValueError("Link cannot have both parent_id and http_headers")
            if link.get("parent_id") is not None:
                pb_link.parent_id = link["parent_id"]
            else:
                for key, value in link["http_headers"]:
                    pb_link.http_headers.http_headers.append(pb.HeaderTuple(key=key, value=value))
            pb_links.append(pb_link)

        pb_events = []
        for event in events:
            pb_event = pb.SpanEvent(
                time=event["time"], name=event["name"], attributes=convert_to_proto(event.get("attributes")),
            )
            pb_events.append(pb_event)

        resp = self._client.OtelStartSpan(
            pb.OtelStartSpanArgs(
                name=name,
                timestamp=timestamp,
                span_kind=span_kind,
                parent_id=parent_id,
                span_links=pb_links,
                span_events=pb_events,
                attributes=convert_to_proto(attributes),
                http_headers=distributed_message,
            )
        )
        return {
            "span_id": resp.span_id,
            "trace_id": resp.trace_id,
        }

    def trace_flush(self):
        self._client.FlushSpans(pb.FlushSpansArgs())
        self._client.FlushTraceStats(pb.FlushTraceStatsArgs())

    def trace_inject_headers(self, span_id) -> List[Tuple[str, str]]:
        resp = self._client.InjectHeaders(pb.InjectHeadersArgs(span_id=span_id,))
        return [(header_tuple.key, header_tuple.value) for header_tuple in resp.http_headers.http_headers]

    def stop(self):
        return self._client.StopTracer(pb.StopTracerArgs())

    def span_set_meta(self, span_id: int, key: str, val: str):
        self._client.SpanSetMeta(pb.SpanSetMetaArgs(span_id=span_id, key=key, value=val,))

    def span_set_baggage(self, span_id: int, key: str, val: str):
        self._client.SpanSetBaggage(pb.SpanSetBaggageArgs(span_id=span_id, key=key, value=val,))

    def span_remove_baggage(self, span_id: int, key: str):
        self._client.SpanRemoveBaggage(pb.SpanRemoveBaggageArgs(span_id=span_id, key=key,))

    def span_remove_all_baggage(self, span_id: int):
        self._client.SpanRemoveAllBaggage(pb.SpanRemoveAllBaggageArgs(span_id=span_id,))

    def span_get_baggage(self, span_id: int, key: str):
        return self._client.SpanGetBaggage(pb.SpanGetBaggageArgs(span_id=span_id, key=key,)).value

    def span_get_all_baggage(self, span_id: int):
        return self._client.SpanGetAllBaggage(pb.SpanGetAllBaggageArgs(span_id=span_id)).value

    def span_set_metric(self, span_id: int, key: str, val: float):
        self._client.SpanSetMetric(pb.SpanSetMetricArgs(span_id=span_id, key=key, value=val,))

    def span_set_error(self, span_id: int, typestr: str = "", message: str = "", stack: str = ""):
        self._client.SpanSetError(pb.SpanSetErrorArgs(span_id=span_id, type=typestr, message=message, stack=stack))

    def span_add_link(
        self, span_id: int, parent_id: int, attributes: dict, http_headers: List[Tuple[str, str]]
    ) -> None:
        pb_link = pb.SpanLink(attributes=convert_to_proto(attributes))
        if parent_id > 0:
            pb_link.parent_id = parent_id
        elif http_headers:
            for key, value in http_headers:
                pb_link.http_headers.http_headers.append(pb.HeaderTuple(key=key, value=value))
        else:
            raise ValueError("Link must have either parent_id or http_headers")

        self._client.SpanAddLink(pb.SpanAddLinkArgs(span_id=span_id, span_link=pb_link,))

    def span_add_event(self, span_id: int, name: str, timestamp: int, attributes: dict):
        pb_event = pb.SpanEvent(time=timestamp, name=name, attributes=convert_to_proto(attributes),)
        self._client.SpanAddEvent(pb.SpanAddEventArgs(span_id=span_id, event=pb_event))

    def finish_span(self, span_id: int):
        self._client.FinishSpan(pb.FinishSpanArgs(id=span_id))

    def http_client_request(self, method: str, url: str, headers: List[Tuple[str, str]], body: bytes) -> int:
        hs = pb.DistributedHTTPHeaders()
        for key, value in headers:
            hs.http_headers.append(pb.HeaderTuple(key=key, value=value))

        self._client.HTTPClientRequest(pb.HTTPRequestArgs(method=method, url=url, headers=hs, body=body,))

    def otel_end_span(self, span_id: int, timestamp: int):
        self._client.OtelEndSpan(pb.OtelEndSpanArgs(id=span_id, timestamp=timestamp))

    def otel_set_attributes(self, span_id: int, attributes):
        self._client.OtelSetAttributes(
            pb.OtelSetAttributesArgs(span_id=span_id, attributes=convert_to_proto(attributes))
        )

    def otel_set_name(self, span_id: int, name: str):
        self._client.OtelSetName(pb.OtelSetNameArgs(span_id=span_id, name=name))

    def otel_set_baggage(self, span_id: int, key: str, value: str):
        return self._client.OtelSetBaggage(pb.OtelSetBaggageArgs(span_id=span_id, key=key, value=value)).value

    def otel_set_status(self, span_id: int, code: int, description: str):
        self._client.OtelSetStatus(pb.OtelSetStatusArgs(span_id=span_id, code=code, description=description))

    def otel_add_event(self, span_id: int, name: str, timestamp: int, attributes):
        self._client.OtelAddEvent(
            pb.OtelAddEventArgs(
                span_id=span_id, name=name, timestamp=timestamp, attributes=convert_to_proto(attributes)
            )
        )

    def otel_record_exception(self, span_id: int, message: str, attributes):
        self._client.OtelRecordException(
            pb.OtelRecordExceptionArgs(span_id=span_id, message=message, attributes=convert_to_proto(attributes))
        )

    def otel_is_recording(self, span_id: int) -> bool:
        return self._client.OtelIsRecording(pb.OtelIsRecordingArgs(span_id=span_id)).is_recording

    def otel_get_span_context(self, span_id: int) -> OtelSpanContext:
        sctx = self._client.OtelSpanContext(pb.OtelSpanContextArgs(span_id=span_id))
        return OtelSpanContext(
            trace_id=sctx.trace_id,
            span_id=sctx.span_id,
            trace_flags=sctx.trace_flags,
            trace_state=sctx.trace_state,
            remote=sctx.remote,
        )

    def otel_flush(self, timeout: int) -> bool:
        return self._client.OtelFlushSpans(pb.OtelFlushSpansArgs(seconds=timeout)).success

    def get_tracer_config(self) -> Dict[str, Optional[str]]:
        resp = self._client.GetTraceConfig(pb.GetTraceConfigArgs())
        config_dict = resp.config
        return {
            "dd_service": config_dict.get("dd_service", None),
            "dd_log_level": config_dict.get("dd_log_level", None),
            "dd_trace_sample_rate": config_dict.get("dd_trace_sample_rate", None),
            "dd_trace_enabled": config_dict.get("dd_trace_enabled", None),
            "dd_runtime_metrics_enabled": config_dict.get("dd_runtime_metrics_enabled", None),
            "dd_tags": config_dict.get("dd_tags", None),
            "dd_trace_propagation_style": config_dict.get("dd_trace_propagation_style", None),
            "dd_trace_debug": config_dict.get("dd_trace_debug", None),
            "dd_trace_otel_enabled": config_dict.get("dd_trace_otel_enabled", None),
            "dd_trace_sample_ignore_parent": config_dict.get("dd_trace_sample_ignore_parent", None),
            "dd_env": config_dict.get("dd_env", None),
            "dd_version": config_dict.get("dd_version", None),
            "dd_trace_agent_url": config_dict.get("dd_trace_agent_url", None),
            "dd_trace_rate_limit": config_dict.get("dd_trace_rate_limit", None),
        }
=======
        self._client.otel_set_baggage(self.span_id, key, value)
>>>>>>> 6bdccca9


class APMLibrary:
    def __init__(self, client: APMLibraryClient, lang):
        self._client = client
        self.lang = lang

    def __enter__(self) -> "APMLibrary":
        return self

    def __exit__(self, exc_type, exc_val, exc_tb):
        # Only attempt a flush if there was no exception raised.
        if exc_type is None:
            self.dd_flush()
            if self.lang != "cpp":
                # C++ does not have an otel/flush endpoint
                self.otel_flush(1)

    def crash(self) -> None:
        self._client.crash()

    def container_exec_run(self, command: str) -> tuple[bool, str]:
        return self._client.container_exec_run(command)

    @contextlib.contextmanager
    def dd_start_span(
        self,
        name: str,
<<<<<<< HEAD
        service: str = "",
        resource: str = "",
        parent_id: int = 0,
        typestr: str = "",
        origin: str = "",
        http_headers: Optional[List[Tuple[str, str]]] = None,
        links: Optional[List[Link]] = None,
        events: Optional[List[Event]] = None,
        tags: Optional[List[Tuple[str, str]]] = None,
    ) -> Generator[_TestSpan, None, None]:
        resp = self._client.trace_start_span(
            name=name,
            service=service,
            resource=resource,
            parent_id=parent_id,
            typestr=typestr,
            origin=origin,
            http_headers=http_headers if http_headers is not None else [],
            links=links if links is not None else [],
            events=events if events is not None else [],
            tags=tags if tags is not None else [],
=======
        service: Optional[str] = None,
        resource: Optional[str] = None,
        parent_id: Optional[str] = None,
        typestr: Optional[str] = None,
        tags: Optional[List[Tuple[str, str]]] = None,
    ) -> Generator[_TestSpan, None, None]:
        resp = self._client.trace_start_span(
            name=name, service=service, resource=resource, parent_id=parent_id, typestr=typestr, tags=tags,
>>>>>>> 6bdccca9
        )
        span = _TestSpan(self._client, resp["span_id"], resp["trace_id"])
        yield span
        span.finish()

    def dd_extract_headers_and_make_child_span(self, name, http_headers):
        parent_id = self.dd_extract_headers(http_headers=http_headers)
        return self.dd_start_span(name=name, parent_id=parent_id,)

    def dd_make_child_span_and_get_headers(self, headers):
        with self.dd_extract_headers_and_make_child_span("name", headers) as span:
            headers = self.dd_inject_headers(span.span_id)
            return {k.lower(): v for k, v in headers}

    @contextlib.contextmanager
    def otel_start_span(
        self,
        name: str,
        timestamp: Optional[int] = None,
        span_kind: Optional[SpanKind] = None,
        parent_id: Optional[int] = None,
        links: Optional[List[Link]] = None,
<<<<<<< HEAD
        events: Optional[List[Event]] = None,
        attributes: dict = None,
        http_headers: Optional[List[Tuple[str, str]]] = None,
=======
        attributes: Optional[dict] = None,
        end_on_exit: bool = True,
>>>>>>> 6bdccca9
    ) -> Generator[_TestOtelSpan, None, None]:
        resp = self._client.otel_trace_start_span(
            name=name,
            timestamp=timestamp,
            span_kind=span_kind,
            parent_id=parent_id,
<<<<<<< HEAD
            links=links if links is not None else [],
            events=events if events is not None else [],
=======
            links=links,
>>>>>>> 6bdccca9
            attributes=attributes,
        )
        span = _TestOtelSpan(self._client, resp["span_id"], resp["trace_id"])
        yield span
        if end_on_exit:
            span.end_span()

    def dd_flush(self) -> bool:
        return self._client.trace_flush()

    def otel_flush(self, timeout_sec: int) -> bool:
        return self._client.otel_flush(timeout_sec)

    def otel_is_recording(self, span_id: int) -> bool:
        return self._client.otel_is_recording(span_id)

    def dd_inject_headers(self, span_id) -> List[Tuple[str, str]]:
        return self._client.trace_inject_headers(span_id)

    def dd_extract_headers(self, http_headers: List[Tuple[str, str]]) -> int:
        return self._client.trace_extract_headers(http_headers)

    def otel_set_baggage(self, span_id: int, key: str, value: str):
        return self._client.otel_set_baggage(span_id, key, value)

    def config(self) -> Dict[str, Optional[str]]:
        return self._client.config()

    def dd_current_span(self) -> Union[_TestSpan, None]:
        resp = self._client.current_span()
        if resp is None:
            return None
        return _TestSpan(self._client, resp["span_id"], resp["trace_id"])

    def otel_current_span(self) -> Union[_TestOtelSpan, None]:
        resp = self._client.otel_current_span()
        if resp is None:
            return None
        return _TestOtelSpan(self._client, resp["span_id"], resp["trace_id"])

    def is_alive(self) -> bool:
        try:
            return self._client.is_alive()
        except Exception:
            return False<|MERGE_RESOLUTION|>--- conflicted
+++ resolved
@@ -44,155 +44,6 @@
 
 
 class APMLibraryClient:
-<<<<<<< HEAD
-    def crash(self) -> None:
-        raise NotImplementedError
-
-    def container_exec_run(self, command: str) -> tuple[bool, str]:
-        raise NotImplementedError
-
-    def trace_start_span(
-        self,
-        name: str,
-        service: str,
-        resource: str,
-        parent_id: int,
-        typestr: str,
-        origin: str,
-        http_headers: List[Tuple[str, str]],
-        links: List[Link],
-        events: List[Event],
-        tags: List[Tuple[str, str]],
-    ) -> StartSpanResponse:
-        raise NotImplementedError
-
-    def otel_trace_start_span(
-        self,
-        name: str,
-        timestamp: int,
-        span_kind: int,
-        parent_id: int,
-        links: List[Link],
-        events: List[Event],
-        http_headers: List[Tuple[str, str]],
-        attributes: dict = None,
-    ) -> StartSpanResponse:
-        raise NotImplementedError
-
-    def current_span(self) -> Union[SpanResponse, None]:
-        raise NotImplementedError
-
-    def finish_span(self, span_id: int) -> None:
-        raise NotImplementedError
-
-    def otel_current_span(self) -> Union[SpanResponse, None]:
-        raise NotImplementedError
-
-    def otel_get_attribute(self, span_id: int, key: str):
-        raise NotImplementedError
-
-    def otel_get_name(self, span_id: int):
-        raise NotImplementedError
-
-    def otel_end_span(self, span_id: int, timestamp: int) -> None:
-        raise NotImplementedError
-
-    def otel_get_links(self, span_id: int) -> List[Link]:
-        raise NotImplementedError
-
-    def otel_get_events(self, span_id: int) -> List[Event]:
-        raise NotImplementedError
-
-    def otel_set_attributes(self, span_id: int, attributes: dict) -> None:
-        raise NotImplementedError
-
-    def otel_set_name(self, span_id: int, name: str) -> None:
-        raise NotImplementedError
-
-    def otel_set_status(self, span_id: int, code: int, description: str) -> None:
-        raise NotImplementedError
-
-    def otel_add_event(self, span_id: int, name: str, timestamp: int, attributes: dict) -> None:
-        raise NotImplementedError
-
-    def otel_record_exception(self, span_id: int, message: str, attributes: dict) -> None:
-        raise NotImplementedError
-
-    def otel_is_recording(self, span_id: int) -> bool:
-        raise NotImplementedError
-
-    def otel_get_span_context(self, span_id: int):
-        raise NotImplementedError
-
-    def span_add_link(
-        self, span_id: int, parent_id: int, attributes: dict, http_headers: List[Tuple[str, str]] = None
-    ) -> None:
-        raise NotImplementedError
-
-    def span_set_resource(self, span_id: int, resource: str) -> None:
-        raise NotImplementedError
-
-    def span_set_meta(self, span_id: int, key: str, value) -> None:
-        raise NotImplementedError
-
-    def span_set_baggage(self, span_id: int, key: str, value: str) -> None:
-        raise NotImplementedError
-
-    def span_get_baggage(self, span_id: int, key: str) -> str:
-        raise NotImplementedError
-
-    def span_get_all_baggage(self, span_id: int) -> dict[str, str]:
-        raise NotImplementedError
-
-    def span_remove_baggage(self, span_id: int, key: str) -> None:
-        raise NotImplementedError
-
-    def span_remove_all_baggage(self, span_id: int) -> None:
-        raise NotImplementedError
-
-    def span_set_metric(self, span_id: int, key: str, value: float) -> None:
-        raise NotImplementedError
-
-    def span_set_error(self, span_id: int, typestr: str, message: str, stack: str) -> None:
-        raise NotImplementedError
-
-    def span_get_name(self, span_id: int):
-        raise NotImplementedError
-
-    def span_get_resource(self, span_id: int):
-        raise NotImplementedError
-
-    def span_get_meta(self, span_id: int, key: str):
-        raise NotImplementedError
-
-    def span_get_metric(self, span_id: int, key: str):
-        raise NotImplementedError
-
-    def trace_inject_headers(self, span_id) -> List[Tuple[str, str]]:
-        raise NotImplementedError
-
-    def trace_flush(self) -> None:
-        raise NotImplementedError
-
-    def trace_stop(self) -> None:
-        raise NotImplementedError
-
-    def otel_flush(self, timeout: int) -> bool:
-        raise NotImplementedError
-
-    def otel_set_bagage(self, span_id: int, key: str, value: str) -> None:
-        raise NotImplementedError
-
-    def http_request(self, method: str, url: str, headers: List[Tuple[str, str]]) -> None:
-        raise NotImplementedError
-
-    def get_tracer_config(self) -> Dict[str, Optional[str]]:
-        raise NotImplementedError
-
-
-class APMLibraryClientHTTP(APMLibraryClient):
-=======
->>>>>>> 6bdccca9
     def __init__(self, url: str, timeout: int, container: Container):
         self._base_url = url
         self._session = requests.Session()
@@ -263,23 +114,12 @@
     def trace_start_span(
         self,
         name: str,
-<<<<<<< HEAD
-        service: str,
-        resource: str,
-        parent_id: int,
-        typestr: str,
-        origin: str,
-        http_headers: Optional[List[Tuple[str, str]]],
-        links: Optional[List[Link]],
-        events: Optional[List[Event]],
-        tags: Optional[List[Tuple[str, str]]],
-=======
         service: Optional[str] = None,
         resource: Optional[str] = None,
         parent_id: Optional[str] = None,
         typestr: Optional[str] = None,
+        events: Optional[List[Event]],
         tags: Optional[List[Tuple[str, str]]] = None,
->>>>>>> 6bdccca9
     ):
         if context.library == "cpp":
             # TODO: Update the cpp parametric app to accept null values for unset parameters
@@ -296,15 +136,7 @@
                 "resource": resource,
                 "parent_id": parent_id,
                 "type": typestr,
-<<<<<<< HEAD
-                "origin": origin,
-                "http_headers": http_headers,
-                "links": links,
-                "events": events,
-                "span_tags": tags,
-=======
                 "span_tags": tags if tags is not None else [],
->>>>>>> 6bdccca9
             },
         )
 
@@ -367,23 +199,12 @@
             json={"span_id": span_id, "parent_id": parent_id, "attributes": attributes or {},},
         )
 
-<<<<<<< HEAD
     def span_add_event(self, span_id: int, name: str, timestamp: int, attributes: dict = None):
         self._session.post(
             self._url("/trace/span/add_event"),
             json={"span_id": span_id, "name": name, "timestamp": timestamp, "attributes": attributes or {},},
         )
 
-    def span_get_meta(self, span_id: int, key: str):
-        resp = self._session.post(self._url("/trace/span/get_meta"), json={"span_id": span_id, "key": key,},)
-        return resp.json()["value"]
-
-    def span_get_metric(self, span_id: int, key: str):
-        resp = self._session.post(self._url("/trace/span/get_metric"), json={"span_id": span_id, "key": key,},)
-        return resp.json()["value"]
-
-=======
->>>>>>> 6bdccca9
     def span_get_baggage(self, span_id: int, key: str) -> str:
         resp = self._session.get(self._url("/trace/span/get_baggage"), json={"span_id": span_id, "key": key,},)
         resp = resp.json()
@@ -413,21 +234,12 @@
     def otel_trace_start_span(
         self,
         name: str,
-<<<<<<< HEAD
-        timestamp: int,
-        span_kind: int,
-        parent_id: int,
-        links: List[Link],
-        events: List[Event],
-        http_headers: List[Tuple[str, str]],
-        attributes: dict = None,
-=======
         timestamp: Optional[int],
         span_kind: Optional[SpanKind],
         parent_id: Optional[int],
         links: Optional[List[Link]],
+        events: Optional[List[Event]],
         attributes: Optional[dict],
->>>>>>> 6bdccca9
     ) -> StartSpanResponse:
         resp = self._session.post(
             self._url("/trace/otel/start_span"),
@@ -435,14 +247,9 @@
                 "name": name,
                 "timestamp": timestamp,
                 "parent_id": parent_id,
-<<<<<<< HEAD
-                "links": links,
-                "events": events,
-                "http_headers": http_headers,
-=======
                 "span_kind": span_kind.value if span_kind is not None else None,
                 "links": links or [],
->>>>>>> 6bdccca9
+                "events": events or [],
                 "attributes": attributes or {},
             },
         ).json()
@@ -453,19 +260,6 @@
     def otel_end_span(self, span_id: int, timestamp: Optional[int]) -> None:
         self._session.post(self._url("/trace/otel/end_span"), json={"id": span_id, "timestamp": timestamp})
 
-<<<<<<< HEAD
-    def otel_get_links(self, span_id: int):
-        resp_json = self._session.post(self._url("/trace/otel/get_links"), json={"span_id": span_id}).json()
-
-        return resp_json["links"]
-
-    def otel_get_events(self, span_id: int):
-        resp_json = self._session.post(self._url("/trace/otel/get_events"), json={"span_id": span_id}).json()
-
-        return resp_json["events"]
-
-=======
->>>>>>> 6bdccca9
     def otel_set_attributes(self, span_id: int, attributes) -> None:
         self._session.post(self._url("/trace/otel/set_attributes"), json={"span_id": span_id, "attributes": attributes})
 
@@ -620,300 +414,7 @@
         return self._client.otel_get_span_context(self.span_id)
 
     def set_baggage(self, key: str, value: str):
-<<<<<<< HEAD
-        self._client.otel_set_bagage(self.span_id, key, value)
-
-    # SDK methods
-
-    def get_attribute(self, key: str):
-        return self._client.otel_get_attribute(self.span_id, key)
-
-    def get_name(self):
-        return self._client.otel_get_name(self.span_id)
-
-    def get_links(self):
-        return self._client.otel_get_links(self.span_id)
-
-    def get_events(self):
-        return self._client.otel_get_events(self.span_id)
-
-
-class APMLibraryClientGRPC:
-    def __init__(self, url: str, timeout: int, container: Container):
-        self.container = container
-
-        channel = grpc.insecure_channel(url)
-        try:
-            grpc.channel_ready_future(channel).result(timeout=timeout)
-        except grpc.FutureTimeoutError as e:
-            logger.error("gRPC timeout, stopping test.")
-            self._log_container_stdout()
-
-            raise RuntimeError(f"Container {container.name} did not respond to gRPC request") from e
-
-        client = apm_test_client_pb2_grpc.APMClientStub(channel)
-        self._client = client
-
-    def __enter__(self) -> "APMLibrary":
-        return self
-
-    def _log_container_stdout(self):
-        try:
-            self.container.reload()
-            logs = self.container.logs().decode("utf-8")
-            logger.error(f"Container {self.container.name} status is: {self.container.status}. Logs:\n{logs}")
-        except:  # noqa
-            logger.error(f"Failed to get logs from container {self.container.name}")
-
-    def crash(self) -> None:
-        self._client.Crash(pb.CrashArgs())
-
-    def trace_start_span(
-        self,
-        name: str,
-        service: str,
-        resource: str,
-        parent_id: int,
-        typestr: str,
-        origin: str,
-        http_headers: List[Tuple[str, str]],
-        links: List[Link],
-        events: List[Event],
-        tags: List[Tuple[str, str]],
-    ):
-        distributed_message = pb.DistributedHTTPHeaders()
-        for key, value in http_headers:
-            distributed_message.http_headers.append(pb.HeaderTuple(key=key, value=value))
-
-        pb_tags = []
-        for key, value in tags:
-            pb_tags.append(pb.HeaderTuple(key=key, value=value))
-
-        pb_links = []
-        for link in links:
-            pb_link = pb.SpanLink(attributes=convert_to_proto(link.get("attributes")))
-            if link.get("parent_id") and link.get("http_headers"):
-                raise ValueError("Link cannot have both parent_id and http_headers")
-            if link.get("parent_id"):
-                pb_link.parent_id = link["parent_id"]
-            else:
-                for key, value in link["http_headers"]:
-                    pb_link.http_headers.http_headers.append(pb.HeaderTuple(key=key, value=value))
-
-            pb_links.append(pb_link)
-
-        pb_events = []
-        for event in events:
-            pb_event = pb.SpanEvent(
-                time=event["time"], name=event["name"], attributes=convert_to_proto(event.get("attributes")),
-            )
-            pb_events.append(pb_event)
-
-        try:
-            resp = self._client.StartSpan(
-                pb.StartSpanArgs(
-                    name=name,
-                    service=service,
-                    resource=resource,
-                    parent_id=parent_id,
-                    type=typestr,
-                    origin=origin,
-                    http_headers=distributed_message,
-                    span_links=pb_links,
-                    span_events=pb_events,
-                    span_tags=pb_tags,
-                )
-            )
-        except:
-            self._log_container_stdout()
-            raise
-
-        return {
-            "span_id": resp.span_id,
-            "trace_id": resp.trace_id,
-        }
-
-    def otel_trace_start_span(
-        self,
-        name: str,
-        timestamp: int,
-        span_kind: int,
-        parent_id: int,
-        links: List[Link],
-        events: List[Event],
-        http_headers: List[Tuple[str, str]],
-        attributes: dict = None,
-    ):
-        distributed_message = pb.DistributedHTTPHeaders()
-        for key, value in http_headers:
-            distributed_message.http_headers.append(pb.HeaderTuple(key=key, value=value))
-
-        pb_links = []
-        for link in links:
-            pb_link = pb.SpanLink(attributes=convert_to_proto(link.get("attributes")))
-            if link.get("parent_id") and link.get("http_headers"):
-                raise ValueError("Link cannot have both parent_id and http_headers")
-            if link.get("parent_id") is not None:
-                pb_link.parent_id = link["parent_id"]
-            else:
-                for key, value in link["http_headers"]:
-                    pb_link.http_headers.http_headers.append(pb.HeaderTuple(key=key, value=value))
-            pb_links.append(pb_link)
-
-        pb_events = []
-        for event in events:
-            pb_event = pb.SpanEvent(
-                time=event["time"], name=event["name"], attributes=convert_to_proto(event.get("attributes")),
-            )
-            pb_events.append(pb_event)
-
-        resp = self._client.OtelStartSpan(
-            pb.OtelStartSpanArgs(
-                name=name,
-                timestamp=timestamp,
-                span_kind=span_kind,
-                parent_id=parent_id,
-                span_links=pb_links,
-                span_events=pb_events,
-                attributes=convert_to_proto(attributes),
-                http_headers=distributed_message,
-            )
-        )
-        return {
-            "span_id": resp.span_id,
-            "trace_id": resp.trace_id,
-        }
-
-    def trace_flush(self):
-        self._client.FlushSpans(pb.FlushSpansArgs())
-        self._client.FlushTraceStats(pb.FlushTraceStatsArgs())
-
-    def trace_inject_headers(self, span_id) -> List[Tuple[str, str]]:
-        resp = self._client.InjectHeaders(pb.InjectHeadersArgs(span_id=span_id,))
-        return [(header_tuple.key, header_tuple.value) for header_tuple in resp.http_headers.http_headers]
-
-    def stop(self):
-        return self._client.StopTracer(pb.StopTracerArgs())
-
-    def span_set_meta(self, span_id: int, key: str, val: str):
-        self._client.SpanSetMeta(pb.SpanSetMetaArgs(span_id=span_id, key=key, value=val,))
-
-    def span_set_baggage(self, span_id: int, key: str, val: str):
-        self._client.SpanSetBaggage(pb.SpanSetBaggageArgs(span_id=span_id, key=key, value=val,))
-
-    def span_remove_baggage(self, span_id: int, key: str):
-        self._client.SpanRemoveBaggage(pb.SpanRemoveBaggageArgs(span_id=span_id, key=key,))
-
-    def span_remove_all_baggage(self, span_id: int):
-        self._client.SpanRemoveAllBaggage(pb.SpanRemoveAllBaggageArgs(span_id=span_id,))
-
-    def span_get_baggage(self, span_id: int, key: str):
-        return self._client.SpanGetBaggage(pb.SpanGetBaggageArgs(span_id=span_id, key=key,)).value
-
-    def span_get_all_baggage(self, span_id: int):
-        return self._client.SpanGetAllBaggage(pb.SpanGetAllBaggageArgs(span_id=span_id)).value
-
-    def span_set_metric(self, span_id: int, key: str, val: float):
-        self._client.SpanSetMetric(pb.SpanSetMetricArgs(span_id=span_id, key=key, value=val,))
-
-    def span_set_error(self, span_id: int, typestr: str = "", message: str = "", stack: str = ""):
-        self._client.SpanSetError(pb.SpanSetErrorArgs(span_id=span_id, type=typestr, message=message, stack=stack))
-
-    def span_add_link(
-        self, span_id: int, parent_id: int, attributes: dict, http_headers: List[Tuple[str, str]]
-    ) -> None:
-        pb_link = pb.SpanLink(attributes=convert_to_proto(attributes))
-        if parent_id > 0:
-            pb_link.parent_id = parent_id
-        elif http_headers:
-            for key, value in http_headers:
-                pb_link.http_headers.http_headers.append(pb.HeaderTuple(key=key, value=value))
-        else:
-            raise ValueError("Link must have either parent_id or http_headers")
-
-        self._client.SpanAddLink(pb.SpanAddLinkArgs(span_id=span_id, span_link=pb_link,))
-
-    def span_add_event(self, span_id: int, name: str, timestamp: int, attributes: dict):
-        pb_event = pb.SpanEvent(time=timestamp, name=name, attributes=convert_to_proto(attributes),)
-        self._client.SpanAddEvent(pb.SpanAddEventArgs(span_id=span_id, event=pb_event))
-
-    def finish_span(self, span_id: int):
-        self._client.FinishSpan(pb.FinishSpanArgs(id=span_id))
-
-    def http_client_request(self, method: str, url: str, headers: List[Tuple[str, str]], body: bytes) -> int:
-        hs = pb.DistributedHTTPHeaders()
-        for key, value in headers:
-            hs.http_headers.append(pb.HeaderTuple(key=key, value=value))
-
-        self._client.HTTPClientRequest(pb.HTTPRequestArgs(method=method, url=url, headers=hs, body=body,))
-
-    def otel_end_span(self, span_id: int, timestamp: int):
-        self._client.OtelEndSpan(pb.OtelEndSpanArgs(id=span_id, timestamp=timestamp))
-
-    def otel_set_attributes(self, span_id: int, attributes):
-        self._client.OtelSetAttributes(
-            pb.OtelSetAttributesArgs(span_id=span_id, attributes=convert_to_proto(attributes))
-        )
-
-    def otel_set_name(self, span_id: int, name: str):
-        self._client.OtelSetName(pb.OtelSetNameArgs(span_id=span_id, name=name))
-
-    def otel_set_baggage(self, span_id: int, key: str, value: str):
-        return self._client.OtelSetBaggage(pb.OtelSetBaggageArgs(span_id=span_id, key=key, value=value)).value
-
-    def otel_set_status(self, span_id: int, code: int, description: str):
-        self._client.OtelSetStatus(pb.OtelSetStatusArgs(span_id=span_id, code=code, description=description))
-
-    def otel_add_event(self, span_id: int, name: str, timestamp: int, attributes):
-        self._client.OtelAddEvent(
-            pb.OtelAddEventArgs(
-                span_id=span_id, name=name, timestamp=timestamp, attributes=convert_to_proto(attributes)
-            )
-        )
-
-    def otel_record_exception(self, span_id: int, message: str, attributes):
-        self._client.OtelRecordException(
-            pb.OtelRecordExceptionArgs(span_id=span_id, message=message, attributes=convert_to_proto(attributes))
-        )
-
-    def otel_is_recording(self, span_id: int) -> bool:
-        return self._client.OtelIsRecording(pb.OtelIsRecordingArgs(span_id=span_id)).is_recording
-
-    def otel_get_span_context(self, span_id: int) -> OtelSpanContext:
-        sctx = self._client.OtelSpanContext(pb.OtelSpanContextArgs(span_id=span_id))
-        return OtelSpanContext(
-            trace_id=sctx.trace_id,
-            span_id=sctx.span_id,
-            trace_flags=sctx.trace_flags,
-            trace_state=sctx.trace_state,
-            remote=sctx.remote,
-        )
-
-    def otel_flush(self, timeout: int) -> bool:
-        return self._client.OtelFlushSpans(pb.OtelFlushSpansArgs(seconds=timeout)).success
-
-    def get_tracer_config(self) -> Dict[str, Optional[str]]:
-        resp = self._client.GetTraceConfig(pb.GetTraceConfigArgs())
-        config_dict = resp.config
-        return {
-            "dd_service": config_dict.get("dd_service", None),
-            "dd_log_level": config_dict.get("dd_log_level", None),
-            "dd_trace_sample_rate": config_dict.get("dd_trace_sample_rate", None),
-            "dd_trace_enabled": config_dict.get("dd_trace_enabled", None),
-            "dd_runtime_metrics_enabled": config_dict.get("dd_runtime_metrics_enabled", None),
-            "dd_tags": config_dict.get("dd_tags", None),
-            "dd_trace_propagation_style": config_dict.get("dd_trace_propagation_style", None),
-            "dd_trace_debug": config_dict.get("dd_trace_debug", None),
-            "dd_trace_otel_enabled": config_dict.get("dd_trace_otel_enabled", None),
-            "dd_trace_sample_ignore_parent": config_dict.get("dd_trace_sample_ignore_parent", None),
-            "dd_env": config_dict.get("dd_env", None),
-            "dd_version": config_dict.get("dd_version", None),
-            "dd_trace_agent_url": config_dict.get("dd_trace_agent_url", None),
-            "dd_trace_rate_limit": config_dict.get("dd_trace_rate_limit", None),
-        }
-=======
         self._client.otel_set_baggage(self.span_id, key, value)
->>>>>>> 6bdccca9
 
 
 class APMLibrary:
@@ -942,29 +443,6 @@
     def dd_start_span(
         self,
         name: str,
-<<<<<<< HEAD
-        service: str = "",
-        resource: str = "",
-        parent_id: int = 0,
-        typestr: str = "",
-        origin: str = "",
-        http_headers: Optional[List[Tuple[str, str]]] = None,
-        links: Optional[List[Link]] = None,
-        events: Optional[List[Event]] = None,
-        tags: Optional[List[Tuple[str, str]]] = None,
-    ) -> Generator[_TestSpan, None, None]:
-        resp = self._client.trace_start_span(
-            name=name,
-            service=service,
-            resource=resource,
-            parent_id=parent_id,
-            typestr=typestr,
-            origin=origin,
-            http_headers=http_headers if http_headers is not None else [],
-            links=links if links is not None else [],
-            events=events if events is not None else [],
-            tags=tags if tags is not None else [],
-=======
         service: Optional[str] = None,
         resource: Optional[str] = None,
         parent_id: Optional[str] = None,
@@ -973,7 +451,6 @@
     ) -> Generator[_TestSpan, None, None]:
         resp = self._client.trace_start_span(
             name=name, service=service, resource=resource, parent_id=parent_id, typestr=typestr, tags=tags,
->>>>>>> 6bdccca9
         )
         span = _TestSpan(self._client, resp["span_id"], resp["trace_id"])
         yield span
@@ -996,26 +473,17 @@
         span_kind: Optional[SpanKind] = None,
         parent_id: Optional[int] = None,
         links: Optional[List[Link]] = None,
-<<<<<<< HEAD
         events: Optional[List[Event]] = None,
-        attributes: dict = None,
-        http_headers: Optional[List[Tuple[str, str]]] = None,
-=======
         attributes: Optional[dict] = None,
         end_on_exit: bool = True,
->>>>>>> 6bdccca9
     ) -> Generator[_TestOtelSpan, None, None]:
         resp = self._client.otel_trace_start_span(
             name=name,
             timestamp=timestamp,
             span_kind=span_kind,
             parent_id=parent_id,
-<<<<<<< HEAD
-            links=links if links is not None else [],
+            links=links,
             events=events if events is not None else [],
-=======
-            links=links,
->>>>>>> 6bdccca9
             attributes=attributes,
         )
         span = _TestOtelSpan(self._client, resp["span_id"], resp["trace_id"])
