# pylint: disable=E1101
import contextlib
import time
import urllib.parse
from typing import Generator, List, Optional, Tuple, TypedDict, Union, Dict, Any

from docker.models.containers import Container
import pytest
from _pytest.outcomes import Failed
import requests

from utils.parametric.spec.otel_trace import OtelSpanContext
from utils.tools import logger


def _fail(message):
    """ Used to mak a test as failed """
    logger.error(message)
    raise Failed(message, pytrace=False) from None


class StartSpanResponse(TypedDict):
    span_id: int
    trace_id: int


class SpanResponse(TypedDict):
    span_id: int
    trace_id: int


class Link(TypedDict):
    parent_id: int  # 0 to extract from headers
    attributes: dict
    http_headers: List[Tuple[str, str]]


class APMLibraryClient:
    def __init__(self, url: str, timeout: int, container: Container):
        self._base_url = url
        self._session = requests.Session()
        self.container = container

        # wait for server to start
        self._wait(timeout)

    def _wait(self, timeout):
        delay = 0.01
        for _ in range(int(timeout / delay)):
            try:
                if self.is_alive():
                    break
            except Exception:
                if self.container.status != "running":
                    self._print_logs()
                    message = f"Container {self.container.name} status is {self.container.status}. Please check logs."
                    _fail(message)

            logger.debug(f"Wait for {delay}s for the HTTP library to be ready")
            time.sleep(delay)
        else:
            self._print_logs()
            message = f"Timeout of {timeout} seconds exceeded waiting for HTTP server to start. Please check logs."
            _fail(message)

    def is_alive(self) -> bool:
        self.container.reload()
        return (
            self.container.status == "running"
            and self._session.get(self._url("/non-existent-endpoint-to-ping-until-the-server-starts")).status_code
            == 404
        )

    def _print_logs(self):
        try:
            logs = self.container.logs().decode("utf-8")
            logger.debug(f"Logs from container {self.container.name}:\n\n{logs}")
        except Exception:
            logger.error(f"Failed to get logs from container {self.container.name}")

    def _url(self, path: str) -> str:
        return urllib.parse.urljoin(self._base_url, path)

    def crash(self) -> None:
        try:
            self._session.get(self._url("/trace/crash"))
        except:
            # Expected
            pass

    def container_exec_run(self, command: str) -> tuple[bool, str]:
        try:
            code, (stdout, _) = self.container.exec_run(command, demux=True)
            if code is None:
                success = False
                message = "Exit code from command in the parametric app container is None"
            elif stdout is None:
                success = False
                message = "Stdout from command in the parametric app container is None"
            else:
                success = True
                message = stdout.decode()
        except BaseException:
            return False, "Encountered an issue running command in the parametric app container"

        return success, message

    def trace_start_span(
        self,
        name: str,
        service: str,
        resource: str,
        parent_id: int,
        typestr: str,
        origin: str,
        http_headers: Optional[List[Tuple[str, str]]],
        links: Optional[List[Link]],
        tags: Optional[List[Tuple[str, str]]],
    ):
        # Avoid using http_headers, links, and origin when creating a span in the parametric apps.
        # Alternative endpoints will be provided to set these values. This will be documented in a future PR.
        resp = self._session.post(
            self._url("/trace/span/start"),
            json={
                "name": name,
                "service": service,
                "resource": resource,
                "parent_id": parent_id,
                "type": typestr,
                "origin": origin,
                "http_headers": http_headers,
                "links": links,
                "span_tags": tags,
            },
        )

        if resp.status_code != 200:
            raise pytest.fail(f"Failed to start span: {resp.text}", pytrace=False)

        resp_json = resp.json()
        return StartSpanResponse(span_id=resp_json["span_id"], trace_id=resp_json["trace_id"])

    def current_span(self) -> Union[SpanResponse, None]:
        resp_json = self._session.get(self._url("/trace/span/current")).json()
        if not resp_json:
            return None
        return SpanResponse(span_id=resp_json["span_id"], trace_id=resp_json["trace_id"])

    def finish_span(self, span_id: int) -> None:
        self._session.post(
            self._url("/trace/span/finish"), json={"span_id": span_id,},
        )

    def span_set_resource(self, span_id: int, resource: str) -> None:
        self._session.post(
            self._url("/trace/span/set_resource"), json={"span_id": span_id, "resource": resource,},
        )

    def span_set_meta(self, span_id: int, key: str, value) -> None:
        self._session.post(
            self._url("/trace/span/set_meta"), json={"span_id": span_id, "key": key, "value": value,},
        )

    def span_set_baggage(self, span_id: int, key: str, value: str) -> None:
        self._session.post(
            self._url("/trace/span/set_baggage"), json={"span_id": span_id, "key": key, "value": value,},
        )

    def span_remove_baggage(self, span_id: int, key: str) -> None:
        self._session.post(
            self._url("/trace/span/remove_baggage"), json={"span_id": span_id, "key": key,},
        )

    def span_remove_all_baggage(self, span_id: int) -> None:
        self._session.post(
            self._url("/trace/span/remove_all_baggage"), json={"span_id": span_id,},
        )

    def span_set_metric(self, span_id: int, key: str, value: float) -> None:
        self._session.post(
            self._url("/trace/span/set_metric"), json={"span_id": span_id, "key": key, "value": value,},
        )

    def span_set_error(self, span_id: int, typestr: str, message: str, stack: str) -> None:
        self._session.post(
            self._url("/trace/span/error"),
            json={"span_id": span_id, "type": typestr, "message": message, "stack": stack},
        )

    def span_add_link(
        self,
        span_id: int,
        parent_id: int,
        attributes: Optional[dict[Any, Any]] = None,
        http_headers: Optional[List[Tuple[str, str]]] = None,
    ):
        # Avoid using http_headers when creating a span link in the parametric apps
        # Alternative endpoints will be provided to set these values. This will be documented in a future PR.
        self._session.post(
            self._url("/trace/span/add_link"),
            json={
                "span_id": span_id,
                "parent_id": parent_id,
                "attributes": attributes or {},
                "http_headers": http_headers or [],
            },
        )

    def span_get_baggage(self, span_id: int, key: str) -> str:
        resp = self._session.get(self._url("/trace/span/get_baggage"), json={"span_id": span_id, "key": key,},)
        data = resp.json()
        return data["baggage"]

    def span_get_all_baggage(self, span_id: int) -> dict:
        resp = self._session.get(self._url("/trace/span/get_all_baggage"), json={"span_id": span_id})
        data = resp.json()
        return data["baggage"]

    def trace_inject_headers(self, span_id):
        resp = self._session.post(self._url("/trace/span/inject_headers"), json={"span_id": span_id},)
        # todo: translate json into list within list
        # so server.xx do not have to
        return resp.json()["http_headers"]

    def trace_flush(self) -> bool:
        return (
            self._session.post(self._url("/trace/span/flush"), json={}).status_code < 300
            and self._session.post(self._url("/trace/stats/flush"), json={}).status_code < 300
        )

    def otel_trace_start_span(
        self,
        name: str,
        timestamp: int,
        span_kind: int,
        parent_id: int,
        links: List[Link],
        http_headers: List[Tuple[str, str]],
        attributes: Optional[dict[Any, Any]] = None,
    ) -> StartSpanResponse:
        resp = self._session.post(
            self._url("/trace/otel/start_span"),
            json={
                "name": name,
                "timestamp": timestamp,
                "span_kind": span_kind,
                "parent_id": parent_id,
                "links": links,
                "http_headers": http_headers,
                "attributes": attributes or {},
            },
        ).json()
        # TODO: Some http endpoints return span_id and trace_id as strings (ex: dotnet), some as uint64 (ex: go)
        # and others with bignum trace_ids and uint64 span_ids (ex: python). We should standardize this.
        return StartSpanResponse(span_id=resp["span_id"], trace_id=resp["trace_id"])

    def otel_end_span(self, span_id: int, timestamp: int) -> None:
        self._session.post(self._url("/trace/otel/end_span"), json={"id": span_id, "timestamp": timestamp})

    def otel_set_attributes(self, span_id: int, attributes) -> None:
        self._session.post(self._url("/trace/otel/set_attributes"), json={"span_id": span_id, "attributes": attributes})

    def otel_set_name(self, span_id: int, name: str) -> None:
        self._session.post(self._url("/trace/otel/set_name"), json={"span_id": span_id, "name": name})

    def otel_set_status(self, span_id: int, code: int, description: str) -> None:
        self._session.post(
            self._url("/trace/otel/set_status"), json={"span_id": span_id, "code": code, "description": description}
        )

    def otel_add_event(self, span_id: int, name: str, timestamp: Optional[int], attributes) -> None:
        self._session.post(
            self._url("/trace/otel/add_event"),
            json={"span_id": span_id, "name": name, "timestamp": timestamp, "attributes": attributes},
        )

    def otel_record_exception(self, span_id: int, message: str, attributes) -> None:
        self._session.post(
            self._url("/trace/otel/record_exception"),
            json={"span_id": span_id, "message": message, "attributes": attributes},
        )

    def otel_is_recording(self, span_id: int) -> bool:
        resp = self._session.post(self._url("/trace/otel/is_recording"), json={"span_id": span_id}).json()
        return resp["is_recording"]

    def otel_get_span_context(self, span_id: int) -> OtelSpanContext:
        resp = self._session.post(self._url("/trace/otel/span_context"), json={"span_id": span_id}).json()
        return OtelSpanContext(
            trace_id=resp["trace_id"],
            span_id=resp["span_id"],
            trace_flags=resp["trace_flags"],
            trace_state=resp["trace_state"],
            remote=resp["remote"],
        )

    def otel_flush(self, timeout: int) -> bool:
        resp = self._session.post(self._url("/trace/otel/flush"), json={"seconds": timeout}).json()
        return resp["success"]

    def otel_set_baggage(self, span_id: int, key: str, value: str) -> None:
        resp = self._session.post(
            self._url("/trace/otel/otel_set_baggage"), json={"span_id": span_id, "key": key, "value": value}
        )
        data = resp.json()
        return data["value"]

    def get_tracer_config(self) -> Dict[str, Optional[str]]:
        resp = self._session.get(self._url("/trace/config")).json()
        config_dict = resp["config"]
        return {
            "dd_service": config_dict.get("dd_service", None),
            "dd_log_level": config_dict.get("dd_log_level", None),
            "dd_trace_sample_rate": config_dict.get("dd_trace_sample_rate", None),
            "dd_trace_enabled": config_dict.get("dd_trace_enabled", None),
            "dd_runtime_metrics_enabled": config_dict.get("dd_runtime_metrics_enabled", None),
            "dd_tags": config_dict.get("dd_tags", None),
            "dd_trace_propagation_style": config_dict.get("dd_trace_propagation_style", None),
            "dd_trace_debug": config_dict.get("dd_trace_debug", None),
            "dd_trace_otel_enabled": config_dict.get("dd_trace_otel_enabled", None),
            "dd_trace_sample_ignore_parent": config_dict.get("dd_trace_sample_ignore_parent", None),
            "dd_env": config_dict.get("dd_env", None),
            "dd_version": config_dict.get("dd_version", None),
            "dd_trace_agent_url": config_dict.get("dd_trace_agent_url", None),
            "dd_trace_rate_limit": config_dict.get("dd_trace_rate_limit", None),
        }

    def otel_current_span(self) -> Union[SpanResponse, None]:
        resp = self._session.get(self._url("/trace/otel/current_span"), json={})
        if not resp:
            return None

        resp_json = resp.json()
        return SpanResponse(span_id=resp_json["span_id"], trace_id=resp_json["trace_id"])


class _TestSpan:
    def __init__(self, client: APMLibraryClient, span_id: int, trace_id: int, parent_id: int = 0):
        self._client = client
        self.span_id = span_id
        self.trace_id = trace_id

    def set_resource(self, resource: str):
        self._client.span_set_resource(self.span_id, resource)

    def set_meta(self, key: str, val):
        self._client.span_set_meta(self.span_id, key, val)

    def set_metric(self, key: str, val: float):
        self._client.span_set_metric(self.span_id, key, val)

    def set_baggage(self, key: str, val: str):
        self._client.span_set_baggage(self.span_id, key, val)

    def get_baggage(self, key: str):
        return self._client.span_get_baggage(self.span_id, key)

    def get_all_baggage(self):
        return self._client.span_get_all_baggage(self.span_id)

    def remove_baggage(self, key: str):
        self._client.span_remove_baggage(self.span_id, key)

    def remove_all_baggage(self):
        self._client.span_remove_all_baggage(self.span_id)

    def set_error(self, typestr: str = "", message: str = "", stack: str = ""):
        self._client.span_set_error(self.span_id, typestr, message, stack)

    def add_link(
        self,
        parent_id: int,
        attributes: Optional[dict[Any, Any]] = None,
        http_headers: Optional[List[Tuple[str, str]]] = None,
    ):
        self._client.span_add_link(self.span_id, parent_id, attributes, http_headers)

    def finish(self):
        self._client.finish_span(self.span_id)


class _TestOtelSpan:
    def __init__(self, client: APMLibraryClient, span_id: int, trace_id: int):
        self._client = client
        self.span_id = span_id
        self.trace_id = trace_id

    # API methods

    def set_attributes(self, attributes):
        self._client.otel_set_attributes(self.span_id, attributes)

    def set_attribute(self, key, value):
        self._client.otel_set_attributes(self.span_id, {key: value})

    def set_name(self, name):
        self._client.otel_set_name(self.span_id, name)

    def set_status(self, code, description):
        self._client.otel_set_status(self.span_id, code, description)

    def add_event(self, name: str, timestamp: Optional[int] = None, attributes: Optional[dict] = None):
        self._client.otel_add_event(self.span_id, name, timestamp, attributes)

    def record_exception(self, message: str, attributes: Optional[dict] = None):
        self._client.otel_record_exception(self.span_id, message, attributes)

    def end_span(self, timestamp: int = 0):
        self._client.otel_end_span(self.span_id, timestamp)

    def is_recording(self) -> bool:
        return self._client.otel_is_recording(self.span_id)

    def span_context(self) -> OtelSpanContext:
        return self._client.otel_get_span_context(self.span_id)

    def set_baggage(self, key: str, value: str):
        self._client.otel_set_baggage(self.span_id, key, value)

    ### Do not use the below methods in parametric tests, they will be removed in a future PR ####
    ### The parametric apps will not expose endpoints for retrieving span data ###
    ### Span data will be retrieved from the agent ###

    def get_attribute(self, key: str):
        return self._client.otel_get_attribute(self.span_id, key)


class APMLibrary:
    def __init__(self, client: APMLibraryClient, lang):
        self._client = client
        self.lang = lang

    def __enter__(self) -> "APMLibrary":
        return self

    def __exit__(self, exc_type, exc_val, exc_tb):
        # Only attempt a flush if there was no exception raised.
        if exc_type is None:
            self.flush()

    def crash(self) -> None:
        self._client.crash()

    def container_exec_run(self, command: str) -> tuple[bool, str]:
        return self._client.container_exec_run(command)

    @contextlib.contextmanager
    def start_span(
        self,
        name: str,
        service: str = "",
        resource: str = "",
        parent_id: int = 0,
        typestr: str = "",
        origin: str = "",
        http_headers: Optional[List[Tuple[str, str]]] = None,
        links: Optional[List[Link]] = None,
        tags: Optional[List[Tuple[str, str]]] = None,
    ) -> Generator[_TestSpan, None, None]:
        resp = self._client.trace_start_span(
            name=name,
            service=service,
            resource=resource,
            parent_id=parent_id,
            typestr=typestr,
            origin=origin,
            http_headers=http_headers if http_headers is not None else [],
            links=links if links is not None else [],
            tags=tags if tags is not None else [],
        )
        span = _TestSpan(self._client, resp["span_id"], resp["trace_id"])
        yield span
        span.finish()

    @contextlib.contextmanager
    def otel_start_span(
        self,
        name: str,
        timestamp: int = 0,
        span_kind: int = 0,
        parent_id: int = 0,
        links: Optional[List[Link]] = None,
        attributes: Optional[dict[Any, Any]] = None,
        http_headers: Optional[List[Tuple[str, str]]] = None,
    ) -> Generator[_TestOtelSpan, None, None]:
        resp = self._client.otel_trace_start_span(
            name=name,
            timestamp=timestamp,
            span_kind=span_kind,
            parent_id=parent_id,
            links=links if links is not None else [],
            attributes=attributes,
            http_headers=http_headers if http_headers is not None else [],
        )
        span = _TestOtelSpan(self._client, resp["span_id"], resp["trace_id"])
        yield span

        # this method does not return anything
        # return {
        #     "span_id": resp["span_id"],
        #     "trace_id": resp["trace_id"],
        # }

    def flush(self) -> bool:
        return self._client.trace_flush()

    def otel_flush(self, timeout_sec: int) -> bool:
        return self._client.otel_flush(timeout_sec)

    def otel_is_recording(self, span_id: int) -> bool:
        return self._client.otel_is_recording(span_id)

    def inject_headers(self, span_id) -> List[Tuple[str, str]]:
        return self._client.trace_inject_headers(span_id)

    def otel_set_baggage(self, span_id: int, key: str, value: str):
        return self._client.otel_set_baggage(span_id, key, value)

    def finish_span(self, span_id: int) -> None:
        self._client.finish_span(span_id)

    def get_tracer_config(self) -> Dict[str, Optional[str]]:
        return self._client.get_tracer_config()

    def current_span(self) -> Union[_TestSpan, None]:
        resp = self._client.current_span()
        if resp is None:
            return None
        return _TestSpan(self._client, resp["span_id"], resp["trace_id"])

    def otel_current_span(self) -> Union[_TestOtelSpan, None]:
        resp = self._client.otel_current_span()
        if resp is None:
            return None
        return _TestOtelSpan(self._client, resp["span_id"], resp["trace_id"])

    def is_alive(self) -> bool:
        try:
            return self._client.is_alive()
        except Exception:
<<<<<<< HEAD
            return False

    ### Do not use the methods below in parametric tests, they will be removed in a future PR ####

    def http_client_request(
        self,
        url: str,
        method: str = "GET",
        headers: Optional[List[Tuple[str, str]]] = None,
        body: Optional[bytes] = b"",
    ):
        """Do an HTTP request with the given method and headers."""
        return self._client.http_client_request(method=method, url=url, headers=headers or [], body=body or b"")
=======
            return False
>>>>>>> 0e38a1d4
<|MERGE_RESOLUTION|>--- conflicted
+++ resolved
@@ -538,20 +538,4 @@
         try:
             return self._client.is_alive()
         except Exception:
-<<<<<<< HEAD
-            return False
-
-    ### Do not use the methods below in parametric tests, they will be removed in a future PR ####
-
-    def http_client_request(
-        self,
-        url: str,
-        method: str = "GET",
-        headers: Optional[List[Tuple[str, str]]] = None,
-        body: Optional[bytes] = b"",
-    ):
-        """Do an HTTP request with the given method and headers."""
-        return self._client.http_client_request(method=method, url=url, headers=headers or [], body=body or b"")
-=======
-            return False
->>>>>>> 0e38a1d4
+            return False