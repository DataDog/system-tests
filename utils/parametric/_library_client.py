# pylint: disable=E1101
import contextlib
import time
import urllib.parse
from typing import Generator, List, Optional, Tuple, TypedDict, Union, Dict

from docker.models.containers import Container
import pytest
from _pytest.outcomes import Failed
import requests
from utils import context

from utils.dd_constants import SpanKind, StatusCode
from utils.parametric.spec.otel_trace import OtelSpanContext
from utils.tools import logger


def _fail(message):
    """ Used to mak a test as failed """
    logger.error(message)
    raise Failed(message, pytrace=False) from None


class StartSpanResponse(TypedDict):
    span_id: int
    trace_id: int


class SpanResponse(TypedDict):
    span_id: int
    trace_id: int


class Link(TypedDict):
    parent_id: int
    attributes: dict


class APMLibraryClient:
    def __init__(self, url: str, timeout: int, container: Container):
        self._base_url = url
        self._session = requests.Session()
        self.container = container

        # wait for server to start
        self._wait(timeout)

    def _wait(self, timeout):
        delay = 0.01
        for _ in range(int(timeout / delay)):
            try:
                if self.is_alive():
                    break
            except Exception:
                if self.container.status != "running":
                    self._print_logs()
                    message = f"Container {self.container.name} status is {self.container.status}. Please check logs."
                    _fail(message)

            logger.debug(f"Wait for {delay}s for the HTTP library to be ready")
            time.sleep(delay)
        else:
            self._print_logs()
            message = f"Timeout of {timeout} seconds exceeded waiting for HTTP server to start. Please check logs."
            _fail(message)

    def is_alive(self) -> bool:
        self.container.reload()
        return (
            self.container.status == "running"
            and self._session.get(self._url("/non-existent-endpoint-to-ping-until-the-server-starts")).status_code
            == 404
        )

    def _print_logs(self):
        try:
            logs = self.container.logs().decode("utf-8")
            logger.debug(f"Logs from container {self.container.name}:\n\n{logs}")
        except Exception:
            logger.error(f"Failed to get logs from container {self.container.name}")

    def _url(self, path: str) -> str:
        return urllib.parse.urljoin(self._base_url, path)

    def crash(self) -> None:
        try:
            self._session.get(self._url("/trace/crash"))
        except:
            # Expected
            pass

    def container_exec_run(self, command: str) -> tuple[bool, str]:
        try:
            code, (stdout, _) = self.container.exec_run(command, demux=True)
            if code is None:
                success = False
                message = "Exit code from command in the parametric app container is None"
            elif stdout is None:
                success = False
                message = "Stdout from command in the parametric app container is None"
            else:
                success = True
                message = stdout.decode()
        except BaseException:
            return False, "Encountered an issue running command in the parametric app container"

        return success, message

    def trace_start_span(
        self,
        name: str,
        service: Optional[str] = None,
        resource: Optional[str] = None,
        parent_id: Optional[str] = None,
        typestr: Optional[str] = None,
        tags: Optional[List[Tuple[str, str]]] = None,
    ):
        if context.library == "cpp":
            # TODO: Update the cpp parametric app to accept null values for unset parameters
            service = service or ""
            resource = resource or ""
            parent_id = parent_id or 0
            typestr = typestr or ""

        resp = self._session.post(
            self._url("/trace/span/start"),
            json={
                "name": name,
                "service": service,
                "resource": resource,
                "parent_id": parent_id,
                "type": typestr,
                "span_tags": tags if tags is not None else [],
            },
        )

        if resp.status_code != 200:
            raise pytest.fail(f"Failed to start span: {resp.text}", pytrace=False)

        resp_json = resp.json()
        return StartSpanResponse(span_id=resp_json["span_id"], trace_id=resp_json["trace_id"])

    def current_span(self) -> Union[SpanResponse, None]:
        resp_json = self._session.get(self._url("/trace/span/current")).json()
        if not resp_json:
            return None
        return SpanResponse(span_id=resp_json["span_id"], trace_id=resp_json["trace_id"])

    def finish_span(self, span_id: int) -> None:
        self._session.post(
            self._url("/trace/span/finish"), json={"span_id": span_id,},
        )

    def span_set_resource(self, span_id: int, resource: str) -> None:
        self._session.post(
            self._url("/trace/span/set_resource"), json={"span_id": span_id, "resource": resource,},
        )

    def span_set_meta(self, span_id: int, key: str, value) -> None:
        self._session.post(
            self._url("/trace/span/set_meta"), json={"span_id": span_id, "key": key, "value": value,},
        )

    def span_set_baggage(self, span_id: int, key: str, value: str) -> None:
        self._session.post(
            self._url("/trace/span/set_baggage"), json={"span_id": span_id, "key": key, "value": value,},
        )

    def span_remove_baggage(self, span_id: int, key: str) -> None:
        self._session.post(
            self._url("/trace/span/remove_baggage"), json={"span_id": span_id, "key": key,},
        )

    def span_remove_all_baggage(self, span_id: int) -> None:
        self._session.post(
            self._url("/trace/span/remove_all_baggage"), json={"span_id": span_id,},
        )

    def span_set_metric(self, span_id: int, key: str, value: float) -> None:
        self._session.post(
            self._url("/trace/span/set_metric"), json={"span_id": span_id, "key": key, "value": value,},
        )

    def span_set_error(self, span_id: int, typestr: str, message: str, stack: str) -> None:
        self._session.post(
            self._url("/trace/span/error"),
            json={"span_id": span_id, "type": typestr, "message": message, "stack": stack},
        )

    def span_add_link(self, span_id: int, parent_id: int, attributes: dict = None):
        self._session.post(
            self._url("/trace/span/add_link"),
            json={"span_id": span_id, "parent_id": parent_id, "attributes": attributes or {},},
        )

    def span_get_baggage(self, span_id: int, key: str) -> str:
        resp = self._session.get(self._url("/trace/span/get_baggage"), json={"span_id": span_id, "key": key,},)
        resp = resp.json()
        return resp["baggage"]

    def span_get_all_baggage(self, span_id: int) -> dict:
        resp = self._session.get(self._url("/trace/span/get_all_baggage"), json={"span_id": span_id})
        resp = resp.json()
        return resp["baggage"]

    def trace_inject_headers(self, span_id):
        resp = self._session.post(self._url("/trace/span/inject_headers"), json={"span_id": span_id},)
        # todo: translate json into list within list
        # so server.xx do not have to
        return resp.json()["http_headers"]

    def trace_extract_headers(self, http_headers: List[Tuple[str, str]]):
        resp = self._session.post(self._url("/trace/span/extract_headers"), json={"http_headers": http_headers})
        return resp.json()["span_id"]

    def trace_flush(self) -> bool:
        return (
            self._session.post(self._url("/trace/span/flush"), json={}).status_code < 300
            and self._session.post(self._url("/trace/stats/flush"), json={}).status_code < 300
        )

    def otel_trace_start_span(
        self,
        name: str,
        timestamp: int,
        span_kind: SpanKind,
        parent_id: int,
        links: List[Link],
        attributes: dict = None,
    ) -> StartSpanResponse:
        resp = self._session.post(
            self._url("/trace/otel/start_span"),
            json={
                "name": name,
                "timestamp": timestamp,
                "span_kind": span_kind.value,
                "parent_id": parent_id,
                "links": links,
                "attributes": attributes or {},
            },
        ).json()
        # TODO: Some http endpoints return span_id and trace_id as strings (ex: dotnet), some as uint64 (ex: go)
        # and others with bignum trace_ids and uint64 span_ids (ex: python). We should standardize this.
        return StartSpanResponse(span_id=resp["span_id"], trace_id=resp["trace_id"])

    def otel_end_span(self, span_id: int, timestamp: Optional[int]) -> None:
        self._session.post(self._url("/trace/otel/end_span"), json={"id": span_id, "timestamp": timestamp})

    def otel_set_attributes(self, span_id: int, attributes) -> None:
        self._session.post(self._url("/trace/otel/set_attributes"), json={"span_id": span_id, "attributes": attributes})

    def otel_set_name(self, span_id: int, name: str) -> None:
        self._session.post(self._url("/trace/otel/set_name"), json={"span_id": span_id, "name": name})

    def otel_set_status(self, span_id: int, code: StatusCode, description: str) -> None:
        self._session.post(
            self._url("/trace/otel/set_status"),
            json={"span_id": span_id, "code": code.name, "description": description},
        )

    def otel_add_event(self, span_id: int, name: str, timestamp: int, attributes) -> None:
        self._session.post(
            self._url("/trace/otel/add_event"),
            json={"span_id": span_id, "name": name, "timestamp": timestamp, "attributes": attributes},
        )

    def otel_record_exception(self, span_id: int, message: str, attributes) -> None:
        self._session.post(
            self._url("/trace/otel/record_exception"),
            json={"span_id": span_id, "message": message, "attributes": attributes},
        )

    def otel_is_recording(self, span_id: int) -> bool:
        resp = self._session.post(self._url("/trace/otel/is_recording"), json={"span_id": span_id}).json()
        return resp["is_recording"]

    def otel_get_span_context(self, span_id: int) -> OtelSpanContext:
        resp = self._session.post(self._url("/trace/otel/span_context"), json={"span_id": span_id}).json()
        return OtelSpanContext(
            trace_id=resp["trace_id"],
            span_id=resp["span_id"],
            trace_flags=resp["trace_flags"],
            trace_state=resp["trace_state"],
            remote=resp["remote"],
        )

    def otel_flush(self, timeout: int) -> bool:
        resp = self._session.post(self._url("/trace/otel/flush"), json={"seconds": timeout}).json()
        return resp["success"]

    def otel_set_baggage(self, span_id: int, key: str, value: str) -> None:
        resp = self._session.post(
            self._url("/trace/otel/otel_set_baggage"), json={"span_id": span_id, "key": key, "value": value}
        )
        resp = resp.json()
        return resp["value"]

    def get_tracer_config(self) -> Dict[str, Optional[str]]:
        resp = self._session.get(self._url("/trace/config")).json()
        config_dict = resp["config"]
        return {
            "dd_service": config_dict.get("dd_service", None),
            "dd_log_level": config_dict.get("dd_log_level", None),
            "dd_trace_sample_rate": config_dict.get("dd_trace_sample_rate", None),
            "dd_trace_enabled": config_dict.get("dd_trace_enabled", None),
            "dd_runtime_metrics_enabled": config_dict.get("dd_runtime_metrics_enabled", None),
            "dd_tags": config_dict.get("dd_tags", None),
            "dd_trace_propagation_style": config_dict.get("dd_trace_propagation_style", None),
            "dd_trace_debug": config_dict.get("dd_trace_debug", None),
            "dd_trace_otel_enabled": config_dict.get("dd_trace_otel_enabled", None),
            "dd_trace_sample_ignore_parent": config_dict.get("dd_trace_sample_ignore_parent", None),
            "dd_env": config_dict.get("dd_env", None),
            "dd_version": config_dict.get("dd_version", None),
            "dd_trace_agent_url": config_dict.get("dd_trace_agent_url", None),
            "dd_trace_rate_limit": config_dict.get("dd_trace_rate_limit", None),
        }

    def otel_current_span(self) -> Union[SpanResponse, None]:
        resp = self._session.get(self._url("/trace/otel/current_span"), json={})
        if not resp:
            return None

        resp_json = resp.json()
        return SpanResponse(span_id=resp_json["span_id"], trace_id=resp_json["trace_id"])


class _TestSpan:
    def __init__(self, client: APMLibraryClient, span_id: int, trace_id: int, parent_id: int = 0):
        self._client = client
        self.span_id = span_id
        self.trace_id = trace_id

    def set_resource(self, resource: str):
        self._client.span_set_resource(self.span_id, resource)

    def set_meta(self, key: str, val):
        self._client.span_set_meta(self.span_id, key, val)

    def set_metric(self, key: str, val: float):
        self._client.span_set_metric(self.span_id, key, val)

    def set_baggage(self, key: str, val: str):
        self._client.span_set_baggage(self.span_id, key, val)

    def get_baggage(self, key: str):
        return self._client.span_get_baggage(self.span_id, key)

    def get_all_baggage(self):
        return self._client.span_get_all_baggage(self.span_id)

    def remove_baggage(self, key: str):
        self._client.span_remove_baggage(self.span_id, key)

    def remove_all_baggage(self):
        self._client.span_remove_all_baggage(self.span_id)

    def set_error(self, typestr: str = "", message: str = "", stack: str = ""):
        self._client.span_set_error(self.span_id, typestr, message, stack)

    def add_link(self, parent_id: int, attributes: dict = None):
        self._client.span_add_link(self.span_id, parent_id, attributes)

    def finish(self):
        self._client.finish_span(self.span_id)


class _TestOtelSpan:
    def __init__(self, client: APMLibraryClient, span_id: int, trace_id: int):
        self._client = client
        self.span_id = span_id
        self.trace_id = trace_id

    # API methods

    def set_attributes(self, attributes):
        self._client.otel_set_attributes(self.span_id, attributes)

    def set_attribute(self, key, value):
        self._client.otel_set_attributes(self.span_id, {key: value})

    def set_name(self, name):
        self._client.otel_set_name(self.span_id, name)

    def set_status(self, code: StatusCode, description):
        self._client.otel_set_status(self.span_id, code, description)

    def add_event(self, name: str, timestamp: Optional[int] = None, attributes: Optional[dict] = None):
        self._client.otel_add_event(self.span_id, name, timestamp, attributes)

    def record_exception(self, message: str, attributes: Optional[dict] = None):
        self._client.otel_record_exception(self.span_id, message, attributes)

    def end_span(self, timestamp: Optional[int] = None):
        self._client.otel_end_span(self.span_id, timestamp)

    def is_recording(self) -> bool:
        return self._client.otel_is_recording(self.span_id)

    def span_context(self) -> OtelSpanContext:
        return self._client.otel_get_span_context(self.span_id)

    def set_baggage(self, key: str, value: str):
        self._client.otel_set_baggage(self.span_id, key, value)


class APMLibrary:
    def __init__(self, client: APMLibraryClient, lang):
        self._client = client
        self.lang = lang

    def __enter__(self) -> "APMLibrary":
        return self

    def __exit__(self, exc_type, exc_val, exc_tb):
        # Only attempt a flush if there was no exception raised.
        if exc_type is None:
            self.flush()

    def crash(self) -> None:
        self._client.crash()

    def container_exec_run(self, command: str) -> tuple[bool, str]:
        return self._client.container_exec_run(command)

    @contextlib.contextmanager
    def start_span(
        self,
        name: str,
        service: Optional[str] = None,
        resource: Optional[str] = None,
        parent_id: Optional[str] = None,
        typestr: Optional[str] = None,
        tags: Optional[List[Tuple[str, str]]] = None,
    ) -> Generator[_TestSpan, None, None]:
        resp = self._client.trace_start_span(
            name=name, service=service, resource=resource, parent_id=parent_id, typestr=typestr, tags=tags,
        )
        span = _TestSpan(self._client, resp["span_id"], resp["trace_id"])
        yield span
        span.finish()

    def extract_headers_and_make_child_span(self, name, http_headers):
        parent_id = self.extract_headers(http_headers=http_headers)
        return self.start_span(name=name, parent_id=parent_id,)

    @contextlib.contextmanager
    def otel_start_span(
        self,
        name: str,
        timestamp: int = 0,
        span_kind: SpanKind = SpanKind.UNSPECIFIED,
        parent_id: int = 0,
        links: Optional[List[Link]] = None,
        attributes: dict = None,
<<<<<<< HEAD
        http_headers: Optional[List[Tuple[str, str]]] = None,
        end_on_exit: bool = True,
=======
>>>>>>> d1e67f6d
    ) -> Generator[_TestOtelSpan, None, None]:
        resp = self._client.otel_trace_start_span(
            name=name,
            timestamp=timestamp,
            span_kind=span_kind,
            parent_id=parent_id,
            links=links if links is not None else [],
            attributes=attributes,
        )
        span = _TestOtelSpan(self._client, resp["span_id"], resp["trace_id"])
        yield span
        if end_on_exit:
            span.end_span()

    def flush(self) -> bool:
        return self._client.trace_flush()

    def otel_flush(self, timeout_sec: int) -> bool:
        return self._client.otel_flush(timeout_sec)

    def otel_is_recording(self, span_id: int) -> bool:
        return self._client.otel_is_recording(span_id)

    def inject_headers(self, span_id) -> List[Tuple[str, str]]:
        return self._client.trace_inject_headers(span_id)

    def extract_headers(self, http_headers: List[Tuple[str, str]]) -> int:
        return self._client.trace_extract_headers(http_headers)

    def otel_set_baggage(self, span_id: int, key: str, value: str):
        return self._client.otel_set_baggage(span_id, key, value)

    def finish_span(self, span_id: int) -> None:
        self._client.finish_span(span_id)

    def get_tracer_config(self) -> Dict[str, Optional[str]]:
        return self._client.get_tracer_config()

    def current_span(self) -> Union[_TestSpan, None]:
        resp = self._client.current_span()
        if resp is None:
            return None
        return _TestSpan(self._client, resp["span_id"], resp["trace_id"])

    def otel_current_span(self) -> Union[_TestOtelSpan, None]:
        resp = self._client.otel_current_span()
        if resp is None:
            return None
        return _TestOtelSpan(self._client, resp["span_id"], resp["trace_id"])

    def is_alive(self) -> bool:
        try:
            return self._client.is_alive()
        except Exception:
            return False<|MERGE_RESOLUTION|>--- conflicted
+++ resolved
@@ -452,11 +452,7 @@
         parent_id: int = 0,
         links: Optional[List[Link]] = None,
         attributes: dict = None,
-<<<<<<< HEAD
-        http_headers: Optional[List[Tuple[str, str]]] = None,
         end_on_exit: bool = True,
-=======
->>>>>>> d1e67f6d
     ) -> Generator[_TestOtelSpan, None, None]:
         resp = self._client.otel_trace_start_span(
             name=name,
