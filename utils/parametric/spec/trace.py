"""
Tracing constants, data structures and helper methods.

These are used to specify, test and work with trace data and protocols.
"""
import json
from typing import Dict
from typing import List
from typing import Optional
from typing import TypedDict
from typing import Union

from ddapm_test_agent.trace import Span
from ddapm_test_agent.trace import Trace
import msgpack

from ddsketch.ddsketch import BaseDDSketch
from ddsketch.store import CollapsingLowestDenseStore
from ddsketch.pb.ddsketch_pb2 import DDSketch as DDSketchPb
from ddsketch.pb.ddsketch_pb2 import Store as StorePb
from ddsketch.pb.proto import KeyMappingProto
from utils.parametric.spec.tracecontext import TRACECONTEXT_FLAGS_SET


# Key used in the meta map to indicate the span origin
ORIGIN = "_dd.origin"

# Key used in the metrics map to indicate tracer sampling priority
SAMPLING_PRIORITY_KEY = "_sampling_priority_v1"

# Value used in the metrics map to indicate tracer sampling priority as user keep
USER_KEEP = 2

# Key used in metrics to set manual drop decision.
MANUAL_DROP_KEY = "manual.drop"

# Key used in metrics to set manual keep decision.
MANUAL_KEEP_KEY = "manual.keep"

#  Key used in metrics to set automatic tracer keep decision.
AUTO_KEEP_KEY = "auto.keep"

# Key used in metrics to set automatic tracer drop decision.
AUTO_DROP_KEY = "auto.drop"

# Key used in the metrics map to toggle measuring a span.
SPAN_MEASURED_KEY = "_dd.measured"

# Key used in the metrics to map to single span sampling.
SINGLE_SPAN_SAMPLING_MECHANISM = "_dd.span_sampling.mechanism"

# Value used in the metrics to map to single span sampling decision.
SINGLE_SPAN_SAMPLING_MECHANISM_VALUE = 8

# Key used in the metrics to map to single span sampling sample rate.
SINGLE_SPAN_SAMPLING_RATE = "_dd.span_sampling.rule_rate"

# Key used in the metrics to map to single span sampling max per second.
SINGLE_SPAN_SAMPLING_MAX_PER_SEC = "_dd.span_sampling.max_per_second"

SAMPLING_DECISION_MAKER_KEY = "_dd.p.dm"
SAMPLING_AGENT_PRIORITY_RATE = "_dd.agent_psr"
SAMPLING_RULE_PRIORITY_RATE = "_dd.rule_psr"
SAMPLING_LIMIT_PRIORITY_RATE = "_dd.limit_psr"

# Note that class attributes are golang style to match the payload.
class V06StatsAggr(TypedDict):
    """Stats aggregation data structure used in the v0.6/stats protocol."""

    Name: str
    Resource: str
    Type: str
    Service: str
    HTTPStatusCode: int
    Synthetics: bool
    Hits: int
    TopLevelHits: int
    Duration: int
    Errors: int
    OkSummary: BaseDDSketch
    ErrorSummary: BaseDDSketch


class V06StatsBucket(TypedDict):
    Start: int
    Duration: int
    Stats: List[V06StatsAggr]


class V06StatsPayload(TypedDict):
    Hostname: Optional[str]
    Env: Optional[str]
    Version: Optional[str]
    Stats: List[V06StatsBucket]


def _v06_store_from_proto(proto: StorePb) -> CollapsingLowestDenseStore:
    """Trace stats sketches use CollapsingLowestDenseStore for the store implementation.

    A bin limit of 2048 is used.
    """
    store = CollapsingLowestDenseStore(2048)
    index = proto.contiguousBinIndexOffset
    store.offset = index
    for count in proto.contiguousBinCounts:
        store.add(index, count)
        index += 1
    return store


def _v06_sketch_from_proto(proto: DDSketchPb) -> BaseDDSketch:
    # import pdb; pdb.set_trace()
    mapping = KeyMappingProto.from_proto(proto.mapping)
    store = _v06_store_from_proto(proto.positiveValues)
    negative_store = _v06_store_from_proto(proto.negativeValues)
    return BaseDDSketch(mapping=mapping, store=store, negative_store=negative_store, zero_count=proto.zeroCount,)


def decode_v06_stats(data: bytes) -> V06StatsPayload:
    payload = msgpack.unpackb(data)
    stats_buckets: List[V06StatsBucket] = []
    for raw_bucket in payload["Stats"]:
        stats: List[V06StatsAggr] = []
        for raw_stats in raw_bucket["Stats"]:
            ok_summary = DDSketchPb()
            ok_summary.ParseFromString(raw_stats["OkSummary"])
            err_summary = DDSketchPb()
            err_summary.ParseFromString(raw_stats["ErrorSummary"])
            stat = V06StatsAggr(
                Name=raw_stats["Name"],
                Resource=raw_stats["Resource"],
                Service=raw_stats["Service"],
                Type=raw_stats.get("Type"),
                HTTPStatusCode=raw_stats.get("HTTPStatusCode"),
                Synthetics=raw_stats["Synthetics"],
                Hits=raw_stats["Hits"],
                TopLevelHits=raw_stats["TopLevelHits"],
                Duration=raw_stats["Duration"],
                Errors=raw_stats["Errors"],
                OkSummary=_v06_sketch_from_proto(ok_summary) if ok_summary.mapping.gamma > 1 else None,
                ErrorSummary=_v06_sketch_from_proto(err_summary) if err_summary.mapping.gamma > 1 else None,
            )
            # FIXME: the go implementation sends uninitialized sketches for some reason
            if ok_summary.mapping.gamma > 1:
                stats.append(stat)

        bucket = V06StatsBucket(Start=raw_bucket["Start"], Duration=raw_bucket["Duration"], Stats=stats,)
        stats_buckets.append(bucket)

    return V06StatsPayload(
        Hostname=payload.get("Hostname"), Env=payload.get("Env"), Version=payload.get("Version"), Stats=stats_buckets,
    )


def find_trace(traces: List[Trace], trace_id: int) -> Trace:
    """Return the trace from `traces` that match a `trace_id`."""
    # TODO: Ensure all parametric applications return uint64 trace ids (not strings or bigints)
    trace_id = ((1 << 64) - 1) & id_to_int(trace_id)  # Use 64-bit trace id
    for trace in traces:
        # This check ignores the high bits of the trace id
        # TODO: Check _dd.p.tid
        if trace and trace[0].get("trace_id") == trace_id:
            return trace
    raise AssertionError(f"Trace with 64bit trace_id={trace_id} not found. Traces={traces}")


def find_span(trace: Trace, span_id: int) -> Span:
    """Return a span from the trace matches a `span_id`."""
    assert len(trace) > 0
    # TODO: Ensure all parametric applications return uint64 span ids (not strings)
    span_id = id_to_int(span_id)
    for span in trace:
        if span.get("span_id") == span_id:
            return span
    raise AssertionError(f"Span with id={span_id} not found. Trace={trace}")


def find_span_in_traces(traces: List[Trace], trace_id: int, span_id: int) -> Span:
    """Return a span from a list of traces by `trace_id` and `span_id`."""
    trace = find_trace(traces, trace_id)
    return find_span(trace, span_id)


def find_only_span(traces: List[Trace]) -> Span:
    """Return the only span in a list of traces. Raises an error if there are no traces or more than one span."""
    assert len(traces) == 1, traces
    assert len(traces[0]) == 1, traces[0]
    return traces[0][0]


def find_first_span_in_trace_payload(trace: Trace) -> Span:
    """Return the first span recieved by the trace agent. This is not necessarily the root span."""
    # Note: Ensure traces are not sorted after receiving them from the agent.
    # This helper will be used to find spans with propagation tags and some trace level tags
    return trace[0]


def find_root_span(trace: Trace) -> Optional[Span]:
    """Return the root span of the trace or None if no root span is found."""
    for span in trace:
        if not span.get("parent_id"):
            return span
    return None


def span_has_no_parent(span: Span) -> bool:
    """Return if a span has a parent by checking the presence and value of the `parent_id`."""
    return "parent_id" not in span or span.get("parent_id") == 0 or span.get("parent_id") is None


def assert_span_has_tags(span: Span, tags: Dict[str, Union[int, str, float, bool]]):
    """Assert that the span has the given tags."""
    for key, value in tags.items():
        assert key in span.get("meta", {}), f"Span missing expected tag {key}={value}"
        assert span.get("meta", {}).get(key) == value, f"Span incorrect tag value for {key}={value}"


def assert_trace_has_tags(trace: Trace, tags: Dict[str, Union[int, str, float, bool]]):
    """Assert that the trace has the given tags."""
    for span in trace:
        assert_span_has_tags(span, tags)


def retrieve_span_links(span):
    if span.get("span_links") is not None:
        return span["span_links"]

    if span["meta"].get("_dd.span_links") is not None:
        # Convert span_links tags into msgpack v0.4 format
        json_links = json.loads(span["meta"].get("_dd.span_links"))
        links = []
        for json_link in json_links:
            link = {}
            link["trace_id"] = int(json_link["trace_id"][-16:], base=16)
            link["span_id"] = int(json_link["span_id"], base=16)
            if len(json_link["trace_id"]) > 16:
                link["trace_id_high"] = int(json_link["trace_id"][:16], base=16)
            if "attributes" in json_link:
                link["attributes"] = json_link.get("attributes")
            if "tracestate" in json_link:
                link["tracestate"] = json_link.get("tracestate")
            elif "trace_state" in json_link:
                link["tracestate"] = json_link.get("trace_state")
            if "flags" in json_link:
                link["flags"] = json_link.get("flags") | TRACECONTEXT_FLAGS_SET
            else:
                link["flags"] = 0
            links.append(link)
        return links


<<<<<<< HEAD
def retrieve_span_events(span):
    if span.get("span_events") is not None:
        return span["span_events"]

    if span["meta"].get("events") is not None:
        # Convert span_events tags into msgpack v0.4 format
        json_events = json.loads(span["meta"].get("events"))
        events = []
        for json_event in json_events:
            event = {}

            event["time"] = json_event["time"]
            event["name"] = json_event["name"]
            if "attributes" in json_event:
                event["attributes"] = json_event["attributes"]

            events.append(event)
        return events
=======
def id_to_int(value: Union[str, int]) -> int:
    """Convert an id from hex or a base 10 string to an integer."""
    try:
        # This is a best effort to convert hex span/trace id to an integer.
        # This is temporary solution until all parametric applications return trace/span ids
        # as stringified integers (ids will be stringified to workaround percision issues in some languages)
        return int(value)
    except ValueError:
        return int(value, 16)  # type: ignore
>>>>>>> 6bdccca9
<|MERGE_RESOLUTION|>--- conflicted
+++ resolved
@@ -249,7 +249,6 @@
         return links
 
 
-<<<<<<< HEAD
 def retrieve_span_events(span):
     if span.get("span_events") is not None:
         return span["span_events"]
@@ -268,7 +267,8 @@
 
             events.append(event)
         return events
-=======
+
+
 def id_to_int(value: Union[str, int]) -> int:
     """Convert an id from hex or a base 10 string to an integer."""
     try:
@@ -277,5 +277,4 @@
         # as stringified integers (ids will be stringified to workaround percision issues in some languages)
         return int(value)
     except ValueError:
-        return int(value, 16)  # type: ignore
->>>>>>> 6bdccca9
+        return int(value, 16)  # type: ignore