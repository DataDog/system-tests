--- conflicted
+++ resolved
@@ -88,12 +88,7 @@
             for k, v in env.items():
                 default_pod_env.append(client.V1EnvVar(name=k, value=v))
 
-<<<<<<< HEAD
         self.logger.info(f"Weblog pod env: {default_pod_env}")
-=======
-        self.logger.info(f"Default pod env: {default_pod_env}")
-
->>>>>>> 6d256bb7
         container1 = client.V1Container(
             name="my-app",
             image=self.app_image,
