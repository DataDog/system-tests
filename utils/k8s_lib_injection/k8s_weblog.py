import time, datetime
from kubernetes import client, config, watch
from utils.k8s_lib_injection.k8s_logger import k8s_logger


class K8sWeblog:
    manual_injection_props = {
        "python": [
            {"name": "PYTHONPATH", "value": "/datadog-lib/"},
            {"name": "DD_INSTALL_DDTRACE_PYTHON", "value": "1"},
        ],
        "dotnet": [
            {"name": "CORECLR_ENABLE_PROFILING", "value": "1"},
            {"name": "CORECLR_PROFILER", "value": "{846F5F1C-F9AE-4B07-969E-05C26BC060D8}"},
            {"name": "CORECLR_PROFILER_PATH", "value": "/datadog-lib/Datadog.Trace.ClrProfiler.Native.so"},
            {"name": "DD_DOTNET_TRACER_HOME", "value": "/datadog-lib"},
            {"name": "LD_PRELOAD", "value": "/datadog-lib/continuousprofiler/Datadog.Linux.ApiWrapper.x64.so"},
        ],
        "java": [{"name": "JAVA_TOOL_OPTIONS", "value": "-javaagent:/datadog-lib/dd-java-agent.jar"}],
        "js": [{"name": "NODE_OPTIONS", "value": "--require=/datadog-lib/node_modules/dd-trace/init"}],
        "ruby": [{"name": "RUBYOPT", "value": " -r/datadog-lib/auto_inject"}],
    }

    def __init__(self, app_image, library, library_init_image, output_folder, test_name):
        self.k8s_kind_cluster = None
        self.app_image = app_image
        self.library = library
        self.library_init_image = library_init_image
        self.output_folder = output_folder
        self.test_name = test_name
        self.logger = None
        self.k8s_wrapper = None

    def configure(self, k8s_kind_cluster, k8s_wrapper):
        self.k8s_kind_cluster = k8s_kind_cluster
        self.k8s_wrapper = k8s_wrapper
        self.logger = k8s_logger(self.output_folder, self.test_name, "k8s_logger")

    def _get_base_weblog_pod(self, env=None):
        """ Installs a target app for manual library injection testing.
            It returns when the app pod is ready."""

        self.logger.info(
            "[Deploy weblog] Creating weblog pod configuration. weblog_variant_image: [%s], library: [%s], library_init_image: [%s]"
            % (self.app_image, self.library, self.library_init_image)
        )

        pod_metadata = client.V1ObjectMeta(
            name="my-app",
            namespace="default",
            labels={
                "admission.datadoghq.com/enabled": "true",
                "app": "my-app",
                "tags.datadoghq.com/env": "local",
                "tags.datadoghq.com/service": "my-app",
                "tags.datadoghq.com/version": "local",
            },
            annotations={f"admission.datadoghq.com/{self.library}-lib.custom-image": f"{self.library_init_image}"},
        )

        containers = []
<<<<<<< HEAD
        container1 = client.V1Container(
            name="my-app",
            image=self.app_image,
            image_pull_policy="Never",
            env=[
                client.V1EnvVar(name="SERVER_PORT", value="18080"),
                client.V1EnvVar(
                    name="DD_ENV",
                    value_from=client.V1EnvVarSource(
                        field_ref=client.V1ObjectFieldSelector(field_path="metadata.labels['tags.datadoghq.com/env']")
                    ),
=======
        # Set the default environment variables for all pods
        default_pod_env = [
            client.V1EnvVar(name="SERVER_PORT", value="18080"),
            client.V1EnvVar(
                name="DD_ENV",
                value_from=client.V1EnvVarSource(
                    field_ref=client.V1ObjectFieldSelector(field_path="metadata.labels['tags.datadoghq.com/env']")
>>>>>>> 4a37f2fc
                ),
            ),
            client.V1EnvVar(
                name="DD_SERVICE",
                value_from=client.V1EnvVarSource(
                    field_ref=client.V1ObjectFieldSelector(field_path="metadata.labels['tags.datadoghq.com/service']")
                ),
            ),
            client.V1EnvVar(
                name="DD_VERSION",
                value_from=client.V1EnvVarSource(
                    field_ref=client.V1ObjectFieldSelector(field_path="metadata.labels['tags.datadoghq.com/version']")
                ),
            ),
            client.V1EnvVar(name="DD_TRACE_DEBUG", value="1"),
        ]
        # Add custom env vars if provided
        if env:
            for k, v in env.items():
                default_pod_env.append(client.V1EnvVar(name=k, value=v))

        self.logger.info(f"RMM Default pod env: {default_pod_env}")
        container1 = client.V1Container(
            name="my-app",
            image=self.app_image,
            env=default_pod_env,
            readiness_probe=client.V1Probe(
                timeout_seconds=5,
                success_threshold=3,
                failure_threshold=10,
                http_get=client.V1HTTPGetAction(path="/", port=18080),
                initial_delay_seconds=15,
                period_seconds=10,
            ),
            ports=[client.V1ContainerPort(container_port=18080, host_port=18080, name="http", protocol="TCP")],
        )

        containers.append(container1)

        pod_spec = client.V1PodSpec(containers=containers)

        pod_body = client.V1Pod(api_version="v1", kind="Pod", metadata=pod_metadata, spec=pod_spec)
        self.logger.info("[Deploy weblog] Weblog pod configuration done.")
        return pod_body

    def install_weblog_pod_with_admission_controller(self, env=None):
        self.logger.info("[Deploy weblog] Installing weblog pod using admission controller")
        pod_body = self._get_base_weblog_pod(env=env)
        self.k8s_wrapper.create_namespaced_pod(body=pod_body)
        self.logger.info("[Deploy weblog] Weblog pod using admission controller created. Waiting for it to be ready!")
        self.wait_for_weblog_ready_by_label_app("my-app", timeout=200)

    def install_weblog_pod_without_admission_controller(self, use_uds, env=None):
        pod_body = self._get_base_weblog_pod()
        pod_body.spec.init_containers = []
        init_container1 = client.V1Container(
            command=["sh", "copy-lib.sh", "/datadog-lib"],
            name="datadog-tracer-init",
            image=self.library_init_image,
            image_pull_policy="Never",
            termination_message_path="/dev/termination-log",
            termination_message_policy="File",
            volume_mounts=[client.V1VolumeMount(mount_path="/datadog-lib", name="datadog-auto-instrumentation")],
        )
        pod_body.spec.init_containers.append(init_container1)
        pod_body.spec.containers[0].env.append(client.V1EnvVar(name="DD_LOGS_INJECTION", value="true"))
        # Env vars for manual injection. Each library has its own env vars
        for lang_env_vars in K8sWeblog.manual_injection_props[self.library]:
            pod_body.spec.containers[0].env.append(
                client.V1EnvVar(name=lang_env_vars["name"], value=lang_env_vars["value"])
            )
        # Env vars for UDS or network
        if use_uds:
            pod_body.spec.containers[0].env.append(
                client.V1EnvVar(name="DD_TRACE_AGENT_URL", value="unix:///var/run/datadog/apm.socket")
            )
        else:
            pod_body.spec.containers[0].env.append(
                client.V1EnvVar(
                    name="DD_AGENT_HOST",
                    value_from=client.V1EnvVarSource(
                        field_ref=client.V1ObjectFieldSelector(field_path="status.hostIP")
                    ),
                )
            )
        # Volume Mounts
        volume_mounts = []
        volume_mounts.append(client.V1VolumeMount(mount_path="/datadog-lib", name="datadog-auto-instrumentation"))
        if use_uds:
            volume_mounts.append(client.V1VolumeMount(mount_path="/var/run/datadog", name="datadog"))
        pod_body.spec.containers[0].volume_mounts = volume_mounts

        # Volumes
        volumes = []
        volumes.append(client.V1Volume(name="datadog-auto-instrumentation", empty_dir=client.V1EmptyDirVolumeSource()))
        if use_uds:
            volumes.append(
                client.V1Volume(
                    name="datadog",
                    host_path=client.V1HostPathVolumeSource(path="/var/run/datadog", type="DirectoryOrCreate"),
                )
            )
        pod_body.spec.volumes = volumes

        self.k8s_wrapper.create_namespaced_pod(body=pod_body)
        self.wait_for_weblog_ready_by_label_app("my-app", timeout=200)

    def wait_for_weblog_ready_by_label_app(self, app_name, timeout=60):
        self.logger.info(
            f"[Deploy weblog] Waiting for weblog to be ready(by label) .App {app_name}. Timeout {timeout} seconds."
        )
        pod_ready = False
        w = watch.Watch()
        for event in w.stream(
            func=self.k8s_wrapper.list_namespaced_pod,
            namespace="default",
            label_selector=f"app={app_name}",
            timeout_seconds=timeout,
        ):
            if (
                "status" in event["object"]
                and event["object"]["status"]["phase"] == "Running"
                and event["object"]["status"]["containerStatuses"][0]["ready"]
            ):
                w.stop()
                self.logger.info("[Deploy weblog] Weblog started!")
                pod_ready = True
                break

        if not pod_ready:
            pod_status = self.k8s_wrapper.read_namespaced_pod_status(name="my-app", namespace="default")
            self.logger.error("[Deploy weblog] weblog not created. Last status: %s" % pod_status)
            pod_logs = self.k8s_wrapper.read_namespaced_pod_log(name="my-app", namespace="default")
            self.logger.error(f"[Deploy weblog] weblog logs: {pod_logs}")
            raise Exception("[Deploy weblog] Weblog not created")

    def export_debug_info(self):
        """ Extracts debug info from the k8s weblog app and logs it to the specified folder."""

        # check weblog describe pod
        try:
            api_response = self.k8s_wrapper.read_namespaced_pod("my-app")
            k8s_logger(self.output_folder, self.test_name, "myapp.describe").info(api_response)
        except Exception as e:
            k8s_logger(self.output_folder, self.test_name, "myapp.describe").info(
                "Exception when calling CoreV1Api->read_namespaced_pod: %s\n" % e
            )

        # check weblog logs for pod
        try:
            api_response = self.k8s_wrapper.read_namespaced_pod_log(name="my-app")
            k8s_logger(self.output_folder, self.test_name, "myapp.logs").info(api_response)
        except Exception as e:
            k8s_logger(self.output_folder, self.test_name, "myapp.logs").info(
                "Exception when calling CoreV1Api->read_namespaced_pod_log: %s\n" % e
            )

        # check for weblog describe deployment if exists
        deployment_name = f"test-{self.library}-deployment"
        app_name = f"{self.library}-app"
        try:
            response = self.k8s_wrapper.read_namespaced_deployment(deployment_name)
            k8s_logger(self.output_folder, self.test_name, "deployment.desribe").info(response)
        except Exception as e:
            k8s_logger(self.output_folder, self.test_name, "deployment.describe").info(
                "Exception when calling CoreV1Api->read_namespaced_deployment: %s\n" % e
            )

        # check for weblog deployment pods if exists
        deployment_name = f"test-{self.library}-deployment"
        app_name = f"{self.library}-app"
        try:
            pods = self.k8s_wrapper.list_namespaced_pod("default", label_selector=f"app={app_name}")
            for index in range(len(pods.items)):
                k8s_logger(self.output_folder, self.test_name, "deployment.logs").info(
                    "-----------------------------------------------"
                )
                api_response = self.k8s_wrapper.read_namespaced_pod(pods.items[index].metadata.name)
                k8s_logger(self.output_folder, self.test_name, "deployment.logs").info(api_response)
                api_response = self.k8s_wrapper.read_namespaced_pod_log(name=pods.items[index].metadata.name)
                k8s_logger(self.output_folder, self.test_name, "deployment.logs").info(api_response)
        except Exception as e:
            k8s_logger(self.output_folder, self.test_name, "deployment.logs").info(
                "Exception when calling deployment data: %s\n" % e
            )<|MERGE_RESOLUTION|>--- conflicted
+++ resolved
@@ -59,19 +59,6 @@
         )
 
         containers = []
-<<<<<<< HEAD
-        container1 = client.V1Container(
-            name="my-app",
-            image=self.app_image,
-            image_pull_policy="Never",
-            env=[
-                client.V1EnvVar(name="SERVER_PORT", value="18080"),
-                client.V1EnvVar(
-                    name="DD_ENV",
-                    value_from=client.V1EnvVarSource(
-                        field_ref=client.V1ObjectFieldSelector(field_path="metadata.labels['tags.datadoghq.com/env']")
-                    ),
-=======
         # Set the default environment variables for all pods
         default_pod_env = [
             client.V1EnvVar(name="SERVER_PORT", value="18080"),
@@ -79,7 +66,6 @@
                 name="DD_ENV",
                 value_from=client.V1EnvVarSource(
                     field_ref=client.V1ObjectFieldSelector(field_path="metadata.labels['tags.datadoghq.com/env']")
->>>>>>> 4a37f2fc
                 ),
             ),
             client.V1EnvVar(
@@ -105,6 +91,7 @@
         container1 = client.V1Container(
             name="my-app",
             image=self.app_image,
+            image_pull_policy="Never",
             env=default_pod_env,
             readiness_probe=client.V1Probe(
                 timeout_seconds=5,
