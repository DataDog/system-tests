from kubernetes import client, watch
from utils.k8s_lib_injection.k8s_logger import k8s_logger


class K8sWeblog:
    manual_injection_props = {
        "python": [
            {"name": "PYTHONPATH", "value": "/datadog-lib/"},
            {"name": "DD_INSTALL_DDTRACE_PYTHON", "value": "1"},
        ],
        "dotnet": [
            {"name": "CORECLR_ENABLE_PROFILING", "value": "1"},
            {"name": "CORECLR_PROFILER", "value": "{846F5F1C-F9AE-4B07-969E-05C26BC060D8}"},
            {"name": "CORECLR_PROFILER_PATH", "value": "/datadog-lib/Datadog.Trace.ClrProfiler.Native.so"},
            {"name": "DD_DOTNET_TRACER_HOME", "value": "/datadog-lib"},
            {"name": "LD_PRELOAD", "value": "/datadog-lib/continuousprofiler/Datadog.Linux.ApiWrapper.x64.so"},
        ],
        "java": [{"name": "JAVA_TOOL_OPTIONS", "value": "-javaagent:/datadog-lib/dd-java-agent.jar"}],
        "js": [{"name": "NODE_OPTIONS", "value": "--require=/datadog-lib/node_modules/dd-trace/init"}],
        "ruby": [{"name": "RUBYOPT", "value": " -r/datadog-lib/auto_inject"}],
    }

    def __init__(self, app_image, library, library_init_image, output_folder, test_name):
        self.k8s_kind_cluster = None
        self.app_image = app_image
        self.library = library
        self.library_init_image = library_init_image
        self.output_folder = output_folder
        self.test_name = test_name
        self.logger = None
        self.k8s_wrapper = None

    def configure(self, k8s_kind_cluster, k8s_wrapper, weblog_env=None, dd_cluster_uds=None, service_account=None):
        self.k8s_kind_cluster = k8s_kind_cluster
        self.k8s_wrapper = k8s_wrapper
        self.weblog_env = weblog_env
        self.dd_cluster_uds = dd_cluster_uds
        self.dd_service_account = service_account
        self.logger = k8s_logger(self.output_folder, self.test_name, "k8s_logger")

    def _get_base_weblog_pod(self, env=None, service_account=None):
        """Installs a target app for manual library injection testing.
        It returns when the app pod is ready.
        """
        if self.weblog_env is not None:
            env = self.weblog_env
        if self.dd_service_account is not None:
            service_account = self.dd_service_account
        self.logger.info(
            "[Deploy weblog] Creating weblog pod configuration. weblog_variant_image: [%s], library: [%s], library_init_image: [%s]"
            % (self.app_image, self.library, self.library_init_image)
        )
        library_lib = "js" if self.library == "nodejs" else self.library
        pod_metadata = client.V1ObjectMeta(
            name="my-app",
            namespace="default",
            labels={
                "admission.datadoghq.com/enabled": "true",
                "app": "my-app",
                "tags.datadoghq.com/env": "local",
                "tags.datadoghq.com/service": "my-app",
                "tags.datadoghq.com/version": "local",
            },
            annotations={f"admission.datadoghq.com/{library_lib}-lib.custom-image": f"{self.library_init_image}"},
        )

        containers = []
        # Set the default environment variables for all pods
        default_pod_env = [
            client.V1EnvVar(name="SERVER_PORT", value="18080"),
            client.V1EnvVar(
                name="DD_ENV",
                value_from=client.V1EnvVarSource(
                    field_ref=client.V1ObjectFieldSelector(field_path="metadata.labels['tags.datadoghq.com/env']")
                ),
            ),
            client.V1EnvVar(
                name="DD_SERVICE",
                value_from=client.V1EnvVarSource(
                    field_ref=client.V1ObjectFieldSelector(field_path="metadata.labels['tags.datadoghq.com/service']")
                ),
            ),
            client.V1EnvVar(
                name="DD_VERSION",
                value_from=client.V1EnvVarSource(
                    field_ref=client.V1ObjectFieldSelector(field_path="metadata.labels['tags.datadoghq.com/version']")
                ),
            ),
            client.V1EnvVar(name="DD_TRACE_DEBUG", value="1"),
            client.V1EnvVar(name="DD_APM_INSTRUMENTATION_DEBUG", value="true"),
        ]
        # Add custom env vars if provided
        if env:
            for k, v in env.items():
                default_pod_env.append(client.V1EnvVar(name=k, value=v))

        self.logger.info(f"Weblog pod env: {default_pod_env}")
        container1 = client.V1Container(
            name="my-app",
            image=self.app_image,
            env=default_pod_env,
            readiness_probe=client.V1Probe(
                timeout_seconds=5,
                success_threshold=3,
                failure_threshold=10,
                http_get=client.V1HTTPGetAction(path="/", port=18080),
                initial_delay_seconds=15,
                period_seconds=10,
            ),
            ports=[client.V1ContainerPort(container_port=18080, host_port=18080, name="http", protocol="TCP")],
        )

        containers.append(container1)

        pod_spec = client.V1PodSpec(containers=containers, service_account=service_account)

        pod_body = client.V1Pod(api_version="v1", kind="Pod", metadata=pod_metadata, spec=pod_spec)
        self.logger.info("[Deploy weblog] Weblog pod configuration done.")
        return pod_body

    def install_weblog_pod_with_admission_controller(self, env=None, service_account=None):
        self.logger.info("[Deploy weblog] Installing weblog pod using admission controller")
        if self.weblog_env is not None:
            env = self.weblog_env
        if self.dd_service_account is not None:
            service_account = self.dd_service_account
        pod_body = self._get_base_weblog_pod(env=env, service_account=service_account)
        self.k8s_wrapper.create_namespaced_pod(body=pod_body)
        self.logger.info("[Deploy weblog] Weblog pod using admission controller created. Waiting for it to be ready!")
        self.wait_for_weblog_ready_by_label_app("my-app", timeout=200)

<<<<<<< HEAD
    def install_weblog_pod_without_admission_controller(self, use_uds=False, env=None):
        if self.dd_cluster_uds is not None:
            use_uds = self.dd_cluster_uds
        pod_body = self._get_base_weblog_pod()
=======
    def install_weblog_pod_without_admission_controller(self, use_uds, env=None):
        pod_body = self._get_base_weblog_pod(env=env)
>>>>>>> 74863bc4
        pod_body.spec.init_containers = []
        init_container1 = client.V1Container(
            command=["sh", "copy-lib.sh", "/datadog-lib"],
            name="datadog-tracer-init",
            image=self.library_init_image,
            image_pull_policy="Always",
            termination_message_path="/dev/termination-log",
            termination_message_policy="File",
            volume_mounts=[client.V1VolumeMount(mount_path="/datadog-lib", name="datadog-auto-instrumentation")],
        )
        pod_body.spec.init_containers.append(init_container1)
        pod_body.spec.containers[0].env.append(client.V1EnvVar(name="DD_LOGS_INJECTION", value="true"))
        # Env vars for manual injection. Each library has its own env vars
        for lang_env_vars in K8sWeblog.manual_injection_props["js" if self.library == "nodejs" else self.library]:
            pod_body.spec.containers[0].env.append(
                client.V1EnvVar(name=lang_env_vars["name"], value=lang_env_vars["value"])
            )
        # Env vars for UDS or network
        if use_uds:
            pod_body.spec.containers[0].env.append(
                client.V1EnvVar(name="DD_TRACE_AGENT_URL", value="unix:///var/run/datadog/apm.socket")
            )
        else:
            pod_body.spec.containers[0].env.append(
                client.V1EnvVar(
                    name="DD_AGENT_HOST",
                    value_from=client.V1EnvVarSource(
                        field_ref=client.V1ObjectFieldSelector(field_path="status.hostIP")
                    ),
                )
            )
        # Volume Mounts
        volume_mounts = []
        volume_mounts.append(client.V1VolumeMount(mount_path="/datadog-lib", name="datadog-auto-instrumentation"))
        if use_uds:
            volume_mounts.append(client.V1VolumeMount(mount_path="/var/run/datadog", name="datadog"))
        pod_body.spec.containers[0].volume_mounts = volume_mounts

        # Volumes
        volumes = []
        volumes.append(client.V1Volume(name="datadog-auto-instrumentation", empty_dir=client.V1EmptyDirVolumeSource()))
        if use_uds:
            volumes.append(
                client.V1Volume(
                    name="datadog",
                    host_path=client.V1HostPathVolumeSource(path="/var/run/datadog", type="DirectoryOrCreate"),
                )
            )
        pod_body.spec.volumes = volumes

        self.k8s_wrapper.create_namespaced_pod(body=pod_body)
        self.wait_for_weblog_ready_by_label_app("my-app", timeout=200)

    def wait_for_weblog_ready_by_label_app(self, app_name, timeout=60):
        self.logger.info(
            f"[Deploy weblog] Waiting for weblog to be ready(by label) .App {app_name}. Timeout {timeout} seconds."
        )
        pod_ready = False
        w = watch.Watch()
        for event in w.stream(
            func=self.k8s_wrapper.list_namespaced_pod,
            namespace="default",
            label_selector=f"app={app_name}",
            timeout_seconds=timeout,
        ):
            if (
                "status" in event["object"]
                and event["object"]["status"]["phase"] == "Running"
                and event["object"]["status"]["containerStatuses"][0]["ready"]
            ):
                w.stop()
                self.logger.info("[Deploy weblog] Weblog started!")
                pod_ready = True
                break

        if not pod_ready:
            pod_status = self.k8s_wrapper.read_namespaced_pod_status(name="my-app", namespace="default")
            self.logger.error("[Deploy weblog] weblog not created. Last status: %s" % pod_status)
            pod_logs = self.k8s_wrapper.read_namespaced_pod_log(name="my-app", namespace="default")
            self.logger.error(f"[Deploy weblog] weblog logs: {pod_logs}")
            raise Exception("[Deploy weblog] Weblog not created")

    def export_debug_info(self):
        """Extracts debug info from the k8s weblog app and logs it to the specified folder."""

        # check weblog describe pod
        try:
            api_response = self.k8s_wrapper.read_namespaced_pod("my-app")
            k8s_logger(self.output_folder, self.test_name, "myapp.describe").info(api_response)
        except Exception as e:
            k8s_logger(self.output_folder, self.test_name, "myapp.describe").info(
                "Exception when calling CoreV1Api->read_namespaced_pod: %s\n" % e
            )

        # check weblog logs for pod
        try:
            api_response = self.k8s_wrapper.read_namespaced_pod_log(name="my-app")
            k8s_logger(self.output_folder, self.test_name, "myapp.logs").info(api_response)
        except Exception as e:
            k8s_logger(self.output_folder, self.test_name, "myapp.logs").info(
                "Exception when calling CoreV1Api->read_namespaced_pod_log: %s\n" % e
            )

        # check for weblog describe deployment if exists
        deployment_name = f"test-{self.library}-deployment"
        app_name = f"{self.library}-app"
        try:
            response = self.k8s_wrapper.read_namespaced_deployment(deployment_name)
            k8s_logger(self.output_folder, self.test_name, "deployment.desribe").info(response)
        except Exception as e:
            k8s_logger(self.output_folder, self.test_name, "deployment.describe").info(
                "Exception when calling CoreV1Api->read_namespaced_deployment: %s\n" % e
            )

        # check for weblog deployment pods if exists
        deployment_name = f"test-{self.library}-deployment"
        app_name = f"{self.library}-app"
        try:
            pods = self.k8s_wrapper.list_namespaced_pod("default", label_selector=f"app={app_name}")
            for index in range(len(pods.items)):
                k8s_logger(self.output_folder, self.test_name, "deployment.logs").info(
                    "-----------------------------------------------"
                )
                api_response = self.k8s_wrapper.read_namespaced_pod(pods.items[index].metadata.name)
                k8s_logger(self.output_folder, self.test_name, "deployment.logs").info(api_response)
                api_response = self.k8s_wrapper.read_namespaced_pod_log(name=pods.items[index].metadata.name)
                k8s_logger(self.output_folder, self.test_name, "deployment.logs").info(api_response)
        except Exception as e:
            k8s_logger(self.output_folder, self.test_name, "deployment.logs").info(
                "Exception when calling deployment data: %s\n" % e
            )<|MERGE_RESOLUTION|>--- conflicted
+++ resolved
@@ -129,15 +129,10 @@
         self.logger.info("[Deploy weblog] Weblog pod using admission controller created. Waiting for it to be ready!")
         self.wait_for_weblog_ready_by_label_app("my-app", timeout=200)
 
-<<<<<<< HEAD
     def install_weblog_pod_without_admission_controller(self, use_uds=False, env=None):
         if self.dd_cluster_uds is not None:
             use_uds = self.dd_cluster_uds
-        pod_body = self._get_base_weblog_pod()
-=======
-    def install_weblog_pod_without_admission_controller(self, use_uds, env=None):
         pod_body = self._get_base_weblog_pod(env=env)
->>>>>>> 74863bc4
         pod_body.spec.init_containers = []
         init_container1 = client.V1Container(
             command=["sh", "copy-lib.sh", "/datadog-lib"],
