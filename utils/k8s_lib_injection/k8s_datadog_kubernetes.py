--- conflicted
+++ resolved
@@ -185,7 +185,6 @@
         self.wait_for_test_agent(namespace)
         logger.info("[Test agent] Daemonset created")
 
-<<<<<<< HEAD
     def copy_file_in_same_directory(self, file_path: str, suffix: str = "_copy"):
         # Get directory and filename
         dir_name, base_name = os.path.split(file_path)
@@ -200,10 +199,7 @@
         logger.info(f"✅ File copied to: {new_file_path}")
         return new_file_path
 
-    def deploy_datadog_cluster_agent(self, namespace="default"):
-=======
     def deploy_datadog_cluster_agent(self, host_log_folder: str, namespace="default"):
->>>>>>> 0890f2a9
         """Installs the Datadog Cluster Agent via helm for manual library injection testing.
         We enable the admission controller and wait for the datdog cluster to be ready.
         The Datadog Admission Controller is an important piece of the Datadog Cluster Agent.
@@ -231,7 +227,6 @@
             self.dd_cluster_feature["clusterAgent.image.tag"] = tag
             self.dd_cluster_feature["clusterAgent.image.repository"] = image_ref
 
-<<<<<<< HEAD
         if self.scenario_conf_file:
             extra_properties = {}
             # Cluster image
@@ -259,23 +254,13 @@
             )
         else:
             helm_install_chart(
+                host_log_folder,
                 self.k8s_cluster_info,
                 "datadog",
                 "datadog/datadog",
                 value_file=operator_file,
                 set_dict=self.dd_cluster_feature,
             )
-=======
-        helm_install_chart(
-            host_log_folder,
-            self.k8s_cluster_info,
-            "datadog",
-            "datadog/datadog",
-            value_file=operator_file,
-            set_dict=self.dd_cluster_feature,
-        )
-
->>>>>>> 0890f2a9
         logger.info("[Deploy datadog cluster] Waiting for the cluster to be ready")
         self._wait_for_cluster_agent_ready(namespace)
 
