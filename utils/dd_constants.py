from enum import IntEnum
from opentelemetry.trace import SpanKind  # noqa: F401
from opentelemetry.trace import StatusCode  # noqa: F401


# Key used in the metrics map to indicate tracer sampling priority
SAMPLING_PRIORITY_KEY = "_sampling_priority_v1"

"""
Key used in the metrics to map to single span sampling.
"""
SINGLE_SPAN_SAMPLING_MECHANISM = "_dd.span_sampling.mechanism"

"""
Value used in the metrics to map to single span sampling decision.
"""
SINGLE_SPAN_SAMPLING_MECHANISM_VALUE = 8

"""Key used in the metrics to map to single span sampling sample rate."""
SINGLE_SPAN_SAMPLING_RATE = "_dd.span_sampling.rule_rate"

"""Key used in the metrics to map to single span sampling max per second."""
SINGLE_SPAN_SAMPLING_MAX_PER_SEC = "_dd.span_sampling.max_per_second"


""" Some release identifiers """
PYTHON_RELEASE_PUBLIC_BETA = "1.4.0rc1.dev"
PYTHON_RELEASE_GA_1_1 = "1.5.0rc1.dev"


class RemoteConfigApplyState(IntEnum):
    """https://docs.google.com/document/d/1bUVtEpXNTkIGvLxzkNYCxQzP2X9EK9HMBLHWXr_5KLM/edit#heading=h.vy1jegxy7cuc"""

    UNKNOWN = 0
    UNACKNOWLEDGED = 1
    ACKNOWLEDGED = 2
    ERROR = 3


class Capabilities(IntEnum):
    ASM_ACTIVATION = 1
    ASM_IP_BLOCKING = 2
    ASM_DD_RULES = 3
    ASM_EXCLUSIONS = 4
    ASM_REQUEST_BLOCKING = 5
    ASM_ASM_RESPONSE_BLOCKING = 6
    ASM_USER_BLOCKING = 7
    ASM_CUSTOM_RULES = 8
    ASM_CUSTOM_BLOCKING_RESPONSE = 9
    ASM_TRUSTED_IPS = 10
    ASM_API_SECURITY_SAMPLE_RATE = 11
    APM_TRACING_SAMPLE_RATE = 12
    APM_TRACING_LOGS_INJECTION = 13
    APM_TRACING_HTTP_HEADER_TAGS = 14
    APM_TRACING_CUSTOM_TAGS = 15
    ASM_PROCESSOR_OVERRIDES = 16
    ASM_CUSTOM_DATA_SCANNERS = 17
    ASM_EXCLUSION_DATA = 18
    APM_TRACING_ENABLED = 19
    APM_TRACING_DATA_STREAMS_ENABLED = 20
    ASM_RASP_SQLI = 21
    ASM_RASP_LFI = 22
    ASM_RASP_SSRF = 23
    ASM_RASP_SHI = 24
    ASM_RASP_XXE = 25
    ASM_RASP_RCE = 26
    ASM_RASP_NOSQLI = 27
    ASM_RASP_XSS = 28
    APM_TRACING_SAMPLE_RULES = 29
    CSM_ACTIVATION = 30
    ASM_AUTO_USER_INSTRUM_MODE = 31
    ASM_ENDPOINT_FINGERPRINT = 32
    ASM_SESSION_FINGERPRINT = 33
    ASM_NETWORK_FINGERPRINT = 34
    ASM_HEADER_FINGERPRINT = 35
<<<<<<< HEAD
    ASM_RASP_CMDI = 37


class SamplingPriority(IntEnum):
    AUTO_KEEP = 1
    USER_KEEP = 2
=======
    # 36
    ASM_RASP_CMDI = 37
>>>>>>> 1737ebb7
<|MERGE_RESOLUTION|>--- conflicted
+++ resolved
@@ -73,14 +73,10 @@
     ASM_SESSION_FINGERPRINT = 33
     ASM_NETWORK_FINGERPRINT = 34
     ASM_HEADER_FINGERPRINT = 35
-<<<<<<< HEAD
+    # 36
     ASM_RASP_CMDI = 37
 
 
 class SamplingPriority(IntEnum):
     AUTO_KEEP = 1
-    USER_KEEP = 2
-=======
-    # 36
-    ASM_RASP_CMDI = 37
->>>>>>> 1737ebb7
+    USER_KEEP = 2