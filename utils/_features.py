from enum import StrEnum
import pytest

NOT_REPORTED_ID = -1


class _Owner(StrEnum):
    # the value of each member must be a valid github team

    agent_apm = "@DataDog/agent-apm"
    apm_serverless = "@DataDog/apm-serverless"
    asm = "@DataDog/asm-libraries"  # application security monitoring
    auto_instrumentation = "@DataDog/unified-instrumentation-setup"
    data_pipeline = "@DataDog/libdatadog-apm"  # or agent-apm? TODO @ekump
    debugger = "@DataDog/debugger"
    djm = "@DataDog/data-jobs-monitoring"
    dsm = "@DataDog/data-streams-monitoring"
    idm = "@DataDog/apm-idm"
    injection_platform = "@DataDog/injection-platform"
    language_platform = "@DataDog/apm-lang-platform"
    ml_observability = "@DataDog/ml-observability"
    profiler = "@DataDog/profiling"  # it does not exists
    remote_config = "@DataDog/remote-config"
    rp = "@DataDog/apm-reliability-and-performance"  # reliability & performance
    serverless = "@DataDog/serverless"
    sdk_capabilities = "@DataDog/apm-sdk-capabilities"
    feature_flag_exposure = "@DataDog/feature-flagging-and-experimentation-sdk"


def _mark_test_object(test_object, feature_id: int, owner: _Owner):
    """Mark the test object with a feature ID"""
    pytest.mark.features(feature_id=feature_id)(test_object)
    pytest.mark.owners(owner=owner.value)(test_object)

    return test_object


class _Features:
    """See https://github.com/DataDog/system-tests/blob/main/docs/edit/features.md

    Data source is the feature parity dashboard https://feature-parity.us1.prod.dog/
    """

    # this design seems clumsy, a basic python model would have been simpler?
    # the reason behind this is only to have the fancy docstring in IDE
    # with the link to the feature parity dashboard

    @staticmethod
    def not_reported(test_object):
        """Use this fake feature to not report a test to feature parity dashboard"""
        return _mark_test_object(test_object, feature_id=NOT_REPORTED_ID, owner=_Owner.rp)

    @staticmethod
    def trace_global_tags(test_object):
        """Add Metadata globally to all spans (DD_TAGS)

        https://feature-parity.us1.prod.dog/#/?feature=1
        """
        return _mark_test_object(
            test_object, feature_id=1, owner=_Owner.sdk_capabilities
        )  # tracing/configuration, tracing/data-decoration, tracing/configuration/consistency

    @staticmethod
    def trace_agent_connection(test_object):
        """Change Agent hostname (DD_AGENT_HOST)

        https://feature-parity.us1.prod.dog/#/?feature=2
        """
        return _mark_test_object(test_object, feature_id=2, owner=_Owner.sdk_capabilities)

    # @staticmethod
    # def add_metadata_to_spans_via_tags_dd_trace_analytics_enabled(test_object):
    #     """Add metadata to spans via tags (DD_TRACE_ANALYTICS_ENABLED)

    #     https://feature-parity.us1.prod.dog/#/?feature=3
    #     """
    #     return _mark_test_object(
    #         test_object, feature_id=3, owner=_Owner.tracer
    #     )  # tracing/configuration, tracing/data-decoration

    @staticmethod
    def trace_search_automatic_config(test_object):
        """Trace Search - automatic config

        https://feature-parity.us1.prod.dog/#/?feature=4
        """
        return _mark_test_object(test_object, feature_id=4, owner=_Owner.sdk_capabilities)

    @staticmethod
    def log_injection(test_object):
        """Trace-ID injection into Logs

        https://feature-parity.us1.prod.dog/#/?feature=5
        """
        return _mark_test_object(test_object, feature_id=5, owner=_Owner.sdk_capabilities)

    @staticmethod
    def unix_domain_sockets_support_for_traces(test_object):
        """Unix Domain Sockets support for traces

        https://feature-parity.us1.prod.dog/#/?feature=6
        """

        return _mark_test_object(test_object, feature_id=6, owner=_Owner.data_pipeline)

    @staticmethod
    def unix_domain_sockets_automatic_detection(test_object):
        """Unix Domain Sockets automatic detection

        https://feature-parity.us1.prod.dog/#/?feature=7
        """
        return _mark_test_object(test_object, feature_id=7, owner=_Owner.data_pipeline)

    @staticmethod
    def twl_customer_controls_ingestion_dd_trace_sampling_rules(test_object):
        """TwL - Customer Controls Ingestion (DD_TRACE_SAMPLING RULES)

        https://feature-parity.us1.prod.dog/#/?feature=8
        """
        return _mark_test_object(test_object, feature_id=8, owner=_Owner.sdk_capabilities)

    # @staticmethod
    # def synthetic_apm_http_header_span_tag_x_datadog_origin(test_object):
    #     """Synthetic APM (http header ▶ span tag) (x-datadog-origin))

    #     https://feature-parity.us1.prod.dog/#/?feature=9
    #     """
    #     return _mark_test_object(test_object, feature_id=9, owner=_Owner.tracer)  # tracing/correlation

    @staticmethod
    def log_tracer_status_at_startup(test_object):
        """Log Tracer status at startup

        https://feature-parity.us1.prod.dog/#/?feature=10
        """
        return _mark_test_object(test_object, feature_id=10, owner=_Owner.language_platform)

    # @staticmethod
    # def fargate_14_tagging_support(test_object):
    #     """Fargate 1.4 Tagging Support

    #     https://feature-parity.us1.prod.dog/#/?feature=11
    #     """
    #     return _mark_test_object(
    #         test_object, feature_id=11, owner=_Owner.tracer
    #     )  # tracing/data-collection, tracing/correlation

    # @staticmethod
    # def container_tagging(test_object):
    #     """Container tagging

    #     https://feature-parity.us1.prod.dog/#/?feature=12
    #     """
    #     return _mark_test_object(
    #         test_object, feature_id=12, owner=_Owner.tracer
    #     )  # tracing/data-collection, tracing/correlation, tracing/data-decoration

    @staticmethod
    def b3_headers_propagation(test_object):
        """B3 Single headers injection and extraction

        https://feature-parity.us1.prod.dog/#/?feature=13
        """
        return _mark_test_object(test_object, feature_id=13, owner=_Owner.sdk_capabilities)

    @staticmethod
    def unix_domain_sockets_support_for_metrics(test_object):
        """Unix Domain Sockets support for metrics

        https://feature-parity.us1.prod.dog/#/?feature=14
        """
        return _mark_test_object(test_object, feature_id=14, owner=_Owner.data_pipeline)

    # @staticmethod
    # def support_ddmeasured(test_object):
    #     """Support _dd.measured

    #     https://feature-parity.us1.prod.dog/#/?feature=15
    #     """
    #     return _mark_test_object(test_object, feature_id=15, owner=_Owner.tracer)  # tracing/apm-stats

    @staticmethod
    def dd_service_mapping(test_object):
        """DD_SERVICE_MAPPING

        https://feature-parity.us1.prod.dog/#/?feature=16
        """
        return _mark_test_object(test_object, feature_id=16, owner=_Owner.sdk_capabilities)

    @staticmethod
    def dogstatsd_agent_connection(test_object):
        """Datadog managed Dogstatsd client

        https://feature-parity.us1.prod.dog/#/?feature=17
        """
        return _mark_test_object(test_object, feature_id=17, owner=_Owner.sdk_capabilities)

    @staticmethod
    def http_headers_as_tags_dd_trace_header_tags(test_object):
        """HTTP Headers as Tags (DD_TRACE_HEADER_TAGS)

        https://feature-parity.us1.prod.dog/#/?feature=18
        """
        return _mark_test_object(
            test_object, feature_id=18, owner=_Owner.sdk_capabilities
        )  # tracing/data-collection, tracing/configuration, tracing/data-decoration, tracing/configuration/consistency

    @staticmethod
    def dd_profiling_enabled(test_object):
        """DD_PROFILING_ENABLED

        https://feature-parity.us1.prod.dog/#/?feature=19
        """
        return _mark_test_object(test_object, feature_id=19, owner=_Owner.profiler)

    # @staticmethod
    # def dogstatsd_unified_service_tagging(test_object):
    #     """Dogstatsd unified service tagging

    #     https://feature-parity.us1.prod.dog/#/?feature=20
    #     """
    #     return _mark_test_object(
    #         test_object, feature_id=20, owner=_Owner.tracer
    #     )  # tracing/correlation/metrics, tracing/configuration

    @staticmethod
    def trace_log_exporting_for_aws_lambda(test_object):
        """Trace Log Exporting for AWS Lambda

        https://feature-parity.us1.prod.dog/#/?feature=21
        """
        return _mark_test_object(test_object, feature_id=21, owner=_Owner.apm_serverless)

    @staticmethod
    def runtime_id_in_span_metadata_for_service_entry_spans(test_object):
        """Runtime-id in span metadata for service entry spans

        https://feature-parity.us1.prod.dog/#/?feature=22
        """
        return _mark_test_object(test_object, feature_id=22, owner=_Owner.sdk_capabilities)

    @staticmethod
    def partial_flush(test_object):
        """Partial flush

        https://feature-parity.us1.prod.dog/#/?feature=23
        """
        return _mark_test_object(test_object, feature_id=23, owner=_Owner.data_pipeline)

    @staticmethod
    def partial_flush_on_by_default(test_object):
        """Partial flush on by default

        https://feature-parity.us1.prod.dog/#/?feature=24
        """
        return _mark_test_object(test_object, feature_id=24, owner=_Owner.data_pipeline)

    @staticmethod
    def automatic_trace_id_injection_into_logs(test_object):
        """Automatic Trace-id injection into Logs

        https://feature-parity.us1.prod.dog/#/?feature=25
        """
        return _mark_test_object(test_object, feature_id=25, owner=_Owner.sdk_capabilities)

    # @staticmethod
    # def mapping_http_status_codes_to_errors(test_object):
    #     """Mapping HTTP status codes to errors

    #     https://feature-parity.us1.prod.dog/#/?feature=26
    #     """
    #     return _mark_test_object(test_object, feature_id=26, owner=_Owner.tracer)  # tracing/data-decoration

    # @staticmethod
    # def log_pipelines_updated_for_log_injection(test_object):
    #     """Log Pipelines updated for log injection

    #     https://feature-parity.us1.prod.dog/#/?feature=27
    #     """
    #     return _mark_test_object(test_object, feature_id=27, owner=_Owner.tracer)  # tracing/correlation/logs

    # @staticmethod
    # def top_level_detection_in_tracer(test_object):
    #     """Top-level detection in tracer

    #     https://feature-parity.us1.prod.dog/#/?feature=29
    #     """
    #     return _mark_test_object(test_object, feature_id=29, owner=_Owner.tracer)

    @staticmethod
    def use_sampling_priorities_2_1_in_rules_based_sampler(test_object):
        """Use sampling priorities +2/-1 in rules-based sampler

        https://feature-parity.us1.prod.dog/#/?feature=30
        """
        return _mark_test_object(test_object, feature_id=30, owner=_Owner.sdk_capabilities)

    @staticmethod
    def trace_annotation(test_object):
        """Trace Annotation

        https://feature-parity.us1.prod.dog/#/?feature=31
        """
        return _mark_test_object(test_object, feature_id=31, owner=_Owner.sdk_capabilities)

    @staticmethod
    def runtime_metrics(test_object):
        """Runtime metrics

        https://feature-parity.us1.prod.dog/#/?feature=32
        """
        return _mark_test_object(test_object, feature_id=32, owner=_Owner.sdk_capabilities)

    @staticmethod
    def logs_throttling(test_object):
        """Logs Throttling

        https://feature-parity.us1.prod.dog/#/?feature=33
        """
        return _mark_test_object(test_object, feature_id=33, owner=_Owner.language_platform)

    # @staticmethod
    # def post_processing_traces(test_object):
    #     """Post-Processing Traces

    #     https://feature-parity.us1.prod.dog/#/?feature=34
    #     """
    #     return _mark_test_object(test_object, feature_id=34, owner=_Owner.tracer)  # tracing/data-decoration

    @staticmethod
    def tracer_health_metrics(test_object):
        """Tracer Health Metrics

        https://feature-parity.us1.prod.dog/#/?feature=36
        """
        return _mark_test_object(test_object, feature_id=36, owner=_Owner.language_platform)

    @staticmethod
    def kafka_tracing(test_object):
        """Kafka Tracing

        https://feature-parity.us1.prod.dog/#/?feature=37
        """
        return _mark_test_object(test_object, feature_id=37, owner=_Owner.idm)

    # @staticmethod
    # def numeric_tags_for_trace_search_analytics_step_1(test_object):
    #     """Numeric tags for Trace Search/Analytics (step 1)

    #     https://feature-parity.us1.prod.dog/#/?feature=38
    #     """
    #     return _mark_test_object(test_object, feature_id=38, owner=_Owner.tracer)

    @staticmethod
    def grpc_integration_tags(test_object):
        """GRPC integration tags

        https://feature-parity.us1.prod.dog/#/?feature=39
        """
        return _mark_test_object(test_object, feature_id=39, owner=_Owner.idm)

    @staticmethod
    def dd_trace_config_file(test_object):
        """DD_TRACE_CONFIG_FILE

        https://feature-parity.us1.prod.dog/#/?feature=40
        """
        return _mark_test_object(test_object, feature_id=40, owner=_Owner.sdk_capabilities)

    @staticmethod
    def dd_trace_methods(test_object):
        """DD_TRACE_METHODS

        https://feature-parity.us1.prod.dog/#/?feature=41
        """
        return _mark_test_object(test_object, feature_id=41, owner=_Owner.sdk_capabilities)

    @staticmethod
    def structured_log_injection(test_object):
        """DD_LOGS_INJECTION

        https://feature-parity.us1.prod.dog/#/?feature=5
        """
        return _mark_test_object(test_object, feature_id=5, owner=_Owner.sdk_capabilities)

    @staticmethod
    def report_tracer_drop_rate_ddtracer_kr(test_object):
        """Report tracer drop rate (_dd.tracer_kr)

        https://feature-parity.us1.prod.dog/#/?feature=43
        """
        return _mark_test_object(test_object, feature_id=43, owner=_Owner.sdk_capabilities)

    @staticmethod
    def obfuscation_of_pii_from_web_span_resource_names(test_object):
        """Obfuscation of PII from web span resource names

        https://feature-parity.us1.prod.dog/#/?feature=44
        """
        return _mark_test_object(test_object, feature_id=44, owner=_Owner.idm)

    @staticmethod
    def windows_named_pipe_support_for_traces(test_object):
        """Windows named pipe support for traces

        https://feature-parity.us1.prod.dog/#/?feature=45
        """
        return _mark_test_object(test_object, feature_id=45, owner=_Owner.data_pipeline)

    # @staticmethod
    # def setting_to_rename_service_by_tag_split_by_tag(test_object):
    #     """Setting to rename service by tag (split-by-tag)

    #     https://feature-parity.us1.prod.dog/#/?feature=46
    #     """
    #     return _mark_test_object(test_object, feature_id=46, owner=_Owner.tracer)

    # @staticmethod
    # def collect_application_version_information(test_object):
    #     """Collect application version information

    #     https://feature-parity.us1.prod.dog/#/?feature=47
    #     """
    #     return _mark_test_object(test_object, feature_id=47, owner=_Owner.tracer)  # tracing/data-collection

    @staticmethod
    def ensure_that_sampling_is_consistent_across_languages(test_object):
        """Ensure that sampling is consistent across languages

        https://feature-parity.us1.prod.dog/#/?feature=48
        """
        return _mark_test_object(test_object, feature_id=48, owner=_Owner.sdk_capabilities)

    @staticmethod
    def user_troubleshooting_tool(test_object):
        """User Troubleshooting Tool

        https://feature-parity.us1.prod.dog/#/?feature=49
        """
        return _mark_test_object(test_object, feature_id=49, owner=_Owner.language_platform)

    @staticmethod
    def option_to_remap_apm_error_response_severity_eg_404_to_error(test_object):
        """Option to remap APM error response severity (e.g. 404 to error)

        https://feature-parity.us1.prod.dog/#/?feature=50
        """
        return _mark_test_object(test_object, feature_id=50, owner=_Owner.idm)  # tracing/data-decoration

    @staticmethod
    def trace_query_string_obfuscation(test_object):
        """Obfuscation of http.url span tag

        https://feature-parity.us1.prod.dog/#/?feature=51
        """
        return _mark_test_object(
            test_object, feature_id=51, owner=_Owner.idm
        )  # tracing/configuration, tracing/data-decoration, tracing/configuration/consistency

    # @staticmethod
    # def dd_trace_report_hostname(test_object):
    #     """DD_TRACE_REPORT_HOSTNAME

    #     https://feature-parity.us1.prod.dog/#/?feature=52
    #     """
    #     return _mark_test_object(
    #         test_object, feature_id=52, owner=_Owner.tracer
    #     )  # tracing/data-collection, tracing/correlation, tracing/configuration

    @staticmethod
    def windows_named_pipe_support_for_metrics(test_object):
        """Windows named pipe support for metrics

        https://feature-parity.us1.prod.dog/#/?feature=53
        """
        return _mark_test_object(test_object, feature_id=53, owner=_Owner.data_pipeline)

    @staticmethod
    def aws_sdk_integration_tags(test_object):
        """AWS SDK Integration Tags

        https://feature-parity.us1.prod.dog/#/?feature=55
        """
        return _mark_test_object(test_object, feature_id=55, owner=_Owner.idm)  # tracing/data-collection

    # @staticmethod
    # def dont_set_username_tag_because_its_pii(test_object):
    #     """Don't set username tag because it's PII

    #     https://feature-parity.us1.prod.dog/#/?feature=56
    #     """
    #     return _mark_test_object(test_object, feature_id=56, owner=_Owner.tracer)  # tracing/data-collection

    # @staticmethod
    # def trace_client_app_tagging(test_object):
    #     """Trace Client App Tagging

    #     https://feature-parity.us1.prod.dog/#/?feature=57
    #     """
    #     return _mark_test_object(test_object, feature_id=57, owner=_Owner.tracer)

    # @staticmethod
    # def client_split_by_domain_service_host(test_object):
    #     """Client Split by domain/service/host

    #     https://feature-parity.us1.prod.dog/#/?feature=58
    #     """
    #     return _mark_test_object(test_object, feature_id=58, owner=_Owner.tracer)

    # @staticmethod
    # def horizontal_propagation_of_x_datadog_tags_between_services(test_object):
    #     """Horizontal propagation of `x-datadog-tags` between services

    #     https://feature-parity.us1.prod.dog/#/?feature=59
    #     """
    #     return _mark_test_object(test_object, feature_id=59, owner=_Owner.tracer)

    @staticmethod
    def vertical_propagation_of_x_datadog_tags_onto_each_chunk_root_span(test_object):
        """Vertical propagation of `x-datadog-tags` onto each chunk root span.

        https://feature-parity.us1.prod.dog/#/?feature=60
        """
        return _mark_test_object(test_object, feature_id=60, owner=_Owner.data_pipeline)

    @staticmethod
    def creation_and_propagation_of_ddpdm(test_object):
        """Creation and propagation of `_dd.p.dm`

        https://feature-parity.us1.prod.dog/#/?feature=61
        """
        return _mark_test_object(test_object, feature_id=61, owner=_Owner.sdk_capabilities)

    @staticmethod
    def client_side_stats_supported(test_object):
        """Client side stats supported

        https://feature-parity.us1.prod.dog/#/?feature=62
        """
        return _mark_test_object(test_object, feature_id=62, owner=_Owner.data_pipeline)

    # @staticmethod
    # def client_side_stats_on_by_default(test_object):
    #     """Client side stats on by default

    #     https://feature-parity.us1.prod.dog/#/?feature=63
    #     """
    #     return _mark_test_object(test_object, feature_id=63)  # tracing/apm-stats/stats-computation

    @staticmethod
    def instrumentation_telemetry_enabled_by_default(test_object):
        """Instrumentation Telemetry enabled by default

        https://feature-parity.us1.prod.dog/#/?feature=64
        """
        return _mark_test_object(test_object, feature_id=64, owner=_Owner.sdk_capabilities)

    @staticmethod
    def dd_instrumentation_telemetry_enabled_supported(test_object):
        """DD_INSTRUMENTATION_TELEMETRY_ENABLED supported

        https://feature-parity.us1.prod.dog/#/?feature=65
        """
        return _mark_test_object(test_object, feature_id=65, owner=_Owner.sdk_capabilities)

    @staticmethod
    def app_environment_collected(test_object):
        """App environment collected

        https://feature-parity.us1.prod.dog/#/?feature=66
        """
        return _mark_test_object(test_object, feature_id=66, owner=_Owner.sdk_capabilities)

    @staticmethod
    def dependencies_collected(test_object):
        """Dependencies collected

        https://feature-parity.us1.prod.dog/#/?feature=67
        """
        return _mark_test_object(test_object, feature_id=67, owner=_Owner.sdk_capabilities)

    @staticmethod
    def integrations_enabled_collected(test_object):
        """Integrations enabled collected

        https://feature-parity.us1.prod.dog/#/?feature=68
        """
        return _mark_test_object(test_object, feature_id=68, owner=_Owner.sdk_capabilities)

    @staticmethod
    def telemetry_configurations_collected(test_object):
        """Tracer Configurations collected

        https://feature-parity.us1.prod.dog/#/?feature=69
        """
        return _mark_test_object(test_object, feature_id=69, owner=_Owner.sdk_capabilities)

    @staticmethod
    def telemetry_heart_beat_collected(test_object):
        """Heart beat collected

        https://feature-parity.us1.prod.dog/#/?feature=70
        """
        return _mark_test_object(test_object, feature_id=70, owner=_Owner.sdk_capabilities)

    @staticmethod
    def app_close_collected(test_object):
        """App close collected

        https://feature-parity.us1.prod.dog/#/?feature=71
        """
        return _mark_test_object(test_object, feature_id=71, owner=_Owner.sdk_capabilities)

    @staticmethod
    def redacted_error_logs_collected(test_object):
        """Redacted Error Logs collected

        https://feature-parity.us1.prod.dog/#/?feature=72
        """
        return _mark_test_object(test_object, feature_id=72, owner=_Owner.language_platform)

    @staticmethod
    def telemetry_metrics_collected(test_object):
        """Metrics collected

        https://feature-parity.us1.prod.dog/#/?feature=73
        """
        return _mark_test_object(test_object, feature_id=73, owner=_Owner.sdk_capabilities)  # library/telemetry

    @staticmethod
    def telemetry_api_v2_implemented(test_object):
        """API V2 Implemented

        https://feature-parity.us1.prod.dog/#/?feature=74
        """
        return _mark_test_object(test_object, feature_id=74, owner=_Owner.sdk_capabilities)

    @staticmethod
    def app_client_configuration_change_event(test_object):
        """app-client-configuration-change event

        https://feature-parity.us1.prod.dog/#/?feature=75
        """
        return _mark_test_object(test_object, feature_id=75, owner=_Owner.sdk_capabilities)

    @staticmethod
    def app_product_change_event(test_object):
        """app-product-change event

        https://feature-parity.us1.prod.dog/#/?feature=76
        """
        return _mark_test_object(test_object, feature_id=76, owner=_Owner.sdk_capabilities)

    @staticmethod
    def app_extended_heartbeat_event(test_object):
        """app-extended-heartbeat event

        https://feature-parity.us1.prod.dog/#/?feature=77
        """
        return _mark_test_object(test_object, feature_id=77, owner=_Owner.sdk_capabilities)

    @staticmethod
    def telemetry_message_batch(test_object):
        """message-batch

        https://feature-parity.us1.prod.dog/#/?feature=78
        """
        return _mark_test_object(test_object, feature_id=78, owner=_Owner.sdk_capabilities)  # library/telemetry

    @staticmethod
    def telemetry_app_started_event(test_object):
        """app-started changes

        https://feature-parity.us1.prod.dog/#/?feature=79
        """
        return _mark_test_object(test_object, feature_id=79, owner=_Owner.sdk_capabilities)

    @staticmethod
    def dd_telemetry_dependency_collection_enabled_supported(test_object):
        """DD_TELEMETRY_DEPENDENCY_COLLECTION_ENABLED supported

        https://feature-parity.us1.prod.dog/#/?feature=80
        """
        return _mark_test_object(test_object, feature_id=80, owner=_Owner.sdk_capabilities)

    @staticmethod
    def additional_http_headers_supported(test_object):
        """Additional HTTP Headers supported

        https://feature-parity.us1.prod.dog/#/?feature=81
        """
        return _mark_test_object(test_object, feature_id=81, owner=_Owner.idm)

    @staticmethod
    def remote_config_object_supported(test_object):
        """remote-config object supported

        https://feature-parity.us1.prod.dog/#/?feature=82
        """
        return _mark_test_object(test_object, feature_id=82, owner=_Owner.sdk_capabilities)

    @staticmethod
    def w3c_headers_injection_and_extraction(test_object):
        """W3C headers injection and extraction

        https://feature-parity.us1.prod.dog/#/?feature=83
        """
        return _mark_test_object(test_object, feature_id=83, owner=_Owner.sdk_capabilities)

    @staticmethod
    def otel_api(test_object):
        """OTel API

        https://feature-parity.us1.prod.dog/#/?feature=84
        """
        return _mark_test_object(test_object, feature_id=84, owner=_Owner.sdk_capabilities)

    @staticmethod
    def trace_id_128_bit_generation_propagation(test_object):
        """128-bit trace id generation + propagation

        https://feature-parity.us1.prod.dog/#/?feature=85
        """
        return _mark_test_object(test_object, feature_id=85, owner=_Owner.sdk_capabilities)

    @staticmethod
    def span_events(test_object):
        """Span Events

        https://feature-parity.us1.prod.dog/#/?feature=86
        """
        return _mark_test_object(test_object, feature_id=86, owner=_Owner.sdk_capabilities)

    @staticmethod
    def span_links(test_object):
        """Span Links

        https://feature-parity.us1.prod.dog/#/?feature=87
        """
        return _mark_test_object(
            test_object, feature_id=87, owner=_Owner.sdk_capabilities
        )  # tracing/otel/api, apm/dbm, tracing/data-decoration

    @staticmethod
    def trace_client_ip_header(test_object):
        """Client IP adress collection (DD_TRACE_CLIENT_IP_ENABLED)

        https://feature-parity.us1.prod.dog/#/?feature=88
        """
        return _mark_test_object(test_object, feature_id=88, owner=_Owner.asm)

    @staticmethod
    def host_auto_instrumentation(test_object):
        """Host auto-instrumentation

        https://feature-parity.us1.prod.dog/#/?feature=89
        """
        return _mark_test_object(test_object, feature_id=89, owner=_Owner.auto_instrumentation)

    @staticmethod
    def container_auto_instrumentation(test_object):
        """Container auto-instrumentation

        https://feature-parity.us1.prod.dog/#/?feature=90
        """
        return _mark_test_object(test_object, feature_id=90, owner=_Owner.auto_instrumentation)

    # @staticmethod
    # def collect_http_post_data_and_headers(test_object):
    #     """Collect HTTP Post Data and Headers

    #     https://feature-parity.us1.prod.dog/#/?feature=94
    #     """
    #     return _mark_test_object(test_object, feature_id=94, owner=_Owner.tracer)  # tracing/data-collection

    @staticmethod
    def weak_hash_vulnerability_detection(test_object):
        """Weak hash vulnerability detection

        https://feature-parity.us1.prod.dog/#/?feature=96
        """
        return _mark_test_object(test_object, feature_id=96, owner=_Owner.asm)

    @staticmethod
    def db_integrations(test_object):
        """DB Integrations

        https://feature-parity.us1.prod.dog/#/?feature=98
        """
        return _mark_test_object(test_object, feature_id=98, owner=_Owner.idm)

    @staticmethod
    def weak_cipher_detection(test_object):
        """Weak cipher detection

        https://feature-parity.us1.prod.dog/#/?feature=100
        """
        return _mark_test_object(test_object, feature_id=100, owner=_Owner.asm)

    @staticmethod
    def threats_alpha_preview(test_object):
        """Threats Alpha Preview

        https://feature-parity.us1.prod.dog/#/?feature=110
        """
        return _mark_test_object(test_object, feature_id=110, owner=_Owner.asm)

    @staticmethod
    def procedure_to_debug_install(test_object):
        """Procedure to debug install

        https://feature-parity.us1.prod.dog/#/?feature=113
        """
        return _mark_test_object(test_object, feature_id=113, owner=_Owner.asm)

    @staticmethod
    def security_events_metadata(test_object):
        """Security Events Metadata

        https://feature-parity.us1.prod.dog/#/?feature=124
        """
        return _mark_test_object(test_object, feature_id=124, owner=_Owner.asm)

    @staticmethod
    def appsec_rate_limiter(test_object):
        """Rate limiter

        https://feature-parity.us1.prod.dog/#/?feature=134
        """
        return _mark_test_object(test_object, feature_id=134, owner=_Owner.asm)

    @staticmethod
    def support_in_app_waf_metrics_report(test_object):
        """Support In-App WAF metrics report

        https://feature-parity.us1.prod.dog/#/?feature=140
        """
        return _mark_test_object(test_object, feature_id=140, owner=_Owner.asm)

    @staticmethod
    def user_monitoring(test_object):
        """User Monitoring

        https://feature-parity.us1.prod.dog/#/?feature=141
        """
        return _mark_test_object(test_object, feature_id=141, owner=_Owner.asm)

    @staticmethod
    def event_tracking_sdk_v2(test_object):
        """Event tracking SDK v2

        https://feature-parity.us1.prod.dog/#/?feature=372
        """
        return _mark_test_object(test_object, feature_id=372, owner=_Owner.asm)

    @staticmethod
    def appsec_service_activation_origin_metric(test_object):
        """Appsec service activation origin metric

        https://feature-parity.us1.prod.dog/#/?feature=471
        """
        return _mark_test_object(test_object, feature_id=471, owner=_Owner.asm)

    @staticmethod
    def serialize_waf_rules_without_limiting_their_sizes(test_object):
        """Serialize WAF rules without limiting their sizes

        https://feature-parity.us1.prod.dog/#/?feature=142
        """
        return _mark_test_object(test_object, feature_id=142, owner=_Owner.asm)

    @staticmethod
    def threats_configuration(test_object):
        """Threats Configuration

        https://feature-parity.us1.prod.dog/#/?feature=143
        """
        return _mark_test_object(test_object, feature_id=143, owner=_Owner.asm)

    @staticmethod
    def sensitive_data_obfuscation(test_object):
        """Sensitive Data Obfuscation

        https://feature-parity.us1.prod.dog/#/?feature=144
        """
        return _mark_test_object(test_object, feature_id=144, owner=_Owner.asm)

    @staticmethod
    def propagation_of_user_id_rfc(test_object):
        """Propagation of user Id RFC

        https://feature-parity.us1.prod.dog/#/?feature=146
        """
        return _mark_test_object(test_object, feature_id=146, owner=_Owner.asm)

    @staticmethod
    def appsec_onboarding(test_object):
        """Onboarding

        https://feature-parity.us1.prod.dog/#/?feature=154
        """
        return _mark_test_object(test_object, feature_id=154, owner=_Owner.asm)

    @staticmethod
    def changing_rules_using_rc(test_object):
        """Changing rules using RC

        https://feature-parity.us1.prod.dog/#/?feature=157
        """
        return _mark_test_object(test_object, feature_id=157, owner=_Owner.asm)

    @staticmethod
    def appsec_shell_execution_tracing(test_object):
        """Shell execution tracing

        https://feature-parity.us1.prod.dog/#/?feature=158
        """
        return _mark_test_object(test_object, feature_id=158, owner=_Owner.asm)

    @staticmethod
    def custom_business_logic_events(test_object):
        """Custom Business Logic Events

        https://feature-parity.us1.prod.dog/#/?feature=161
        """
        return _mark_test_object(test_object, feature_id=161, owner=_Owner.asm)

    @staticmethod
    def graphql_threats_detection(test_object):
        """GraphQL Threats Detection

        https://feature-parity.us1.prod.dog/#/?feature=162
        """
        return _mark_test_object(test_object, feature_id=162, owner=_Owner.asm)

    @staticmethod
    def iast_sink_sql_injection(test_object):
        """IAST Sink: SQL Injection

        https://feature-parity.us1.prod.dog/#/?feature=165
        """
        return _mark_test_object(test_object, feature_id=165, owner=_Owner.asm)

    @staticmethod
    def iast_sink_code_injection(test_object):
        """IAST Sink: Code Injection

        https://feature-parity.us1.prod.dog/#/?feature=315
        """
        return _mark_test_object(test_object, feature_id=315, owner=_Owner.asm)

    @staticmethod
    def iast_sink_command_injection(test_object):
        """IAST Sink: Command Injection

        https://feature-parity.us1.prod.dog/#/?feature=166
        """
        return _mark_test_object(test_object, feature_id=166, owner=_Owner.asm)

    @staticmethod
    def iast_sink_path_traversal(test_object):
        """IAST Sink: Path Traversal

        https://feature-parity.us1.prod.dog/#/?feature=167
        """
        return _mark_test_object(test_object, feature_id=167, owner=_Owner.asm)

    @staticmethod
    def iast_sink_ldap_injection(test_object):
        """IAST Sink: LDAP Injection

        https://feature-parity.us1.prod.dog/#/?feature=168
        """
        return _mark_test_object(test_object, feature_id=168, owner=_Owner.asm)

    @staticmethod
    def iast_sink_header_injection(test_object):
        """IAST Sink: Header Injection

        https://feature-parity.us1.prod.dog/#/?feature=203
        """
        return _mark_test_object(test_object, feature_id=203, owner=_Owner.asm)

    @staticmethod
    def iast_sink_template_injection(test_object):
        """IAST Sink: Template Injection

        https://feature-parity.us1.prod.dog/#/?feature=330
        """
        return _mark_test_object(test_object, feature_id=330, owner=_Owner.asm)

    @staticmethod
    def iast_source_request_parameter_value(test_object):
        """IAST Source: Request Parameter Value

        https://feature-parity.us1.prod.dog/#/?feature=169
        """
        return _mark_test_object(test_object, feature_id=169, owner=_Owner.asm)

    @staticmethod
    def iast_source_request_parameter_name(test_object):
        """IAST Source: Request Parameter Name

        https://feature-parity.us1.prod.dog/#/?feature=170
        """
        return _mark_test_object(test_object, feature_id=170, owner=_Owner.asm)

    @staticmethod
    def iast_source_header_value(test_object):
        """IAST Source: Header Value

        https://feature-parity.us1.prod.dog/#/?feature=171
        """
        return _mark_test_object(test_object, feature_id=171, owner=_Owner.asm)

    @staticmethod
    def iast_source_header_name(test_object):
        """IAST Source: Header Name

        https://feature-parity.us1.prod.dog/#/?feature=172
        """
        return _mark_test_object(test_object, feature_id=172, owner=_Owner.asm)

    @staticmethod
    def iast_source_cookie_value(test_object):
        """IAST Source: Cookie Value

        https://feature-parity.us1.prod.dog/#/?feature=173
        """
        return _mark_test_object(test_object, feature_id=173, owner=_Owner.asm)

    @staticmethod
    def iast_source_cookie_name(test_object):
        """IAST Source: Cookie Name

        https://feature-parity.us1.prod.dog/#/?feature=174
        """
        return _mark_test_object(test_object, feature_id=174, owner=_Owner.asm)

    @staticmethod
    def iast_source_body(test_object):
        """IAST Source: Body

        https://feature-parity.us1.prod.dog/#/?feature=175
        """
        return _mark_test_object(test_object, feature_id=175, owner=_Owner.asm)

    @staticmethod
    def iast_source_kafka_key(test_object):
        """IAST Source: Kafka message key

        https://feature-parity.us1.prod.dog/#/?feature=277
        """
        return _mark_test_object(test_object, feature_id=277, owner=_Owner.asm)

    @staticmethod
    def iast_source_kafka_value(test_object):
        """IAST Source: Kafka message value

        https://feature-parity.us1.prod.dog/#/?feature=278
        """
        return _mark_test_object(test_object, feature_id=278, owner=_Owner.asm)

    @staticmethod
    def iast_graphql_resolver_argument(test_object):
        """IAST Source: Graphql resolver argument

        https://feature-parity.us1.prod.dog/#/?feature=281
        """
        return _mark_test_object(test_object, feature_id=281, owner=_Owner.asm)

    @staticmethod
    def grpc_threats_management(test_object):
        """GRPC Threats Management

        https://feature-parity.us1.prod.dog/#/?feature=176
        """
        return _mark_test_object(test_object, feature_id=176, owner=_Owner.asm)

    @staticmethod
    def waf_telemetry(test_object):
        """WAF Telemetry

        https://feature-parity.us1.prod.dog/#/?feature=178
        """
        return _mark_test_object(test_object, feature_id=178, owner=_Owner.asm)

    @staticmethod
    def kafkaspan_creationcontext_propagation_with_dd_trace(test_object):
        """[Kafka][Span Creation][Context Propagation] with dd-trace
        https://feature-parity.us1.prod.dog/#/?feature=192
        """
        return _mark_test_object(
            test_object, feature_id=192, owner=_Owner.idm
        )  # tracing/context-propagation, idm-sugar

    @staticmethod
    def open_tracing_api(test_object):
        """Open Tracing API

        https://feature-parity.us1.prod.dog/#/?feature=196
        """
        return _mark_test_object(test_object, feature_id=196, owner=_Owner.sdk_capabilities)

    @staticmethod
    def custom_tracing_api(test_object):
        """Custom Tracing API

        https://feature-parity.us1.prod.dog/#/?feature=197
        """
        return _mark_test_object(test_object, feature_id=197, owner=_Owner.sdk_capabilities)

    @staticmethod
    def iast_sink_hardcoded_passwords(test_object):
        """IAST sink: Hardcoded passwords detection

        https://feature-parity.us1.prod.dog/#/?feature=290
        """
        return _mark_test_object(test_object, feature_id=290, owner=_Owner.asm)

    @staticmethod
    def iast_sink_hardcoded_secrets(test_object):
        """IAST sink: Hardcoded secrets detection

        https://feature-parity.us1.prod.dog/#/?feature=198
        """
        return _mark_test_object(test_object, feature_id=198, owner=_Owner.asm)

    @staticmethod
    def appsec_request_blocking(test_object):
        """Request Blocking

        https://feature-parity.us1.prod.dog/#/?feature=199
        """
        return _mark_test_object(test_object, feature_id=199, owner=_Owner.asm)

    @staticmethod
    def appsec_response_blocking(test_object):
        """Response Blocking

        https://feature-parity.us1.prod.dog/#/?feature=200
        """
        return _mark_test_object(test_object, feature_id=200, owner=_Owner.asm)

    @staticmethod
    def appsec_blocking_action(test_object):
        """Blocking Action

        https://feature-parity.us1.prod.dog/#/?feature=201
        """
        return _mark_test_object(test_object, feature_id=201, owner=_Owner.asm)

    @staticmethod
    def appsec_truncation_action(test_object):
        """Truncation Action

        https://feature-parity.us1.prod.dog/#/?feature=373
        """
        return _mark_test_object(test_object, feature_id=373, owner=_Owner.asm)

    @staticmethod
    def appsec_client_ip_blocking(test_object):
        """Client IP Blocking

        https://feature-parity.us1.prod.dog/#/?feature=202
        """
        return _mark_test_object(test_object, feature_id=202, owner=_Owner.asm)

    @staticmethod
    def appsec_header_injection(test_object):
        """Header Injection

        https://feature-parity.us1.prod.dog/#/?feature=203
        """
        return _mark_test_object(test_object, feature_id=203, owner=_Owner.asm)

    @staticmethod
    def api_security_schemas(test_object):
        """Schema extraction for API Security

        https://feature-parity.us1.prod.dog/#/?feature=204
        """
        return _mark_test_object(test_object, feature_id=204, owner=_Owner.asm)

    @staticmethod
    def span_links_through_datadog_api(test_object):
        """Span links (through Datadog API)

        https://feature-parity.us1.prod.dog/#/?feature=205
        """
        return _mark_test_object(test_object, feature_id=205, owner=_Owner.sdk_capabilities)

    @staticmethod
    def cassandra_support(test_object):
        """Cassandra support

        https://feature-parity.us1.prod.dog/#/?feature=206
        """
        return _mark_test_object(test_object, feature_id=206, owner=_Owner.idm)

    @staticmethod
    def mysql_support(test_object):
        """MySQL Support

        https://feature-parity.us1.prod.dog/#/?feature=207
        """
        return _mark_test_object(test_object, feature_id=207, owner=_Owner.idm)

    @staticmethod
    def mssql_support(test_object):
        """MySQL Support

        https://feature-parity.us1.prod.dog/#/?feature=225
        """
        return _mark_test_object(test_object, feature_id=225, owner=_Owner.idm)

    @staticmethod
    def postgres_support(test_object):
        """PostGres Support

        https://feature-parity.us1.prod.dog/#/?feature=208
        """
        return _mark_test_object(test_object, feature_id=208, owner=_Owner.idm)

    @staticmethod
    def database_monitoring_correlation(test_object):
        """Database Monitoring correlation

        https://feature-parity.us1.prod.dog/#/?feature=209
        """
        return _mark_test_object(test_object, feature_id=209, owner=_Owner.idm)

    @staticmethod
    def datastreams_monitoring_support_for_http(test_object):
        """DataStreams Monitoring support for Http

        https://feature-parity.us1.prod.dog/#/?feature=210
        """
        return _mark_test_object(test_object, feature_id=210, owner=_Owner.idm)  # apm/dsm, idm-sugar

    @staticmethod
    def debugger(test_object):
        """Debugger

        https://feature-parity.us1.prod.dog/#/?feature=211
        """
        return _mark_test_object(test_object, feature_id=211, owner=_Owner.debugger)

    @staticmethod
    def datastreams_monitoring_support_for_kafka(test_object):
        """DataStreams Monitoring support for Kafka

        https://feature-parity.us1.prod.dog/#/?feature=212
        """
        return _mark_test_object(test_object, feature_id=212, owner=_Owner.idm)  # apm/dsm, idm-sugar

    @staticmethod
    def datastreams_monitoring_support_for_rabbitmq(test_object):
        """DataStreams Monitoring support for RabbitMQ

        https://feature-parity.us1.prod.dog/#/?feature=213
        """
        return _mark_test_object(test_object, feature_id=213, owner=_Owner.idm)  # apm/dsm, idm-sugar

    @staticmethod
    def datastreams_monitoring_support_for_rabbitmq_fanout(test_object):
        """DataStreams Monitoring support for RabbitMQ - Fanout

        https://feature-parity.us1.prod.dog/#/?feature=214
        """
        return _mark_test_object(test_object, feature_id=214, owner=_Owner.idm)  # apm/dsm, idm-sugar

    @staticmethod
    def datastreams_monitoring_support_for_rabbitmq_topicexchange(test_object):
        """DataStreams Monitoring support for RabbitMq - TopicExchange

        https://feature-parity.us1.prod.dog/#/?feature=215
        """
        return _mark_test_object(test_object, feature_id=215, owner=_Owner.idm)  # apm/dsm, idm-sugar

    @staticmethod
    def mongo_support(test_object):
        """Mongo Support

        https://feature-parity.us1.prod.dog/#/?feature=216
        """
        return _mark_test_object(test_object, feature_id=216, owner=_Owner.idm)

    @staticmethod
    def otel_mysql_support(test_object):
        """OTEL MySql Support

        https://feature-parity.us1.prod.dog/#/?feature=217
        """
        return _mark_test_object(test_object, feature_id=217, owner=_Owner.idm)  # otel/integrations

    @staticmethod
    def otel_mssql_support(test_object):
        """OTEL MySql Support

        https://feature-parity.us1.prod.dog/#/?feature=226
        """
        return _mark_test_object(test_object, feature_id=226, owner=_Owner.idm)  # otel/integrations

    @staticmethod
    def otel_postgres_support(test_object):
        """OTEL PostGres Support

        https://feature-parity.us1.prod.dog/#/?feature=218
        """
        return _mark_test_object(test_object, feature_id=218, owner=_Owner.idm)  # otel/integrations

    @staticmethod
    def sql_support(test_object):
        """Sql support

        https://feature-parity.us1.prod.dog/#/?feature=219
        """
        return _mark_test_object(test_object, feature_id=219, owner=_Owner.idm)

    @staticmethod
    def dynamic_configuration(test_object):
        """Dynamic Configuration

        https://feature-parity.us1.prod.dog/#/?feature=220
        """
        return _mark_test_object(test_object, feature_id=220, owner=_Owner.sdk_capabilities)

    @staticmethod
    def datadog_headers_propagation(test_object):
        """Datadog headers propagation

        https://feature-parity.us1.prod.dog/#/?feature=221
        """
        return _mark_test_object(
            test_object, feature_id=221, owner=_Owner.sdk_capabilities
        )  # tracing/context-propagation, apm/dbm

    @staticmethod
    def single_span_sampling(test_object):
        """Single Span Sampling

        https://feature-parity.us1.prod.dog/#/?feature=222
        """
        return _mark_test_object(test_object, feature_id=222, owner=_Owner.sdk_capabilities)

    @staticmethod
    def tracer_flare(test_object):
        """Tracer Flare

        https://feature-parity.us1.prod.dog/#/?feature=223
        """
        return _mark_test_object(test_object, feature_id=223, owner=_Owner.language_platform)

    @staticmethod
    def profiling(test_object):
        """Profiling

        https://feature-parity.us1.prod.dog/#/?feature=224
        """
        return _mark_test_object(test_object, feature_id=224, owner=_Owner.profiler)

    @staticmethod
    def trace_sampling(test_object):
        """Profiling

        https://feature-parity.us1.prod.dog/#/?feature=227
        """
        return _mark_test_object(test_object, feature_id=227, owner=_Owner.sdk_capabilities)

    @staticmethod
    def telemetry_instrumentation(test_object):
        """Instrumentation telemetry

        https://feature-parity.us1.prod.dog/#/?feature=229
        """
        return _mark_test_object(test_object, feature_id=229, owner=_Owner.sdk_capabilities)

    @staticmethod
    def appsec_logs(test_object):
        """Appsec Logs

        https://feature-parity.us1.prod.dog/#/?feature=230
        """
        return _mark_test_object(test_object, feature_id=230, owner=_Owner.asm)

    @staticmethod
    def appsec_miscs_internals(test_object):
        """Appsec Miscs Internals

        https://feature-parity.us1.prod.dog/#/?feature=231
        """
        return _mark_test_object(test_object, feature_id=231, owner=_Owner.asm)

    @staticmethod
    def appsec_scrubbing(test_object):
        """Appsec Scrubbing

        https://feature-parity.us1.prod.dog/#/?feature=232
        """
        return _mark_test_object(test_object, feature_id=232, owner=_Owner.asm)

    @staticmethod
    def appsec_standard_tags_client_ip(test_object):
        """Appsec Standard Tags: client IP

        https://feature-parity.us1.prod.dog/#/?feature=233
        """
        return _mark_test_object(test_object, feature_id=233, owner=_Owner.asm)

    @staticmethod
    def waf_features(test_object):
        """WAF features

        https://feature-parity.us1.prod.dog/#/?feature=234
        """
        return _mark_test_object(test_object, feature_id=234, owner=_Owner.asm)

    @staticmethod
    def waf_rules(test_object):
        """WAF rules

        https://feature-parity.us1.prod.dog/#/?feature=235
        """
        return _mark_test_object(test_object, feature_id=235, owner=_Owner.asm)

    @staticmethod
    def iast_sink_hsts_missing_header(test_object):
        """IAST Sink: HSTS missing header

        https://feature-parity.us1.prod.dog/#/?feature=236
        """
        return _mark_test_object(test_object, feature_id=236, owner=_Owner.asm)

    @staticmethod
    def iast_sink_http_only_cookie(test_object):
        """IAST Sink: HTTP only cookie

        https://feature-parity.us1.prod.dog/#/?feature=237
        """
        return _mark_test_object(test_object, feature_id=237, owner=_Owner.asm)

    @staticmethod
    def iast_sink_insecure_cookie(test_object):
        """IAST Sink: Insecure cookie

        https://feature-parity.us1.prod.dog/#/?feature=238
        """
        return _mark_test_object(test_object, feature_id=238, owner=_Owner.asm)

    @staticmethod
    def iast_sink_samesite_cookie(test_object):
        """IAST Sink: SameSite cookie

        https://feature-parity.us1.prod.dog/#/?feature=240
        """
        return _mark_test_object(test_object, feature_id=240, owner=_Owner.asm)

    @staticmethod
    def iast_sink_ssrf(test_object):
        """IAST Sink: SSRF

        https://feature-parity.us1.prod.dog/#/?feature=241
        """
        return _mark_test_object(test_object, feature_id=241, owner=_Owner.asm)

    @staticmethod
    def iast_sink_trustboundaryviolation(test_object):
        """IAST Sink: TrustBoundaryViolation

        https://feature-parity.us1.prod.dog/#/?feature=242
        """
        return _mark_test_object(test_object, feature_id=242, owner=_Owner.asm)

    @staticmethod
    def iast_sink_unvalidatedforward(test_object):
        """IAST Sink: UnvalidatedForward

        https://feature-parity.us1.prod.dog/#/?feature=243
        """
        return _mark_test_object(test_object, feature_id=243, owner=_Owner.asm)

    @staticmethod
    def iast_sink_unvalidatedheader(test_object):
        """IAST Sink: UnvalidatedHeader

        https://feature-parity.us1.prod.dog/#/?feature=244
        """
        return _mark_test_object(test_object, feature_id=244, owner=_Owner.asm)

    @staticmethod
    def iast_sink_unvalidatedredirect(test_object):
        """IAST Sink: UnvalidatedRedirect

        https://feature-parity.us1.prod.dog/#/?feature=245
        """
        return _mark_test_object(test_object, feature_id=245, owner=_Owner.asm)

    @staticmethod
    def iast_sink_weakrandomness(test_object):
        """IAST Sink: WeakRandomness

        https://feature-parity.us1.prod.dog/#/?feature=246
        """
        return _mark_test_object(test_object, feature_id=246, owner=_Owner.asm)

    @staticmethod
    def iast_sink_xcontentsniffing(test_object):
        """IAST Sink: XContentSniffing

        https://feature-parity.us1.prod.dog/#/?feature=247
        """
        return _mark_test_object(test_object, feature_id=247, owner=_Owner.asm)

    @staticmethod
    def iast_sink_xpathinjection(test_object):
        """IAST Sink: XPathInjection

        https://feature-parity.us1.prod.dog/#/?feature=248
        """
        return _mark_test_object(test_object, feature_id=248, owner=_Owner.asm)

    @staticmethod
    def iast_sink_xss(test_object):
        """IAST Sink: XSS

        https://feature-parity.us1.prod.dog/#/?feature=249
        """
        return _mark_test_object(test_object, feature_id=249, owner=_Owner.asm)

    @staticmethod
    def iast_source_multipart(test_object):
        """IAST Source: Multipart

        https://feature-parity.us1.prod.dog/#/?feature=250
        """
        return _mark_test_object(test_object, feature_id=250, owner=_Owner.asm)

    @staticmethod
    def iast_source_path(test_object):
        """IAST Source: Path

        https://feature-parity.us1.prod.dog/#/?feature=251
        """
        return _mark_test_object(test_object, feature_id=251, owner=_Owner.asm)

    @staticmethod
    def iast_source_uri(test_object):
        """IAST Source: URI

        https://feature-parity.us1.prod.dog/#/?feature=252
        """
        return _mark_test_object(test_object, feature_id=252, owner=_Owner.asm)

    @staticmethod
    def iast_sink_mongodb_injection(test_object):
        """IAST Sink: MongoDB injection

        https://feature-parity.us1.prod.dog/#/?feature=253
        """
        return _mark_test_object(test_object, feature_id=253, owner=_Owner.asm)

    @staticmethod
    def appsec_user_blocking(test_object):
        """User blocking

        https://feature-parity.us1.prod.dog/#/?feature=254
        """
        return _mark_test_object(test_object, feature_id=254, owner=_Owner.asm)

    @staticmethod
    def decisionless_extraction(test_object):
        """Sampling behavior when extracted trace context does not convey a sampling decision
        https://feature-parity.us1.prod.dog/#/?feature=261
        """
        return _mark_test_object(test_object, feature_id=261, owner=_Owner.sdk_capabilities)

    @staticmethod
    def semantic_core_validations(test_object):
        """Semantic Core Validations

        https://feature-parity.us1.prod.dog/#/?feature=262
        """
        return _mark_test_object(test_object, feature_id=262, owner=_Owner.idm)

    @staticmethod
    def aws_sqs_span_creationcontext_propagation_via_xray_header_with_dd_trace(
        test_object,
    ):
        """[AWS-SQS][Span Creation][Context Propagation][AWS X-Ray] with dd-trace

        https://feature-parity.us1.prod.dog/#/?feature=263
        """
        return _mark_test_object(
            test_object, feature_id=263, owner=_Owner.idm
        )  # tracing/context-propagation, idm-sugar

    @staticmethod
    def aws_sqs_span_creationcontext_propagation_via_message_attributes_with_dd_trace(
        test_object,
    ):
        """[AWS-SQS][Span Creation][Context Propagation][AWS Message Attributes] with dd-trace

        https://feature-parity.us1.prod.dog/#/?feature=264
        """
        return _mark_test_object(
            test_object, feature_id=264, owner=_Owner.idm
        )  # tracing/context-propagation, idm-sugar

    @staticmethod
    def trace_data_integrity(test_object):
        """Data integrity

        https://feature-parity.us1.prod.dog/#/?feature=266
        """
        return _mark_test_object(test_object, feature_id=266, owner=_Owner.sdk_capabilities)

    @staticmethod
    def library_scrubbing(test_object):
        """Library scrubbing

        https://feature-parity.us1.prod.dog/#/?feature=267
        """
        return _mark_test_object(test_object, feature_id=267, owner=_Owner.sdk_capabilities)

    @staticmethod
    def datastreams_monitoring_support_for_sqs(test_object):
        """DataStreams Monitoring support for AWS SQS

        https://feature-parity.us1.prod.dog/#/?feature=268
        """
        return _mark_test_object(test_object, feature_id=268, owner=_Owner.idm)  # apm/dsm, idm-sugar

    @staticmethod
    def api_security_configuration(test_object):
        """Schema extraction for API Security

        https://feature-parity.us1.prod.dog/#/?feature=269
        """
        return _mark_test_object(test_object, feature_id=269, owner=_Owner.asm)

    @staticmethod
    def rabbitmq_span_creationcontext_propagation_with_dd_trace(test_object):
        """[RabbitMQ][Span Creation][Context Propagation] with dd-trace

        https://feature-parity.us1.prod.dog/#/?feature=270
        """
        return _mark_test_object(
            test_object, feature_id=270, owner=_Owner.idm
        )  # tracing/context-propagation, idm-sugar

    @staticmethod
    def aws_sns_span_creationcontext_propagation_via_message_attributes_with_dd_trace(
        test_object,
    ):
        """[AWS-SNS][Span Creation][Context Propagation] with dd-trace

        https://feature-parity.us1.prod.dog/#/?feature=271
        """
        return _mark_test_object(test_object, feature_id=271, owner=_Owner.idm)

    @staticmethod
    def datastreams_monitoring_support_for_sns(test_object):
        """DataStreams Monitoring support for AWS SNS

        https://feature-parity.us1.prod.dog/#/?feature=273
        """
        return _mark_test_object(test_object, feature_id=273, owner=_Owner.idm)  # apm/dsm, idm-sugar

    @staticmethod
    def iast_sink_insecure_auth_protocol(test_object):
        """IAST Sink: Insecure auth protocol

        https://feature-parity.us1.prod.dog/#/?feature=272
        """
        return _mark_test_object(test_object, feature_id=272, owner=_Owner.asm)

    @staticmethod
    def container_auto_installation_script(test_object):
        """Agent installation script should allow us to install auto-injection software for containers

        https://feature-parity.us1.prod.dog/#/?feature=274
        """
        return _mark_test_object(test_object, feature_id=274, owner=_Owner.auto_instrumentation)

    @staticmethod
    def host_auto_installation_script(test_object):
        """Agent installation script should allow us to install auto-injection software for hosts

        https://feature-parity.us1.prod.dog/#/?feature=275
        """
        return _mark_test_object(test_object, feature_id=275, owner=_Owner.auto_instrumentation)

    @staticmethod
    def host_block_list(test_object):
        """SSI block lists

        https://feature-parity.us1.prod.dog/#/?feature=276
        """
        return _mark_test_object(test_object, feature_id=276, owner=_Owner.auto_instrumentation)

    @staticmethod
    def aws_kinesis_span_creationcontext_propagation_via_message_attributes_with_dd_trace(
        test_object,
    ):
        """[AWS-Kinesis][Span Creation][Context Propagation] with dd-trace

        https://feature-parity.us1.prod.dog/#/?feature=280
        """
        return _mark_test_object(
            test_object, feature_id=280, owner=_Owner.idm
        )  # tracing/context-propagation, idm-sugar

    @staticmethod
    def datastreams_monitoring_support_for_base64_encoding(test_object):
        """DataStreams Monitoring support for V2 Base64 Encoding using dd-pathway-ctx/dd-pathway-ctx-base64

        https://feature-parity.us1.prod.dog/#/?feature=284
        """
        return _mark_test_object(
            test_object, feature_id=284, owner=_Owner.idm
        )  # tracing/context-propagation, apm/dsm, idm-sugar

    @staticmethod
    def datastreams_monitoring_support_context_injection_base64(test_object):
        """Datastreams Monitoring support for V2 Base64 Encoding injection using dd-pathway-ctx-base64

        https://feature-parity.us1.prod.dog/#/?feature=287
        """
        return _mark_test_object(
            test_object, feature_id=287, owner=_Owner.idm
        )  # tracing/context-propagation, apm/dsm, idm-sugar

    @staticmethod
    def datastreams_monitoring_support_for_kinesis(test_object):
        """DataStreams Monitoring support for AWS Kinesis

        https://feature-parity.us1.prod.dog/#/?feature=282
        """
        return _mark_test_object(test_object, feature_id=282, owner=_Owner.idm)  # apm/dsm, idm-sugar

    @staticmethod
    def iast_sink_reflection_injection(test_object):
        """IAST Sink: Reflection Injection

        https://feature-parity.us1.prod.dog/#/?feature=279
        """
        return _mark_test_object(test_object, feature_id=279, owner=_Owner.asm)

    @staticmethod
    def embeded_git_reference(test_object):
        """Embedding Git references to build artifacts

        https://feature-parity.us1.prod.dog/#/?feature=286
        """
        return _mark_test_object(test_object, feature_id=286, owner=_Owner.sdk_capabilities)

    @staticmethod
    def k8s_admission_controller(test_object):
        """Auto inject the tracer library for k8s enviroments using admission controller

        https://feature-parity.us1.prod.dog/#/?feature=288
        """
        return _mark_test_object(test_object, feature_id=288, owner=_Owner.auto_instrumentation)

    @staticmethod
    def f_otel_interoperability(test_object):
        """OTel Interoperability

        https://feature-parity.us1.prod.dog/#/?feature=289
        """
        return _mark_test_object(test_object, feature_id=289, owner=_Owner.sdk_capabilities)

    @staticmethod
    def debugger_pii_redaction(test_object):
        """PII Redaction

        https://feature-parity.us1.prod.dog/#/?feature=291
        """
        return _mark_test_object(test_object, feature_id=291, owner=_Owner.debugger)

    @staticmethod
    def installer_auto_instrumentation(test_object):
        """Installer auto-instrumentation

        https://feature-parity.us1.prod.dog/#/?feature=292
        """
        return _mark_test_object(test_object, feature_id=292, owner=_Owner.auto_instrumentation)

    @staticmethod
    def rasp_local_file_inclusion(test_object):
        """Appsec RASP rule : local file inclusion

        https://feature-parity.us1.prod.dog/#/?feature=293
        """
        return _mark_test_object(test_object, feature_id=293, owner=_Owner.asm)

    @staticmethod
    def rasp_server_side_request_forgery(test_object):
        """Appsec RASP rule : server-side request forgery

        https://feature-parity.us1.prod.dog/#/?feature=294
        """
        return _mark_test_object(test_object, feature_id=294, owner=_Owner.asm)

    @staticmethod
    def rasp_sql_injection(test_object):
        """Appsec RASP rule : SQL injection

        https://feature-parity.us1.prod.dog/#/?feature=295
        """
        return _mark_test_object(test_object, feature_id=295, owner=_Owner.asm)

    @staticmethod
    def database_monitoring_support(test_object):
        """DBM: Database Monitoring is supported by an integration

        https://feature-parity.us1.prod.dog/#/?feature=296
        """
        return _mark_test_object(
            test_object, feature_id=296, owner=_Owner.idm
        )  # tracing/context-propagation, apm/dbm, idm-sugar

    @staticmethod
    def rasp_stack_trace(test_object):
        """Appsec RASP: Stack Trace

        https://feature-parity.us1.prod.dog/#/?feature=297
        """
        return _mark_test_object(test_object, feature_id=297, owner=_Owner.asm)

    @staticmethod
    def rasp_span_tags(test_object):
        """Appsec RASP: Span Tags

        https://feature-parity.us1.prod.dog/#/?feature=298
        """
        return _mark_test_object(test_object, feature_id=298, owner=_Owner.asm)

    @staticmethod
    def debugger_expression_language(test_object):
        """Expression Language

        https://feature-parity.us1.prod.dog/#/?feature=303
        """
        return _mark_test_object(test_object, feature_id=303, owner=_Owner.debugger)

    @staticmethod
    def auto_instrumentation_profiling(test_object):
        """auto-instrumentation with profiling

        https://feature-parity.us1.prod.dog/#/?feature=302
        """
        return _mark_test_object(test_object, feature_id=302, owner=_Owner.auto_instrumentation)

    @staticmethod
    def appsec_standalone_experimental(test_object):
        """Experimental Appsec Standalone Billing

        https://feature-parity.us1.prod.dog/#/?feature=305
        """
        return _mark_test_object(test_object, feature_id=305, owner=_Owner.asm)

    @staticmethod
    def appsec_standalone(test_object):
        """Appsec Standalone Billing

        https://feature-parity.us1.prod.dog/#/?feature=355
        """
        return _mark_test_object(test_object, feature_id=355, owner=_Owner.asm)

    @staticmethod
    def iast_standalone_experimental(test_object):
        """Experimental Iast Standalone Billing

        https://feature-parity.us1.prod.dog/#/?feature=319
        """
        return _mark_test_object(test_object, feature_id=319, owner=_Owner.asm)

    @staticmethod
    def iast_standalone(test_object):
        """Iast Standalone Billing V2

        https://feature-parity.us1.prod.dog/#/?feature=356
        """
        return _mark_test_object(test_object, feature_id=356, owner=_Owner.asm)

    @staticmethod
    def sca_standalone_experimental(test_object):
        """Experimental SCA Standalone Billing

        https://feature-parity.us1.prod.dog/#/?feature=320
        """
        return _mark_test_object(test_object, feature_id=320, owner=_Owner.asm)

    @staticmethod
    def sca_standalone(test_object):
        """SCA Standalone Billing V2

        https://feature-parity.us1.prod.dog/#/?feature=357
        """
        return _mark_test_object(test_object, feature_id=357, owner=_Owner.asm)

    @staticmethod
    def security_events_metastruct(test_object):
        """Appsec meta struct

        https://feature-parity.us1.prod.dog/#/?feature=314
        """
        return _mark_test_object(test_object, feature_id=314, owner=_Owner.asm)

    @staticmethod
    def host_auto_installation_script_profiling(test_object):
        """Profiling works when enabled through the agent installer script in Host environments

        https://feature-parity.us1.prod.dog/#/?feature=306
        """
        return _mark_test_object(test_object, feature_id=306, owner=_Owner.auto_instrumentation)

    @staticmethod
    def origin_detection(test_object):
        """Origin Detection is a feature that allows the Agent to correctly detect and tag incoming custom
        metrics or traces with their Origin (AKA container tags).

        https://feature-parity.us1.prod.dog/#/?feature=362

        """
        return _mark_test_object(test_object, feature_id=362, owner=_Owner.language_platform)

    @staticmethod
    def container_auto_installation_script_profiling(test_object):
        """Profiling works when enabled through the agent installer script in Container environments

        https://feature-parity.us1.prod.dog/#/?feature=307
        """
        return _mark_test_object(test_object, feature_id=307, owner=_Owner.auto_instrumentation)

    @staticmethod
    def host_guardrail(test_object):
        """When in SSI, bail out if our version of language is incompatible.

        https://feature-parity.us1.prod.dog/#/?feature=308
        """
        return _mark_test_object(test_object, feature_id=308, owner=_Owner.auto_instrumentation)

    @staticmethod
    def container_guardrail(test_object):
        """When in SSI, bail out if our version of language is incompatible or container is incompatible.

        https://feature-parity.us1.prod.dog/#/?feature=309
        """
        return _mark_test_object(test_object, feature_id=309, owner=_Owner.auto_instrumentation)

    @staticmethod
    def datastreams_monitoring_support_for_manual_checkpoints(test_object):
        """Ensure DSM Manual Checkpointing API is satisfied

        https://feature-parity.us1.prod.dog/#/?feature=327
        """
        return _mark_test_object(test_object, feature_id=327, owner=_Owner.idm)

    @staticmethod
    def suspicious_attacker_blocking(test_object):
        """Threats: request blocking on suspicious attacker

        https://feature-parity.us1.prod.dog/#/?feature=311
        """
        return _mark_test_object(test_object, feature_id=311, owner=_Owner.asm)

    @staticmethod
    def user_id_collection_modes(test_object):
        """Threats: User ID collection modes

        https://feature-parity.us1.prod.dog/#/?feature=312
        """
        return _mark_test_object(test_object, feature_id=312, owner=_Owner.asm)

    @staticmethod
    def fingerprinting(test_object):
        """Threats: Requests Fingerprinting

        https://feature-parity.us1.prod.dog/#/?feature=313
        """
        return _mark_test_object(test_object, feature_id=313, owner=_Owner.asm)

    @staticmethod
    def iast_sink_untrusted_deserialization(test_object):
        """IAST Sink: Untrusted Deserialization

        https://feature-parity.us1.prod.dog/#/?feature=316
        """
        return _mark_test_object(test_object, feature_id=316, owner=_Owner.asm)

    @staticmethod
    def crashtracking(test_object):
        """Crashtracking

        https://feature-parity.us1.prod.dog/#/?feature=317
        """
        return _mark_test_object(test_object, feature_id=317, owner=_Owner.language_platform)

    @staticmethod
    def rasp_shell_injection(test_object):
        """Appsec RASP rule : shell injection

        https://feature-parity.us1.prod.dog/#/?feature=318
        """
        return _mark_test_object(test_object, feature_id=318, owner=_Owner.asm)

    @staticmethod
    def rasp_command_injection(test_object):
        """Appsec RASP rule : command injection

        https://feature-parity.us1.prod.dog/#/?feature=345
        """
        return _mark_test_object(test_object, feature_id=345, owner=_Owner.asm)

    @staticmethod
    def debugger_exception_replay(test_object):
        """Exception replay

        https://feature-parity.us1.prod.dog/#/?feature=321
        """
        return _mark_test_object(test_object, feature_id=321, owner=_Owner.debugger)

    @staticmethod
    def iast_source_path_parameter(test_object):
        """IAST Source: URI

        https://feature-parity.us1.prod.dog/#/?feature=324
        """
        return _mark_test_object(test_object, feature_id=324, owner=_Owner.asm)

    @staticmethod
    def iast_source_sql(test_object):
        """IAST Source: SQL

        https://feature-parity.us1.prod.dog/#/?feature=344
        """
        return _mark_test_object(test_object, feature_id=344, owner=_Owner.asm)

    @staticmethod
    def ssi_guardrails(test_object):
        """Docker ssi guardrails

        https://feature-parity.us1.prod.dog/#/?feature=322
        """
        return _mark_test_object(test_object, feature_id=322, owner=_Owner.auto_instrumentation)

    @staticmethod
    def ssi_crashtracking(test_object):
        """Docker ssi crashtracking

        https://feature-parity.us1.prod.dog/#/?feature=340
        """
        return _mark_test_object(test_object, feature_id=340, owner=_Owner.auto_instrumentation)

    @staticmethod
    def ssi_service_naming(test_object):
        """Docker ssi service naming feature

        https://feature-parity.us1.prod.dog/#/?feature=326
        """
        return _mark_test_object(test_object, feature_id=326, owner=_Owner.auto_instrumentation)

    @staticmethod
    def ssi_service_tracking(test_object):
        """SSI service tracking feature

        https://feature-parity.us1.prod.dog/#/?feature=327
        """
        return _mark_test_object(test_object, feature_id=327, owner=_Owner.injection_platform)

    @staticmethod
    def serverless_span_pointers(test_object):
        """Serverless : Span Pointers are correctly incorporated in spans

        https://feature-parity.us1.prod.dog/#/?feature=328
        """
        return _mark_test_object(test_object, feature_id=328, owner=_Owner.serverless)

    @staticmethod
    def aws_api_gateway_inferred_span_creation(test_object):
        """AWS Api Gateway: Tests that API Gateway inferred span creation works as expected

        https://feature-parity.us1.prod.dog/#/?feature=341
        """
        return _mark_test_object(test_object, feature_id=341, owner=_Owner.idm)

    @staticmethod
    def parametric_endpoint_parity(test_object):
        """Enforces standardized behaviors for configurations across the tracing libraries.

        https://feature-parity.us1.prod.dog/#/?feature=339
        """
        return _mark_test_object(test_object, feature_id=339, owner=_Owner.sdk_capabilities)

    @staticmethod
    def iast_stack_trace(test_object):
        """IAST: Stack Trace

        https://feature-parity.us1.prod.dog/#/?feature=329
        """
        return _mark_test_object(test_object, feature_id=329, owner=_Owner.asm)

    @staticmethod
    def iast_extended_location(test_object):
        """IAST: Extended location data

        https://feature-parity.us1.prod.dog/#/?feature=364
        """
        return _mark_test_object(test_object, feature_id=364, owner=_Owner.asm)

    @staticmethod
    def djm_ssi_k8s(test_object):
        """Data Jobs Monitoring: Java lib auto instrumentation for Spark applications on K8s.

        https://feature-parity.us1.prod.dog/#/?feature=342
        """
        return _mark_test_object(test_object, feature_id=342, owner=_Owner.djm)

    @staticmethod
    def adaptive_sampling(test_object):
        """Adaptive sampling rules + RC

        https://feature-parity.us1.prod.dog/#/?feature=346
        """
        return _mark_test_object(test_object, feature_id=346, owner=_Owner.sdk_capabilities)

    @staticmethod
    def agent_host_ipv6(test_object):
        """DD_AGENT_HOST supports an IPv6 address

        https://feature-parity.us1.prod.dog/#/?feature=347
        """
        return _mark_test_object(test_object, feature_id=347, owner=_Owner.sdk_capabilities)

    @staticmethod
    def datadog_baggage_headers(test_object):
        """Baggage support

        https://feature-parity.us1.prod.dog/#/?feature=389
        """
        return _mark_test_object(test_object, feature_id=389, owner=_Owner.sdk_capabilities)  # tracing

    @staticmethod
    def iast_security_controls(test_object):
        """IAST: Security Controls

        https://feature-parity.us1.prod.dog/#/?feature=343
        """
        return _mark_test_object(test_object, feature_id=343, owner=_Owner.asm)

    @staticmethod
    def graphql_operation_error_reporting(test_object):
        """GraphQL operation error reporting

        https://feature-parity.us1.prod.dog/#/?feature=354
        """
        return _mark_test_object(test_object, feature_id=354, owner=_Owner.idm)

    @staticmethod
    def graphql_operation_error_tracking(test_object):
        """GraphQL operation error tracking

        https://feature-parity.us1.prod.dog/#/?feature=485
        """
        return _mark_test_object(test_object, feature_id=485, owner=_Owner.idm)

    @staticmethod
    def envoy_external_processing(test_object):
        """Support for Envoy External Processing

        https://feature-parity.us1.prod.dog/#/?feature=350
        """
        from utils import context

        return _mark_test_object(
            test_object, feature_id=350 if context.library == "golang" else NOT_REPORTED_ID, owner=_Owner.asm
        )

    @staticmethod
    def context_propagation_extract_behavior(test_object):
        """Context Propagation: Extraction behavior can be configured at the service level

        https://feature-parity.us1.prod.dog/#/?feature=353
        """
        return _mark_test_object(test_object, feature_id=353, owner=_Owner.sdk_capabilities)

    @staticmethod
    def iast_sink_email_html_injection(test_object):
        """IAST Sink: Email HTML injection

        https://feature-parity.us1.prod.dog/#/?feature=358
        """
        return _mark_test_object(test_object, feature_id=358, owner=_Owner.asm)

    @staticmethod
    def language_specifics(test_object):
        """Language specific tests

        https://feature-parity.us1.prod.dog/#/?feature=359
        """
        return _mark_test_object(test_object, feature_id=359, owner=_Owner.asm)

    @staticmethod
    def debugger_code_origins(test_object):
        """Code Origins

        https://feature-parity.us1.prod.dog/#/?feature=360
        """
        return _mark_test_object(test_object, feature_id=360, owner=_Owner.debugger)

    @staticmethod
    def debugger_probe_budgets(test_object):
        """Probe Budgets

        https://feature-parity.us1.prod.dog/#/?feature=368
        """
        return _mark_test_object(test_object, feature_id=368, owner=_Owner.debugger)

    @staticmethod
    def debugger_method_probe(test_object):
        """Method-level Probes

        https://feature-parity.us1.prod.dog/#/?feature=392
        """
        return _mark_test_object(test_object, feature_id=392, owner=_Owner.debugger)

    @staticmethod
    def debugger_line_probe(test_object):
        """Line-level Probes

        https://feature-parity.us1.prod.dog/#/?feature=393
        """
        return _mark_test_object(test_object, feature_id=393, owner=_Owner.debugger)

    @staticmethod
    def debugger_symdb(test_object):
        """Probe Budgets

        https://feature-parity.us1.prod.dog/#/?feature=370
        """
        return _mark_test_object(test_object, feature_id=370, owner=_Owner.debugger)

    @staticmethod
    def otel_propagators_api(test_object):
        """OpenTelemetry Propagators API

        https://feature-parity.us1.prod.dog/#/?feature=361
        """
        return _mark_test_object(test_object, feature_id=361, owner=_Owner.sdk_capabilities)

    @staticmethod
    def stable_configuration_support(test_object):
        """Enforces that basic stable configuration support exists

        https://feature-parity.us1.prod.dog/#/?feature=365
        """
        return _mark_test_object(test_object, feature_id=365, owner=_Owner.sdk_capabilities)

    @staticmethod
    def single_span_ingestion_control(test_object):
        """Enforces that basic stable configuration support exists

        https://feature-parity.us1.prod.dog/#/?feature=366
        """
        return _mark_test_object(test_object, feature_id=366, owner=_Owner.sdk_capabilities)

    @staticmethod
    def process_discovery(test_object):
        """Process Disocvery

        https://feature-parity.us1.prod.dog/#/?feature=367
        """
        return _mark_test_object(test_object, feature_id=367, owner=_Owner.sdk_capabilities)

    @staticmethod
    def debugger_inproduct_enablement(test_object):
        """Dynamically enable debugger products

        https://feature-parity.us1.prod.dog/#/?feature=369
        """
        return _mark_test_object(test_object, feature_id=369, owner=_Owner.debugger)

    @staticmethod
    def datastreams_monitoring_protobuf_schema_tracking(test_object):
        """Dynamically enable debugger products

        https://feature-parity.us1.prod.dog/#/?feature=371
        """
        return _mark_test_object(test_object, feature_id=371, owner=_Owner.dsm)  # apm/dsm

    @staticmethod
    def trace_enablement(test_object):
        """Enforces standardized behaviors for configurations across the tracing libraries.

        https://feature-parity.us1.prod.dog/#/?feature=374
        """
        return _mark_test_object(
            test_object, feature_id=374, owner=_Owner.sdk_capabilities
        )  # tracing/configuration, tracing/configuration/consistency

    @staticmethod
    def trace_log_directory(test_object):
        """Enforces standardized behaviors for configurations across the tracing libraries.

        https://feature-parity.us1.prod.dog/#/?feature=375
        """
        return _mark_test_object(
            test_object, feature_id=375, owner=_Owner.sdk_capabilities
        )  # tracing/configuration, tracing/configuration/consistency

    # @staticmethod
    # def trace_experimental_features(test_object):
    #     """Enforces standardized behaviors for configurations across the tracing libraries.

    #     https://feature-parity.us1.prod.dog/#/?feature=376
    #     """
    #     return _mark_test_object(
    #         test_object, feature_id=376, owner=_Owner.tracer
    #     )  # tracing/configuration, tracing/configuration/consistency

    @staticmethod
    def trace_rate_limiting(test_object):
        """Enforces standardized behaviors for configurations across the tracing libraries.

        https://feature-parity.us1.prod.dog/#/?feature=377
        """
        return _mark_test_object(
            test_object, feature_id=377, owner=_Owner.sdk_capabilities
        )  # tracing/configuration, tracing/configuration/consistency

    @staticmethod
    def trace_http_server_error_statuses(test_object):
        """Enforces standardized behaviors for configurations across the tracing libraries.

        https://feature-parity.us1.prod.dog/#/?feature=379
        """
        return _mark_test_object(
            test_object, feature_id=379, owner=_Owner.sdk_capabilities
        )  # tracing/configuration, tracing/configuration/consistency

    @staticmethod
    def trace_http_client_error_statuses(test_object):
        """Enforces standardized behaviors for configurations across the tracing libraries.

        https://feature-parity.us1.prod.dog/#/?feature=381
        """
        return _mark_test_object(test_object, feature_id=381, owner=_Owner.sdk_capabilities)

    @staticmethod
    def trace_http_client_tag_query_string(test_object):
        """Enforces standardized behaviors for configurations across the tracing libraries.

        https://feature-parity.us1.prod.dog/#/?feature=382
        """
        return _mark_test_object(test_object, feature_id=382, owner=_Owner.sdk_capabilities)

    @staticmethod
    def unified_service_tagging(test_object):
        """Enforces standardized behaviors for configurations across the tracing libraries.

        https://feature-parity.us1.prod.dog/#/?feature=384
        """
        return _mark_test_object(
            test_object, feature_id=384, owner=_Owner.sdk_capabilities
        )  # tracing/configuration, tracing/configuration/consistency

    @staticmethod
    def integration_enablement(test_object):
        """Enforces standardized behaviors for configurations across the tracing libraries.

        https://feature-parity.us1.prod.dog/#/?feature=385
        """
        return _mark_test_object(
            test_object, feature_id=385, owner=_Owner.sdk_capabilities
        )  # tracing/configuration, tracing/configuration/consistency

    @staticmethod
    def log_injection_128bit_traceid(test_object):
        """Enforces standardized behaviors for configurations across the tracing libraries.

        https://feature-parity.us1.prod.dog/#/?feature=387
        """
        return _mark_test_object(
            test_object, feature_id=387, owner=_Owner.sdk_capabilities
        )  # tracing/configuration, tracing/configuration/consistency

    @staticmethod
    def iast_schema(test_object):
        """Enforces standardized behaviors for configurations across the tracing libraries.

        https://feature-parity.us1.prod.dog/#/?feature=394
        """
        return _mark_test_object(test_object, feature_id=394, owner=_Owner.asm)

    @staticmethod
    def iast_vuln_sampling_route_method_count_algorithm(test_object):
        """Vulnerability sampling algorithm by route, method and counts for IAST.

        https://feature-parity.us1.prod.dog/#/?feature=395
        """
        return _mark_test_object(test_object, feature_id=395, owner=_Owner.asm)

    @staticmethod
    def appsec_collect_all_headers(test_object):
        """Appsec collects all headers

        https://feature-parity.us1.prod.dog/#/?feature=390
        """
        return _mark_test_object(test_object, feature_id=390, owner=_Owner.asm)  # appsec/25q2

    @staticmethod
    def appsec_collect_request_body(test_object):
        """Appsec collects request body

        https://feature-parity.us1.prod.dog/#/?feature=391
        """
        return _mark_test_object(test_object, feature_id=391, owner=_Owner.asm)  # appsec/rasp, appsec/25q2

    @staticmethod
    def referrer_hostname(test_object):
        """Enforces standardized behaviors for configurations across the tracing libraries.

        https://feature-parity.us1.prod.dog/#/?feature=396
        """
        return _mark_test_object(test_object, feature_id=396, owner=_Owner.sdk_capabilities)

    @staticmethod
    def baggage_span_tags(test_object):
        """Automatically add baggage to span tags

        https://feature-parity.us1.prod.dog/#/?feature=470
        """
        return _mark_test_object(test_object, feature_id=470, owner=_Owner.sdk_capabilities)

    @staticmethod
    def remote_config_semantic_versioning(test_object):
        """Semantic version 2 is reported in remote config

        https://feature-parity.us1.prod.dog/#/?feature=472
        """
        return _mark_test_object(test_object, feature_id=472, owner=_Owner.remote_config)  # library/config

    @staticmethod
    def process_tags(test_object):
        """Process tags

        https://feature-parity.us1.prod.dog/#/?feature=475
        """
        return _mark_test_object(test_object, feature_id=475, owner=_Owner.language_platform)

    @staticmethod
    def appsec_rc_asm_dd_multiconfig(test_object):
        """Appsec supports multiple configurations through ASM_DD

        https://feature-parity.us1.prod.dog/#/?feature=473
        """
        return _mark_test_object(test_object, feature_id=473, owner=_Owner.asm)

    @staticmethod
    def appsec_trace_tagging_rules(test_object):
        """Appsec supports trace-tagging rules

        https://feature-parity.us1.prod.dog/#/?feature=474
        """
        return _mark_test_object(test_object, feature_id=474, owner=_Owner.asm)

    @staticmethod
    def unstructured_log_injection(test_object):
        """DD_LOGS_INJECTION_ALL

        https://feature-parity.us1.prod.dog/#/?feature=477
        """
        return _mark_test_object(test_object, feature_id=477, owner=_Owner.sdk_capabilities)  # tracing/correlation/logs

    @staticmethod
    def auto_instrumentation_appsec(test_object):
        """Appsec works when manually enabled with library injection in Host environments

        https://feature-parity.us1.prod.dog/#/?feature=478
        """
        return _mark_test_object(test_object, feature_id=478, owner=_Owner.auto_instrumentation)

    @staticmethod
    def host_auto_installation_script_appsec(test_object):
        """Appsec works when enabled through the agent installer script in Host environments

        https://feature-parity.us1.prod.dog/#/?feature=479
        """
        return _mark_test_object(test_object, feature_id=479, owner=_Owner.auto_instrumentation)

    @staticmethod
    def container_auto_installation_script_appsec(test_object):
        """Appsec works when enabled through the agent installer script in Container environments

        https://feature-parity.us1.prod.dog/#/?feature=480
        """
        return _mark_test_object(test_object, feature_id=480, owner=_Owner.auto_instrumentation)

    @staticmethod
    def ssi_injection_metadata(test_object):
        """Appsec supports trace-tagging rules

        https://feature-parity.us1.prod.dog/#/?feature=481
        """
        return _mark_test_object(test_object, feature_id=481, owner=_Owner.injection_platform)

    @staticmethod
    def api_security_endpoint_discovery(test_object):
        """API Security supports endpoint discovery

        https://feature-parity.us1.prod.dog/#/?feature=483
        """
        return _mark_test_object(test_object, feature_id=483, owner=_Owner.asm)

    @staticmethod
    def otel_metrics_api(test_object):
        """OpenTelemetry Metrics API

        https://feature-parity.us1.prod.dog/#/?feature=484
        """
        return _mark_test_object(test_object, feature_id=484, owner=_Owner.sdk_capabilities)

    @staticmethod
    def haproxy_stream_processing_offload(test_object):
        """HAProxy Stream Processing Offload

        https://feature-parity.us1.prod.dog/#/?feature=489
        """
        from utils import context

        return _mark_test_object(
            test_object, feature_id=489 if context.library == "golang" else NOT_REPORTED_ID, owner=_Owner.asm
        )

    @staticmethod
    def efficient_trace_payload(test_object):
        """Efficient Trace Payload

        https://feature-parity.us1.prod.dog/#/?feature=488
        """
        return _mark_test_object(test_object, feature_id=488, owner=_Owner.language_platform)

    @staticmethod
    def otel_logs_enabled(test_object):
        """OTEL logs are enabled

        https://feature-parity.us1.prod.dog/#/?feature=487
        """
        return _mark_test_object(test_object, feature_id=487, owner=_Owner.sdk_capabilities)

    @staticmethod
    def api10(test_object):
        """API Security supports endpoint discovery

        https://feature-parity.us1.prod.dog/#/?feature=490
        """
        return _mark_test_object(test_object, feature_id=490, owner=_Owner.asm)

    @staticmethod
    def resource_renaming(test_object):
        """Service Resource Renaming

        https://feature-parity.us1.prod.dog/#/?feature=491
        """
        return _mark_test_object(test_object, feature_id=491, owner=_Owner.asm)

    @staticmethod
    def feature_flag_exposure(test_object):
        """Feature Flag Exposure

        https://feature-parity.us1.prod.dog/#/?feature=492
        """
        return _mark_test_object(test_object, feature_id=492, owner=_Owner.feature_flag_exposure)

    @staticmethod
    def appsec_extended_data_collection(test_object):
        """AppSec supports extended data collection including headers and body

        https://feature-parity.us1.prod.dog/#/?feature=492
        """
        return _mark_test_object(test_object, feature_id=492, owner=_Owner.asm)

    @staticmethod
    def agent_data_integrity(test_object):
        """Data integrity

        https://feature-parity.us1.prod.dog/#/?feature=495
        """
        return _mark_test_object(test_object, feature_id=495, owner=_Owner.agent_apm)

    @staticmethod
<<<<<<< HEAD
    def b3multi_headers_propagation(test_object):
        """B3 Multi headers injection and extraction

        https://feature-parity.us1.prod.dog/#/?feature=496
        """
        return _mark_test_object(test_object, feature_id=496, owner=_Owner.sdk_capabilities)
=======
    def llm_observability(test_object):
        """Data integrity

        https://feature-parity.us1.prod.dog/#/?feature=497
        """
        return _mark_test_object(test_object, feature_id=497, owner=_Owner.ml_observability)

    @staticmethod
    def blocking_response_id(test_object):
        """Data integrity

        https://feature-parity.us1.prod.dog/#/?feature=493
        """
        return _mark_test_object(test_object, feature_id=493, owner=_Owner.agent_apm)
>>>>>>> 38b9edcd


features = _Features()<|MERGE_RESOLUTION|>--- conflicted
+++ resolved
@@ -2592,29 +2592,28 @@
         return _mark_test_object(test_object, feature_id=495, owner=_Owner.agent_apm)
 
     @staticmethod
-<<<<<<< HEAD
+    def llm_observability(test_object):
+        """Data integrity
+
+        https://feature-parity.us1.prod.dog/#/?feature=497
+        """
+        return _mark_test_object(test_object, feature_id=497, owner=_Owner.ml_observability)
+
+    @staticmethod
+    def blocking_response_id(test_object):
+        """Data integrity
+
+        https://feature-parity.us1.prod.dog/#/?feature=493
+        """
+        return _mark_test_object(test_object, feature_id=493, owner=_Owner.agent_apm)
+
+    @staticmethod
     def b3multi_headers_propagation(test_object):
         """B3 Multi headers injection and extraction
 
         https://feature-parity.us1.prod.dog/#/?feature=496
         """
         return _mark_test_object(test_object, feature_id=496, owner=_Owner.sdk_capabilities)
-=======
-    def llm_observability(test_object):
-        """Data integrity
-
-        https://feature-parity.us1.prod.dog/#/?feature=497
-        """
-        return _mark_test_object(test_object, feature_id=497, owner=_Owner.ml_observability)
-
-    @staticmethod
-    def blocking_response_id(test_object):
-        """Data integrity
-
-        https://feature-parity.us1.prod.dog/#/?feature=493
-        """
-        return _mark_test_object(test_object, feature_id=493, owner=_Owner.agent_apm)
->>>>>>> 38b9edcd
 
 
 features = _Features()