--- conflicted
+++ resolved
@@ -2028,7 +2028,6 @@
         return test_object
 
     @staticmethod
-<<<<<<< HEAD
     def datastreams_monitoring_support_for_kinesis(test_object):
         """
         DataStreams Monitoring support for AWS Kinesis
@@ -2036,7 +2035,9 @@
         https://feature-parity.us1.prod.dog/#/?feature=282
         """
         pytest.mark.features(feature_id=282)(test_object)
-=======
+        return test_object
+
+    @staticmethod
     def iast_sink_reflection_injection(test_object):
         """
         IAST Sink: Reflection Injection
@@ -2044,5 +2045,4 @@
         https://feature-parity.us1.prod.dog/#/?feature=279
         """
         pytest.mark.features(feature_id=279)(test_object)
->>>>>>> 6b7dc5f5
         return test_object