--- conflicted
+++ resolved
@@ -2328,10 +2328,10 @@
         return test_object
 
     @staticmethod
-<<<<<<< HEAD
     def datadog_baggage_headers(test_object):
         pytest.mark.features(feature_id=348)(test_object)
-=======
+        return test_object
+
     def iast_security_controls(test_object):
         """IAST: Security Controls
 
@@ -2446,7 +2446,6 @@
         https://feature-parity.us1.prod.dog/#/?feature=369
         """
         pytest.mark.features(feature_id=369)(test_object)
->>>>>>> 56074b63
         return test_object
 
 
