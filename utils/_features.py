from enum import StrEnum
import pytest


class _Owner(StrEnum):
    # the value of each member must be a valid github team

    apm_serverless = "@DataDog/apm-serverless"
    asm = "@DataDog/asm-libraries"  # application security monitoring
    auto_instrumentation = "DataDog/teams/unified-instrumentation-setup"
    data_pipeline = "@DataDog/libdatadog-apm"  # or agent-apm? TODO @ekump
    debugger = "@DataDog/debugger"
    idm = "@DataDog/apm-idm"
    language_platform = "@DataDog/apm-lang-platform"
    profiler = "@DataDog/profiling"  # it does not exists
    rp = "@DataDog/apm-reliability-and-performance"  # reliability & performance
    sdk_capabilities = "DataDog/apm-sdk-api"
    tracer = "n/a"  # legacy client libraries from feature parity dashboard, need to be adressed to good teams


def _mark_test_object(test_object, feature_id: int, owner: _Owner):
    """Mark the test object with a feature ID"""
    pytest.mark.features(feature_id=feature_id)(test_object)
    pytest.mark.owners(owner=owner.value)(test_object)

    return test_object


class _Features:
    """See https://github.com/DataDog/system-tests/blob/main/docs/edit/features.md

    Data source is the feature parity dashboard https://feature-parity.us1.prod.dog/
    """

    # this design seems clumsy, a basic python model would have been simpler?
    # the reason behind this is only to have the fancy docstring in IDE
    # with the link to the feature parity dashboard

    @staticmethod
    def not_reported(test_object):
        """Use this fake feature to not report a test to feature parity dashboard"""
        return _mark_test_object(test_object, feature_id=-1, owner=_Owner.rp)

    @staticmethod
    def trace_global_tags(test_object):
        """Add Metadata globally to all spans (DD_TAGS)

        https://feature-parity.us1.prod.dog/#/?feature=1
        """
        return _mark_test_object(
            test_object, feature_id=1, owner=_Owner.sdk_capabilities
        )  # tracing/configuration, tracing/data-decoration, tracing/configuration/consistency

    @staticmethod
    def trace_agent_connection(test_object):
        """Change Agent hostname (DD_AGENT_HOST)

        https://feature-parity.us1.prod.dog/#/?feature=2
        """
        return _mark_test_object(
            test_object, feature_id=2, owner=_Owner.tracer
        )  # library/config, tracing/configuration, tracing/configuration/consistency

    @staticmethod
    def add_metadata_to_spans_via_tags_dd_trace_analytics_enabled(test_object):
        """Add metadata to spans via tags (DD_TRACE_ANALYTICS_ENABLED)

        https://feature-parity.us1.prod.dog/#/?feature=3
        """
        return _mark_test_object(
            test_object, feature_id=3, owner=_Owner.tracer
        )  # tracing/configuration, tracing/data-decoration

    @staticmethod
    def trace_search_automatic_config(test_object):
        """Trace Search - automatic config

        https://feature-parity.us1.prod.dog/#/?feature=4
        """
        return _mark_test_object(test_object, feature_id=4, owner=_Owner.sdk_capabilities)

    @staticmethod
    def log_injection(test_object):
        """Trace-ID injection into Logs

        https://feature-parity.us1.prod.dog/#/?feature=5
        """
        return _mark_test_object(test_object, feature_id=5, owner=_Owner.sdk_capabilities)

    @staticmethod
    def unix_domain_sockets_support_for_traces(test_object):
        """Unix Domain Sockets support for traces

        https://feature-parity.us1.prod.dog/#/?feature=6
        """

        return _mark_test_object(test_object, feature_id=6, owner=_Owner.data_pipeline)

    @staticmethod
    def unix_domain_sockets_automatic_detection(test_object):
        """Unix Domain Sockets automatic detection

        https://feature-parity.us1.prod.dog/#/?feature=7
        """
        return _mark_test_object(test_object, feature_id=7, owner=_Owner.data_pipeline)

    @staticmethod
    def twl_customer_controls_ingestion_dd_trace_sampling_rules(test_object):
        """TwL - Customer Controls Ingestion (DD_TRACE_SAMPLING RULES)

        https://feature-parity.us1.prod.dog/#/?feature=8
        """
        return _mark_test_object(test_object, feature_id=8, owner=_Owner.sdk_capabilities)

    @staticmethod
    def synthetic_apm_http_header_span_tag_x_datadog_origin(test_object):
        """Synthetic APM (http header ▶ span tag) (x-datadog-origin))

        https://feature-parity.us1.prod.dog/#/?feature=9
        """
        return _mark_test_object(test_object, feature_id=9, owner=_Owner.tracer)  # tracing/correlation

    @staticmethod
    def log_tracer_status_at_startup(test_object):
        """Log Tracer status at startup

        https://feature-parity.us1.prod.dog/#/?feature=10
        """
        return _mark_test_object(test_object, feature_id=10, owner=_Owner.language_platform)

    @staticmethod
    def fargate_14_tagging_support(test_object):
        """Fargate 1.4 Tagging Support

        https://feature-parity.us1.prod.dog/#/?feature=11
        """
        return _mark_test_object(
            test_object, feature_id=11, owner=_Owner.tracer
        )  # tracing/data-collection, tracing/correlation

    @staticmethod
    def container_tagging(test_object):
        """Container tagging

        https://feature-parity.us1.prod.dog/#/?feature=12
        """
        return _mark_test_object(
            test_object, feature_id=12, owner=_Owner.tracer
        )  # tracing/data-collection, tracing/correlation, tracing/data-decoration

    @staticmethod
    def b3_headers_propagation(test_object):
        """B3 headers injection and extraction

        https://feature-parity.us1.prod.dog/#/?feature=13
        """
        return _mark_test_object(test_object, feature_id=13, owner=_Owner.sdk_capabilities)

    @staticmethod
    def unix_domain_sockets_support_for_metrics(test_object):
        """Unix Domain Sockets support for metrics

        https://feature-parity.us1.prod.dog/#/?feature=14
        """
        return _mark_test_object(test_object, feature_id=14, owner=_Owner.data_pipeline)

    @staticmethod
    def support_ddmeasured(test_object):
        """Support _dd.measured

        https://feature-parity.us1.prod.dog/#/?feature=15
        """
        return _mark_test_object(test_object, feature_id=15, owner=_Owner.tracer)  # tracing/apm-stats

    @staticmethod
    def dd_service_mapping(test_object):
        """DD_SERVICE_MAPPING

        https://feature-parity.us1.prod.dog/#/?feature=16
        """
        return _mark_test_object(
            test_object, feature_id=16, owner=_Owner.tracer
        )  # tracing/configuration, tracing/data-decoration

    @staticmethod
    def dogstatsd_agent_connection(test_object):
        """Datadog managed Dogstatsd client

        https://feature-parity.us1.prod.dog/#/?feature=17
        """
        return _mark_test_object(
            test_object, feature_id=17, owner=_Owner.tracer
        )  # tracing/configuration, tracing/configuration/consistency

    @staticmethod
    def http_headers_as_tags_dd_trace_header_tags(test_object):
        """HTTP Headers as Tags (DD_TRACE_HEADER_TAGS)

        https://feature-parity.us1.prod.dog/#/?feature=18
        """
        return _mark_test_object(
            test_object, feature_id=18, owner=_Owner.tracer
        )  # tracing/data-collection, tracing/configuration, tracing/data-decoration, tracing/configuration/consistency

    @staticmethod
    def dd_profiling_enabled(test_object):
        """DD_PROFILING_ENABLED

        https://feature-parity.us1.prod.dog/#/?feature=19
        """
        return _mark_test_object(test_object, feature_id=19, owner=_Owner.profiler)

    @staticmethod
    def dogstatsd_unified_service_tagging(test_object):
        """Dogstatsd unified service tagging

        https://feature-parity.us1.prod.dog/#/?feature=20
        """
        return _mark_test_object(
            test_object, feature_id=20, owner=_Owner.tracer
        )  # tracing/correlation/metrics, tracing/configuration

    @staticmethod
    def trace_log_exporting_for_aws_lambda(test_object):
        """Trace Log Exporting for AWS Lambda

        https://feature-parity.us1.prod.dog/#/?feature=21
        """
        return _mark_test_object(test_object, feature_id=21, owner=_Owner.apm_serverless)

    @staticmethod
    def runtime_id_in_span_metadata_for_service_entry_spans(test_object):
        """Runtime-id in span metadata for service entry spans

        https://feature-parity.us1.prod.dog/#/?feature=22
        """
        return _mark_test_object(test_object, feature_id=22, owner=_Owner.tracer)  # tracing/correlation/metrics

    @staticmethod
    def partial_flush(test_object):
        """Partial flush

        https://feature-parity.us1.prod.dog/#/?feature=23
        """
        return _mark_test_object(test_object, feature_id=23, owner=_Owner.data_pipeline)

    @staticmethod
    def partial_flush_on_by_default(test_object):
        """Partial flush on by default

        https://feature-parity.us1.prod.dog/#/?feature=24
        """
        return _mark_test_object(test_object, feature_id=24, owner=_Owner.data_pipeline)

    @staticmethod
    def automatic_trace_id_injection_into_logs(test_object):
        """Automatic Trace-id injection into Logs

        https://feature-parity.us1.prod.dog/#/?feature=25
        """
        return _mark_test_object(test_object, feature_id=25, owner=_Owner.sdk_capabilities)

    @staticmethod
    def mapping_http_status_codes_to_errors(test_object):
        """Mapping HTTP status codes to errors

        https://feature-parity.us1.prod.dog/#/?feature=26
        """
        return _mark_test_object(test_object, feature_id=26, owner=_Owner.tracer)  # tracing/data-decoration

    @staticmethod
    def log_pipelines_updated_for_log_injection(test_object):
        """Log Pipelines updated for log injection

        https://feature-parity.us1.prod.dog/#/?feature=27
        """
        return _mark_test_object(test_object, feature_id=27, owner=_Owner.tracer)  # tracing/correlation/logs

    @staticmethod
    def top_level_detection_in_tracer(test_object):
        """Top-level detection in tracer

        https://feature-parity.us1.prod.dog/#/?feature=29
        """
        return _mark_test_object(test_object, feature_id=29, owner=_Owner.tracer)

    @staticmethod
    def use_sampling_priorities_2_1_in_rules_based_sampler(test_object):
        """Use sampling priorities +2/-1 in rules-based sampler

        https://feature-parity.us1.prod.dog/#/?feature=30
        """
        return _mark_test_object(test_object, feature_id=30, owner=_Owner.sdk_capabilities)

    @staticmethod
    def trace_annotation(test_object):
        """Trace Annotation

        https://feature-parity.us1.prod.dog/#/?feature=31
        """
        return _mark_test_object(test_object, feature_id=31, owner=_Owner.sdk_capabilities)

    @staticmethod
    def runtime_metrics(test_object):
        """Runtime metrics

        https://feature-parity.us1.prod.dog/#/?feature=32
        """
        return _mark_test_object(test_object, feature_id=32, owner=_Owner.sdk_capabilities)

    @staticmethod
    def logs_throttling(test_object):
        """Logs Throttling

        https://feature-parity.us1.prod.dog/#/?feature=33
        """
        return _mark_test_object(test_object, feature_id=33, owner=_Owner.language_platform)

    @staticmethod
    def post_processing_traces(test_object):
        """Post-Processing Traces

        https://feature-parity.us1.prod.dog/#/?feature=34
        """
        return _mark_test_object(test_object, feature_id=34, owner=_Owner.tracer)  # tracing/data-decoration

    @staticmethod
    def tracer_health_metrics(test_object):
        """Tracer Health Metrics

        https://feature-parity.us1.prod.dog/#/?feature=36
        """
        return _mark_test_object(test_object, feature_id=36, owner=_Owner.language_platform)

    @staticmethod
    def kafka_tracing(test_object):
        """Kafka Tracing

        https://feature-parity.us1.prod.dog/#/?feature=37
        """
        return _mark_test_object(test_object, feature_id=37, owner=_Owner.idm)

    @staticmethod
    def numeric_tags_for_trace_search_analytics_step_1(test_object):
        """Numeric tags for Trace Search/Analytics (step 1)

        https://feature-parity.us1.prod.dog/#/?feature=38
        """
        return _mark_test_object(test_object, feature_id=38, owner=_Owner.tracer)

    @staticmethod
    def grpc_integration_tags(test_object):
        """GRPC integration tags

        https://feature-parity.us1.prod.dog/#/?feature=39
        """
        return _mark_test_object(test_object, feature_id=39, owner=_Owner.idm)

    @staticmethod
    def dd_trace_config_file(test_object):
        """DD_TRACE_CONFIG_FILE

        https://feature-parity.us1.prod.dog/#/?feature=40
        """
        return _mark_test_object(test_object, feature_id=40, owner=_Owner.sdk_capabilities)

    @staticmethod
    def dd_trace_methods(test_object):
        """DD_TRACE_METHODS

        https://feature-parity.us1.prod.dog/#/?feature=41
        """
        return _mark_test_object(test_object, feature_id=41, owner=_Owner.sdk_capabilities)

    @staticmethod
    def structured_log_injection(test_object):
        """DD_LOGS_INJECTION

        https://feature-parity.us1.prod.dog/#/?feature=42
        """
        return _mark_test_object(test_object, feature_id=42, owner=_Owner.tracer)

    @staticmethod
    def report_tracer_drop_rate_ddtracer_kr(test_object):
        """Report tracer drop rate (_dd.tracer_kr)

        https://feature-parity.us1.prod.dog/#/?feature=43
        """
        return _mark_test_object(test_object, feature_id=43, owner=_Owner.sdk_capabilities)

    @staticmethod
    def obfuscation_of_pii_from_web_span_resource_names(test_object):
        """Obfuscation of PII from web span resource names

        https://feature-parity.us1.prod.dog/#/?feature=44
        """
        return _mark_test_object(test_object, feature_id=44, owner=_Owner.idm)

    @staticmethod
    def windows_named_pipe_support_for_traces(test_object):
        """Windows named pipe support for traces

        https://feature-parity.us1.prod.dog/#/?feature=45
        """
        return _mark_test_object(test_object, feature_id=45, owner=_Owner.data_pipeline)

    @staticmethod
    def setting_to_rename_service_by_tag_split_by_tag(test_object):
        """Setting to rename service by tag (split-by-tag)

        https://feature-parity.us1.prod.dog/#/?feature=46
        """
        return _mark_test_object(test_object, feature_id=46, owner=_Owner.tracer)

    @staticmethod
    def collect_application_version_information(test_object):
        """Collect application version information

        https://feature-parity.us1.prod.dog/#/?feature=47
        """
        return _mark_test_object(test_object, feature_id=47, owner=_Owner.tracer)  # tracing/data-collection

    @staticmethod
    def ensure_that_sampling_is_consistent_across_languages(test_object):
        """Ensure that sampling is consistent across languages

        https://feature-parity.us1.prod.dog/#/?feature=48
        """
        return _mark_test_object(test_object, feature_id=48, owner=_Owner.sdk_capabilities)

    @staticmethod
    def user_troubleshooting_tool(test_object):
        """User Troubleshooting Tool

        https://feature-parity.us1.prod.dog/#/?feature=49
        """
        return _mark_test_object(test_object, feature_id=49, owner=_Owner.language_platform)

    @staticmethod
    def option_to_remap_apm_error_response_severity_eg_404_to_error(test_object):
        """Option to remap APM error response severity (e.g. 404 to error)

        https://feature-parity.us1.prod.dog/#/?feature=50
        """
        return _mark_test_object(test_object, feature_id=50, owner=_Owner.idm)  # tracing/data-decoration

    @staticmethod
    def trace_query_string_obfuscation(test_object):
        """Obfuscation of http.url span tag

        https://feature-parity.us1.prod.dog/#/?feature=51
        """
        return _mark_test_object(
            test_object, feature_id=51, owner=_Owner.idm
        )  # tracing/configuration, tracing/data-decoration, tracing/configuration/consistency

    @staticmethod
    def dd_trace_report_hostname(test_object):
        """DD_TRACE_REPORT_HOSTNAME

        https://feature-parity.us1.prod.dog/#/?feature=52
        """
        return _mark_test_object(
            test_object, feature_id=52, owner=_Owner.tracer
        )  # tracing/data-collection, tracing/correlation, tracing/configuration

    @staticmethod
    def windows_named_pipe_support_for_metrics(test_object):
        """Windows named pipe support for metrics

        https://feature-parity.us1.prod.dog/#/?feature=53
        """
        return _mark_test_object(test_object, feature_id=53, owner=_Owner.data_pipeline)

    @staticmethod
    def aws_sdk_integration_tags(test_object):
        """AWS SDK Integration Tags

        https://feature-parity.us1.prod.dog/#/?feature=55
        """
        return _mark_test_object(test_object, feature_id=55, owner=_Owner.idm)  # tracing/data-collection

    @staticmethod
    def dont_set_username_tag_because_its_pii(test_object):
        """Don't set username tag because it's PII

        https://feature-parity.us1.prod.dog/#/?feature=56
        """
        return _mark_test_object(test_object, feature_id=56, owner=_Owner.tracer)  # tracing/data-collection

    @staticmethod
    def trace_client_app_tagging(test_object):
        """Trace Client App Tagging

        https://feature-parity.us1.prod.dog/#/?feature=57
        """
        return _mark_test_object(test_object, feature_id=57, owner=_Owner.tracer)

    @staticmethod
    def client_split_by_domain_service_host(test_object):
        """Client Split by domain/service/host

        https://feature-parity.us1.prod.dog/#/?feature=58
        """
        return _mark_test_object(test_object, feature_id=58, owner=_Owner.tracer)

    @staticmethod
    def horizontal_propagation_of_x_datadog_tags_between_services(test_object):
        """Horizontal propagation of `x-datadog-tags` between services

        https://feature-parity.us1.prod.dog/#/?feature=59
        """
        return _mark_test_object(test_object, feature_id=59, owner=_Owner.tracer)

    @staticmethod
    def vertical_propagation_of_x_datadog_tags_onto_each_chunk_root_span(test_object):
        """Vertical propagation of `x-datadog-tags` onto each chunk root span.

        https://feature-parity.us1.prod.dog/#/?feature=60
        """
        return _mark_test_object(test_object, feature_id=60, owner=_Owner.data_pipeline)

    @staticmethod
    def creation_and_propagation_of_ddpdm(test_object):
        """Creation and propagation of `_dd.p.dm`

        https://feature-parity.us1.prod.dog/#/?feature=61
        """
        return _mark_test_object(test_object, feature_id=61, owner=_Owner.sdk_capabilities)

    @staticmethod
    def client_side_stats_supported(test_object):
        """Client side stats supported

        https://feature-parity.us1.prod.dog/#/?feature=62
        """
        return _mark_test_object(test_object, feature_id=62, owner=_Owner.data_pipeline)

    @staticmethod
    def client_side_stats_on_by_default(test_object):
        """Client side stats on by default

        https://feature-parity.us1.prod.dog/#/?feature=63
        """
        return _mark_test_object(test_object, feature_id=63, owner=_Owner.tracer)  # tracing/apm-stats/stats-computation

    @staticmethod
    def instrumentation_telemetry_enabled_by_default(test_object):
        """Instrumentation Telemetry enabled by default

        https://feature-parity.us1.prod.dog/#/?feature=64
        """
        return _mark_test_object(test_object, feature_id=64, owner=_Owner.sdk_capabilities)

    @staticmethod
    def dd_instrumentation_telemetry_enabled_supported(test_object):
        """DD_INSTRUMENTATION_TELEMETRY_ENABLED supported

        https://feature-parity.us1.prod.dog/#/?feature=65
        """
        return _mark_test_object(test_object, feature_id=65, owner=_Owner.sdk_capabilities)

    @staticmethod
    def app_environment_collected(test_object):
        """App environment collected

        https://feature-parity.us1.prod.dog/#/?feature=66
        """
        return _mark_test_object(test_object, feature_id=66, owner=_Owner.sdk_capabilities)

    @staticmethod
    def dependencies_collected(test_object):
        """Dependencies collected

        https://feature-parity.us1.prod.dog/#/?feature=67
        """
        return _mark_test_object(test_object, feature_id=67, owner=_Owner.sdk_capabilities)

    @staticmethod
    def integrations_enabled_collected(test_object):
        """Integrations enabled collected

        https://feature-parity.us1.prod.dog/#/?feature=68
        """
        return _mark_test_object(test_object, feature_id=68, owner=_Owner.sdk_capabilities)

    @staticmethod
    def telemetry_configurations_collected(test_object):
        """Tracer Configurations collected

        https://feature-parity.us1.prod.dog/#/?feature=69
        """
        return _mark_test_object(test_object, feature_id=69, owner=_Owner.sdk_capabilities)

    @staticmethod
    def telemetry_heart_beat_collected(test_object):
        """Heart beat collected

        https://feature-parity.us1.prod.dog/#/?feature=70
        """
        return _mark_test_object(test_object, feature_id=70, owner=_Owner.sdk_capabilities)

    @staticmethod
    def app_close_collected(test_object):
        """App close collected

        https://feature-parity.us1.prod.dog/#/?feature=71
        """
        return _mark_test_object(test_object, feature_id=71, owner=_Owner.sdk_capabilities)

    @staticmethod
    def redacted_error_logs_collected(test_object):
        """Redacted Error Logs collected

        https://feature-parity.us1.prod.dog/#/?feature=72
        """
        return _mark_test_object(test_object, feature_id=72, owner=_Owner.language_platform)

    @staticmethod
    def telemetry_metrics_collected(test_object):
        """Metrics collected

        https://feature-parity.us1.prod.dog/#/?feature=73
        """
        return _mark_test_object(test_object, feature_id=73, owner=_Owner.tracer)  # library/telemetry

    @staticmethod
    def telemetry_api_v2_implemented(test_object):
        """API V2 Implemented

        https://feature-parity.us1.prod.dog/#/?feature=74
        """
        return _mark_test_object(test_object, feature_id=74, owner=_Owner.sdk_capabilities)

    @staticmethod
    def app_client_configuration_change_event(test_object):
        """app-client-configuration-change event

        https://feature-parity.us1.prod.dog/#/?feature=75
        """
        return _mark_test_object(test_object, feature_id=75, owner=_Owner.sdk_capabilities)

    @staticmethod
    def app_product_change_event(test_object):
        """app-product-change event

        https://feature-parity.us1.prod.dog/#/?feature=76
        """
        return _mark_test_object(test_object, feature_id=76, owner=_Owner.sdk_capabilities)

    @staticmethod
    def app_extended_heartbeat_event(test_object):
        """app-extended-heartbeat event

        https://feature-parity.us1.prod.dog/#/?feature=77
        """
        return _mark_test_object(test_object, feature_id=77, owner=_Owner.sdk_capabilities)

    @staticmethod
    def telemetry_message_batch(test_object):
        """message-batch

        https://feature-parity.us1.prod.dog/#/?feature=78
        """
        return _mark_test_object(test_object, feature_id=78, owner=_Owner.tracer)  # library/telemetry

    @staticmethod
    def telemetry_app_started_event(test_object):
        """app-started changes

        https://feature-parity.us1.prod.dog/#/?feature=79
        """
        return _mark_test_object(test_object, feature_id=79, owner=_Owner.sdk_capabilities)

    @staticmethod
    def dd_telemetry_dependency_collection_enabled_supported(test_object):
        """DD_TELEMETRY_DEPENDENCY_COLLECTION_ENABLED supported

        https://feature-parity.us1.prod.dog/#/?feature=80
        """
        return _mark_test_object(test_object, feature_id=80, owner=_Owner.sdk_capabilities)

    @staticmethod
    def additional_http_headers_supported(test_object):
        """Additional HTTP Headers supported

        https://feature-parity.us1.prod.dog/#/?feature=81
        """
        return _mark_test_object(test_object, feature_id=81, owner=_Owner.idm)

    @staticmethod
    def remote_config_object_supported(test_object):
        """remote-config object supported

        https://feature-parity.us1.prod.dog/#/?feature=82
        """
        return _mark_test_object(test_object, feature_id=82, owner=_Owner.sdk_capabilities)

    @staticmethod
    def w3c_headers_injection_and_extraction(test_object):
        """W3C headers injection and extraction

        https://feature-parity.us1.prod.dog/#/?feature=83
        """
        return _mark_test_object(test_object, feature_id=83, owner=_Owner.sdk_capabilities)

    @staticmethod
    def otel_api(test_object):
        """OTel API

        https://feature-parity.us1.prod.dog/#/?feature=84
        """
        return _mark_test_object(test_object, feature_id=84, owner=_Owner.sdk_capabilities)

    @staticmethod
    def trace_id_128_bit_generation_propagation(test_object):
        """128-bit trace id generation + propagation

        https://feature-parity.us1.prod.dog/#/?feature=85
        """
        return _mark_test_object(test_object, feature_id=85, owner=_Owner.sdk_capabilities)

    @staticmethod
    def span_events(test_object):
        """Span Events

        https://feature-parity.us1.prod.dog/#/?feature=86
        """
        return _mark_test_object(test_object, feature_id=86, owner=_Owner.sdk_capabilities)

    @staticmethod
    def span_links(test_object):
        """Span Links

        https://feature-parity.us1.prod.dog/#/?feature=87
        """
        return _mark_test_object(
            test_object, feature_id=87, owner=_Owner.sdk_capabilities
        )  # tracing/otel/api, apm/dbm, tracing/data-decoration

    @staticmethod
    def trace_client_ip_header(test_object):
        """Client IP adress collection (DD_TRACE_CLIENT_IP_ENABLED)

        https://feature-parity.us1.prod.dog/#/?feature=88
        """
        return _mark_test_object(
            test_object, feature_id=88, owner=_Owner.tracer
        )  # tracing/data-collection, tracing/configuration, tracing/configuration/consistency

    @staticmethod
    def host_auto_instrumentation(test_object):
        """Host auto-instrumentation

        https://feature-parity.us1.prod.dog/#/?feature=89
        """
        return _mark_test_object(test_object, feature_id=89, owner=_Owner.auto_instrumentation)

    @staticmethod
    def container_auto_instrumentation(test_object):
        """Container auto-instrumentation

        https://feature-parity.us1.prod.dog/#/?feature=90
        """
        return _mark_test_object(test_object, feature_id=90, owner=_Owner.auto_instrumentation)

    @staticmethod
    def collect_http_post_data_and_headers(test_object):
        """Collect HTTP Post Data and Headers

        https://feature-parity.us1.prod.dog/#/?feature=94
        """
        return _mark_test_object(test_object, feature_id=94, owner=_Owner.tracer)  # tracing/data-collection

    @staticmethod
    def weak_hash_vulnerability_detection(test_object):
        """Weak hash vulnerability detection

        https://feature-parity.us1.prod.dog/#/?feature=96
        """
        return _mark_test_object(test_object, feature_id=96, owner=_Owner.asm)

    @staticmethod
    def db_integrations(test_object):
        """DB Integrations

        https://feature-parity.us1.prod.dog/#/?feature=98
        """
        return _mark_test_object(test_object, feature_id=98, owner=_Owner.idm)

    @staticmethod
    def weak_cipher_detection(test_object):
        """Weak cipher detection

        https://feature-parity.us1.prod.dog/#/?feature=100
        """
        return _mark_test_object(test_object, feature_id=100, owner=_Owner.asm)

    @staticmethod
    def threats_alpha_preview(test_object):
        """Threats Alpha Preview

        https://feature-parity.us1.prod.dog/#/?feature=110
        """
        return _mark_test_object(test_object, feature_id=110, owner=_Owner.asm)

    @staticmethod
    def procedure_to_debug_install(test_object):
        """Procedure to debug install

        https://feature-parity.us1.prod.dog/#/?feature=113
        """
        return _mark_test_object(test_object, feature_id=113, owner=_Owner.asm)

    @staticmethod
    def security_events_metadata(test_object):
        """Security Events Metadata

        https://feature-parity.us1.prod.dog/#/?feature=124
        """
        return _mark_test_object(test_object, feature_id=124, owner=_Owner.asm)

    @staticmethod
    def appsec_rate_limiter(test_object):
        """Rate limiter

        https://feature-parity.us1.prod.dog/#/?feature=134
        """
        return _mark_test_object(test_object, feature_id=134, owner=_Owner.asm)

    @staticmethod
    def support_in_app_waf_metrics_report(test_object):
        """Support In-App WAF metrics report

        https://feature-parity.us1.prod.dog/#/?feature=140
        """
        return _mark_test_object(test_object, feature_id=140, owner=_Owner.asm)

    @staticmethod
    def user_monitoring(test_object):
        """User Monitoring

        https://feature-parity.us1.prod.dog/#/?feature=141
        """
        return _mark_test_object(test_object, feature_id=141, owner=_Owner.asm)

    @staticmethod
    def event_tracking_sdk_v2(test_object):
        """Event tracking SDK v2

        https://feature-parity.us1.prod.dog/#/?feature=372
        """
        return _mark_test_object(test_object, feature_id=372, owner=_Owner.asm)

    @staticmethod
    def appsec_service_activation_origin_metric(test_object):
        """Appsec service activation origin metric

        https://feature-parity.us1.prod.dog/#/?feature=471
        """
        return _mark_test_object(test_object, feature_id=471, owner=_Owner.asm)

    @staticmethod
    def serialize_waf_rules_without_limiting_their_sizes(test_object):
        """Serialize WAF rules without limiting their sizes

        https://feature-parity.us1.prod.dog/#/?feature=142
        """
        return _mark_test_object(test_object, feature_id=142, owner=_Owner.asm)

    @staticmethod
    def threats_configuration(test_object):
        """Threats Configuration

        https://feature-parity.us1.prod.dog/#/?feature=143
        """
        return _mark_test_object(test_object, feature_id=143, owner=_Owner.asm)

    @staticmethod
    def sensitive_data_obfuscation(test_object):
        """Sensitive Data Obfuscation

        https://feature-parity.us1.prod.dog/#/?feature=144
        """
        return _mark_test_object(test_object, feature_id=144, owner=_Owner.asm)

    @staticmethod
    def propagation_of_user_id_rfc(test_object):
        """Propagation of user Id RFC

        https://feature-parity.us1.prod.dog/#/?feature=146
        """
        return _mark_test_object(test_object, feature_id=146, owner=_Owner.asm)

    @staticmethod
    def appsec_onboarding(test_object):
        """Onboarding

        https://feature-parity.us1.prod.dog/#/?feature=154
        """
        return _mark_test_object(test_object, feature_id=154, owner=_Owner.asm)

    @staticmethod
    def changing_rules_using_rc(test_object):
        """Changing rules using RC

        https://feature-parity.us1.prod.dog/#/?feature=157
        """
        return _mark_test_object(test_object, feature_id=157, owner=_Owner.asm)

    @staticmethod
    def appsec_shell_execution_tracing(test_object):
        """Shell execution tracing

        https://feature-parity.us1.prod.dog/#/?feature=158
        """
        return _mark_test_object(test_object, feature_id=158, owner=_Owner.asm)

    @staticmethod
    def custom_business_logic_events(test_object):
        """Custom Business Logic Events

        https://feature-parity.us1.prod.dog/#/?feature=161
        """
        return _mark_test_object(test_object, feature_id=161, owner=_Owner.asm)

    @staticmethod
    def graphql_threats_detection(test_object):
        """GraphQL Threats Detection

        https://feature-parity.us1.prod.dog/#/?feature=162
        """
        return _mark_test_object(test_object, feature_id=162, owner=_Owner.asm)

    @staticmethod
    def iast_sink_sql_injection(test_object):
        """IAST Sink: SQL Injection

        https://feature-parity.us1.prod.dog/#/?feature=165
        """
        return _mark_test_object(test_object, feature_id=165, owner=_Owner.asm)

    @staticmethod
    def iast_sink_code_injection(test_object):
        """IAST Sink: Code Injection

        https://feature-parity.us1.prod.dog/#/?feature=315
        """
        return _mark_test_object(test_object, feature_id=315, owner=_Owner.asm)

    @staticmethod
    def iast_sink_command_injection(test_object):
        """IAST Sink: Command Injection

        https://feature-parity.us1.prod.dog/#/?feature=166
        """
        return _mark_test_object(test_object, feature_id=166, owner=_Owner.asm)

    @staticmethod
    def iast_sink_path_traversal(test_object):
        """IAST Sink: Path Traversal

        https://feature-parity.us1.prod.dog/#/?feature=167
        """
        return _mark_test_object(test_object, feature_id=167, owner=_Owner.asm)

    @staticmethod
    def iast_sink_ldap_injection(test_object):
        """IAST Sink: LDAP Injection

        https://feature-parity.us1.prod.dog/#/?feature=168
        """
        return _mark_test_object(test_object, feature_id=168, owner=_Owner.asm)

    @staticmethod
    def iast_sink_header_injection(test_object):
        """IAST Sink: Header Injection

        https://feature-parity.us1.prod.dog/#/?feature=203
        """
        return _mark_test_object(test_object, feature_id=203, owner=_Owner.asm)

    @staticmethod
    def iast_sink_template_injection(test_object):
        """IAST Sink: Template Injection

        https://feature-parity.us1.prod.dog/#/?feature=330
        """
        return _mark_test_object(test_object, feature_id=330, owner=_Owner.asm)

    @staticmethod
    def iast_source_request_parameter_value(test_object):
        """IAST Source: Request Parameter Value

        https://feature-parity.us1.prod.dog/#/?feature=169
        """
        return _mark_test_object(test_object, feature_id=169, owner=_Owner.asm)

    @staticmethod
    def iast_source_request_parameter_name(test_object):
        """IAST Source: Request Parameter Name

        https://feature-parity.us1.prod.dog/#/?feature=170
        """
        return _mark_test_object(test_object, feature_id=170, owner=_Owner.asm)

    @staticmethod
    def iast_source_header_value(test_object):
        """IAST Source: Header Value

        https://feature-parity.us1.prod.dog/#/?feature=171
        """
        return _mark_test_object(test_object, feature_id=171, owner=_Owner.asm)

    @staticmethod
    def iast_source_header_name(test_object):
        """IAST Source: Header Name

        https://feature-parity.us1.prod.dog/#/?feature=172
        """
        return _mark_test_object(test_object, feature_id=172, owner=_Owner.asm)

    @staticmethod
    def iast_source_cookie_value(test_object):
        """IAST Source: Cookie Value

        https://feature-parity.us1.prod.dog/#/?feature=173
        """
        return _mark_test_object(test_object, feature_id=173, owner=_Owner.asm)

    @staticmethod
    def iast_source_cookie_name(test_object):
        """IAST Source: Cookie Name

        https://feature-parity.us1.prod.dog/#/?feature=174
        """
        return _mark_test_object(test_object, feature_id=174, owner=_Owner.asm)

    @staticmethod
    def iast_source_body(test_object):
        """IAST Source: Body

        https://feature-parity.us1.prod.dog/#/?feature=175
        """
        return _mark_test_object(test_object, feature_id=175, owner=_Owner.asm)

    @staticmethod
    def iast_source_kafka_key(test_object):
        """IAST Source: Kafka message key

        https://feature-parity.us1.prod.dog/#/?feature=277
        """
        return _mark_test_object(test_object, feature_id=277, owner=_Owner.asm)

    @staticmethod
    def iast_source_kafka_value(test_object):
        """IAST Source: Kafka message value

        https://feature-parity.us1.prod.dog/#/?feature=278
        """
        return _mark_test_object(test_object, feature_id=278, owner=_Owner.asm)

    @staticmethod
    def iast_graphql_resolver_argument(test_object):
        """IAST Source: Graphql resolver argument

        https://feature-parity.us1.prod.dog/#/?feature=281
        """
        return _mark_test_object(test_object, feature_id=281, owner=_Owner.asm)

    @staticmethod
    def grpc_threats_management(test_object):
        """GRPC Threats Management

        https://feature-parity.us1.prod.dog/#/?feature=176
        """
        return _mark_test_object(test_object, feature_id=176, owner=_Owner.asm)

    @staticmethod
    def waf_telemetry(test_object):
        """WAF Telemetry

        https://feature-parity.us1.prod.dog/#/?feature=178
        """
        return _mark_test_object(test_object, feature_id=178, owner=_Owner.asm)

    @staticmethod
    def kafkaspan_creationcontext_propagation_with_dd_trace(test_object):
        """[Kafka][Span Creation][Context Propagation] with dd-trace
        https://feature-parity.us1.prod.dog/#/?feature=192
        """
        return _mark_test_object(
            test_object, feature_id=192, owner=_Owner.idm
        )  # tracing/context-propagation, idm-sugar

    @staticmethod
    def open_tracing_api(test_object):
        """Open Tracing API

        https://feature-parity.us1.prod.dog/#/?feature=196
        """
        return _mark_test_object(test_object, feature_id=196, owner=_Owner.sdk_capabilities)

    @staticmethod
    def custom_tracing_api(test_object):
        """Custom Tracing API

        https://feature-parity.us1.prod.dog/#/?feature=197
        """
        return _mark_test_object(test_object, feature_id=197, owner=_Owner.sdk_capabilities)

    @staticmethod
    def iast_sink_hardcoded_passwords(test_object):
        """IAST sink: Hardcoded passwords detection

        https://feature-parity.us1.prod.dog/#/?feature=290
        """
        return _mark_test_object(test_object, feature_id=290, owner=_Owner.asm)

    @staticmethod
    def iast_sink_hardcoded_secrets(test_object):
        """IAST sink: Hardcoded secrets detection

        https://feature-parity.us1.prod.dog/#/?feature=198
        """
        return _mark_test_object(test_object, feature_id=198, owner=_Owner.asm)

    @staticmethod
    def appsec_request_blocking(test_object):
        """Request Blocking

        https://feature-parity.us1.prod.dog/#/?feature=199
        """
        return _mark_test_object(test_object, feature_id=199, owner=_Owner.asm)

    @staticmethod
    def appsec_response_blocking(test_object):
        """Response Blocking

        https://feature-parity.us1.prod.dog/#/?feature=200
        """
        return _mark_test_object(test_object, feature_id=200, owner=_Owner.asm)

    @staticmethod
    def appsec_blocking_action(test_object):
        """Blocking Action

        https://feature-parity.us1.prod.dog/#/?feature=201
        """
        return _mark_test_object(test_object, feature_id=201, owner=_Owner.asm)

    @staticmethod
    def appsec_truncation_action(test_object):
        """Truncation Action

        https://feature-parity.us1.prod.dog/#/?feature=373
        """
        return _mark_test_object(test_object, feature_id=373, owner=_Owner.asm)

    @staticmethod
    def appsec_client_ip_blocking(test_object):
        """Client IP Blocking

        https://feature-parity.us1.prod.dog/#/?feature=202
        """
        return _mark_test_object(test_object, feature_id=202, owner=_Owner.asm)

    @staticmethod
    def appsec_header_injection(test_object):
        """Header Injection

        https://feature-parity.us1.prod.dog/#/?feature=203
        """
        return _mark_test_object(test_object, feature_id=203, owner=_Owner.asm)

    @staticmethod
    def api_security_schemas(test_object):
        """Schema extraction for API Security

        https://feature-parity.us1.prod.dog/#/?feature=204
        """
        return _mark_test_object(test_object, feature_id=204, owner=_Owner.asm)

    @staticmethod
    def span_links_through_datadog_api(test_object):
        """Span links (through Datadog API)

        https://feature-parity.us1.prod.dog/#/?feature=205
        """
        return _mark_test_object(test_object, feature_id=205, owner=_Owner.sdk_capabilities)

    @staticmethod
    def cassandra_support(test_object):
        """Cassandra support

        https://feature-parity.us1.prod.dog/#/?feature=206
        """
        return _mark_test_object(test_object, feature_id=206, owner=_Owner.idm)

    @staticmethod
    def mysql_support(test_object):
        """MySQL Support

        https://feature-parity.us1.prod.dog/#/?feature=207
        """
        return _mark_test_object(test_object, feature_id=207, owner=_Owner.idm)

    @staticmethod
    def mssql_support(test_object):
        """MySQL Support

        https://feature-parity.us1.prod.dog/#/?feature=225
        """
        return _mark_test_object(test_object, feature_id=225, owner=_Owner.idm)

    @staticmethod
    def postgres_support(test_object):
        """PostGres Support

        https://feature-parity.us1.prod.dog/#/?feature=208
        """
        return _mark_test_object(test_object, feature_id=208, owner=_Owner.idm)

    @staticmethod
    def database_monitoring_correlation(test_object):
        """Database Monitoring correlation

        https://feature-parity.us1.prod.dog/#/?feature=209
        """
        return _mark_test_object(test_object, feature_id=209, owner=_Owner.tracer)  # tracing/correlation, apm/dbm

    @staticmethod
    def datastreams_monitoring_support_for_http(test_object):
        """DataStreams Monitoring support for Http

        https://feature-parity.us1.prod.dog/#/?feature=210
        """
        return _mark_test_object(test_object, feature_id=210, owner=_Owner.idm)  # apm/dsm, idm-sugar

    @staticmethod
    def debugger(test_object):
        """Debugger

        https://feature-parity.us1.prod.dog/#/?feature=211
        """
        return _mark_test_object(test_object, feature_id=211, owner=_Owner.debugger)

    @staticmethod
    def datastreams_monitoring_support_for_kafka(test_object):
        """DataStreams Monitoring support for Kafka

        https://feature-parity.us1.prod.dog/#/?feature=212
        """
        return _mark_test_object(test_object, feature_id=212, owner=_Owner.idm)  # apm/dsm, idm-sugar

    @staticmethod
    def datastreams_monitoring_support_for_rabbitmq(test_object):
        """DataStreams Monitoring support for RabbitMQ

        https://feature-parity.us1.prod.dog/#/?feature=213
        """
        return _mark_test_object(test_object, feature_id=213, owner=_Owner.idm)  # apm/dsm, idm-sugar

    @staticmethod
    def datastreams_monitoring_support_for_rabbitmq_fanout(test_object):
        """DataStreams Monitoring support for RabbitMQ - Fanout

        https://feature-parity.us1.prod.dog/#/?feature=214
        """
        return _mark_test_object(test_object, feature_id=214, owner=_Owner.idm)  # apm/dsm, idm-sugar

    @staticmethod
    def datastreams_monitoring_support_for_rabbitmq_topicexchange(test_object):
        """DataStreams Monitoring support for RabbitMq - TopicExchange

        https://feature-parity.us1.prod.dog/#/?feature=215
        """
        return _mark_test_object(test_object, feature_id=215, owner=_Owner.idm)  # apm/dsm, idm-sugar

    @staticmethod
    def mongo_support(test_object):
        """Mongo Support

        https://feature-parity.us1.prod.dog/#/?feature=216
        """
        return _mark_test_object(test_object, feature_id=216, owner=_Owner.idm)

    @staticmethod
    def otel_mysql_support(test_object):
        """OTEL MySql Support

        https://feature-parity.us1.prod.dog/#/?feature=217
        """
        return _mark_test_object(test_object, feature_id=217, owner=_Owner.idm)  # otel/integrations

    @staticmethod
    def otel_mssql_support(test_object):
        """OTEL MySql Support

        https://feature-parity.us1.prod.dog/#/?feature=226
        """
        return _mark_test_object(test_object, feature_id=226, owner=_Owner.idm)  # otel/integrations

    @staticmethod
    def otel_postgres_support(test_object):
        """OTEL PostGres Support

        https://feature-parity.us1.prod.dog/#/?feature=218
        """
        return _mark_test_object(test_object, feature_id=218, owner=_Owner.idm)  # otel/integrations

    @staticmethod
    def sql_support(test_object):
        """Sql support

        https://feature-parity.us1.prod.dog/#/?feature=219
        """
        return _mark_test_object(test_object, feature_id=219, owner=_Owner.idm)

    @staticmethod
    def dynamic_configuration(test_object):
        """Dynamic Configuration

        https://feature-parity.us1.prod.dog/#/?feature=220
        """
        return _mark_test_object(test_object, feature_id=220, owner=_Owner.sdk_capabilities)

    @staticmethod
    def datadog_headers_propagation(test_object):
        """Datadog headers propagation

        https://feature-parity.us1.prod.dog/#/?feature=221
        """
        return _mark_test_object(
            test_object, feature_id=221, owner=_Owner.tracer
        )  # tracing/context-propagation, apm/dbm

    @staticmethod
    def single_span_sampling(test_object):
        """Single Span Sampling

        https://feature-parity.us1.prod.dog/#/?feature=222
        """
        return _mark_test_object(test_object, feature_id=222, owner=_Owner.tracer)  # tracing/ingestion-control

    @staticmethod
    def tracer_flare(test_object):
        """Tracer Flare

        https://feature-parity.us1.prod.dog/#/?feature=223
        """
        return _mark_test_object(test_object, feature_id=223, owner=_Owner.language_platform)

    @staticmethod
    def profiling(test_object):
        """Profiling

        https://feature-parity.us1.prod.dog/#/?feature=224
        """
        return _mark_test_object(test_object, feature_id=224, owner=_Owner.profiler)

    @staticmethod
    def trace_sampling(test_object):
        """Profiling

        https://feature-parity.us1.prod.dog/#/?feature=227
        """
        return _mark_test_object(test_object, feature_id=227, owner=_Owner.sdk_capabilities)

    @staticmethod
    def telemetry_instrumentation(test_object):
        """Instrumentation telemetry

        https://feature-parity.us1.prod.dog/#/?feature=229
        """
        return _mark_test_object(test_object, feature_id=229, owner=_Owner.sdk_capabilities)

    @staticmethod
    def appsec_logs(test_object):
        """Appsec Logs

        https://feature-parity.us1.prod.dog/#/?feature=230
        """
        return _mark_test_object(test_object, feature_id=230, owner=_Owner.asm)

    @staticmethod
    def appsec_miscs_internals(test_object):
        """Appsec Miscs Internals

        https://feature-parity.us1.prod.dog/#/?feature=231
        """
        return _mark_test_object(test_object, feature_id=231, owner=_Owner.asm)

    @staticmethod
    def appsec_scrubbing(test_object):
        """Appsec Scrubbing

        https://feature-parity.us1.prod.dog/#/?feature=232
        """
        return _mark_test_object(test_object, feature_id=232, owner=_Owner.asm)

    @staticmethod
    def appsec_standard_tags_client_ip(test_object):
        """Appsec Standard Tags: client IP

        https://feature-parity.us1.prod.dog/#/?feature=233
        """
        return _mark_test_object(test_object, feature_id=233, owner=_Owner.asm)

    @staticmethod
    def waf_features(test_object):
        """WAF features

        https://feature-parity.us1.prod.dog/#/?feature=234
        """
        return _mark_test_object(test_object, feature_id=234, owner=_Owner.asm)

    @staticmethod
    def waf_rules(test_object):
        """WAF rules

        https://feature-parity.us1.prod.dog/#/?feature=235
        """
        return _mark_test_object(test_object, feature_id=235, owner=_Owner.asm)

    @staticmethod
    def iast_sink_hsts_missing_header(test_object):
        """IAST Sink: HSTS missing header

        https://feature-parity.us1.prod.dog/#/?feature=236
        """
        return _mark_test_object(test_object, feature_id=236, owner=_Owner.asm)

    @staticmethod
    def iast_sink_http_only_cookie(test_object):
        """IAST Sink: HTTP only cookie

        https://feature-parity.us1.prod.dog/#/?feature=237
        """
        return _mark_test_object(test_object, feature_id=237, owner=_Owner.asm)

    @staticmethod
    def iast_sink_insecure_cookie(test_object):
        """IAST Sink: Insecure cookie

        https://feature-parity.us1.prod.dog/#/?feature=238
        """
        return _mark_test_object(test_object, feature_id=238, owner=_Owner.asm)

    @staticmethod
    def iast_sink_samesite_cookie(test_object):
        """IAST Sink: SameSite cookie

        https://feature-parity.us1.prod.dog/#/?feature=240
        """
        return _mark_test_object(test_object, feature_id=240, owner=_Owner.asm)

    @staticmethod
    def iast_sink_ssrf(test_object):
        """IAST Sink: SSRF

        https://feature-parity.us1.prod.dog/#/?feature=241
        """
        return _mark_test_object(test_object, feature_id=241, owner=_Owner.asm)

    @staticmethod
    def iast_sink_trustboundaryviolation(test_object):
        """IAST Sink: TrustBoundaryViolation

        https://feature-parity.us1.prod.dog/#/?feature=242
        """
        return _mark_test_object(test_object, feature_id=242, owner=_Owner.asm)

    @staticmethod
    def iast_sink_unvalidatedforward(test_object):
        """IAST Sink: UnvalidatedForward

        https://feature-parity.us1.prod.dog/#/?feature=243
        """
        return _mark_test_object(test_object, feature_id=243, owner=_Owner.asm)

    @staticmethod
    def iast_sink_unvalidatedheader(test_object):
        """IAST Sink: UnvalidatedHeader

        https://feature-parity.us1.prod.dog/#/?feature=244
        """
        return _mark_test_object(test_object, feature_id=244, owner=_Owner.asm)

    @staticmethod
    def iast_sink_unvalidatedredirect(test_object):
        """IAST Sink: UnvalidatedRedirect

        https://feature-parity.us1.prod.dog/#/?feature=245
        """
        return _mark_test_object(test_object, feature_id=245, owner=_Owner.asm)

    @staticmethod
    def iast_sink_weakrandomness(test_object):
        """IAST Sink: WeakRandomness

        https://feature-parity.us1.prod.dog/#/?feature=246
        """
        return _mark_test_object(test_object, feature_id=246, owner=_Owner.asm)

    @staticmethod
    def iast_sink_xcontentsniffing(test_object):
        """IAST Sink: XContentSniffing

        https://feature-parity.us1.prod.dog/#/?feature=247
        """
        return _mark_test_object(test_object, feature_id=247, owner=_Owner.asm)

    @staticmethod
    def iast_sink_xpathinjection(test_object):
        """IAST Sink: XPathInjection

        https://feature-parity.us1.prod.dog/#/?feature=248
        """
        return _mark_test_object(test_object, feature_id=248, owner=_Owner.asm)

    @staticmethod
    def iast_sink_xss(test_object):
        """IAST Sink: XSS

        https://feature-parity.us1.prod.dog/#/?feature=249
        """
        return _mark_test_object(test_object, feature_id=249, owner=_Owner.asm)

    @staticmethod
    def iast_source_multipart(test_object):
        """IAST Source: Multipart

        https://feature-parity.us1.prod.dog/#/?feature=250
        """
        return _mark_test_object(test_object, feature_id=250, owner=_Owner.asm)

    @staticmethod
    def iast_source_path(test_object):
        """IAST Source: Path

        https://feature-parity.us1.prod.dog/#/?feature=251
        """
        return _mark_test_object(test_object, feature_id=251, owner=_Owner.asm)

    @staticmethod
    def iast_source_uri(test_object):
        """IAST Source: URI

        https://feature-parity.us1.prod.dog/#/?feature=252
        """
        return _mark_test_object(test_object, feature_id=252, owner=_Owner.asm)

    @staticmethod
    def iast_sink_mongodb_injection(test_object):
        """IAST Sink: MongoDB injection

        https://feature-parity.us1.prod.dog/#/?feature=253
        """
        return _mark_test_object(test_object, feature_id=253, owner=_Owner.asm)

    @staticmethod
    def appsec_user_blocking(test_object):
        """User blocking

        https://feature-parity.us1.prod.dog/#/?feature=254
        """
        return _mark_test_object(test_object, feature_id=254, owner=_Owner.asm)

    @staticmethod
    def decisionless_extraction(test_object):
        """Sampling behavior when extracted trace context does not convey a sampling decision
        https://feature-parity.us1.prod.dog/#/?feature=261
        """
        return _mark_test_object(test_object, feature_id=261, owner=_Owner.sdk_capabilities)

    @staticmethod
    def semantic_core_validations(test_object):
        """Semantic Core Validations

        https://feature-parity.us1.prod.dog/#/?feature=262
        """
        return _mark_test_object(test_object, feature_id=262, owner=_Owner.idm)

    @staticmethod
    def aws_sqs_span_creationcontext_propagation_via_xray_header_with_dd_trace(
        test_object,
    ):
        """[AWS-SQS][Span Creation][Context Propagation][AWS X-Ray] with dd-trace

        https://feature-parity.us1.prod.dog/#/?feature=263
        """
        return _mark_test_object(
            test_object, feature_id=263, owner=_Owner.idm
        )  # tracing/context-propagation, idm-sugar

    @staticmethod
    def aws_sqs_span_creationcontext_propagation_via_message_attributes_with_dd_trace(
        test_object,
    ):
        """[AWS-SQS][Span Creation][Context Propagation][AWS Message Attributes] with dd-trace

        https://feature-parity.us1.prod.dog/#/?feature=264
        """
        return _mark_test_object(
            test_object, feature_id=264, owner=_Owner.idm
        )  # tracing/context-propagation, idm-sugar

    @staticmethod
    def data_integrity(test_object):
        """Data integrity

        https://feature-parity.us1.prod.dog/#/?feature=266
        """
        return _mark_test_object(test_object, feature_id=266, owner=_Owner.tracer)

    @staticmethod
    def library_scrubbing(test_object):
        """Library scrubbing

        https://feature-parity.us1.prod.dog/#/?feature=267
        """
        return _mark_test_object(test_object, feature_id=267, owner=_Owner.tracer)  # tracing/data-decoration

    @staticmethod
    def datastreams_monitoring_support_for_sqs(test_object):
        """DataStreams Monitoring support for AWS SQS

        https://feature-parity.us1.prod.dog/#/?feature=268
        """
        return _mark_test_object(test_object, feature_id=268, owner=_Owner.idm)  # apm/dsm, idm-sugar

    @staticmethod
    def api_security_configuration(test_object):
        """Schema extraction for API Security

        https://feature-parity.us1.prod.dog/#/?feature=269
        """
        return _mark_test_object(test_object, feature_id=269, owner=_Owner.asm)

    @staticmethod
    def rabbitmq_span_creationcontext_propagation_with_dd_trace(test_object):
        """[RabbitMQ][Span Creation][Context Propagation] with dd-trace

        https://feature-parity.us1.prod.dog/#/?feature=270
        """
        return _mark_test_object(
            test_object, feature_id=270, owner=_Owner.idm
        )  # tracing/context-propagation, idm-sugar

    @staticmethod
    def aws_sns_span_creationcontext_propagation_via_message_attributes_with_dd_trace(
        test_object,
    ):
        """[AWS-SNS][Span Creation][Context Propagation] with dd-trace

        https://feature-parity.us1.prod.dog/#/?feature=271
        """
        return _mark_test_object(
            test_object, feature_id=271, owner=_Owner.tracer
        )  # tracing/context-propagation, idm-sugar

    @staticmethod
    def datastreams_monitoring_support_for_sns(test_object):
        """DataStreams Monitoring support for AWS SNS

        https://feature-parity.us1.prod.dog/#/?feature=273
        """
        return _mark_test_object(test_object, feature_id=273, owner=_Owner.idm)  # apm/dsm, idm-sugar

    @staticmethod
    def iast_sink_insecure_auth_protocol(test_object):
        """IAST Sink: Insecure auth protocol

        https://feature-parity.us1.prod.dog/#/?feature=272
        """
        return _mark_test_object(test_object, feature_id=272, owner=_Owner.asm)

    @staticmethod
    def container_auto_installation_script(test_object):
        """Agent installation script should allow us to install auto-injection software for containers

        https://feature-parity.us1.prod.dog/#/?feature=274
        """
        return _mark_test_object(test_object, feature_id=274, owner=_Owner.auto_instrumentation)

    @staticmethod
    def host_auto_installation_script(test_object):
        """Agent installation script should allow us to install auto-injection software for hosts

        https://feature-parity.us1.prod.dog/#/?feature=275
        """
        return _mark_test_object(test_object, feature_id=275, owner=_Owner.auto_instrumentation)

    @staticmethod
    def host_block_list(test_object):
        """SSI block lists

        https://feature-parity.us1.prod.dog/#/?feature=276
        """
        return _mark_test_object(test_object, feature_id=276, owner=_Owner.auto_instrumentation)

    @staticmethod
    def aws_kinesis_span_creationcontext_propagation_via_message_attributes_with_dd_trace(
        test_object,
    ):
        """[AWS-Kinesis][Span Creation][Context Propagation] with dd-trace

        https://feature-parity.us1.prod.dog/#/?feature=280
        """
        return _mark_test_object(
            test_object, feature_id=280, owner=_Owner.idm
        )  # tracing/context-propagation, idm-sugar

    @staticmethod
    def datastreams_monitoring_support_for_base64_encoding(test_object):
        """DataStreams Monitoring support for V2 Base64 Encoding using dd-pathway-ctx/dd-pathway-ctx-base64

        https://feature-parity.us1.prod.dog/#/?feature=284
        """
        return _mark_test_object(
            test_object, feature_id=284, owner=_Owner.idm
        )  # tracing/context-propagation, apm/dsm, idm-sugar

    @staticmethod
    def datastreams_monitoring_support_context_injection_base64(test_object):
        """Datastreams Monitoring support for V2 Base64 Encoding injection using dd-pathway-ctx-base64

        https://feature-parity.us1.prod.dog/#/?feature=287
        """
        return _mark_test_object(
            test_object, feature_id=287, owner=_Owner.idm
        )  # tracing/context-propagation, apm/dsm, idm-sugar

    @staticmethod
    def datastreams_monitoring_support_for_kinesis(test_object):
        """DataStreams Monitoring support for AWS Kinesis

        https://feature-parity.us1.prod.dog/#/?feature=282
        """
        return _mark_test_object(test_object, feature_id=282, owner=_Owner.idm)  # apm/dsm, idm-sugar

    @staticmethod
    def iast_sink_reflection_injection(test_object):
        """IAST Sink: Reflection Injection

        https://feature-parity.us1.prod.dog/#/?feature=279
        """
        return _mark_test_object(test_object, feature_id=279, owner=_Owner.asm)

    @staticmethod
    def embeded_git_reference(test_object):
        """Embedding Git references to build artifacts

        https://feature-parity.us1.prod.dog/#/?feature=286
        """
        return _mark_test_object(test_object, feature_id=286, owner=_Owner.sdk_capabilities)

    @staticmethod
    def k8s_admission_controller(test_object):
        """Auto inject the tracer library for k8s enviroments using admission controller

        https://feature-parity.us1.prod.dog/#/?feature=288
        """
        return _mark_test_object(test_object, feature_id=288, owner=_Owner.auto_instrumentation)

    @staticmethod
    def f_otel_interoperability(test_object):
        """OTel Interoperability

        https://feature-parity.us1.prod.dog/#/?feature=289
        """
        return _mark_test_object(test_object, feature_id=289, owner=_Owner.sdk_capabilities)

    @staticmethod
    def debugger_pii_redaction(test_object):
        """PII Redaction

        https://feature-parity.us1.prod.dog/#/?feature=291
        """
        return _mark_test_object(test_object, feature_id=291, owner=_Owner.debugger)

    @staticmethod
    def installer_auto_instrumentation(test_object):
        """Installer auto-instrumentation

        https://feature-parity.us1.prod.dog/#/?feature=292
        """
        return _mark_test_object(test_object, feature_id=292, owner=_Owner.auto_instrumentation)

    @staticmethod
    def rasp_local_file_inclusion(test_object):
        """Appsec RASP rule : local file inclusion

        https://feature-parity.us1.prod.dog/#/?feature=293
        """
        return _mark_test_object(test_object, feature_id=293, owner=_Owner.asm)

    @staticmethod
    def rasp_server_side_request_forgery(test_object):
        """Appsec RASP rule : server-side request forgery

        https://feature-parity.us1.prod.dog/#/?feature=294
        """
        return _mark_test_object(test_object, feature_id=294, owner=_Owner.asm)

    @staticmethod
    def rasp_sql_injection(test_object):
        """Appsec RASP rule : SQL injection

        https://feature-parity.us1.prod.dog/#/?feature=295
        """
        return _mark_test_object(test_object, feature_id=295, owner=_Owner.asm)

    @staticmethod
    def database_monitoring_support(test_object):
        """DBM: Database Monitoring is supported by an integration

        https://feature-parity.us1.prod.dog/#/?feature=296
        """
        return _mark_test_object(
            test_object, feature_id=296, owner=_Owner.idm
        )  # tracing/context-propagation, apm/dbm, idm-sugar

    @staticmethod
    def rasp_stack_trace(test_object):
        """Appsec RASP: Stack Trace

        https://feature-parity.us1.prod.dog/#/?feature=297
        """
        return _mark_test_object(test_object, feature_id=297, owner=_Owner.asm)

    @staticmethod
    def rasp_span_tags(test_object):
        """Appsec RASP: Span Tags

        https://feature-parity.us1.prod.dog/#/?feature=298
        """
        return _mark_test_object(test_object, feature_id=298, owner=_Owner.asm)

    @staticmethod
    def debugger_expression_language(test_object):
        """Expression Language

        https://feature-parity.us1.prod.dog/#/?feature=303
        """
        return _mark_test_object(test_object, feature_id=303, owner=_Owner.debugger)

    @staticmethod
    def auto_instrumentation_profiling(test_object):
        """auto-instrumentation with profiling

        https://feature-parity.us1.prod.dog/#/?feature=302
        """
        return _mark_test_object(test_object, feature_id=302, owner=_Owner.auto_instrumentation)

    @staticmethod
    def appsec_standalone_experimental(test_object):
        """Experimental Appsec Standalone Billing

        https://feature-parity.us1.prod.dog/#/?feature=305
        """
        return _mark_test_object(test_object, feature_id=305, owner=_Owner.asm)

    @staticmethod
    def appsec_standalone(test_object):
        """Appsec Standalone Billing

        https://feature-parity.us1.prod.dog/#/?feature=355
        """
        return _mark_test_object(test_object, feature_id=355, owner=_Owner.asm)

    @staticmethod
    def iast_standalone_experimental(test_object):
        """Experimental Iast Standalone Billing

        https://feature-parity.us1.prod.dog/#/?feature=319
        """
        return _mark_test_object(test_object, feature_id=319, owner=_Owner.asm)

    @staticmethod
    def iast_standalone(test_object):
        """Iast Standalone Billing V2

        https://feature-parity.us1.prod.dog/#/?feature=356
        """
        return _mark_test_object(test_object, feature_id=356, owner=_Owner.asm)

    @staticmethod
    def sca_standalone_experimental(test_object):
        """Experimental SCA Standalone Billing

        https://feature-parity.us1.prod.dog/#/?feature=320
        """
        return _mark_test_object(test_object, feature_id=320, owner=_Owner.asm)

    @staticmethod
    def sca_standalone(test_object):
        """SCA Standalone Billing V2

        https://feature-parity.us1.prod.dog/#/?feature=357
        """
        return _mark_test_object(test_object, feature_id=357, owner=_Owner.asm)

    @staticmethod
    def security_events_metastruct(test_object):
        """Appsec meta struct

        https://feature-parity.us1.prod.dog/#/?feature=314
        """
        return _mark_test_object(test_object, feature_id=314, owner=_Owner.asm)

    @staticmethod
    def host_auto_installation_script_profiling(test_object):
        """Profiling works when enabled through the agent installer script in Host environments

        https://feature-parity.us1.prod.dog/#/?feature=306
        """
        return _mark_test_object(test_object, feature_id=306, owner=_Owner.auto_instrumentation)

    @staticmethod
    def container_auto_installation_script_profiling(test_object):
        """Profiling works when enabled through the agent installer script in Container environments

        https://feature-parity.us1.prod.dog/#/?feature=307
        """
        return _mark_test_object(test_object, feature_id=307, owner=_Owner.auto_instrumentation)

    @staticmethod
    def host_guardrail(test_object):
        """When in SSI, bail out if our version of language is incompatible.

        https://feature-parity.us1.prod.dog/#/?feature=308
        """
        return _mark_test_object(test_object, feature_id=308, owner=_Owner.auto_instrumentation)

    @staticmethod
    def container_guardrail(test_object):
        """When in SSI, bail out if our version of language is incompatible or container is incompatible.

        https://feature-parity.us1.prod.dog/#/?feature=309
        """
        return _mark_test_object(test_object, feature_id=309, owner=_Owner.auto_instrumentation)

    @staticmethod
    def datastreams_monitoring_support_for_manual_checkpoints(test_object):
        """Ensure DSM Manual Checkpointing API is satisfied

        https://feature-parity.us1.prod.dog/#/?feature=327
        """
        return _mark_test_object(
            test_object, feature_id=327, owner=_Owner.tracer
        )  # library/telemetry, tracing/configuration, ssi

    @staticmethod
    def suspicious_attacker_blocking(test_object):
        """Threats: request blocking on suspicious attacker

        https://feature-parity.us1.prod.dog/#/?feature=311
        """
        return _mark_test_object(test_object, feature_id=311, owner=_Owner.asm)

    @staticmethod
    def user_id_collection_modes(test_object):
        """Threats: User ID collection modes

        https://feature-parity.us1.prod.dog/#/?feature=312
        """
        return _mark_test_object(test_object, feature_id=312, owner=_Owner.asm)

    @staticmethod
    def fingerprinting(test_object):
        """Threats: Requests Fingerprinting

        https://feature-parity.us1.prod.dog/#/?feature=313
        """
        return _mark_test_object(test_object, feature_id=313, owner=_Owner.asm)

    @staticmethod
    def iast_sink_untrusted_deserialization(test_object):
        """IAST Sink: Untrusted Deserialization

        https://feature-parity.us1.prod.dog/#/?feature=316
        """
        return _mark_test_object(test_object, feature_id=316, owner=_Owner.asm)

    @staticmethod
    def crashtracking(test_object):
        """Crashtracking

        https://feature-parity.us1.prod.dog/#/?feature=317
        """
        return _mark_test_object(test_object, feature_id=317, owner=_Owner.language_platform)

    @staticmethod
    def rasp_shell_injection(test_object):
        """Appsec RASP rule : shell injection

        https://feature-parity.us1.prod.dog/#/?feature=318
        """
        return _mark_test_object(test_object, feature_id=318, owner=_Owner.asm)

    @staticmethod
    def rasp_command_injection(test_object):
        """Appsec RASP rule : command injection

        https://feature-parity.us1.prod.dog/#/?feature=345
        """
        return _mark_test_object(test_object, feature_id=345, owner=_Owner.asm)

    @staticmethod
    def debugger_exception_replay(test_object):
        """Exception replay

        https://feature-parity.us1.prod.dog/#/?feature=321
        """
        return _mark_test_object(test_object, feature_id=321, owner=_Owner.debugger)

    @staticmethod
    def iast_source_path_parameter(test_object):
        """IAST Source: URI

        https://feature-parity.us1.prod.dog/#/?feature=324
        """
        return _mark_test_object(test_object, feature_id=324, owner=_Owner.asm)

    @staticmethod
    def iast_source_sql(test_object):
        """IAST Source: SQL

        https://feature-parity.us1.prod.dog/#/?feature=344
        """
        return _mark_test_object(test_object, feature_id=344, owner=_Owner.asm)

    @staticmethod
    def ssi_guardrails(test_object):
        """Docker ssi guardrails

        https://feature-parity.us1.prod.dog/#/?feature=322
        """
        return _mark_test_object(test_object, feature_id=322, owner=_Owner.auto_instrumentation)

    @staticmethod
    def ssi_crashtracking(test_object):
        """Docker ssi crashtracking

        https://feature-parity.us1.prod.dog/#/?feature=340
        """
        return _mark_test_object(test_object, feature_id=340, owner=_Owner.auto_instrumentation)

    @staticmethod
    def ssi_service_naming(test_object):
        """Docker ssi service naming feature

        https://feature-parity.us1.prod.dog/#/?feature=326
        """
        return _mark_test_object(test_object, feature_id=326, owner=_Owner.auto_instrumentation)

    @staticmethod
    def ssi_service_tracking(test_object):
        """SSI service tracking feature

        https://feature-parity.us1.prod.dog/#/?feature=327
        """
        return _mark_test_object(
            test_object, feature_id=327, owner=_Owner.tracer
        )  # library/telemetry, tracing/configuration, ssi

    @staticmethod
    def serverless_span_pointers(test_object):
        """Serverless : Span Pointers are correctly incorporated in spans

        https://feature-parity.us1.prod.dog/#/?feature=328
        """
        return _mark_test_object(test_object, feature_id=328, owner=_Owner.tracer)

    @staticmethod
    def aws_api_gateway_inferred_span_creation(test_object):
        """AWS Api Gateway: Tests that API Gateway inferred span creation works as expected

        https://feature-parity.us1.prod.dog/#/?feature=341
        """
        return _mark_test_object(test_object, feature_id=341, owner=_Owner.idm)

    @staticmethod
    def parametric_endpoint_parity(test_object):
        """Enforces standardized behaviors for configurations across the tracing libraries.

        https://feature-parity.us1.prod.dog/#/?feature=339
        """
        return _mark_test_object(
            test_object, feature_id=339, owner=_Owner.tracer
        )  # tracing/otel/api, tracing/datadog/api

    @staticmethod
    def iast_stack_trace(test_object):
        """IAST: Stack Trace

        https://feature-parity.us1.prod.dog/#/?feature=329
        """
        return _mark_test_object(test_object, feature_id=329, owner=_Owner.asm)

    @staticmethod
    def iast_extended_location(test_object):
        """IAST: Extended location data

        https://feature-parity.us1.prod.dog/#/?feature=364
        """
        return _mark_test_object(test_object, feature_id=364, owner=_Owner.asm)

    @staticmethod
    def djm_ssi_k8s(test_object):
        """Data Jobs Monitoring: Java lib auto instrumentation for Spark applications on K8s.

        https://feature-parity.us1.prod.dog/#/?feature=342
        """
        return _mark_test_object(test_object, feature_id=342, owner=_Owner.tracer)  # apm/djm

    @staticmethod
    def adaptive_sampling(test_object):
        """Adaptive sampling rules + RC

        https://feature-parity.us1.prod.dog/#/?feature=346
        """
        return _mark_test_object(test_object, feature_id=346, owner=_Owner.sdk_capabilities)

    @staticmethod
    def agent_host_ipv6(test_object):
        """DD_AGENT_HOST supports an IPv6 address

        https://feature-parity.us1.prod.dog/#/?feature=347
        """
        return _mark_test_object(test_object, feature_id=347, owner=_Owner.tracer)

    @staticmethod
    def datadog_baggage_headers(test_object):
        """Baggage support

        https://feature-parity.us1.prod.dog/#/?feature=389
        """
        return _mark_test_object(test_object, feature_id=389, owner=_Owner.tracer)  # tracing

    @staticmethod
    def iast_security_controls(test_object):
        """IAST: Security Controls

        https://feature-parity.us1.prod.dog/#/?feature=343
        """
        return _mark_test_object(test_object, feature_id=343, owner=_Owner.asm)

    @staticmethod
    def graphql_query_error_reporting(test_object):
        """GraphQL query error reporting

        https://feature-parity.us1.prod.dog/#/?feature=354
        """
        return _mark_test_object(test_object, feature_id=354, owner=_Owner.idm)

    @staticmethod
    def envoy_external_processing(test_object):
        """Support for Envoy External Processing

        https://feature-parity.us1.prod.dog/#/?feature=350
        """
        return _mark_test_object(test_object, feature_id=350, owner=_Owner.asm)

    @staticmethod
    def context_propagation_extract_behavior(test_object):
        """Context Propagation: Extraction behavior can be configured at the service level

        https://feature-parity.us1.prod.dog/#/?feature=353
        """
        return _mark_test_object(test_object, feature_id=353, owner=_Owner.sdk_capabilities)

    @staticmethod
    def iast_sink_email_html_injection(test_object):
        """IAST Sink: Email HTML injection

        https://feature-parity.us1.prod.dog/#/?feature=358
        """
        return _mark_test_object(test_object, feature_id=358, owner=_Owner.asm)

    @staticmethod
    def language_specifics(test_object):
        """Language specific tests

        https://feature-parity.us1.prod.dog/#/?feature=359
        """
        return _mark_test_object(test_object, feature_id=359, owner=_Owner.asm)

    @staticmethod
    def debugger_code_origins(test_object):
        """Code Origins

        https://feature-parity.us1.prod.dog/#/?feature=360
        """
        return _mark_test_object(test_object, feature_id=360, owner=_Owner.debugger)

    @staticmethod
    def debugger_probe_budgets(test_object):
        """Probe Budgets

        https://feature-parity.us1.prod.dog/#/?feature=368
        """
        return _mark_test_object(test_object, feature_id=368, owner=_Owner.debugger)

    @staticmethod
    def debugger_method_probe(test_object):
        """Method-level Probes

        https://feature-parity.us1.prod.dog/#/?feature=392
        """
        return _mark_test_object(test_object, feature_id=392, owner=_Owner.debugger)

    @staticmethod
    def debugger_line_probe(test_object):
        """Line-level Probes

        https://feature-parity.us1.prod.dog/#/?feature=393
        """
        return _mark_test_object(test_object, feature_id=393, owner=_Owner.debugger)

    @staticmethod
    def debugger_symdb(test_object):
        """Probe Budgets

        https://feature-parity.us1.prod.dog/#/?feature=370
        """
        return _mark_test_object(test_object, feature_id=370, owner=_Owner.debugger)

    @staticmethod
    def otel_propagators_api(test_object):
        """OpenTelemetry Propagators API

        https://feature-parity.us1.prod.dog/#/?feature=361
        """
        return _mark_test_object(test_object, feature_id=361, owner=_Owner.sdk_capabilities)

    @staticmethod
    def stable_configuration_support(test_object):
        """Enforces that basic stable configuration support exists

        https://feature-parity.us1.prod.dog/#/?feature=365
        """
        return _mark_test_object(test_object, feature_id=365, owner=_Owner.tracer)  # library/config

    @staticmethod
    def single_span_ingestion_control(test_object):
        """Enforces that basic stable configuration support exists

        https://feature-parity.us1.prod.dog/#/?feature=366
        """
        return _mark_test_object(test_object, feature_id=366, owner=_Owner.tracer)

    @staticmethod
    def process_discovery(test_object):
        """Process Disocvery

        https://feature-parity.us1.prod.dog/#/?feature=367
        """
        return _mark_test_object(test_object, feature_id=367, owner=_Owner.tracer)

    @staticmethod
    def debugger_inproduct_enablement(test_object):
        """Dynamically enable debugger products

        https://feature-parity.us1.prod.dog/#/?feature=369
        """
        return _mark_test_object(test_object, feature_id=369, owner=_Owner.debugger)

    @staticmethod
    def datastreams_monitoring_protobuf_schema_tracking(test_object):
        """Dynamically enable debugger products

        https://feature-parity.us1.prod.dog/#/?feature=371
        """
        return _mark_test_object(test_object, feature_id=371, owner=_Owner.tracer)  # apm/dsm

    @staticmethod
    def trace_enablement(test_object):
        """Enforces standardized behaviors for configurations across the tracing libraries.

        https://feature-parity.us1.prod.dog/#/?feature=374
        """
        return _mark_test_object(
            test_object, feature_id=374, owner=_Owner.tracer
        )  # tracing/configuration, tracing/configuration/consistency

    @staticmethod
    def trace_log_directory(test_object):
        """Enforces standardized behaviors for configurations across the tracing libraries.

        https://feature-parity.us1.prod.dog/#/?feature=375
        """
        return _mark_test_object(
            test_object, feature_id=375, owner=_Owner.tracer
        )  # tracing/configuration, tracing/configuration/consistency

    @staticmethod
    def trace_experimental_features(test_object):
        """Enforces standardized behaviors for configurations across the tracing libraries.

        https://feature-parity.us1.prod.dog/#/?feature=376
        """
        return _mark_test_object(
            test_object, feature_id=376, owner=_Owner.tracer
        )  # tracing/configuration, tracing/configuration/consistency

    @staticmethod
    def trace_rate_limiting(test_object):
        """Enforces standardized behaviors for configurations across the tracing libraries.

        https://feature-parity.us1.prod.dog/#/?feature=377
        """
        return _mark_test_object(
            test_object, feature_id=377, owner=_Owner.tracer
        )  # tracing/configuration, tracing/configuration/consistency

    @staticmethod
    def trace_http_server_error_statuses(test_object):
        """Enforces standardized behaviors for configurations across the tracing libraries.

        https://feature-parity.us1.prod.dog/#/?feature=379
        """
        return _mark_test_object(
            test_object, feature_id=379, owner=_Owner.tracer
        )  # tracing/configuration, tracing/configuration/consistency

    @staticmethod
    def trace_http_client_error_statuses(test_object):
        """Enforces standardized behaviors for configurations across the tracing libraries.

        https://feature-parity.us1.prod.dog/#/?feature=381
        """
        return _mark_test_object(
            test_object, feature_id=381, owner=_Owner.tracer
        )  # tracing/configuration, tracing/configuration/consistency

    @staticmethod
    def trace_http_client_tag_query_string(test_object):
        """Enforces standardized behaviors for configurations across the tracing libraries.

        https://feature-parity.us1.prod.dog/#/?feature=382
        """
        return _mark_test_object(
            test_object, feature_id=382, owner=_Owner.tracer
        )  # tracing/configuration, tracing/configuration/consistency

    @staticmethod
    def unified_service_tagging(test_object):
        """Enforces standardized behaviors for configurations across the tracing libraries.

        https://feature-parity.us1.prod.dog/#/?feature=384
        """
        return _mark_test_object(
            test_object, feature_id=384, owner=_Owner.tracer
        )  # tracing/configuration, tracing/configuration/consistency

    @staticmethod
    def integration_enablement(test_object):
        """Enforces standardized behaviors for configurations across the tracing libraries.

        https://feature-parity.us1.prod.dog/#/?feature=385
        """
        return _mark_test_object(
            test_object, feature_id=385, owner=_Owner.tracer
        )  # tracing/configuration, tracing/configuration/consistency

    @staticmethod
    def log_injection_128bit_traceid(test_object):
        """Enforces standardized behaviors for configurations across the tracing libraries.

        https://feature-parity.us1.prod.dog/#/?feature=387
        """
        return _mark_test_object(
            test_object, feature_id=387, owner=_Owner.tracer
        )  # tracing/configuration, tracing/configuration/consistency

    @staticmethod
    def iast_schema(test_object):
        """Enforces standardized behaviors for configurations across the tracing libraries.

        https://feature-parity.us1.prod.dog/#/?feature=394
        """
        return _mark_test_object(test_object, feature_id=394, owner=_Owner.asm)

    @staticmethod
    def iast_vuln_sampling_route_method_count_algorithm(test_object):
        """Vulnerability sampling algorithm by route, method and counts for IAST.

        https://feature-parity.us1.prod.dog/#/?feature=395
        """
        return _mark_test_object(test_object, feature_id=395, owner=_Owner.tracer)

    @staticmethod
    def appsec_collect_all_headers(test_object):
        """Appsec collects all headers

        https://feature-parity.us1.prod.dog/#/?feature=390
        """
        return _mark_test_object(test_object, feature_id=390, owner=_Owner.tracer)  # appsec/25q2

    @staticmethod
    def appsec_collect_request_body(test_object):
        """Appsec collects request body

        https://feature-parity.us1.prod.dog/#/?feature=391
        """
        return _mark_test_object(test_object, feature_id=391, owner=_Owner.tracer)  # appsec/rasp, appsec/25q2

    @staticmethod
    def referrer_hostname(test_object):
        """Enforces standardized behaviors for configurations across the tracing libraries.

        https://feature-parity.us1.prod.dog/#/?feature=396
        """
        return _mark_test_object(test_object, feature_id=396, owner=_Owner.tracer)

    @staticmethod
    def baggage_span_tags(test_object):
        """Automatically add baggage to span tags

        https://feature-parity.us1.prod.dog/#/?feature=470
        """
        return _mark_test_object(test_object, feature_id=470, owner=_Owner.tracer)

    @staticmethod
    def remote_config_semantic_versioning(test_object):
        """Semantic version 2 is reported in remote config

        https://feature-parity.us1.prod.dog/#/?feature=472
        """
        return _mark_test_object(test_object, feature_id=472, owner=_Owner.tracer)  # library/config

    @staticmethod
    def process_tags(test_object):
        """Process tags

        https://feature-parity.us1.prod.dog/#/?feature=475
        """
        return _mark_test_object(
            test_object, feature_id=475, owner=_Owner.tracer
        )  # library/telemetry, tracing/apm-stats, apm/dbm, apm/dsm, profiler, tracing

    @staticmethod
    def appsec_rc_asm_dd_multiconfig(test_object):
        """Appsec supports multiple configurations through ASM_DD

        https://feature-parity.us1.prod.dog/#/?feature=473
        """
        return _mark_test_object(test_object, feature_id=473, owner=_Owner.asm)

    @staticmethod
    def appsec_trace_tagging_rules(test_object):
        """Appsec supports trace-tagging rules

        https://feature-parity.us1.prod.dog/#/?feature=474
        """
        return _mark_test_object(test_object, feature_id=474, owner=_Owner.asm)

    @staticmethod
    def unstructured_log_injection(test_object):
        """DD_LOGS_INJECTION_ALL

        https://feature-parity.us1.prod.dog/#/?feature=477
        """
        return _mark_test_object(test_object, feature_id=477, owner=_Owner.tracer)  # tracing/correlation/logs

    @staticmethod
    def auto_instrumentation_appsec(test_object):
        """Appsec works when manually enabled with library injection in Host environments

        https://feature-parity.us1.prod.dog/#/?feature=478
        """
        return _mark_test_object(test_object, feature_id=478, owner=_Owner.auto_instrumentation)

    @staticmethod
    def host_auto_installation_script_appsec(test_object):
        """Appsec works when enabled through the agent installer script in Host environments

        https://feature-parity.us1.prod.dog/#/?feature=479
        """
        return _mark_test_object(test_object, feature_id=479, owner=_Owner.auto_instrumentation)

    @staticmethod
    def container_auto_installation_script_appsec(test_object):
        """Appsec works when enabled through the agent installer script in Container environments

        https://feature-parity.us1.prod.dog/#/?feature=480
        """
        return _mark_test_object(test_object, feature_id=480, owner=_Owner.auto_instrumentation)

    @staticmethod
    def ssi_injection_metadata(test_object):
        """Appsec supports trace-tagging rules

        https://feature-parity.us1.prod.dog/#/?feature=481
        """
        return _mark_test_object(test_object, feature_id=481, owner=_Owner.tracer)

    @staticmethod
    def api_security_endpoint_discovery(test_object):
        """API Security supports endpoint discovery

        https://feature-parity.us1.prod.dog/#/?feature=483
        """
        return _mark_test_object(test_object, feature_id=483, owner=_Owner.asm)

    @staticmethod
<<<<<<< HEAD
    def otel_logs_enabled(test_object):
        """OTEL logs are enabled

        https://feature-parity.us1.prod.dog/#/?feature=487
        """
        return _mark_test_object(test_object, feature_id=487, owner=_Owner.tracer)
=======
    def api10(test_object):
        """API Security supports endpoint discovery

        https://feature-parity.us1.prod.dog/#/?feature=490
        """
        return _mark_test_object(test_object, feature_id=490, owner=_Owner.asm)
>>>>>>> f8d33c1e


features = _Features()<|MERGE_RESOLUTION|>--- conflicted
+++ resolved
@@ -2507,21 +2507,20 @@
         return _mark_test_object(test_object, feature_id=483, owner=_Owner.asm)
 
     @staticmethod
-<<<<<<< HEAD
     def otel_logs_enabled(test_object):
         """OTEL logs are enabled
 
         https://feature-parity.us1.prod.dog/#/?feature=487
         """
-        return _mark_test_object(test_object, feature_id=487, owner=_Owner.tracer)
-=======
+        return _mark_test_object(test_object, feature_id=487, owner=_Owner.sdk_capabilities)
+
+    @staticmethod
     def api10(test_object):
         """API Security supports endpoint discovery
 
         https://feature-parity.us1.prod.dog/#/?feature=490
         """
         return _mark_test_object(test_object, feature_id=490, owner=_Owner.asm)
->>>>>>> f8d33c1e
 
 
 features = _Features()