# pylint: disable=too-many-lines

import pytest


class features:
    """
    Data source is https://dd-feature-parity.azurewebsites.net/Import/Features

    run this command to get new features:

    ```
    PYTHONPATH=. python utils/scripts/update_features.py
    ```
    """

    @staticmethod
    def add_metadata_globally_to_all_spans_dd_tags(test_object):
        """
        Add Metadata globally to all spans (DD_TAGS)

        https://feature-parity.us1.prod.dog/#/?feature=1
        """
        pytest.mark.features(feature_id=1)(test_object)
        return test_object

    @staticmethod
    def change_agent_hostname_dd_agent_host(test_object):
        """
        Change Agent hostname (DD_AGENT_HOST)

        https://feature-parity.us1.prod.dog/#/?feature=2
        """
        pytest.mark.features(feature_id=2)(test_object)
        return test_object

    @staticmethod
    def add_metadata_to_spans_via_tags_dd_trace_analytics_enabled(test_object):
        """
        Add metadata to spans via tags (DD_TRACE_ANALYTICS_ENABLED)

        https://feature-parity.us1.prod.dog/#/?feature=3
        """
        pytest.mark.features(feature_id=3)(test_object)
        return test_object

    @staticmethod
    def trace_search_automatic_config(test_object):
        """
        Trace Search - automatic config

        https://feature-parity.us1.prod.dog/#/?feature=4
        """
        pytest.mark.features(feature_id=4)(test_object)
        return test_object

    @staticmethod
    def manual_trace_id_injection_into_logs(test_object):
        """
        Manual Trace-ID injection into Logs

        https://feature-parity.us1.prod.dog/#/?feature=5
        """
        pytest.mark.features(feature_id=5)(test_object)
        return test_object

    @staticmethod
    def unix_domain_sockets_support_for_traces(test_object):
        """
        Unix Domain Sockets support for traces

        https://feature-parity.us1.prod.dog/#/?feature=6
        """

        from utils._context.core import context

        if "uds" in context.weblog_variant:
            pytest.mark.features(feature_id=6)(test_object)

        return test_object

    @staticmethod
    def unix_domain_sockets_automatic_detection(test_object):
        """
        Unix Domain Sockets automatic detection

        https://feature-parity.us1.prod.dog/#/?feature=7
        """
        pytest.mark.features(feature_id=7)(test_object)
        return test_object

    @staticmethod
    def twl_customer_controls_ingestion_dd_trace_sampling_rules(test_object):
        """
        TwL - Customer Controls Ingestion (DD_TRACE_SAMPLING RULES)

        https://feature-parity.us1.prod.dog/#/?feature=8
        """
        pytest.mark.features(feature_id=8)(test_object)
        return test_object

    @staticmethod
    def synthetic_apm_http_header_span_tag_x_datadog_origin(test_object):
        """
        Synthetic APM (http header ▶ span tag) (x-datadog-origin))

        https://feature-parity.us1.prod.dog/#/?feature=9
        """
        pytest.mark.features(feature_id=9)(test_object)
        return test_object

    @staticmethod
    def log_tracer_status_at_startup(test_object):
        """
        Log Tracer status at startup

        https://feature-parity.us1.prod.dog/#/?feature=10
        """
        pytest.mark.features(feature_id=10)(test_object)
        return test_object

    @staticmethod
    def fargate_14_tagging_support(test_object):
        """
        Fargate 1.4 Tagging Support

        https://feature-parity.us1.prod.dog/#/?feature=11
        """
        pytest.mark.features(feature_id=11)(test_object)
        return test_object

    @staticmethod
    def container_tagging(test_object):
        """
        Container tagging

        https://feature-parity.us1.prod.dog/#/?feature=12
        """
        pytest.mark.features(feature_id=12)(test_object)
        return test_object

    @staticmethod
    def b3_headers_propagation(test_object):
        """
        B3 headers injection and extraction

        https://feature-parity.us1.prod.dog/#/?feature=13
        """
        pytest.mark.features(feature_id=13)(test_object)
        return test_object

    @staticmethod
    def unix_domain_sockets_support_for_metrics(test_object):
        """
        Unix Domain Sockets support for metrics

        https://feature-parity.us1.prod.dog/#/?feature=14
        """
        pytest.mark.features(feature_id=14)(test_object)
        return test_object

    @staticmethod
    def support_ddmeasured(test_object):
        """
        Support _dd.measured

        https://feature-parity.us1.prod.dog/#/?feature=15
        """
        pytest.mark.features(feature_id=15)(test_object)
        return test_object

    @staticmethod
    def dd_service_mapping(test_object):
        """
        DD_SERVICE_MAPPING

        https://feature-parity.us1.prod.dog/#/?feature=16
        """
        pytest.mark.features(feature_id=16)(test_object)
        return test_object

    @staticmethod
    def datadog_managed_dogstatsd_client(test_object):
        """
        Datadog managed Dogstatsd client

        https://feature-parity.us1.prod.dog/#/?feature=17
        """
        pytest.mark.features(feature_id=17)(test_object)
        return test_object

    @staticmethod
    def http_headers_as_tags_dd_trace_header_tags(test_object):
        """
        HTTP Headers as Tags (DD_TRACE_HEADER_TAGS)

        https://feature-parity.us1.prod.dog/#/?feature=18
        """
        pytest.mark.features(feature_id=18)(test_object)
        return test_object

    @staticmethod
    def dd_profiling_enabled(test_object):
        """
        DD_PROFILING_ENABLED

        https://feature-parity.us1.prod.dog/#/?feature=19
        """
        pytest.mark.features(feature_id=19)(test_object)
        return test_object

    @staticmethod
    def dogstatsd_unified_service_tagging(test_object):
        """
        Dogstatsd unified service tagging

        https://feature-parity.us1.prod.dog/#/?feature=20
        """
        pytest.mark.features(feature_id=20)(test_object)
        return test_object

    @staticmethod
    def trace_log_exporting_for_aws_lambda(test_object):
        """
        Trace Log Exporting for AWS Lambda

        https://feature-parity.us1.prod.dog/#/?feature=21
        """
        pytest.mark.features(feature_id=21)(test_object)
        return test_object

    @staticmethod
    def runtime_id_in_span_metadata_for_service_entry_spans(test_object):
        """
        Runtime-id in span metadata for service entry spans

        https://feature-parity.us1.prod.dog/#/?feature=22
        """
        pytest.mark.features(feature_id=22)(test_object)
        return test_object

    @staticmethod
    def partial_flush(test_object):
        """
        Partial flush

        https://feature-parity.us1.prod.dog/#/?feature=23
        """
        pytest.mark.features(feature_id=23)(test_object)
        return test_object

    @staticmethod
    def partial_flush_on_by_default(test_object):
        """
        Partial flush on by default

        https://feature-parity.us1.prod.dog/#/?feature=24
        """
        pytest.mark.features(feature_id=24)(test_object)
        return test_object

    @staticmethod
    def automatic_trace_id_injection_into_logs(test_object):
        """
        Automatic Trace-id injection into Logs

        https://feature-parity.us1.prod.dog/#/?feature=25
        """
        pytest.mark.features(feature_id=25)(test_object)
        return test_object

    @staticmethod
    def mapping_http_status_codes_to_errors(test_object):
        """
        Mapping HTTP status codes to errors

        https://feature-parity.us1.prod.dog/#/?feature=26
        """
        pytest.mark.features(feature_id=26)(test_object)
        return test_object

    @staticmethod
    def log_pipelines_updated_for_log_injection(test_object):
        """
        Log Pipelines updated for log injection

        https://feature-parity.us1.prod.dog/#/?feature=27
        """
        pytest.mark.features(feature_id=27)(test_object)
        return test_object

    @staticmethod
    def inject_service_env_version_into_logs(test_object):
        """
        Inject service, env, version into logs

        https://feature-parity.us1.prod.dog/#/?feature=28
        """
        pytest.mark.features(feature_id=28)(test_object)
        return test_object

    @staticmethod
    def top_level_detection_in_tracer(test_object):
        """
        Top-level detection in tracer

        https://feature-parity.us1.prod.dog/#/?feature=29
        """
        pytest.mark.features(feature_id=29)(test_object)
        return test_object

    @staticmethod
    def use_sampling_priorities_2_1_in_rules_based_sampler(test_object):
        """
        Use sampling priorities +2/-1 in rules-based sampler

        https://feature-parity.us1.prod.dog/#/?feature=30
        """
        pytest.mark.features(feature_id=30)(test_object)
        return test_object

    @staticmethod
    def trace_annotation(test_object):
        """
        Trace Annotation

        https://feature-parity.us1.prod.dog/#/?feature=31
        """
        pytest.mark.features(feature_id=31)(test_object)
        return test_object

    @staticmethod
    def runtime_metrics(test_object):
        """
        Runtime metrics

        https://feature-parity.us1.prod.dog/#/?feature=32
        """
        pytest.mark.features(feature_id=32)(test_object)
        return test_object

    @staticmethod
    def logs_throttling(test_object):
        """
        Logs Throttling

        https://feature-parity.us1.prod.dog/#/?feature=33
        """
        pytest.mark.features(feature_id=33)(test_object)
        return test_object

    @staticmethod
    def post_processing_traces(test_object):
        """
        Post-Processing Traces

        https://feature-parity.us1.prod.dog/#/?feature=34
        """
        pytest.mark.features(feature_id=34)(test_object)
        return test_object

    @staticmethod
    def span_baggage_item(test_object):
        """
        Span Baggage item

        https://feature-parity.us1.prod.dog/#/?feature=35
        """
        pytest.mark.features(feature_id=35)(test_object)
        return test_object

    @staticmethod
    def tracer_health_metrics(test_object):
        """
        Tracer Health Metrics

        https://feature-parity.us1.prod.dog/#/?feature=36
        """
        pytest.mark.features(feature_id=36)(test_object)
        return test_object

    @staticmethod
    def kafka_tracing(test_object):
        """
        Kafka Tracing

        https://feature-parity.us1.prod.dog/#/?feature=37
        """
        pytest.mark.features(feature_id=37)(test_object)
        return test_object

    @staticmethod
    def numeric_tags_for_trace_search_analytics_step_1(test_object):
        """
        Numeric tags for Trace Search/Analytics (step 1)

        https://feature-parity.us1.prod.dog/#/?feature=38
        """
        pytest.mark.features(feature_id=38)(test_object)
        return test_object

    @staticmethod
    def grpc_integration_tags(test_object):
        """
        gRPC integration tags

        https://feature-parity.us1.prod.dog/#/?feature=39
        """
        pytest.mark.features(feature_id=39)(test_object)
        return test_object

    @staticmethod
    def dd_trace_config_file(test_object):
        """
        DD_TRACE_CONFIG_FILE

        https://feature-parity.us1.prod.dog/#/?feature=40
        """
        pytest.mark.features(feature_id=40)(test_object)
        return test_object

    @staticmethod
    def dd_trace_methods(test_object):
        """
        DD_TRACE_METHODS

        https://feature-parity.us1.prod.dog/#/?feature=41
        """
        pytest.mark.features(feature_id=41)(test_object)
        return test_object

    @staticmethod
    def dd_tags_space_separated_tags(test_object):
        """
        DD_TAGS space-separated tags

        https://feature-parity.us1.prod.dog/#/?feature=42
        """
        pytest.mark.features(feature_id=42)(test_object)
        return test_object

    @staticmethod
    def report_tracer_drop_rate_ddtracer_kr(test_object):
        """
        Report tracer drop rate (_dd.tracer_kr)

        https://feature-parity.us1.prod.dog/#/?feature=43
        """
        pytest.mark.features(feature_id=43)(test_object)
        return test_object

    @staticmethod
    def obfuscation_of_pii_from_web_span_resource_names(test_object):
        """
        Obfuscation of PII from web span resource names

        https://feature-parity.us1.prod.dog/#/?feature=44
        """
        pytest.mark.features(feature_id=44)(test_object)
        return test_object

    @staticmethod
    def windows_named_pipe_support_for_traces(test_object):
        """
        Windows named pipe support for traces

        https://feature-parity.us1.prod.dog/#/?feature=45
        """
        pytest.mark.features(feature_id=45)(test_object)
        return test_object

    @staticmethod
    def setting_to_rename_service_by_tag_split_by_tag(test_object):
        """
        Setting to rename service by tag (split-by-tag)

        https://feature-parity.us1.prod.dog/#/?feature=46
        """
        pytest.mark.features(feature_id=46)(test_object)
        return test_object

    @staticmethod
    def collect_application_version_information(test_object):
        """
        Collect application version information

        https://feature-parity.us1.prod.dog/#/?feature=47
        """
        pytest.mark.features(feature_id=47)(test_object)
        return test_object

    @staticmethod
    def ensure_that_sampling_is_consistent_across_languages(test_object):
        """
        Ensure that sampling is consistent across languages

        https://feature-parity.us1.prod.dog/#/?feature=48
        """
        pytest.mark.features(feature_id=48)(test_object)
        return test_object

    @staticmethod
    def user_troubleshooting_tool(test_object):
        """
        User Troubleshooting Tool

        https://feature-parity.us1.prod.dog/#/?feature=49
        """
        pytest.mark.features(feature_id=49)(test_object)
        return test_object

    @staticmethod
    def option_to_remap_apm_error_response_severity_eg_404_to_error(test_object):
        """
        Option to remap APM error response severity (e.g. 404 to error)

        https://feature-parity.us1.prod.dog/#/?feature=50
        """
        pytest.mark.features(feature_id=50)(test_object)
        return test_object

    @staticmethod
    def obfuscation_of_httpurl_span_tag(test_object):
        """
        Obfuscation of http.url span tag

        https://feature-parity.us1.prod.dog/#/?feature=51
        """
        pytest.mark.features(feature_id=51)(test_object)
        return test_object

    @staticmethod
    def dd_trace_report_hostname(test_object):
        """
        DD_TRACE_REPORT_HOSTNAME

        https://feature-parity.us1.prod.dog/#/?feature=52
        """
        pytest.mark.features(feature_id=52)(test_object)
        return test_object

    @staticmethod
    def windows_named_pipe_support_for_metrics(test_object):
        """
        Windows named pipe support for metrics

        https://feature-parity.us1.prod.dog/#/?feature=53
        """
        pytest.mark.features(feature_id=53)(test_object)
        return test_object

    @staticmethod
    def ensure_consistent_http_client_integration_tags(test_object):
        """
        Ensure consistent HTTP client integration tags

        https://feature-parity.us1.prod.dog/#/?feature=54
        """
        pytest.mark.features(feature_id=54)(test_object)
        return test_object

    @staticmethod
    def aws_sdk_integration_tags(test_object):
        """
        AWS SDK Integration Tags

        https://feature-parity.us1.prod.dog/#/?feature=55
        """
        pytest.mark.features(feature_id=55)(test_object)
        return test_object

    @staticmethod
    def dont_set_username_tag_because_its_pii(test_object):
        """
        Don't set username tag because it's PII

        https://feature-parity.us1.prod.dog/#/?feature=56
        """
        pytest.mark.features(feature_id=56)(test_object)
        return test_object

    @staticmethod
    def trace_client_app_tagging(test_object):
        """
        Trace Client App Tagging

        https://feature-parity.us1.prod.dog/#/?feature=57
        """
        pytest.mark.features(feature_id=57)(test_object)
        return test_object

    @staticmethod
    def client_split_by_domain_service_host(test_object):
        """
        Client Split by domain/service/host

        https://feature-parity.us1.prod.dog/#/?feature=58
        """
        pytest.mark.features(feature_id=58)(test_object)
        return test_object

    @staticmethod
    def horizontal_propagation_of_x_datadog_tags_between_services(test_object):
        """
        Horizontal propagation of `x-datadog-tags` between services

        https://feature-parity.us1.prod.dog/#/?feature=59
        """
        pytest.mark.features(feature_id=59)(test_object)
        return test_object

    @staticmethod
    def vertical_propagation_of_x_datadog_tags_onto_each_chunk_root_span(test_object):
        """
        Vertical propagation of `x-datadog-tags` onto each chunk root span.

        https://feature-parity.us1.prod.dog/#/?feature=60
        """
        pytest.mark.features(feature_id=60)(test_object)
        return test_object

    @staticmethod
    def creation_and_propagation_of_ddpdm(test_object):
        """
        Creation and propagation of `_dd.p.dm`

        https://feature-parity.us1.prod.dog/#/?feature=61
        """
        pytest.mark.features(feature_id=61)(test_object)
        return test_object

    @staticmethod
    def client_side_stats_supported(test_object):
        """
        Client side stats supported

        https://feature-parity.us1.prod.dog/#/?feature=62
        """
        pytest.mark.features(feature_id=62)(test_object)
        return test_object

    @staticmethod
    def client_side_stats_on_by_default(test_object):
        """
        Client side stats on by default

        https://feature-parity.us1.prod.dog/#/?feature=63
        """
        pytest.mark.features(feature_id=63)(test_object)
        return test_object

    @staticmethod
    def instrumentation_telemetry_enabled_by_default(test_object):
        """
        Instrumentation Telemetry enabled by default

        https://feature-parity.us1.prod.dog/#/?feature=64
        """
        pytest.mark.features(feature_id=64)(test_object)
        return test_object

    @staticmethod
    def dd_instrumentation_telemetry_enabled_supported(test_object):
        """
        DD_INSTRUMENTATION_TELEMETRY_ENABLED supported

        https://feature-parity.us1.prod.dog/#/?feature=65
        """
        pytest.mark.features(feature_id=65)(test_object)
        return test_object

    @staticmethod
    def app_environment_collected(test_object):
        """
        App environment collected

        https://feature-parity.us1.prod.dog/#/?feature=66
        """
        pytest.mark.features(feature_id=66)(test_object)
        return test_object

    @staticmethod
    def dependencies_collected(test_object):
        """
        Dependencies collected

        https://feature-parity.us1.prod.dog/#/?feature=67
        """
        pytest.mark.features(feature_id=67)(test_object)
        return test_object

    @staticmethod
    def integrations_enabled_collected(test_object):
        """
        Integrations enabled collected

        https://feature-parity.us1.prod.dog/#/?feature=68
        """
        pytest.mark.features(feature_id=68)(test_object)
        return test_object

    @staticmethod
    def tracer_configurations_collected(test_object):
        """
        Tracer Configurations collected

        https://feature-parity.us1.prod.dog/#/?feature=69
        """
        pytest.mark.features(feature_id=69)(test_object)
        return test_object

    @staticmethod
    def telemetry_heart_beat_collected(test_object):
        """
        Heart beat collected

        https://feature-parity.us1.prod.dog/#/?feature=70
        """
        pytest.mark.features(feature_id=70)(test_object)
        return test_object

    @staticmethod
    def app_close_collected(test_object):
        """
        App close collected

        https://feature-parity.us1.prod.dog/#/?feature=71
        """
        pytest.mark.features(feature_id=71)(test_object)
        return test_object

    @staticmethod
    def redacted_error_logs_collected(test_object):
        """
        Redacted Error Logs collected

        https://feature-parity.us1.prod.dog/#/?feature=72
        """
        pytest.mark.features(feature_id=72)(test_object)
        return test_object

    @staticmethod
    def telemetry_metrics_collected(test_object):
        """
        Metrics collected

        https://feature-parity.us1.prod.dog/#/?feature=73
        """
        pytest.mark.features(feature_id=73)(test_object)
        return test_object

    @staticmethod
    def telemetry_api_v2_implemented(test_object):
        """
        API V2 Implemented

        https://feature-parity.us1.prod.dog/#/?feature=74
        """
        pytest.mark.features(feature_id=74)(test_object)
        return test_object

    @staticmethod
    def app_client_configuration_change_event(test_object):
        """
        app-client-configuration-change event

        https://feature-parity.us1.prod.dog/#/?feature=75
        """
        pytest.mark.features(feature_id=75)(test_object)
        return test_object

    @staticmethod
    def app_product_change_event(test_object):
        """
        app-product-change event

        https://feature-parity.us1.prod.dog/#/?feature=76
        """
        pytest.mark.features(feature_id=76)(test_object)
        return test_object

    @staticmethod
    def app_extended_heartbeat_event(test_object):
        """
        app-extended-heartbeat event

        https://feature-parity.us1.prod.dog/#/?feature=77
        """
        pytest.mark.features(feature_id=77)(test_object)
        return test_object

    @staticmethod
    def telemetry_message_batch(test_object):
        """
        message-batch

        https://feature-parity.us1.prod.dog/#/?feature=78
        """
        pytest.mark.features(feature_id=78)(test_object)
        return test_object

    @staticmethod
    def telemetry_app_started_event(test_object):
        """
        app-started changes

        https://feature-parity.us1.prod.dog/#/?feature=79
        """
        pytest.mark.features(feature_id=79)(test_object)
        return test_object

    @staticmethod
    def dd_telemetry_dependency_collection_enabled_supported(test_object):
        """
        DD_TELEMETRY_DEPENDENCY_COLLECTION_ENABLED supported

        https://feature-parity.us1.prod.dog/#/?feature=80
        """
        pytest.mark.features(feature_id=80)(test_object)
        return test_object

    @staticmethod
    def additional_http_headers_supported(test_object):
        """
        Additional HTTP Headers supported

        https://feature-parity.us1.prod.dog/#/?feature=81
        """
        pytest.mark.features(feature_id=81)(test_object)
        return test_object

    @staticmethod
    def remote_config_object_supported(test_object):
        """
        remote-config object supported

        https://feature-parity.us1.prod.dog/#/?feature=82
        """
        pytest.mark.features(feature_id=82)(test_object)
        return test_object

    @staticmethod
    def w3c_headers_injection_and_extraction(test_object):
        """
        W3C headers injection and extraction

        https://feature-parity.us1.prod.dog/#/?feature=83
        """
        pytest.mark.features(feature_id=83)(test_object)
        return test_object

    @staticmethod
    def otel_api(test_object):
        """
        OTel API

        https://feature-parity.us1.prod.dog/#/?feature=84
        """
        pytest.mark.features(feature_id=84)(test_object)
        return test_object

    @staticmethod
    def trace_id_128_bit_generation_propagation(test_object):
        """
        128-bit trace id generation + propagation

        https://feature-parity.us1.prod.dog/#/?feature=85
        """
        pytest.mark.features(feature_id=85)(test_object)
        return test_object

    @staticmethod
    def span_events(test_object):
        """
        Span Events

        https://feature-parity.us1.prod.dog/#/?feature=86
        """
        pytest.mark.features(feature_id=86)(test_object)
        return test_object

    @staticmethod
    def span_links(test_object):
        """
        Span Links

        https://feature-parity.us1.prod.dog/#/?feature=87
        """
        pytest.mark.features(feature_id=87)(test_object)
        return test_object

    @staticmethod
    def client_ip_adress_collection_dd_trace_client_ip_enabled(test_object):
        """
        Client IP adress collection (DD_TRACE_CLIENT_IP_ENABLED)

        https://feature-parity.us1.prod.dog/#/?feature=88
        """
        pytest.mark.features(feature_id=88)(test_object)
        return test_object

    @staticmethod
    def host_auto_instrumentation(test_object):
        """
        Host auto-instrumentation

        https://feature-parity.us1.prod.dog/#/?feature=89
        """
        pytest.mark.features(feature_id=89)(test_object)
        return test_object

    @staticmethod
    def container_auto_instrumentation(test_object):
        """
        Container auto-instrumentation

        https://feature-parity.us1.prod.dog/#/?feature=90
        """
        pytest.mark.features(feature_id=90)(test_object)
        return test_object

    @staticmethod
    def collect_http_post_data_and_headers(test_object):
        """
        Collect HTTP Post Data and Headers

        https://feature-parity.us1.prod.dog/#/?feature=94
        """
        pytest.mark.features(feature_id=94)(test_object)
        return test_object

    @staticmethod
    def weak_hash_vulnerability_detection(test_object):
        """
        Weak hash vulnerability detection

        https://feature-parity.us1.prod.dog/#/?feature=96
        """
        pytest.mark.features(feature_id=96)(test_object)
        return test_object

    @staticmethod
    def db_integrations(test_object):
        """
        DB Integrations

        https://feature-parity.us1.prod.dog/#/?feature=98
        """
        pytest.mark.features(feature_id=98)(test_object)
        return test_object

    @staticmethod
    def weak_cipher_detection(test_object):
        """
        Weak cipher detection

        https://feature-parity.us1.prod.dog/#/?feature=100
        """
        pytest.mark.features(feature_id=100)(test_object)
        return test_object

    @staticmethod
    def threats_alpha_preview(test_object):
        """
        Threats Alpha Preview

        https://feature-parity.us1.prod.dog/#/?feature=110
        """
        pytest.mark.features(feature_id=110)(test_object)
        return test_object

    @staticmethod
    def procedure_to_debug_install(test_object):
        """
        Procedure to debug install

        https://feature-parity.us1.prod.dog/#/?feature=113
        """
        pytest.mark.features(feature_id=113)(test_object)
        return test_object

    @staticmethod
    def security_events_metadata(test_object):
        """
        Security Events Metadata

        https://feature-parity.us1.prod.dog/#/?feature=124
        """
        pytest.mark.features(feature_id=124)(test_object)
        return test_object

    @staticmethod
    def appsec_rate_limiter(test_object):
        """
        Rate limiter

        https://feature-parity.us1.prod.dog/#/?feature=134
        """
        pytest.mark.features(feature_id=134)(test_object)
        return test_object

    @staticmethod
    def support_in_app_waf_metrics_report(test_object):
        """
        Support In-App WAF metrics report

        https://feature-parity.us1.prod.dog/#/?feature=140
        """
        pytest.mark.features(feature_id=140)(test_object)
        return test_object

    @staticmethod
    def user_monitoring(test_object):
        """
        User Monitoring

        https://feature-parity.us1.prod.dog/#/?feature=141
        """
        pytest.mark.features(feature_id=141)(test_object)
        return test_object

    @staticmethod
    def serialize_waf_rules_without_limiting_their_sizes(test_object):
        """
        Serialize WAF rules without limiting their sizes

        https://feature-parity.us1.prod.dog/#/?feature=142
        """
        pytest.mark.features(feature_id=142)(test_object)
        return test_object

    @staticmethod
    def threats_configuration(test_object):
        """
        Threats Configuration

        https://feature-parity.us1.prod.dog/#/?feature=143
        """
        pytest.mark.features(feature_id=143)(test_object)
        return test_object

    @staticmethod
    def sensitive_data_obfuscation(test_object):
        """
        Sensitive Data Obfuscation

        https://feature-parity.us1.prod.dog/#/?feature=144
        """
        pytest.mark.features(feature_id=144)(test_object)
        return test_object

    @staticmethod
    def propagation_of_user_id_rfc(test_object):
        """
        Propagation of user Id RFC

        https://feature-parity.us1.prod.dog/#/?feature=146
        """
        pytest.mark.features(feature_id=146)(test_object)
        return test_object

    @staticmethod
    def appsec_onboarding(test_object):
        """
        Onboarding

        https://feature-parity.us1.prod.dog/#/?feature=154
        """
        pytest.mark.features(feature_id=154)(test_object)
        return test_object

    @staticmethod
    def changing_rules_using_rc(test_object):
        """
        Changing rules using RC

        https://feature-parity.us1.prod.dog/#/?feature=157
        """
        pytest.mark.features(feature_id=157)(test_object)
        return test_object

    @staticmethod
    def appsec_shell_execution_tracing(test_object):
        """
        Shell execution tracing

        https://feature-parity.us1.prod.dog/#/?feature=158
        """
        pytest.mark.features(feature_id=158)(test_object)
        return test_object

    @staticmethod
    def custom_business_logic_events(test_object):
        """
        Custom Business Logic Events

        https://feature-parity.us1.prod.dog/#/?feature=161
        """
        pytest.mark.features(feature_id=161)(test_object)
        return test_object

    @staticmethod
    def graphql_threats_detection(test_object):
        """
        GraphQL Threats Detection

        https://feature-parity.us1.prod.dog/#/?feature=162
        """
        pytest.mark.features(feature_id=162)(test_object)
        return test_object

    @staticmethod
    def iast_sink_sql_injection(test_object):
        """
        IAST Sink: SQL Injection

        https://feature-parity.us1.prod.dog/#/?feature=165
        """
        pytest.mark.features(feature_id=165)(test_object)
        return test_object

    @staticmethod
    def iast_sink_code_injection(test_object):
        """
        IAST Sink: Code Injection

        https://feature-parity.us1.prod.dog/#/?feature=315
        """
        pytest.mark.features(feature_id=315)(test_object)
        return test_object

    @staticmethod
    def iast_sink_command_injection(test_object):
        """
        IAST Sink: Command Injection

        https://feature-parity.us1.prod.dog/#/?feature=166
        """
        pytest.mark.features(feature_id=166)(test_object)
        return test_object

    @staticmethod
    def iast_sink_path_traversal(test_object):
        """
        IAST Sink: Path Traversal

        https://feature-parity.us1.prod.dog/#/?feature=167
        """
        pytest.mark.features(feature_id=167)(test_object)
        return test_object

    @staticmethod
    def iast_sink_ldap_injection(test_object):
        """
        IAST Sink: LDAP Injection

        https://feature-parity.us1.prod.dog/#/?feature=168
        """
        pytest.mark.features(feature_id=168)(test_object)
        return test_object

    @staticmethod
    def iast_sink_header_injection(test_object):
        """
        IAST Sink: Header Injection

        https://feature-parity.us1.prod.dog/#/?feature=203
        """
        pytest.mark.features(feature_id=203)(test_object)
        return test_object

    @staticmethod
    def iast_source_request_parameter_value(test_object):
        """
        IAST Source: Request Parameter Value

        https://feature-parity.us1.prod.dog/#/?feature=169
        """
        pytest.mark.features(feature_id=169)(test_object)
        return test_object

    @staticmethod
    def iast_source_request_parameter_name(test_object):
        """
        IAST Source: Request Parameter Name

        https://feature-parity.us1.prod.dog/#/?feature=170
        """
        pytest.mark.features(feature_id=170)(test_object)
        return test_object

    @staticmethod
    def iast_source_header_value(test_object):
        """
        IAST Source: Header Value

        https://feature-parity.us1.prod.dog/#/?feature=171
        """
        pytest.mark.features(feature_id=171)(test_object)
        return test_object

    @staticmethod
    def iast_source_header_name(test_object):
        """
        IAST Source: Header Name

        https://feature-parity.us1.prod.dog/#/?feature=172
        """
        pytest.mark.features(feature_id=172)(test_object)
        return test_object

    @staticmethod
    def iast_source_cookie_value(test_object):
        """
        IAST Source: Cookie Value

        https://feature-parity.us1.prod.dog/#/?feature=173
        """
        pytest.mark.features(feature_id=173)(test_object)
        return test_object

    @staticmethod
    def iast_source_cookie_name(test_object):
        """
        IAST Source: Cookie Name

        https://feature-parity.us1.prod.dog/#/?feature=174
        """
        pytest.mark.features(feature_id=174)(test_object)
        return test_object

    @staticmethod
    def iast_source_body(test_object):
        """
        IAST Source: Body

        https://feature-parity.us1.prod.dog/#/?feature=175
        """
        pytest.mark.features(feature_id=175)(test_object)
        return test_object

    @staticmethod
    def iast_source_kafka_key(test_object):
        """
        IAST Source: Kafka message key

        https://feature-parity.us1.prod.dog/#/?feature=277
        """
        pytest.mark.features(feature_id=277)(test_object)
        return test_object

    @staticmethod
    def iast_source_kafka_value(test_object):
        """
        IAST Source: Kafka message value

        https://feature-parity.us1.prod.dog/#/?feature=278
        """
        pytest.mark.features(feature_id=278)(test_object)
        return test_object

    @staticmethod
    def iast_graphql_resolver_argument(test_object):
        """
        IAST Source: Graphql resolver argument

        https://feature-parity.us1.prod.dog/#/?feature=281
        """
        pytest.mark.features(feature_id=281)(test_object)
        return test_object

    @staticmethod
    def grpc_threats_management(test_object):
        """
        gRPC Threats Management

        https://feature-parity.us1.prod.dog/#/?feature=176
        """
        pytest.mark.features(feature_id=176)(test_object)
        return test_object

    @staticmethod
    def waf_telemetry(test_object):
        """
        WAF Telemetry

        https://feature-parity.us1.prod.dog/#/?feature=178
        """
        pytest.mark.features(feature_id=178)(test_object)
        return test_object

    @staticmethod
    def kafkaspan_creationcontext_propagation_with_dd_trace(test_object):
        """
        [Kafka][Span Creation][Context Propagation] with dd-trace
        https://feature-parity.us1.prod.dog/#/?feature=192
        """
        pytest.mark.features(feature_id=192)(test_object)
        return test_object

    @staticmethod
    def open_tracing_api(test_object):
        """
        Open Tracing API

        https://feature-parity.us1.prod.dog/#/?feature=196
        """
        pytest.mark.features(feature_id=196)(test_object)
        return test_object

    @staticmethod
    def custom_tracing_api(test_object):
        """
        Custom Tracing API

        https://feature-parity.us1.prod.dog/#/?feature=197
        """
        pytest.mark.features(feature_id=197)(test_object)
        return test_object

    @staticmethod
    def iast_sink_hardcoded_passwords(test_object):
        """
        IAST sink: Hardcoded passwords detection

        https://feature-parity.us1.prod.dog/#/?feature=290
        """
        pytest.mark.features(feature_id=290)(test_object)
        return test_object

    @staticmethod
    def iast_sink_hardcoded_secrets(test_object):
        """
        IAST sink: Hardcoded secrets detection

        https://feature-parity.us1.prod.dog/#/?feature=198
        """
        pytest.mark.features(feature_id=198)(test_object)
        return test_object

    @staticmethod
    def appsec_request_blocking(test_object):
        """
        Request Blocking

        https://feature-parity.us1.prod.dog/#/?feature=199
        """
        pytest.mark.features(feature_id=199)(test_object)
        return test_object

    @staticmethod
    def appsec_response_blocking(test_object):
        """
        Response Blocking

        https://feature-parity.us1.prod.dog/#/?feature=200
        """
        pytest.mark.features(feature_id=200)(test_object)
        return test_object

    @staticmethod
    def appsec_blocking_action(test_object):
        """
        Blocking Action

        https://feature-parity.us1.prod.dog/#/?feature=201
        """
        pytest.mark.features(feature_id=201)(test_object)
        return test_object

    @staticmethod
    def appsec_client_ip_blocking(test_object):
        """
        Client IP Blocking

        https://feature-parity.us1.prod.dog/#/?feature=202
        """
        pytest.mark.features(feature_id=202)(test_object)
        return test_object

    @staticmethod
    def appsec_header_injection(test_object):
        """
        Header Injection

        https://feature-parity.us1.prod.dog/#/?feature=203
        """
        pytest.mark.features(feature_id=203)(test_object)
        return test_object

    @staticmethod
    def api_security_schemas(test_object):
        """
        Schema extraction for API Security

        https://feature-parity.us1.prod.dog/#/?feature=204
        """
        pytest.mark.features(feature_id=204)(test_object)
        return test_object

    @staticmethod
    def span_links_through_datadog_api(test_object):
        """
        Span links (through Datadog API)

        https://feature-parity.us1.prod.dog/#/?feature=205
        """
        pytest.mark.features(feature_id=205)(test_object)
        return test_object

    @staticmethod
    def cassandra_support(test_object):
        """
        Cassandra support

        https://feature-parity.us1.prod.dog/#/?feature=206
        """
        pytest.mark.features(feature_id=206)(test_object)
        return test_object

    @staticmethod
    def mysql_support(test_object):
        """
        MySQL Support

        https://feature-parity.us1.prod.dog/#/?feature=207
        """
        pytest.mark.features(feature_id=207)(test_object)
        return test_object

    @staticmethod
    def mssql_support(test_object):
        """
        MySQL Support

        https://feature-parity.us1.prod.dog/#/?feature=225
        """
        pytest.mark.features(feature_id=225)(test_object)
        return test_object

    @staticmethod
    def postgres_support(test_object):
        """
        PostGres Support

        https://feature-parity.us1.prod.dog/#/?feature=208
        """
        pytest.mark.features(feature_id=208)(test_object)
        return test_object

    @staticmethod
    def database_monitoring_correlation(test_object):
        """
        Database Monitoring correlation

        https://feature-parity.us1.prod.dog/#/?feature=209
        """
        pytest.mark.features(feature_id=209)(test_object)
        return test_object

    @staticmethod
    def datastreams_monitoring_support_for_http(test_object):
        """
        DataStreams Monitoring support for Http

        https://feature-parity.us1.prod.dog/#/?feature=210
        """
        pytest.mark.features(feature_id=210)(test_object)
        return test_object

    @staticmethod
    def debugger(test_object):
        """
        Debugger

        https://feature-parity.us1.prod.dog/#/?feature=211
        """
        pytest.mark.features(feature_id=211)(test_object)
        return test_object

    @staticmethod
    def datastreams_monitoring_support_for_kafka(test_object):
        """
        DataStreams Monitoring support for Kafka

        https://feature-parity.us1.prod.dog/#/?feature=212
        """
        pytest.mark.features(feature_id=212)(test_object)
        return test_object

    @staticmethod
    def datastreams_monitoring_support_for_rabbitmq(test_object):
        """
        DataStreams Monitoring support for RabbitMQ

        https://feature-parity.us1.prod.dog/#/?feature=213
        """
        pytest.mark.features(feature_id=213)(test_object)
        return test_object

    @staticmethod
    def datastreams_monitoring_support_for_rabbitmq_fanout(test_object):
        """
        DataStreams Monitoring support for RabbitMQ - Fanout

        https://feature-parity.us1.prod.dog/#/?feature=214
        """
        pytest.mark.features(feature_id=214)(test_object)
        return test_object

    @staticmethod
    def datastreams_monitoring_support_for_rabbitmq_topicexchange(test_object):
        """
        DataStreams Monitoring support for RabbitMq - TopicExchange

        https://feature-parity.us1.prod.dog/#/?feature=215
        """
        pytest.mark.features(feature_id=215)(test_object)
        return test_object

    @staticmethod
    def mongo_support(test_object):
        """
        Mongo Support

        https://feature-parity.us1.prod.dog/#/?feature=216
        """
        pytest.mark.features(feature_id=216)(test_object)
        return test_object

    @staticmethod
    def otel_mysql_support(test_object):
        """
        OTEL MySql Support

        https://feature-parity.us1.prod.dog/#/?feature=217
        """
        pytest.mark.features(feature_id=217)(test_object)
        return test_object

    @staticmethod
    def otel_mssql_support(test_object):
        """
        OTEL MySql Support

        https://feature-parity.us1.prod.dog/#/?feature=226
        """
        pytest.mark.features(feature_id=226)(test_object)
        return test_object

    @staticmethod
    def otel_postgres_support(test_object):
        """
        OTEL PostGres Support

        https://feature-parity.us1.prod.dog/#/?feature=218
        """
        pytest.mark.features(feature_id=218)(test_object)
        return test_object

    @staticmethod
    def sql_support(test_object):
        """
        Sql support

        https://feature-parity.us1.prod.dog/#/?feature=219
        """
        pytest.mark.features(feature_id=219)(test_object)
        return test_object

    @staticmethod
    def dynamic_configuration(test_object):
        """
        Dynamic Configuration

        https://feature-parity.us1.prod.dog/#/?feature=220
        """
        pytest.mark.features(feature_id=220)(test_object)
        return test_object

    @staticmethod
    def datadog_headers_propagation(test_object):
        """
        Datadog headers propagation

        https://feature-parity.us1.prod.dog/#/?feature=221
        """
        pytest.mark.features(feature_id=221)(test_object)
        return test_object

    @staticmethod
    def single_span_sampling(test_object):
        """
        Single Span Sampling

        https://feature-parity.us1.prod.dog/#/?feature=222
        """
        pytest.mark.features(feature_id=222)(test_object)
        return test_object

    @staticmethod
    def tracer_flare(test_object):
        """
        Tracer Flare

        https://feature-parity.us1.prod.dog/#/?feature=223
        """
        pytest.mark.features(feature_id=223)(test_object)
        return test_object

    @staticmethod
    def profiling(test_object):
        """
        Profiling

        https://feature-parity.us1.prod.dog/#/?feature=224
        """
        pytest.mark.features(feature_id=224)(test_object)
        return test_object

    @staticmethod
    def trace_sampling(test_object):
        """
        Profiling

        https://feature-parity.us1.prod.dog/#/?feature=227
        """
        pytest.mark.features(feature_id=227)(test_object)
        return test_object

    @staticmethod
    def telemetry_instrumentation(test_object):
        """
        Instrumentation telemetry

        https://feature-parity.us1.prod.dog/#/?feature=229
        """
        pytest.mark.features(feature_id=229)(test_object)
        return test_object

    @staticmethod
    def appsec_logs(test_object):
        """
        Appsec Logs

        https://feature-parity.us1.prod.dog/#/?feature=230
        """
        pytest.mark.features(feature_id=230)(test_object)
        return test_object

    @staticmethod
    def appsec_miscs_internals(test_object):
        """
        Appsec Miscs Internals

        https://feature-parity.us1.prod.dog/#/?feature=231
        """
        pytest.mark.features(feature_id=231)(test_object)
        return test_object

    @staticmethod
    def appsec_scrubbing(test_object):
        """
        Appsec Scrubbing

        https://feature-parity.us1.prod.dog/#/?feature=232
        """
        pytest.mark.features(feature_id=232)(test_object)
        return test_object

    @staticmethod
    def appsec_standard_tags_client_ip(test_object):
        """
        Appsec Standard Tags: client IP

        https://feature-parity.us1.prod.dog/#/?feature=233
        """
        pytest.mark.features(feature_id=233)(test_object)
        return test_object

    @staticmethod
    def waf_features(test_object):
        """
        WAF features

        https://feature-parity.us1.prod.dog/#/?feature=234
        """
        pytest.mark.features(feature_id=234)(test_object)
        return test_object

    @staticmethod
    def waf_rules(test_object):
        """
        WAF rules

        https://feature-parity.us1.prod.dog/#/?feature=235
        """
        pytest.mark.features(feature_id=235)(test_object)
        return test_object

    @staticmethod
    def iast_sink_hsts_missing_header(test_object):
        """
        IAST Sink: HSTS missing header

        https://feature-parity.us1.prod.dog/#/?feature=236
        """
        pytest.mark.features(feature_id=236)(test_object)
        return test_object

    @staticmethod
    def iast_sink_http_only_cookie(test_object):
        """
        IAST Sink: HTTP only cookie

        https://feature-parity.us1.prod.dog/#/?feature=237
        """
        pytest.mark.features(feature_id=237)(test_object)
        return test_object

    @staticmethod
    def iast_sink_insecure_cookie(test_object):
        """
        IAST Sink: Insecure cookie

        https://feature-parity.us1.prod.dog/#/?feature=238
        """
        pytest.mark.features(feature_id=238)(test_object)
        return test_object

    @staticmethod
    def iast_sink_samesite_cookie(test_object):
        """
        IAST Sink: SameSite cookie

        https://feature-parity.us1.prod.dog/#/?feature=240
        """
        pytest.mark.features(feature_id=240)(test_object)
        return test_object

    @staticmethod
    def iast_sink_ssrf(test_object):
        """
        IAST Sink: SSRF

        https://feature-parity.us1.prod.dog/#/?feature=241
        """
        pytest.mark.features(feature_id=241)(test_object)
        return test_object

    @staticmethod
    def iast_sink_trustboundaryviolation(test_object):
        """
        IAST Sink: TrustBoundaryViolation

        https://feature-parity.us1.prod.dog/#/?feature=242
        """
        pytest.mark.features(feature_id=242)(test_object)
        return test_object

    @staticmethod
    def iast_sink_unvalidatedforward(test_object):
        """
        IAST Sink: UnvalidatedForward

        https://feature-parity.us1.prod.dog/#/?feature=243
        """
        pytest.mark.features(feature_id=243)(test_object)
        return test_object

    @staticmethod
    def iast_sink_unvalidatedheader(test_object):
        """
        IAST Sink: UnvalidatedHeader

        https://feature-parity.us1.prod.dog/#/?feature=244
        """
        pytest.mark.features(feature_id=244)(test_object)
        return test_object

    @staticmethod
    def iast_sink_unvalidatedredirect(test_object):
        """
        IAST Sink: UnvalidatedRedirect

        https://feature-parity.us1.prod.dog/#/?feature=245
        """
        pytest.mark.features(feature_id=245)(test_object)
        return test_object

    @staticmethod
    def iast_sink_weakrandomness(test_object):
        """
        IAST Sink: WeakRandomness

        https://feature-parity.us1.prod.dog/#/?feature=246
        """
        pytest.mark.features(feature_id=246)(test_object)
        return test_object

    @staticmethod
    def iast_sink_xcontentsniffing(test_object):
        """
        IAST Sink: XContentSniffing

        https://feature-parity.us1.prod.dog/#/?feature=247
        """
        pytest.mark.features(feature_id=247)(test_object)
        return test_object

    @staticmethod
    def iast_sink_xpathinjection(test_object):
        """
        IAST Sink: XPathInjection

        https://feature-parity.us1.prod.dog/#/?feature=248
        """
        pytest.mark.features(feature_id=248)(test_object)
        return test_object

    @staticmethod
    def iast_sink_xss(test_object):
        """
        IAST Sink: XSS

        https://feature-parity.us1.prod.dog/#/?feature=249
        """
        pytest.mark.features(feature_id=249)(test_object)
        return test_object

    @staticmethod
    def iast_source_multipart(test_object):
        """
        IAST Source: Multipart

        https://feature-parity.us1.prod.dog/#/?feature=250
        """
        pytest.mark.features(feature_id=250)(test_object)
        return test_object

    @staticmethod
    def iast_source_path(test_object):
        """
        IAST Source: Path

        https://feature-parity.us1.prod.dog/#/?feature=251
        """
        pytest.mark.features(feature_id=251)(test_object)
        return test_object

    @staticmethod
    def iast_source_uri(test_object):
        """
        IAST Source: URI

        https://feature-parity.us1.prod.dog/#/?feature=252
        """
        pytest.mark.features(feature_id=252)(test_object)
        return test_object

    @staticmethod
    def iast_sink_mongodb_injection(test_object):
        """
        IAST Sink: MongoDB injection

        https://feature-parity.us1.prod.dog/#/?feature=253
        """
        pytest.mark.features(feature_id=253)(test_object)
        return test_object

    @staticmethod
    def appsec_user_blocking(test_object):
        """
        User blocking

        https://feature-parity.us1.prod.dog/#/?feature=254
        """
        pytest.mark.features(feature_id=254)(test_object)
        return test_object

    @staticmethod
    def decisionless_extraction(test_object):
        """
        Sampling behavior when extracted trace context does not convey a sampling decision
        https://feature-parity.us1.prod.dog/#/?feature=261
        """
        pytest.mark.features(feature_id=261)(test_object)
        return test_object

    @staticmethod
    def semantic_core_validations(test_object):
        """
        Semantic Core Validations

        https://feature-parity.us1.prod.dog/#/?feature=262
        """
        pytest.mark.features(feature_id=262)(test_object)
        return test_object

    @staticmethod
    def aws_sqs_span_creationcontext_propagation_via_xray_header_with_dd_trace(test_object):
        """
        [AWS-SQS][Span Creation][Context Propagation][AWS X-Ray] with dd-trace

        https://feature-parity.us1.prod.dog/#/?feature=263
        """
        pytest.mark.features(feature_id=263)(test_object)
        return test_object

    @staticmethod
    def aws_sqs_span_creationcontext_propagation_via_message_attributes_with_dd_trace(test_object):
        """
        [AWS-SQS][Span Creation][Context Propagation][AWS Message Attributes] with dd-trace

        https://feature-parity.us1.prod.dog/#/?feature=264
        """
        pytest.mark.features(feature_id=264)(test_object)
        return test_object

    @staticmethod
    def agent_remote_configuration(test_object):
        """
        Agent supports remote configuration

        https://feature-parity.us1.prod.dog/#/?feature=265
        """
        pytest.mark.features(feature_id=265)(test_object)
        return test_object

    @staticmethod
    def data_integrity(test_object):
        """
        Data integrity

        https://feature-parity.us1.prod.dog/#/?feature=266
        """
        pytest.mark.features(feature_id=266)(test_object)
        return test_object

    @staticmethod
    def library_scrubbing(test_object):
        """
        Library scrubbing

        https://feature-parity.us1.prod.dog/#/?feature=267
        """
        pytest.mark.features(feature_id=267)(test_object)
        return test_object

    @staticmethod
    def datastreams_monitoring_support_for_sqs(test_object):
        """
        DataStreams Monitoring support for AWS SQS

        https://feature-parity.us1.prod.dog/#/?feature=268
        """
        pytest.mark.features(feature_id=268)(test_object)
        return test_object

    @staticmethod
    def api_security_configuration(test_object):
        """
        Schema extraction for API Security

        https://feature-parity.us1.prod.dog/#/?feature=269
        """
        pytest.mark.features(feature_id=269)(test_object)
        return test_object

    @staticmethod
    def rabbitmq_span_creationcontext_propagation_with_dd_trace(test_object):
        """
        [RabbitMQ][Span Creation][Context Propagation] with dd-trace

        https://feature-parity.us1.prod.dog/#/?feature=270
        """
        pytest.mark.features(feature_id=270)(test_object)
        return test_object

    @staticmethod
    def aws_sns_span_creationcontext_propagation_via_message_attributes_with_dd_trace(test_object):
        """
        [AWS-SNS][Span Creation][Context Propagation] with dd-trace

        https://feature-parity.us1.prod.dog/#/?feature=271
        """
        pytest.mark.features(feature_id=271)(test_object)
        return test_object

    @staticmethod
    def datastreams_monitoring_support_for_sns(test_object):
        """
        DataStreams Monitoring support for AWS SNS

        https://feature-parity.us1.prod.dog/#/?feature=273
        """
        pytest.mark.features(feature_id=273)(test_object)
        return test_object

    @staticmethod
    def iast_sink_insecure_auth_protocol(test_object):
        """
        IAST Sink: Insecure auth protocol

        https://feature-parity.us1.prod.dog/#/?feature=272
        """
        pytest.mark.features(feature_id=272)(test_object)
        return test_object

    @staticmethod
    def container_auto_installation_script(test_object):
        """
        Agent installation script should allow us to install auto-injection software for containers

        https://feature-parity.us1.prod.dog/#/?feature=274
        """
        pytest.mark.features(feature_id=274)(test_object)
        return test_object

    @staticmethod
    def host_auto_installation_script(test_object):
        """
        Agent installation script should allow us to install auto-injection software for hosts

        https://feature-parity.us1.prod.dog/#/?feature=275
        """
        pytest.mark.features(feature_id=275)(test_object)
        return test_object

    @staticmethod
    def host_user_managed_block_list(test_object):
        """
        A way to allow users to specify their own block lists

        https://feature-parity.us1.prod.dog/#/?feature=276
        """
        pytest.mark.features(feature_id=276)(test_object)
        return test_object

    @staticmethod
    def aws_kinesis_span_creationcontext_propagation_via_message_attributes_with_dd_trace(test_object):
        """
        [AWS-Kinesis][Span Creation][Context Propagation] with dd-trace

        https://feature-parity.us1.prod.dog/#/?feature=280
        """
        pytest.mark.features(feature_id=280)(test_object)
        return test_object

    @staticmethod
    def datastreams_monitoring_support_for_base64_encoding(test_object):
        """
        DataStreams Monitoring support for V2 Base64 Encoding using dd-pathway-ctx/dd-pathway-ctx-base64

        https://feature-parity.us1.prod.dog/#/?feature=284
        """
        pytest.mark.features(feature_id=284)(test_object)
        return test_object

    @staticmethod
    def datastreams_monitoring_support_context_injection_base64(test_object):
        """
        Datastreams Monitoring support for V2 Base64 Encoding injection using dd-pathway-ctx-base64

        https://feature-parity.us1.prod.dog/#/?feature=287
        """
        pytest.mark.features(feature_id=287)(test_object)
        return test_object

    @staticmethod
    def datastreams_monitoring_support_for_kinesis(test_object):
        """
        DataStreams Monitoring support for AWS Kinesis

        https://feature-parity.us1.prod.dog/#/?feature=282
        """
        pytest.mark.features(feature_id=282)(test_object)
        return test_object

    @staticmethod
    def iast_sink_reflection_injection(test_object):
        """
        IAST Sink: Reflection Injection

        https://feature-parity.us1.prod.dog/#/?feature=279
        """
        pytest.mark.features(feature_id=279)(test_object)
        return test_object

    @staticmethod
    def embeded_git_reference(test_object):
        """
        Embedding Git references to build artifacts

        https://feature-parity.us1.prod.dog/#/?feature=286
        """
        pytest.mark.features(feature_id=286)(test_object)
        return test_object

    @staticmethod
    def k8s_admission_controller(test_object):
        """
        Auto inject the tracer library for k8s enviroments using admission controller

        https://feature-parity.us1.prod.dog/#/?feature=288
        """
        pytest.mark.features(feature_id=288)(test_object)
        return test_object

    @staticmethod
    def f_otel_interoperability(test_object):
        """
        OTel Interoperability

        https://feature-parity.us1.prod.dog/#/?feature=289
        """
        pytest.mark.features(feature_id=289)(test_object)
        return test_object

    @staticmethod
    def debugger_pii_redaction(test_object):
        """
        PII Redaction

        https://feature-parity.us1.prod.dog/#/?feature=291
        """
        pytest.mark.features(feature_id=291)(test_object)
        return test_object

    @staticmethod
    def installer_auto_instrumentation(test_object):
        """
        Installer auto-instrumentation

        https://feature-parity.us1.prod.dog/#/?feature=292
        """
        pytest.mark.features(feature_id=292)(test_object)
        return test_object

    @staticmethod
    def rasp_local_file_inclusion(test_object):
        """
        Appsec RASP rule : local file inclusion

        https://feature-parity.us1.prod.dog/#/?feature=293
        """
        pytest.mark.features(feature_id=293)(test_object)
        return test_object

    @staticmethod
    def rasp_server_side_request_forgery(test_object):
        """
        Appsec RASP rule : server-side request forgery

        https://feature-parity.us1.prod.dog/#/?feature=294
        """
        pytest.mark.features(feature_id=294)(test_object)
        return test_object

    @staticmethod
    def rasp_sql_injection(test_object):
        """
        Appsec RASP rule : SQL injection

        https://feature-parity.us1.prod.dog/#/?feature=295
        """
        pytest.mark.features(feature_id=295)(test_object)
        return test_object

    @staticmethod
    def database_monitoring_support(test_object):
        """
        DBM: Database Monitoring is supported by an integration

        https://feature-parity.us1.prod.dog/#/?feature=296
        """
        pytest.mark.features(feature_id=296)(test_object)
        return test_object

    @staticmethod
    def rasp_stack_trace(test_object):
        """
        Appsec RASP: Stack Trace

        https://feature-parity.us1.prod.dog/#/?feature=297
        """
        pytest.mark.features(feature_id=297)(test_object)
        return test_object

    @staticmethod
    def rasp_span_tags(test_object):
        """
        Appsec RASP: Span Tags

        https://feature-parity.us1.prod.dog/#/?feature=298
        """
        pytest.mark.features(feature_id=298)(test_object)
        return test_object

    @staticmethod
    def debugger_expression_language(test_object):
        """
        Expression Language

        https://feature-parity.us1.prod.dog/#/?feature=303
        """
        pytest.mark.features(feature_id=303)(test_object)
        return test_object

    @staticmethod
    def auto_instrumentation_profiling(test_object):
        """
        auto-instrumentation with profiling

        https://feature-parity.us1.prod.dog/#/?feature=302
        """
        pytest.mark.features(feature_id=302)(test_object)
        return test_object

    @staticmethod
    def appsec_standalone(test_object):
        """
        Appsec Standalone Billing

        https://feature-parity.us1.prod.dog/#/?feature=305
        """
        pytest.mark.features(feature_id=305)(test_object)
        return test_object

    @staticmethod
    def host_auto_installation_script_profiling(test_object):
        """
        Profiling works when enabled through the agent installer script in Host environments

        https://feature-parity.us1.prod.dog/#/?feature=306
        """
        pytest.mark.features(feature_id=306)(test_object)
        return test_object

    @staticmethod
    def container_auto_installation_script_profiling(test_object):
        """
        Profiling works when enabled through the agent installer script in Container environments

        https://feature-parity.us1.prod.dog/#/?feature=307
        """
        pytest.mark.features(feature_id=307)(test_object)
        return test_object

    @staticmethod
    def container_auto_instrumentation_profiling(test_object):
        """
        Profiling works when manually enabled with library injection in Container environments

        https://feature-parity.us1.prod.dog/#/?feature=310
        """
        pytest.mark.features(feature_id=310)(test_object)
        return test_object

    @staticmethod
    def host_guardrail(test_object):
        """
        When in SSI, bail out if our version of language is incompatible.

        https://feature-parity.us1.prod.dog/#/?feature=308
        """
        pytest.mark.features(feature_id=308)(test_object)
        return test_object

    @staticmethod
    def container_guardrail(test_object):
        """
        When in SSI, bail out if our version of language is incompatible or container is incompatible.

        https://feature-parity.us1.prod.dog/#/?feature=309
        """
        pytest.mark.features(feature_id=309)(test_object)
        return test_object

    @staticmethod
    def suspicious_attacker_blocking(test_object):
        """
        Threats: request blocking on suspicious attacker

        https://feature-parity.us1.prod.dog/#/?feature=311
        """
        pytest.mark.features(feature_id=311)(test_object)
        return test_object

    @staticmethod
    def user_id_collection_modes(test_object):
        """
        Threats: User ID collection modes

        https://feature-parity.us1.prod.dog/#/?feature=312
        """
        pytest.mark.features(feature_id=312)(test_object)
        return test_object

    @staticmethod
    def fingerprinting(test_object):
        """
        Threats: Requests Fingerprinting

        https://feature-parity.us1.prod.dog/#/?feature=313
        """
        pytest.mark.features(feature_id=313)(test_object)
        return test_object

    @staticmethod
    def iast_sink_untrusted_deserialization(test_object):
        """
        IAST Sink: Untrusted Deserialization

        https://feature-parity.us1.prod.dog/#/?feature=316
        """
        pytest.mark.features(feature_id=316)(test_object)
        return test_object

    @staticmethod
    def crashtracking(test_object):
        """
        Crashtracking

        https://feature-parity.us1.prod.dog/#/?feature=317
        """
        pytest.mark.features(feature_id=317)(test_object)
        return test_object

    @staticmethod
    def rasp_shell_injection(test_object):
        """
        Appsec RASP rule : shell injection

        https://feature-parity.us1.prod.dog/#/?feature=318
        """
        pytest.mark.features(feature_id=318)(test_object)
        return test_object

    @staticmethod
    def debugger_exception_replay(test_object):
        """
        Exception replay

        https://feature-parity.us1.prod.dog/#/?feature=321
        """
        pytest.mark.features(feature_id=321)(test_object)
        return test_object

    @staticmethod
<<<<<<< HEAD
    def ssi_guardrails(test_object):
        """
        Docker ssi guardrails

        https://feature-parity.us1.prod.dog/#/?feature=322
        """
        pytest.mark.features(feature_id=322)(test_object)
        return test_object

    @staticmethod
    def ssi_service_naming(test_object):
        """
        Docker ssi service naming feature

        https://feature-parity.us1.prod.dog/#/?feature=326
        """
        pytest.mark.features(feature_id=326)(test_object)
=======
    def iast_source_path_parameter(test_object):
        """
        IAST Source: URI

        https://feature-parity.us1.prod.dog/#/?feature=324
        """
        pytest.mark.features(feature_id=324)(test_object)
>>>>>>> 95d77942
        return test_object<|MERGE_RESOLUTION|>--- conflicted
+++ resolved
@@ -2348,7 +2348,16 @@
         return test_object
 
     @staticmethod
-<<<<<<< HEAD
+    def iast_source_path_parameter(test_object):
+        """
+        IAST Source: URI
+
+        https://feature-parity.us1.prod.dog/#/?feature=324
+        """
+        pytest.mark.features(feature_id=324)(test_object)
+        return test_object
+
+    @staticmethod
     def ssi_guardrails(test_object):
         """
         Docker ssi guardrails
@@ -2366,13 +2375,4 @@
         https://feature-parity.us1.prod.dog/#/?feature=326
         """
         pytest.mark.features(feature_id=326)(test_object)
-=======
-    def iast_source_path_parameter(test_object):
-        """
-        IAST Source: URI
-
-        https://feature-parity.us1.prod.dog/#/?feature=324
-        """
-        pytest.mark.features(feature_id=324)(test_object)
->>>>>>> 95d77942
         return test_object