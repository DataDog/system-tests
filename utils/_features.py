# pylint: disable=too-many-lines

import pytest


class features:
    """
    Data source is https://dd-feature-parity.azurewebsites.net/Import/Features

    run this command to get new features:

    ```
    PYTHONPATH=. python utils/scripts/update_features.py
    ```
    """

    @staticmethod
    def add_metadata_globally_to_all_spans_dd_tags(test_object):
        """
        Add Metadata globally to all spans (DD_TAGS)

        https://feature-parity.us1.prod.dog/#/?feature=1
        """
        pytest.mark.features(feature_id=1)(test_object)
        return test_object

    @staticmethod
    def change_agent_hostname_dd_agent_host(test_object):
        """
        Change Agent hostname (DD_AGENT_HOST)

        https://feature-parity.us1.prod.dog/#/?feature=2
        """
        pytest.mark.features(feature_id=2)(test_object)
        return test_object

    @staticmethod
    def add_metadata_to_spans_via_tags_dd_trace_analytics_enabled(test_object):
        """
        Add metadata to spans via tags (DD_TRACE_ANALYTICS_ENABLED)

        https://feature-parity.us1.prod.dog/#/?feature=3
        """
        pytest.mark.features(feature_id=3)(test_object)
        return test_object

    @staticmethod
    def trace_search_automatic_config(test_object):
        """
        Trace Search - automatic config

        https://feature-parity.us1.prod.dog/#/?feature=4
        """
        pytest.mark.features(feature_id=4)(test_object)
        return test_object

    @staticmethod
    def manual_trace_id_injection_into_logs(test_object):
        """
        Manual Trace-ID injection into Logs

        https://feature-parity.us1.prod.dog/#/?feature=5
        """
        pytest.mark.features(feature_id=5)(test_object)
        return test_object

    @staticmethod
    def unix_domain_sockets_support_for_traces(test_object):
        """
        Unix Domain Sockets support for traces

        https://feature-parity.us1.prod.dog/#/?feature=6
        """

        from utils._context.core import context

        if "uds" in context.weblog_variant:
            pytest.mark.features(feature_id=6)(test_object)

        return test_object

    @staticmethod
    def unix_domain_sockets_automatic_detection(test_object):
        """
        Unix Domain Sockets automatic detection

        https://feature-parity.us1.prod.dog/#/?feature=7
        """
        pytest.mark.features(feature_id=7)(test_object)
        return test_object

    @staticmethod
    def twl_customer_controls_ingestion_dd_trace_sampling_rules(test_object):
        """
        TwL - Customer Controls Ingestion (DD_TRACE_SAMPLING RULES)

        https://feature-parity.us1.prod.dog/#/?feature=8
        """
        pytest.mark.features(feature_id=8)(test_object)
        return test_object

    @staticmethod
    def synthetic_apm_http_header_span_tag_x_datadog_origin(test_object):
        """
        Synthetic APM (http header ▶ span tag) (x-datadog-origin))

        https://feature-parity.us1.prod.dog/#/?feature=9
        """
        pytest.mark.features(feature_id=9)(test_object)
        return test_object

    @staticmethod
    def log_tracer_status_at_startup(test_object):
        """
        Log Tracer status at startup

        https://feature-parity.us1.prod.dog/#/?feature=10
        """
        pytest.mark.features(feature_id=10)(test_object)
        return test_object

    @staticmethod
    def fargate_14_tagging_support(test_object):
        """
        Fargate 1.4 Tagging Support

        https://feature-parity.us1.prod.dog/#/?feature=11
        """
        pytest.mark.features(feature_id=11)(test_object)
        return test_object

    @staticmethod
    def container_tagging(test_object):
        """
        Container tagging

        https://feature-parity.us1.prod.dog/#/?feature=12
        """
        pytest.mark.features(feature_id=12)(test_object)
        return test_object

    @staticmethod
    def b3_headers_propagation(test_object):
        """
        B3 headers injection and extraction

        https://feature-parity.us1.prod.dog/#/?feature=13
        """
        pytest.mark.features(feature_id=13)(test_object)
        return test_object

    @staticmethod
    def unix_domain_sockets_support_for_metrics(test_object):
        """
        Unix Domain Sockets support for metrics

        https://feature-parity.us1.prod.dog/#/?feature=14
        """
        pytest.mark.features(feature_id=14)(test_object)
        return test_object

    @staticmethod
    def support_ddmeasured(test_object):
        """
        Support _dd.measured

        https://feature-parity.us1.prod.dog/#/?feature=15
        """
        pytest.mark.features(feature_id=15)(test_object)
        return test_object

    @staticmethod
    def dd_service_mapping(test_object):
        """
        DD_SERVICE_MAPPING

        https://feature-parity.us1.prod.dog/#/?feature=16
        """
        pytest.mark.features(feature_id=16)(test_object)
        return test_object

    @staticmethod
    def datadog_managed_dogstatsd_client(test_object):
        """
        Datadog managed Dogstatsd client

        https://feature-parity.us1.prod.dog/#/?feature=17
        """
        pytest.mark.features(feature_id=17)(test_object)
        return test_object

    @staticmethod
    def http_headers_as_tags_dd_trace_header_tags(test_object):
        """
        HTTP Headers as Tags (DD_TRACE_HEADER_TAGS)

        https://feature-parity.us1.prod.dog/#/?feature=18
        """
        pytest.mark.features(feature_id=18)(test_object)
        return test_object

    @staticmethod
    def dd_profiling_enabled(test_object):
        """
        DD_PROFILING_ENABLED

        https://feature-parity.us1.prod.dog/#/?feature=19
        """
        pytest.mark.features(feature_id=19)(test_object)
        return test_object

    @staticmethod
    def dogstatsd_unified_service_tagging(test_object):
        """
        Dogstatsd unified service tagging

        https://feature-parity.us1.prod.dog/#/?feature=20
        """
        pytest.mark.features(feature_id=20)(test_object)
        return test_object

    @staticmethod
    def trace_log_exporting_for_aws_lambda(test_object):
        """
        Trace Log Exporting for AWS Lambda

        https://feature-parity.us1.prod.dog/#/?feature=21
        """
        pytest.mark.features(feature_id=21)(test_object)
        return test_object

    @staticmethod
    def runtime_id_in_span_metadata_for_service_entry_spans(test_object):
        """
        Runtime-id in span metadata for service entry spans

        https://feature-parity.us1.prod.dog/#/?feature=22
        """
        pytest.mark.features(feature_id=22)(test_object)
        return test_object

    @staticmethod
    def partial_flush(test_object):
        """
        Partial flush

        https://feature-parity.us1.prod.dog/#/?feature=23
        """
        pytest.mark.features(feature_id=23)(test_object)
        return test_object

    @staticmethod
    def partial_flush_on_by_default(test_object):
        """
        Partial flush on by default

        https://feature-parity.us1.prod.dog/#/?feature=24
        """
        pytest.mark.features(feature_id=24)(test_object)
        return test_object

    @staticmethod
    def automatic_trace_id_injection_into_logs(test_object):
        """
        Automatic Trace-id injection into Logs

        https://feature-parity.us1.prod.dog/#/?feature=25
        """
        pytest.mark.features(feature_id=25)(test_object)
        return test_object

    @staticmethod
    def mapping_http_status_codes_to_errors(test_object):
        """
        Mapping HTTP status codes to errors

        https://feature-parity.us1.prod.dog/#/?feature=26
        """
        pytest.mark.features(feature_id=26)(test_object)
        return test_object

    @staticmethod
    def log_pipelines_updated_for_log_injection(test_object):
        """
        Log Pipelines updated for log injection

        https://feature-parity.us1.prod.dog/#/?feature=27
        """
        pytest.mark.features(feature_id=27)(test_object)
        return test_object

    @staticmethod
    def inject_service_env_version_into_logs(test_object):
        """
        Inject service, env, version into logs

        https://feature-parity.us1.prod.dog/#/?feature=28
        """
        pytest.mark.features(feature_id=28)(test_object)
        return test_object

    @staticmethod
    def top_level_detection_in_tracer(test_object):
        """
        Top-level detection in tracer

        https://feature-parity.us1.prod.dog/#/?feature=29
        """
        pytest.mark.features(feature_id=29)(test_object)
        return test_object

    @staticmethod
    def use_sampling_priorities_2_1_in_rules_based_sampler(test_object):
        """
        Use sampling priorities +2/-1 in rules-based sampler

        https://feature-parity.us1.prod.dog/#/?feature=30
        """
        pytest.mark.features(feature_id=30)(test_object)
        return test_object

    @staticmethod
    def trace_annotation(test_object):
        """
        Trace Annotation

        https://feature-parity.us1.prod.dog/#/?feature=31
        """
        pytest.mark.features(feature_id=31)(test_object)
        return test_object

    @staticmethod
    def runtime_metrics(test_object):
        """
        Runtime metrics

        https://feature-parity.us1.prod.dog/#/?feature=32
        """
        pytest.mark.features(feature_id=32)(test_object)
        return test_object

    @staticmethod
    def logs_throttling(test_object):
        """
        Logs Throttling

        https://feature-parity.us1.prod.dog/#/?feature=33
        """
        pytest.mark.features(feature_id=33)(test_object)
        return test_object

    @staticmethod
    def post_processing_traces(test_object):
        """
        Post-Processing Traces

        https://feature-parity.us1.prod.dog/#/?feature=34
        """
        pytest.mark.features(feature_id=34)(test_object)
        return test_object

    @staticmethod
    def span_baggage_item(test_object):
        """
        Span Baggage item

        https://feature-parity.us1.prod.dog/#/?feature=35
        """
        pytest.mark.features(feature_id=35)(test_object)
        return test_object

    @staticmethod
    def tracer_health_metrics(test_object):
        """
        Tracer Health Metrics

        https://feature-parity.us1.prod.dog/#/?feature=36
        """
        pytest.mark.features(feature_id=36)(test_object)
        return test_object

    @staticmethod
    def kafka_tracing(test_object):
        """
        Kafka Tracing

        https://feature-parity.us1.prod.dog/#/?feature=37
        """
        pytest.mark.features(feature_id=37)(test_object)
        return test_object

    @staticmethod
    def numeric_tags_for_trace_search_analytics_step_1(test_object):
        """
        Numeric tags for Trace Search/Analytics (step 1)

        https://feature-parity.us1.prod.dog/#/?feature=38
        """
        pytest.mark.features(feature_id=38)(test_object)
        return test_object

    @staticmethod
    def grpc_integration_tags(test_object):
        """
        gRPC integration tags

        https://feature-parity.us1.prod.dog/#/?feature=39
        """
        pytest.mark.features(feature_id=39)(test_object)
        return test_object

    @staticmethod
    def dd_trace_config_file(test_object):
        """
        DD_TRACE_CONFIG_FILE

        https://feature-parity.us1.prod.dog/#/?feature=40
        """
        pytest.mark.features(feature_id=40)(test_object)
        return test_object

    @staticmethod
    def dd_trace_methods(test_object):
        """
        DD_TRACE_METHODS

        https://feature-parity.us1.prod.dog/#/?feature=41
        """
        pytest.mark.features(feature_id=41)(test_object)
        return test_object

    @staticmethod
    def dd_tags_space_separated_tags(test_object):
        """
        DD_TAGS space-separated tags

        https://feature-parity.us1.prod.dog/#/?feature=42
        """
        pytest.mark.features(feature_id=42)(test_object)
        return test_object

    @staticmethod
    def report_tracer_drop_rate_ddtracer_kr(test_object):
        """
        Report tracer drop rate (_dd.tracer_kr)

        https://feature-parity.us1.prod.dog/#/?feature=43
        """
        pytest.mark.features(feature_id=43)(test_object)
        return test_object

    @staticmethod
    def obfuscation_of_pii_from_web_span_resource_names(test_object):
        """
        Obfuscation of PII from web span resource names

        https://feature-parity.us1.prod.dog/#/?feature=44
        """
        pytest.mark.features(feature_id=44)(test_object)
        return test_object

    @staticmethod
    def windows_named_pipe_support_for_traces(test_object):
        """
        Windows named pipe support for traces

        https://feature-parity.us1.prod.dog/#/?feature=45
        """
        pytest.mark.features(feature_id=45)(test_object)
        return test_object

    @staticmethod
    def setting_to_rename_service_by_tag_split_by_tag(test_object):
        """
        Setting to rename service by tag (split-by-tag)

        https://feature-parity.us1.prod.dog/#/?feature=46
        """
        pytest.mark.features(feature_id=46)(test_object)
        return test_object

    @staticmethod
    def collect_application_version_information(test_object):
        """
        Collect application version information

        https://feature-parity.us1.prod.dog/#/?feature=47
        """
        pytest.mark.features(feature_id=47)(test_object)
        return test_object

    @staticmethod
    def ensure_that_sampling_is_consistent_across_languages(test_object):
        """
        Ensure that sampling is consistent across languages

        https://feature-parity.us1.prod.dog/#/?feature=48
        """
        pytest.mark.features(feature_id=48)(test_object)
        return test_object

    @staticmethod
    def user_troubleshooting_tool(test_object):
        """
        User Troubleshooting Tool

        https://feature-parity.us1.prod.dog/#/?feature=49
        """
        pytest.mark.features(feature_id=49)(test_object)
        return test_object

    @staticmethod
    def option_to_remap_apm_error_response_severity_eg_404_to_error(test_object):
        """
        Option to remap APM error response severity (e.g. 404 to error)

        https://feature-parity.us1.prod.dog/#/?feature=50
        """
        pytest.mark.features(feature_id=50)(test_object)
        return test_object

    @staticmethod
    def obfuscation_of_httpurl_span_tag(test_object):
        """
        Obfuscation of http.url span tag

        https://feature-parity.us1.prod.dog/#/?feature=51
        """
        pytest.mark.features(feature_id=51)(test_object)
        return test_object

    @staticmethod
    def dd_trace_report_hostname(test_object):
        """
        DD_TRACE_REPORT_HOSTNAME

        https://feature-parity.us1.prod.dog/#/?feature=52
        """
        pytest.mark.features(feature_id=52)(test_object)
        return test_object

    @staticmethod
    def windows_named_pipe_support_for_metrics(test_object):
        """
        Windows named pipe support for metrics

        https://feature-parity.us1.prod.dog/#/?feature=53
        """
        pytest.mark.features(feature_id=53)(test_object)
        return test_object

    @staticmethod
    def ensure_consistent_http_client_integration_tags(test_object):
        """
        Ensure consistent HTTP client integration tags

        https://feature-parity.us1.prod.dog/#/?feature=54
        """
        pytest.mark.features(feature_id=54)(test_object)
        return test_object

    @staticmethod
    def aws_sdk_integration_tags(test_object):
        """
        AWS SDK Integration Tags

        https://feature-parity.us1.prod.dog/#/?feature=55
        """
        pytest.mark.features(feature_id=55)(test_object)
        return test_object

    @staticmethod
    def dont_set_username_tag_because_its_pii(test_object):
        """
        Don't set username tag because it's PII

        https://feature-parity.us1.prod.dog/#/?feature=56
        """
        pytest.mark.features(feature_id=56)(test_object)
        return test_object

    @staticmethod
    def trace_client_app_tagging(test_object):
        """
        Trace Client App Tagging

        https://feature-parity.us1.prod.dog/#/?feature=57
        """
        pytest.mark.features(feature_id=57)(test_object)
        return test_object

    @staticmethod
    def client_split_by_domain_service_host(test_object):
        """
        Client Split by domain/service/host

        https://feature-parity.us1.prod.dog/#/?feature=58
        """
        pytest.mark.features(feature_id=58)(test_object)
        return test_object

    @staticmethod
    def horizontal_propagation_of_x_datadog_tags_between_services(test_object):
        """
        Horizontal propagation of `x-datadog-tags` between services

        https://feature-parity.us1.prod.dog/#/?feature=59
        """
        pytest.mark.features(feature_id=59)(test_object)
        return test_object

    @staticmethod
    def vertical_propagation_of_x_datadog_tags_onto_each_chunk_root_span(test_object):
        """
        Vertical propagation of `x-datadog-tags` onto each chunk root span.

        https://feature-parity.us1.prod.dog/#/?feature=60
        """
        pytest.mark.features(feature_id=60)(test_object)
        return test_object

    @staticmethod
    def creation_and_propagation_of_ddpdm(test_object):
        """
        Creation and propagation of `_dd.p.dm`

        https://feature-parity.us1.prod.dog/#/?feature=61
        """
        pytest.mark.features(feature_id=61)(test_object)
        return test_object

    @staticmethod
    def client_side_stats_supported(test_object):
        """
        Client side stats supported

        https://feature-parity.us1.prod.dog/#/?feature=62
        """
        pytest.mark.features(feature_id=62)(test_object)
        return test_object

    @staticmethod
    def client_side_stats_on_by_default(test_object):
        """
        Client side stats on by default

        https://feature-parity.us1.prod.dog/#/?feature=63
        """
        pytest.mark.features(feature_id=63)(test_object)
        return test_object

    @staticmethod
    def instrumentation_telemetry_enabled_by_default(test_object):
        """
        Instrumentation Telemetry enabled by default

        https://feature-parity.us1.prod.dog/#/?feature=64
        """
        pytest.mark.features(feature_id=64)(test_object)
        return test_object

    @staticmethod
    def dd_instrumentation_telemetry_enabled_supported(test_object):
        """
        DD_INSTRUMENTATION_TELEMETRY_ENABLED supported

        https://feature-parity.us1.prod.dog/#/?feature=65
        """
        pytest.mark.features(feature_id=65)(test_object)
        return test_object

    @staticmethod
    def app_environment_collected(test_object):
        """
        App environment collected

        https://feature-parity.us1.prod.dog/#/?feature=66
        """
        pytest.mark.features(feature_id=66)(test_object)
        return test_object

    @staticmethod
    def dependencies_collected(test_object):
        """
        Dependencies collected

        https://feature-parity.us1.prod.dog/#/?feature=67
        """
        pytest.mark.features(feature_id=67)(test_object)
        return test_object

    @staticmethod
    def integrations_enabled_collected(test_object):
        """
        Integrations enabled collected

        https://feature-parity.us1.prod.dog/#/?feature=68
        """
        pytest.mark.features(feature_id=68)(test_object)
        return test_object

    @staticmethod
    def tracer_configurations_collected(test_object):
        """
        Tracer Configurations collected

        https://feature-parity.us1.prod.dog/#/?feature=69
        """
        pytest.mark.features(feature_id=69)(test_object)
        return test_object

    @staticmethod
    def telemetry_heart_beat_collected(test_object):
        """
        Heart beat collected

        https://feature-parity.us1.prod.dog/#/?feature=70
        """
        pytest.mark.features(feature_id=70)(test_object)
        return test_object

    @staticmethod
    def app_close_collected(test_object):
        """
        App close collected

        https://feature-parity.us1.prod.dog/#/?feature=71
        """
        pytest.mark.features(feature_id=71)(test_object)
        return test_object

    @staticmethod
    def redacted_error_logs_collected(test_object):
        """
        Redacted Error Logs collected

        https://feature-parity.us1.prod.dog/#/?feature=72
        """
        pytest.mark.features(feature_id=72)(test_object)
        return test_object

    @staticmethod
    def telemetry_metrics_collected(test_object):
        """
        Metrics collected

        https://feature-parity.us1.prod.dog/#/?feature=73
        """
        pytest.mark.features(feature_id=73)(test_object)
        return test_object

    @staticmethod
    def telemetry_api_v2_implemented(test_object):
        """
        API V2 Implemented

        https://feature-parity.us1.prod.dog/#/?feature=74
        """
        pytest.mark.features(feature_id=74)(test_object)
        return test_object

    @staticmethod
    def app_client_configuration_change_event(test_object):
        """
        app-client-configuration-change event

        https://feature-parity.us1.prod.dog/#/?feature=75
        """
        pytest.mark.features(feature_id=75)(test_object)
        return test_object

    @staticmethod
    def app_product_change_event(test_object):
        """
        app-product-change event

        https://feature-parity.us1.prod.dog/#/?feature=76
        """
        pytest.mark.features(feature_id=76)(test_object)
        return test_object

    @staticmethod
    def app_extended_heartbeat_event(test_object):
        """
        app-extended-heartbeat event

        https://feature-parity.us1.prod.dog/#/?feature=77
        """
        pytest.mark.features(feature_id=77)(test_object)
        return test_object

    @staticmethod
    def telemetry_message_batch(test_object):
        """
        message-batch

        https://feature-parity.us1.prod.dog/#/?feature=78
        """
        pytest.mark.features(feature_id=78)(test_object)
        return test_object

    @staticmethod
    def telemetry_app_started_event(test_object):
        """
        app-started changes

        https://feature-parity.us1.prod.dog/#/?feature=79
        """
        pytest.mark.features(feature_id=79)(test_object)
        return test_object

    @staticmethod
    def dd_telemetry_dependency_collection_enabled_supported(test_object):
        """
        DD_TELEMETRY_DEPENDENCY_COLLECTION_ENABLED supported

        https://feature-parity.us1.prod.dog/#/?feature=80
        """
        pytest.mark.features(feature_id=80)(test_object)
        return test_object

    @staticmethod
    def additional_http_headers_supported(test_object):
        """
        Additional HTTP Headers supported

        https://feature-parity.us1.prod.dog/#/?feature=81
        """
        pytest.mark.features(feature_id=81)(test_object)
        return test_object

    @staticmethod
    def remote_config_object_supported(test_object):
        """
        remote-config object supported

        https://feature-parity.us1.prod.dog/#/?feature=82
        """
        pytest.mark.features(feature_id=82)(test_object)
        return test_object

    @staticmethod
    def w3c_headers_injection_and_extraction(test_object):
        """
        W3C headers injection and extraction

        https://feature-parity.us1.prod.dog/#/?feature=83
        """
        pytest.mark.features(feature_id=83)(test_object)
        return test_object

    @staticmethod
    def otel_api(test_object):
        """
        OTel API

        https://feature-parity.us1.prod.dog/#/?feature=84
        """
        pytest.mark.features(feature_id=84)(test_object)
        return test_object

    @staticmethod
    def trace_id_128_bit_generation_propagation(test_object):
        """
        128-bit trace id generation + propagation

        https://feature-parity.us1.prod.dog/#/?feature=85
        """
        pytest.mark.features(feature_id=85)(test_object)
        return test_object

    @staticmethod
    def span_events(test_object):
        """
        Span Events

        https://feature-parity.us1.prod.dog/#/?feature=86
        """
        pytest.mark.features(feature_id=86)(test_object)
        return test_object

    @staticmethod
    def span_links(test_object):
        """
        Span Links

        https://feature-parity.us1.prod.dog/#/?feature=87
        """
        pytest.mark.features(feature_id=87)(test_object)
        return test_object

    @staticmethod
    def client_ip_adress_collection_dd_trace_client_ip_enabled(test_object):
        """
        Client IP adress collection (DD_TRACE_CLIENT_IP_ENABLED)

        https://feature-parity.us1.prod.dog/#/?feature=88
        """
        pytest.mark.features(feature_id=88)(test_object)
        return test_object

    @staticmethod
    def host_auto_instrumentation(test_object):
        """
        Host auto-instrumentation

        https://feature-parity.us1.prod.dog/#/?feature=89
        """
        pytest.mark.features(feature_id=89)(test_object)
        return test_object

    @staticmethod
    def container_auto_instrumentation(test_object):
        """
        Container auto-instrumentation

        https://feature-parity.us1.prod.dog/#/?feature=90
        """
        pytest.mark.features(feature_id=90)(test_object)
        return test_object

    @staticmethod
    def collect_http_post_data_and_headers(test_object):
        """
        Collect HTTP Post Data and Headers

        https://feature-parity.us1.prod.dog/#/?feature=94
        """
        pytest.mark.features(feature_id=94)(test_object)
        return test_object

    @staticmethod
    def weak_hash_vulnerability_detection(test_object):
        """
        Weak hash vulnerability detection

        https://feature-parity.us1.prod.dog/#/?feature=96
        """
        pytest.mark.features(feature_id=96)(test_object)
        return test_object

    @staticmethod
    def db_integrations(test_object):
        """
        DB Integrations

        https://feature-parity.us1.prod.dog/#/?feature=98
        """
        pytest.mark.features(feature_id=98)(test_object)
        return test_object

    @staticmethod
    def weak_cipher_detection(test_object):
        """
        Weak cipher detection

        https://feature-parity.us1.prod.dog/#/?feature=100
        """
        pytest.mark.features(feature_id=100)(test_object)
        return test_object

    @staticmethod
    def threats_alpha_preview(test_object):
        """
        Threats Alpha Preview

        https://feature-parity.us1.prod.dog/#/?feature=110
        """
        pytest.mark.features(feature_id=110)(test_object)
        return test_object

    @staticmethod
    def procedure_to_debug_install(test_object):
        """
        Procedure to debug install

        https://feature-parity.us1.prod.dog/#/?feature=113
        """
        pytest.mark.features(feature_id=113)(test_object)
        return test_object

    @staticmethod
    def security_events_metadata(test_object):
        """
        Security Events Metadata

        https://feature-parity.us1.prod.dog/#/?feature=124
        """
        pytest.mark.features(feature_id=124)(test_object)
        return test_object

    @staticmethod
    def appsec_rate_limiter(test_object):
        """
        Rate limiter

        https://feature-parity.us1.prod.dog/#/?feature=134
        """
        pytest.mark.features(feature_id=134)(test_object)
        return test_object

    @staticmethod
    def support_in_app_waf_metrics_report(test_object):
        """
        Support In-App WAF metrics report

        https://feature-parity.us1.prod.dog/#/?feature=140
        """
        pytest.mark.features(feature_id=140)(test_object)
        return test_object

    @staticmethod
    def user_monitoring(test_object):
        """
        User Monitoring

        https://feature-parity.us1.prod.dog/#/?feature=141
        """
        pytest.mark.features(feature_id=141)(test_object)
        return test_object

    @staticmethod
    def serialize_waf_rules_without_limiting_their_sizes(test_object):
        """
        Serialize WAF rules without limiting their sizes

        https://feature-parity.us1.prod.dog/#/?feature=142
        """
        pytest.mark.features(feature_id=142)(test_object)
        return test_object

    @staticmethod
    def threats_configuration(test_object):
        """
        Threats Configuration

        https://feature-parity.us1.prod.dog/#/?feature=143
        """
        pytest.mark.features(feature_id=143)(test_object)
        return test_object

    @staticmethod
    def sensitive_data_obfuscation(test_object):
        """
        Sensitive Data Obfuscation

        https://feature-parity.us1.prod.dog/#/?feature=144
        """
        pytest.mark.features(feature_id=144)(test_object)
        return test_object

    @staticmethod
    def propagation_of_user_id_rfc(test_object):
        """
        Propagation of user Id RFC

        https://feature-parity.us1.prod.dog/#/?feature=146
        """
        pytest.mark.features(feature_id=146)(test_object)
        return test_object

    @staticmethod
    def appsec_onboarding(test_object):
        """
        Onboarding

        https://feature-parity.us1.prod.dog/#/?feature=154
        """
        pytest.mark.features(feature_id=154)(test_object)
        return test_object

    @staticmethod
    def changing_rules_using_rc(test_object):
        """
        Changing rules using RC

        https://feature-parity.us1.prod.dog/#/?feature=157
        """
        pytest.mark.features(feature_id=157)(test_object)
        return test_object

    @staticmethod
    def appsec_shell_execution_tracing(test_object):
        """
        Shell execution tracing

        https://feature-parity.us1.prod.dog/#/?feature=158
        """
        pytest.mark.features(feature_id=158)(test_object)
        return test_object

    @staticmethod
    def custom_business_logic_events(test_object):
        """
        Custom Business Logic Events

        https://feature-parity.us1.prod.dog/#/?feature=161
        """
        pytest.mark.features(feature_id=161)(test_object)
        return test_object

    @staticmethod
    def graphql_threats_detection(test_object):
        """
        GraphQL Threats Detection

        https://feature-parity.us1.prod.dog/#/?feature=162
        """
        pytest.mark.features(feature_id=162)(test_object)
        return test_object

    @staticmethod
    def iast_sink_sql_injection(test_object):
        """
        IAST Sink: SQL Injection

        https://feature-parity.us1.prod.dog/#/?feature=165
        """
        pytest.mark.features(feature_id=165)(test_object)
        return test_object

    @staticmethod
    def iast_sink_code_injection(test_object):
        """
        IAST Sink: Code Injection

        https://feature-parity.us1.prod.dog/#/?feature=315
        """
        pytest.mark.features(feature_id=315)(test_object)
        return test_object

    @staticmethod
    def iast_sink_command_injection(test_object):
        """
        IAST Sink: Command Injection

        https://feature-parity.us1.prod.dog/#/?feature=166
        """
        pytest.mark.features(feature_id=166)(test_object)
        return test_object

    @staticmethod
    def iast_sink_path_traversal(test_object):
        """
        IAST Sink: Path Traversal

        https://feature-parity.us1.prod.dog/#/?feature=167
        """
        pytest.mark.features(feature_id=167)(test_object)
        return test_object

    @staticmethod
    def iast_sink_ldap_injection(test_object):
        """
        IAST Sink: LDAP Injection

        https://feature-parity.us1.prod.dog/#/?feature=168
        """
        pytest.mark.features(feature_id=168)(test_object)
        return test_object

    @staticmethod
    def iast_sink_header_injection(test_object):
        """
        IAST Sink: Header Injection

        https://feature-parity.us1.prod.dog/#/?feature=203
        """
        pytest.mark.features(feature_id=203)(test_object)
        return test_object

    @staticmethod
    def iast_source_request_parameter_value(test_object):
        """
        IAST Source: Request Parameter Value

        https://feature-parity.us1.prod.dog/#/?feature=169
        """
        pytest.mark.features(feature_id=169)(test_object)
        return test_object

    @staticmethod
    def iast_source_request_parameter_name(test_object):
        """
        IAST Source: Request Parameter Name

        https://feature-parity.us1.prod.dog/#/?feature=170
        """
        pytest.mark.features(feature_id=170)(test_object)
        return test_object

    @staticmethod
    def iast_source_header_value(test_object):
        """
        IAST Source: Header Value

        https://feature-parity.us1.prod.dog/#/?feature=171
        """
        pytest.mark.features(feature_id=171)(test_object)
        return test_object

    @staticmethod
    def iast_source_header_name(test_object):
        """
        IAST Source: Header Name

        https://feature-parity.us1.prod.dog/#/?feature=172
        """
        pytest.mark.features(feature_id=172)(test_object)
        return test_object

    @staticmethod
    def iast_source_cookie_value(test_object):
        """
        IAST Source: Cookie Value

        https://feature-parity.us1.prod.dog/#/?feature=173
        """
        pytest.mark.features(feature_id=173)(test_object)
        return test_object

    @staticmethod
    def iast_source_cookie_name(test_object):
        """
        IAST Source: Cookie Name

        https://feature-parity.us1.prod.dog/#/?feature=174
        """
        pytest.mark.features(feature_id=174)(test_object)
        return test_object

    @staticmethod
    def iast_source_body(test_object):
        """
        IAST Source: Body

        https://feature-parity.us1.prod.dog/#/?feature=175
        """
        pytest.mark.features(feature_id=175)(test_object)
        return test_object

    @staticmethod
    def iast_source_kafka_key(test_object):
        """
        IAST Source: Kafka message key

        https://feature-parity.us1.prod.dog/#/?feature=277
        """
        pytest.mark.features(feature_id=277)(test_object)
        return test_object

    @staticmethod
    def iast_source_kafka_value(test_object):
        """
        IAST Source: Kafka message value

        https://feature-parity.us1.prod.dog/#/?feature=278
        """
        pytest.mark.features(feature_id=278)(test_object)
        return test_object

    @staticmethod
    def iast_graphql_resolver_argument(test_object):
        """
        IAST Source: Graphql resolver argument

        https://feature-parity.us1.prod.dog/#/?feature=281
        """
        pytest.mark.features(feature_id=281)(test_object)
        return test_object

    @staticmethod
    def grpc_threats_management(test_object):
        """
        gRPC Threats Management

        https://feature-parity.us1.prod.dog/#/?feature=176
        """
        pytest.mark.features(feature_id=176)(test_object)
        return test_object

    @staticmethod
    def waf_telemetry(test_object):
        """
        WAF Telemetry

        https://feature-parity.us1.prod.dog/#/?feature=178
        """
        pytest.mark.features(feature_id=178)(test_object)
        return test_object

    @staticmethod
    def kafkaspan_creationcontext_propagation_with_dd_trace(test_object):
        """
        [Kafka][Span Creation][Context Propagation] with dd-trace
        https://feature-parity.us1.prod.dog/#/?feature=192
        """
        pytest.mark.features(feature_id=192)(test_object)
        return test_object

    @staticmethod
    def open_tracing_api(test_object):
        """
        Open Tracing API

        https://feature-parity.us1.prod.dog/#/?feature=196
        """
        pytest.mark.features(feature_id=196)(test_object)
        return test_object

    @staticmethod
    def custom_tracing_api(test_object):
        """
        Custom Tracing API

        https://feature-parity.us1.prod.dog/#/?feature=197
        """
        pytest.mark.features(feature_id=197)(test_object)
        return test_object

    @staticmethod
    def iast_sink_hardcoded_passwords(test_object):
        """
        IAST sink: Hardcoded passwords detection

        https://feature-parity.us1.prod.dog/#/?feature=290
        """
        pytest.mark.features(feature_id=290)(test_object)
        return test_object

    @staticmethod
    def iast_sink_hardcoded_secrets(test_object):
        """
        IAST sink: Hardcoded secrets detection

        https://feature-parity.us1.prod.dog/#/?feature=198
        """
        pytest.mark.features(feature_id=198)(test_object)
        return test_object

    @staticmethod
    def appsec_request_blocking(test_object):
        """
        Request Blocking

        https://feature-parity.us1.prod.dog/#/?feature=199
        """
        pytest.mark.features(feature_id=199)(test_object)
        return test_object

    @staticmethod
    def appsec_response_blocking(test_object):
        """
        Response Blocking

        https://feature-parity.us1.prod.dog/#/?feature=200
        """
        pytest.mark.features(feature_id=200)(test_object)
        return test_object

    @staticmethod
    def appsec_blocking_action(test_object):
        """
        Blocking Action

        https://feature-parity.us1.prod.dog/#/?feature=201
        """
        pytest.mark.features(feature_id=201)(test_object)
        return test_object

    @staticmethod
    def appsec_client_ip_blocking(test_object):
        """
        Client IP Blocking

        https://feature-parity.us1.prod.dog/#/?feature=202
        """
        pytest.mark.features(feature_id=202)(test_object)
        return test_object

    @staticmethod
    def appsec_header_injection(test_object):
        """
        Header Injection

        https://feature-parity.us1.prod.dog/#/?feature=203
        """
        pytest.mark.features(feature_id=203)(test_object)
        return test_object

    @staticmethod
    def api_security_schemas(test_object):
        """
        Schema extraction for API Security

        https://feature-parity.us1.prod.dog/#/?feature=204
        """
        pytest.mark.features(feature_id=204)(test_object)
        return test_object

    @staticmethod
    def span_links_through_datadog_api(test_object):
        """
        Span links (through Datadog API)

        https://feature-parity.us1.prod.dog/#/?feature=205
        """
        pytest.mark.features(feature_id=205)(test_object)
        return test_object

    @staticmethod
    def cassandra_support(test_object):
        """
        Cassandra support

        https://feature-parity.us1.prod.dog/#/?feature=206
        """
        pytest.mark.features(feature_id=206)(test_object)
        return test_object

    @staticmethod
    def mysql_support(test_object):
        """
        MySQL Support

        https://feature-parity.us1.prod.dog/#/?feature=207
        """
        pytest.mark.features(feature_id=207)(test_object)
        return test_object

    @staticmethod
    def mssql_support(test_object):
        """
        MySQL Support

        https://feature-parity.us1.prod.dog/#/?feature=225
        """
        pytest.mark.features(feature_id=225)(test_object)
        return test_object

    @staticmethod
    def postgres_support(test_object):
        """
        PostGres Support

        https://feature-parity.us1.prod.dog/#/?feature=208
        """
        pytest.mark.features(feature_id=208)(test_object)
        return test_object

    @staticmethod
    def database_monitoring_correlation(test_object):
        """
        Database Monitoring correlation

        https://feature-parity.us1.prod.dog/#/?feature=209
        """
        pytest.mark.features(feature_id=209)(test_object)
        return test_object

    @staticmethod
    def datastreams_monitoring_support_for_http(test_object):
        """
        DataStreams Monitoring support for Http

        https://feature-parity.us1.prod.dog/#/?feature=210
        """
        pytest.mark.features(feature_id=210)(test_object)
        return test_object

    @staticmethod
    def debugger(test_object):
        """
        Debugger

        https://feature-parity.us1.prod.dog/#/?feature=211
        """
        pytest.mark.features(feature_id=211)(test_object)
        return test_object

    @staticmethod
    def datastreams_monitoring_support_for_kafka(test_object):
        """
        DataStreams Monitoring support for Kafka

        https://feature-parity.us1.prod.dog/#/?feature=212
        """
        pytest.mark.features(feature_id=212)(test_object)
        return test_object

    @staticmethod
    def datastreams_monitoring_support_for_rabbitmq(test_object):
        """
        DataStreams Monitoring support for RabbitMQ

        https://feature-parity.us1.prod.dog/#/?feature=213
        """
        pytest.mark.features(feature_id=213)(test_object)
        return test_object

    @staticmethod
    def datastreams_monitoring_support_for_rabbitmq_fanout(test_object):
        """
        DataStreams Monitoring support for RabbitMQ - Fanout

        https://feature-parity.us1.prod.dog/#/?feature=214
        """
        pytest.mark.features(feature_id=214)(test_object)
        return test_object

    @staticmethod
    def datastreams_monitoring_support_for_rabbitmq_topicexchange(test_object):
        """
        DataStreams Monitoring support for RabbitMq - TopicExchange

        https://feature-parity.us1.prod.dog/#/?feature=215
        """
        pytest.mark.features(feature_id=215)(test_object)
        return test_object

    @staticmethod
    def mongo_support(test_object):
        """
        Mongo Support

        https://feature-parity.us1.prod.dog/#/?feature=216
        """
        pytest.mark.features(feature_id=216)(test_object)
        return test_object

    @staticmethod
    def otel_mysql_support(test_object):
        """
        OTEL MySql Support

        https://feature-parity.us1.prod.dog/#/?feature=217
        """
        pytest.mark.features(feature_id=217)(test_object)
        return test_object

    @staticmethod
    def otel_mssql_support(test_object):
        """
        OTEL MySql Support

        https://feature-parity.us1.prod.dog/#/?feature=226
        """
        pytest.mark.features(feature_id=226)(test_object)
        return test_object

    @staticmethod
    def otel_postgres_support(test_object):
        """
        OTEL PostGres Support

        https://feature-parity.us1.prod.dog/#/?feature=218
        """
        pytest.mark.features(feature_id=218)(test_object)
        return test_object

    @staticmethod
    def sql_support(test_object):
        """
        Sql support

        https://feature-parity.us1.prod.dog/#/?feature=219
        """
        pytest.mark.features(feature_id=219)(test_object)
        return test_object

    @staticmethod
    def dynamic_configuration(test_object):
        """
        Dynamic Configuration

        https://feature-parity.us1.prod.dog/#/?feature=220
        """
        pytest.mark.features(feature_id=220)(test_object)
        return test_object

    @staticmethod
    def datadog_headers_propagation(test_object):
        """
        Datadog headers propagation

        https://feature-parity.us1.prod.dog/#/?feature=221
        """
        pytest.mark.features(feature_id=221)(test_object)
        return test_object

    @staticmethod
    def single_span_sampling(test_object):
        """
        Single Span Sampling

        https://feature-parity.us1.prod.dog/#/?feature=222
        """
        pytest.mark.features(feature_id=222)(test_object)
        return test_object

    @staticmethod
    def tracer_flare(test_object):
        """
        Tracer Flare

        https://feature-parity.us1.prod.dog/#/?feature=223
        """
        pytest.mark.features(feature_id=223)(test_object)
        return test_object

    @staticmethod
    def profiling(test_object):
        """
        Profiling

        https://feature-parity.us1.prod.dog/#/?feature=224
        """
        pytest.mark.features(feature_id=224)(test_object)
        return test_object

    @staticmethod
    def trace_sampling(test_object):
        """
        Profiling

        https://feature-parity.us1.prod.dog/#/?feature=227
        """
        pytest.mark.features(feature_id=227)(test_object)
        return test_object

    @staticmethod
    def telemetry_instrumentation(test_object):
        """
        Instrumentation telemetry

        https://feature-parity.us1.prod.dog/#/?feature=229
        """
        pytest.mark.features(feature_id=229)(test_object)
        return test_object

    @staticmethod
    def appsec_logs(test_object):
        """
        Appsec Logs

        https://feature-parity.us1.prod.dog/#/?feature=230
        """
        pytest.mark.features(feature_id=230)(test_object)
        return test_object

    @staticmethod
    def appsec_miscs_internals(test_object):
        """
        Appsec Miscs Internals

        https://feature-parity.us1.prod.dog/#/?feature=231
        """
        pytest.mark.features(feature_id=231)(test_object)
        return test_object

    @staticmethod
    def appsec_scrubbing(test_object):
        """
        Appsec Scrubbing

        https://feature-parity.us1.prod.dog/#/?feature=232
        """
        pytest.mark.features(feature_id=232)(test_object)
        return test_object

    @staticmethod
    def appsec_standard_tags_client_ip(test_object):
        """
        Appsec Standard Tags: client IP

        https://feature-parity.us1.prod.dog/#/?feature=233
        """
        pytest.mark.features(feature_id=233)(test_object)
        return test_object

    @staticmethod
    def waf_features(test_object):
        """
        WAF features

        https://feature-parity.us1.prod.dog/#/?feature=234
        """
        pytest.mark.features(feature_id=234)(test_object)
        return test_object

    @staticmethod
    def waf_rules(test_object):
        """
        WAF rules

        https://feature-parity.us1.prod.dog/#/?feature=235
        """
        pytest.mark.features(feature_id=235)(test_object)
        return test_object

    @staticmethod
    def iast_sink_hsts_missing_header(test_object):
        """
        IAST Sink: HSTS missing header

        https://feature-parity.us1.prod.dog/#/?feature=236
        """
        pytest.mark.features(feature_id=236)(test_object)
        return test_object

    @staticmethod
    def iast_sink_http_only_cookie(test_object):
        """
        IAST Sink: HTTP only cookie

        https://feature-parity.us1.prod.dog/#/?feature=237
        """
        pytest.mark.features(feature_id=237)(test_object)
        return test_object

    @staticmethod
    def iast_sink_insecure_cookie(test_object):
        """
        IAST Sink: Insecure cookie

        https://feature-parity.us1.prod.dog/#/?feature=238
        """
        pytest.mark.features(feature_id=238)(test_object)
        return test_object

    @staticmethod
    def iast_sink_samesite_cookie(test_object):
        """
        IAST Sink: SameSite cookie

        https://feature-parity.us1.prod.dog/#/?feature=240
        """
        pytest.mark.features(feature_id=240)(test_object)
        return test_object

    @staticmethod
    def iast_sink_ssrf(test_object):
        """
        IAST Sink: SSRF

        https://feature-parity.us1.prod.dog/#/?feature=241
        """
        pytest.mark.features(feature_id=241)(test_object)
        return test_object

    @staticmethod
    def iast_sink_trustboundaryviolation(test_object):
        """
        IAST Sink: TrustBoundaryViolation

        https://feature-parity.us1.prod.dog/#/?feature=242
        """
        pytest.mark.features(feature_id=242)(test_object)
        return test_object

    @staticmethod
    def iast_sink_unvalidatedforward(test_object):
        """
        IAST Sink: UnvalidatedForward

        https://feature-parity.us1.prod.dog/#/?feature=243
        """
        pytest.mark.features(feature_id=243)(test_object)
        return test_object

    @staticmethod
    def iast_sink_unvalidatedheader(test_object):
        """
        IAST Sink: UnvalidatedHeader

        https://feature-parity.us1.prod.dog/#/?feature=244
        """
        pytest.mark.features(feature_id=244)(test_object)
        return test_object

    @staticmethod
    def iast_sink_unvalidatedredirect(test_object):
        """
        IAST Sink: UnvalidatedRedirect

        https://feature-parity.us1.prod.dog/#/?feature=245
        """
        pytest.mark.features(feature_id=245)(test_object)
        return test_object

    @staticmethod
    def iast_sink_weakrandomness(test_object):
        """
        IAST Sink: WeakRandomness

        https://feature-parity.us1.prod.dog/#/?feature=246
        """
        pytest.mark.features(feature_id=246)(test_object)
        return test_object

    @staticmethod
    def iast_sink_xcontentsniffing(test_object):
        """
        IAST Sink: XContentSniffing

        https://feature-parity.us1.prod.dog/#/?feature=247
        """
        pytest.mark.features(feature_id=247)(test_object)
        return test_object

    @staticmethod
    def iast_sink_xpathinjection(test_object):
        """
        IAST Sink: XPathInjection

        https://feature-parity.us1.prod.dog/#/?feature=248
        """
        pytest.mark.features(feature_id=248)(test_object)
        return test_object

    @staticmethod
    def iast_sink_xss(test_object):
        """
        IAST Sink: XSS

        https://feature-parity.us1.prod.dog/#/?feature=249
        """
        pytest.mark.features(feature_id=249)(test_object)
        return test_object

    @staticmethod
    def iast_source_multipart(test_object):
        """
        IAST Source: Multipart

        https://feature-parity.us1.prod.dog/#/?feature=250
        """
        pytest.mark.features(feature_id=250)(test_object)
        return test_object

    @staticmethod
    def iast_source_path(test_object):
        """
        IAST Source: Path

        https://feature-parity.us1.prod.dog/#/?feature=251
        """
        pytest.mark.features(feature_id=251)(test_object)
        return test_object

    @staticmethod
    def iast_source_uri(test_object):
        """
        IAST Source: URI

        https://feature-parity.us1.prod.dog/#/?feature=252
        """
        pytest.mark.features(feature_id=252)(test_object)
        return test_object

    @staticmethod
    def iast_sink_mongodb_injection(test_object):
        """
        IAST Sink: MongoDB injection

        https://feature-parity.us1.prod.dog/#/?feature=253
        """
        pytest.mark.features(feature_id=253)(test_object)
        return test_object

    @staticmethod
    def appsec_user_blocking(test_object):
        """
        User blocking

        https://feature-parity.us1.prod.dog/#/?feature=254
        """
        pytest.mark.features(feature_id=254)(test_object)
        return test_object

    @staticmethod
    def decisionless_extraction(test_object):
        """
        Sampling behavior when extracted trace context does not convey a sampling decision
        https://feature-parity.us1.prod.dog/#/?feature=261
        """
        pytest.mark.features(feature_id=261)(test_object)
        return test_object

    @staticmethod
    def semantic_core_validations(test_object):
        """
        Semantic Core Validations

        https://feature-parity.us1.prod.dog/#/?feature=262
        """
        pytest.mark.features(feature_id=262)(test_object)
        return test_object

    @staticmethod
    def aws_sqs_span_creationcontext_propagation_via_xray_header_with_dd_trace(test_object):
        """
        [AWS-SQS][Span Creation][Context Propagation][AWS X-Ray] with dd-trace

        https://feature-parity.us1.prod.dog/#/?feature=263
        """
        pytest.mark.features(feature_id=263)(test_object)
        return test_object

    @staticmethod
    def aws_sqs_span_creationcontext_propagation_via_message_attributes_with_dd_trace(test_object):
        """
        [AWS-SQS][Span Creation][Context Propagation][AWS Message Attributes] with dd-trace

        https://feature-parity.us1.prod.dog/#/?feature=264
        """
        pytest.mark.features(feature_id=264)(test_object)
        return test_object

    @staticmethod
    def agent_remote_configuration(test_object):
        """
        Agent supports remote configuration

        https://feature-parity.us1.prod.dog/#/?feature=265
        """
        pytest.mark.features(feature_id=265)(test_object)
        return test_object

    @staticmethod
    def data_integrity(test_object):
        """
        Data integrity

        https://feature-parity.us1.prod.dog/#/?feature=266
        """
        pytest.mark.features(feature_id=266)(test_object)
        return test_object

    @staticmethod
    def library_scrubbing(test_object):
        """
        Library scrubbing

        https://feature-parity.us1.prod.dog/#/?feature=267
        """
        pytest.mark.features(feature_id=267)(test_object)
        return test_object

    @staticmethod
    def datastreams_monitoring_support_for_sqs(test_object):
        """
        DataStreams Monitoring support for AWS SQS

        https://feature-parity.us1.prod.dog/#/?feature=268
        """
        pytest.mark.features(feature_id=268)(test_object)
        return test_object

    @staticmethod
    def api_security_configuration(test_object):
        """
        Schema extraction for API Security

        https://feature-parity.us1.prod.dog/#/?feature=269
        """
        pytest.mark.features(feature_id=269)(test_object)
        return test_object

    @staticmethod
    def rabbitmq_span_creationcontext_propagation_with_dd_trace(test_object):
        """
        [RabbitMQ][Span Creation][Context Propagation] with dd-trace

        https://feature-parity.us1.prod.dog/#/?feature=270
        """
        pytest.mark.features(feature_id=270)(test_object)
        return test_object

    @staticmethod
    def aws_sns_span_creationcontext_propagation_via_message_attributes_with_dd_trace(test_object):
        """
        [AWS-SNS][Span Creation][Context Propagation] with dd-trace

        https://feature-parity.us1.prod.dog/#/?feature=271
        """
        pytest.mark.features(feature_id=271)(test_object)
        return test_object

    @staticmethod
    def datastreams_monitoring_support_for_sns(test_object):
        """
        DataStreams Monitoring support for AWS SNS

        https://feature-parity.us1.prod.dog/#/?feature=273
        """
        pytest.mark.features(feature_id=273)(test_object)
        return test_object

    @staticmethod
    def iast_sink_insecure_auth_protocol(test_object):
        """
        IAST Sink: Insecure auth protocol

        https://feature-parity.us1.prod.dog/#/?feature=272
        """
        pytest.mark.features(feature_id=272)(test_object)
        return test_object

    @staticmethod
    def container_auto_installation_script(test_object):
        """
        Agent installation script should allow us to install auto-injection software for containers

        https://feature-parity.us1.prod.dog/#/?feature=274
        """
        pytest.mark.features(feature_id=274)(test_object)
        return test_object

    @staticmethod
    def host_auto_installation_script(test_object):
        """
        Agent installation script should allow us to install auto-injection software for hosts

        https://feature-parity.us1.prod.dog/#/?feature=275
        """
        pytest.mark.features(feature_id=275)(test_object)
        return test_object

    @staticmethod
    def host_user_managed_block_list(test_object):
        """
        A way to allow users to specify their own block lists

        https://feature-parity.us1.prod.dog/#/?feature=276
        """
        pytest.mark.features(feature_id=276)(test_object)
        return test_object

    @staticmethod
    def aws_kinesis_span_creationcontext_propagation_via_message_attributes_with_dd_trace(test_object):
        """
        [AWS-Kinesis][Span Creation][Context Propagation] with dd-trace

        https://feature-parity.us1.prod.dog/#/?feature=280
        """
        pytest.mark.features(feature_id=280)(test_object)
        return test_object

    @staticmethod
    def datastreams_monitoring_support_for_base64_encoding(test_object):
        """
        DataStreams Monitoring support for V2 Base64 Encoding using dd-pathway-ctx/dd-pathway-ctx-base64

        https://feature-parity.us1.prod.dog/#/?feature=284
        """
        pytest.mark.features(feature_id=284)(test_object)
        return test_object

    @staticmethod
    def datastreams_monitoring_support_context_injection_base64(test_object):
        """
        Datastreams Monitoring support for V2 Base64 Encoding injection using dd-pathway-ctx-base64

        https://feature-parity.us1.prod.dog/#/?feature=287
        """
        pytest.mark.features(feature_id=287)(test_object)
        return test_object

    @staticmethod
    def datastreams_monitoring_support_for_kinesis(test_object):
        """
        DataStreams Monitoring support for AWS Kinesis

        https://feature-parity.us1.prod.dog/#/?feature=282
        """
        pytest.mark.features(feature_id=282)(test_object)
        return test_object

    @staticmethod
    def iast_sink_reflection_injection(test_object):
        """
        IAST Sink: Reflection Injection

        https://feature-parity.us1.prod.dog/#/?feature=279
        """
        pytest.mark.features(feature_id=279)(test_object)
        return test_object

    @staticmethod
    def embeded_git_reference(test_object):
        """
        Embedding Git references to build artifacts

        https://feature-parity.us1.prod.dog/#/?feature=286
        """
        pytest.mark.features(feature_id=286)(test_object)
        return test_object

    @staticmethod
    def k8s_admission_controller(test_object):
        """
        Auto inject the tracer library for k8s enviroments using admission controller

        https://feature-parity.us1.prod.dog/#/?feature=288
        """
        pytest.mark.features(feature_id=288)(test_object)
        return test_object

    @staticmethod
    def f_otel_interoperability(test_object):
        """
        OTel Interoperability

        https://feature-parity.us1.prod.dog/#/?feature=289
        """
        pytest.mark.features(feature_id=289)(test_object)
        return test_object

    @staticmethod
    def debugger_pii_redaction(test_object):
        """
        PII Redaction

        https://feature-parity.us1.prod.dog/#/?feature=291
        """
        pytest.mark.features(feature_id=291)(test_object)
        return test_object

    @staticmethod
    def installer_auto_instrumentation(test_object):
        """
        Installer auto-instrumentation

        https://feature-parity.us1.prod.dog/#/?feature=292
        """
        pytest.mark.features(feature_id=292)(test_object)
        return test_object

    @staticmethod
    def rasp_local_file_inclusion(test_object):
        """
        Appsec RASP rule : local file inclusion

        https://feature-parity.us1.prod.dog/#/?feature=293
        """
        pytest.mark.features(feature_id=293)(test_object)
        return test_object

    @staticmethod
    def rasp_server_side_request_forgery(test_object):
        """
        Appsec RASP rule : server-side request forgery

        https://feature-parity.us1.prod.dog/#/?feature=294
        """
        pytest.mark.features(feature_id=294)(test_object)
        return test_object

    @staticmethod
    def rasp_sql_injection(test_object):
        """
        Appsec RASP rule : SQL injection

        https://feature-parity.us1.prod.dog/#/?feature=295
        """
        pytest.mark.features(feature_id=295)(test_object)
        return test_object

    @staticmethod
    def database_monitoring_support(test_object):
        """
        DBM: Database Monitoring is supported by an integration

        https://feature-parity.us1.prod.dog/#/?feature=296
        """
        pytest.mark.features(feature_id=296)(test_object)
        return test_object

    @staticmethod
    def rasp_stack_trace(test_object):
        """
        Appsec RASP: Stack Trace

        https://feature-parity.us1.prod.dog/#/?feature=297
        """
        pytest.mark.features(feature_id=297)(test_object)
        return test_object

    @staticmethod
    def rasp_span_tags(test_object):
        """
        Appsec RASP: Span Tags

        https://feature-parity.us1.prod.dog/#/?feature=298
        """
        pytest.mark.features(feature_id=298)(test_object)
        return test_object

    @staticmethod
    def debugger_expression_language(test_object):
        """
        Expression Language

        https://feature-parity.us1.prod.dog/#/?feature=303
        """
        pytest.mark.features(feature_id=303)(test_object)
        return test_object

    @staticmethod
    def auto_instrumentation_profiling(test_object):
        """
        auto-instrumentation with profiling

        https://feature-parity.us1.prod.dog/#/?feature=302
        """
        pytest.mark.features(feature_id=302)(test_object)
        return test_object

    @staticmethod
    def appsec_standalone(test_object):
        """
        Appsec Standalone Billing

        https://feature-parity.us1.prod.dog/#/?feature=305
        """
        pytest.mark.features(feature_id=305)(test_object)
        return test_object

    @staticmethod
    def host_auto_installation_script_profiling(test_object):
        """
        Profiling works when enabled through the agent installer script in Host environments

        https://feature-parity.us1.prod.dog/#/?feature=306
        """
        pytest.mark.features(feature_id=306)(test_object)
        return test_object

    @staticmethod
    def container_auto_installation_script_profiling(test_object):
        """
        Profiling works when enabled through the agent installer script in Container environments

        https://feature-parity.us1.prod.dog/#/?feature=307
        """
        pytest.mark.features(feature_id=307)(test_object)
        return test_object

    @staticmethod
    def container_auto_instrumentation_profiling(test_object):
        """
        Profiling works when manually enabled with library injection in Container environments

        https://feature-parity.us1.prod.dog/#/?feature=310
        """
        pytest.mark.features(feature_id=310)(test_object)
        return test_object

    @staticmethod
    def host_guardrail(test_object):
        """
        When in SSI, bail out if our version of language is incompatible.

        https://feature-parity.us1.prod.dog/#/?feature=308
        """
        pytest.mark.features(feature_id=308)(test_object)
        return test_object

    @staticmethod
    def container_guardrail(test_object):
        """
        When in SSI, bail out if our version of language is incompatible or container is incompatible.

        https://feature-parity.us1.prod.dog/#/?feature=309
        """
        pytest.mark.features(feature_id=309)(test_object)
        return test_object

    @staticmethod
<<<<<<< HEAD
    def datastreams_monitoring_support_for_manual_checkpoints(test_object):
        """
        Ensure DSM Manual Checkpointing API is satisfied

        https://feature-parity.us1.prod.dog/#/?feature=310
        """
        pytest.mark.features(feature_id=310)(test_object)
=======
    def suspicious_attacker_blocking(test_object):
        """
        Threats: request blocking on suspicious attacker

        https://feature-parity.us1.prod.dog/#/?feature=311
        """
        pytest.mark.features(feature_id=311)(test_object)
        return test_object

    @staticmethod
    def user_id_collection_modes(test_object):
        """
        Threats: User ID collection modes

        https://feature-parity.us1.prod.dog/#/?feature=312
        """
        pytest.mark.features(feature_id=312)(test_object)
        return test_object

    @staticmethod
    def fingerprinting(test_object):
        """
        Threats: Requests Fingerprinting

        https://feature-parity.us1.prod.dog/#/?feature=313
        """
        pytest.mark.features(feature_id=313)(test_object)
        return test_object

    @staticmethod
    def iast_sink_untrusted_deserialization(test_object):
        """
        IAST Sink: Untrusted Deserialization

        https://feature-parity.us1.prod.dog/#/?feature=316
        """
        pytest.mark.features(feature_id=316)(test_object)
        return test_object

    @staticmethod
    def rasp_shell_injection(test_object):
        """
        Appsec RASP rule : shell injection

        https://feature-parity.us1.prod.dog/#/?feature=318
        """
        pytest.mark.features(feature_id=318)(test_object)
>>>>>>> 68a63760
        return test_object<|MERGE_RESOLUTION|>--- conflicted
+++ resolved
@@ -2278,7 +2278,6 @@
         return test_object
 
     @staticmethod
-<<<<<<< HEAD
     def datastreams_monitoring_support_for_manual_checkpoints(test_object):
         """
         Ensure DSM Manual Checkpointing API is satisfied
@@ -2286,7 +2285,9 @@
         https://feature-parity.us1.prod.dog/#/?feature=310
         """
         pytest.mark.features(feature_id=310)(test_object)
-=======
+        return test_object
+
+    @staticmethod
     def suspicious_attacker_blocking(test_object):
         """
         Threats: request blocking on suspicious attacker
@@ -2334,5 +2335,4 @@
         https://feature-parity.us1.prod.dog/#/?feature=318
         """
         pytest.mark.features(feature_id=318)(test_object)
->>>>>>> 68a63760
         return test_object