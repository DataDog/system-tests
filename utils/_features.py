--- conflicted
+++ resolved
@@ -2303,21 +2303,21 @@
         return test_object
 
     @staticmethod
-<<<<<<< HEAD
     def asm_headers_propagation(test_object):
         """Datadog headers propagation
 
         https://feature-parity.us1.prod.dog/#/?feature=344
         """
         pytest.mark.features(feature_id=344)(test_object)
-=======
+        return test_object
+        
+    @staticmethod
     def envoy_external_processing(test_object):
         """Support for Envoy External Processing
 
         https://feature-parity.us1.prod.dog/#/?feature=350
         """
         pytest.mark.features(feature_id=350)(test_object)
->>>>>>> 25f6ed0e
         return test_object
 
 
