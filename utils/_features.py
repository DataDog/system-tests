--- conflicted
+++ resolved
@@ -2426,21 +2426,21 @@
         return test_object
 
     @staticmethod
-<<<<<<< HEAD
     def process_discovery(test_object):
         """Process Disocvery
 
         https://feature-parity.us1.prod.dog/#/?feature=367
         """
         pytest.mark.features(feature_id=367)(test_object)
-=======
+        return test_object
+
+    @staticmethod
     def debugger_inproduct_enablement(test_object):
         """Dynamically enable debugger products
 
         https://feature-parity.us1.prod.dog/#/?feature=369
         """
         pytest.mark.features(feature_id=369)(test_object)
->>>>>>> dfde9159
         return test_object
 
 
