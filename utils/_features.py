--- conflicted
+++ resolved
@@ -2303,22 +2303,21 @@
         return test_object
 
     @staticmethod
-<<<<<<< HEAD
+    def envoy_external_processing(test_object):
+        """Support for Envoy External Processing
+
+        https://feature-parity.us1.prod.dog/#/?feature=350
+        """
+        pytest.mark.features(feature_id=350)(test_object)
+        return test_object
+
+    @staticmethod
     def context_propagation_extract_behavior(test_object):
         """Context Propagation: Extraction behavior can be configured at the service level
 
         https://feature-parity.us1.prod.dog/#/?feature=353
         """
         pytest.mark.features(feature_id=343)(test_object)
-=======
-    def envoy_external_processing(test_object):
-        """Support for Envoy External Processing
-
-        https://feature-parity.us1.prod.dog/#/?feature=350
-        """
-        pytest.mark.features(feature_id=350)(test_object)
->>>>>>> 8b05076e
-        return test_object
 
 
 features = _Features()