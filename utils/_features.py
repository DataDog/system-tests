from enum import StrEnum
import pytest

NOT_REPORTED_ID = -1


class _Owner(StrEnum):
    # the value of each member must be a valid github team

    agent_apm = "@DataDog/agent-apm"
    apm_serverless = "@DataDog/apm-serverless"
    asm = "@DataDog/asm-libraries"  # application security monitoring
    auto_instrumentation = "@DataDog/unified-instrumentation-setup"
    data_pipeline = "@DataDog/libdatadog-apm"  # or agent-apm? TODO @ekump
    debugger = "@DataDog/debugger"
    djm = "@DataDog/data-jobs-monitoring"
    dsm = "@DataDog/data-streams-monitoring"
    idm = "@DataDog/apm-idm"
    injection_platform = "@DataDog/injection-platform"
    language_platform = "@DataDog/apm-lang-platform"
    ml_observability = "@DataDog/ml-observability"
    profiler = "@DataDog/profiling"  # it does not exists
    remote_config = "@DataDog/remote-config"
    rp = "@DataDog/apm-reliability-and-performance"  # reliability & performance
    serverless = "@DataDog/serverless"
    sdk_capabilities = "@DataDog/apm-sdk-capabilities"
    feature_flag_exposure = "@DataDog/feature-flagging-and-experimentation-sdk"


def _mark_test_object(test_object, feature_id: int, owner: _Owner):
    """Mark the test object with a feature ID"""
    pytest.mark.features(feature_id=feature_id)(test_object)
    pytest.mark.owners(owner=owner.value)(test_object)

    return test_object


class _Features:
    """See https://github.com/DataDog/system-tests/blob/main/docs/edit/features.md

    Data source is the feature parity dashboard https://feature-parity.us1.prod.dog/
    """

    # this design seems clumsy, a basic python model would have been simpler?
    # the reason behind this is only to have the fancy docstring in IDE
    # with the link to the feature parity dashboard

    @staticmethod
    def not_reported(test_object):
        """Use this fake feature to not report a test to feature parity dashboard"""
        return _mark_test_object(test_object, feature_id=NOT_REPORTED_ID, owner=_Owner.rp)

    @staticmethod
    def trace_global_tags(test_object):
        """Add Metadata globally to all spans (DD_TAGS)

        https://feature-parity.us1.prod.dog/#/?feature=1
        """
        return _mark_test_object(
            test_object, feature_id=1, owner=_Owner.sdk_capabilities
        )  # tracing/configuration, tracing/data-decoration, tracing/configuration/consistency

    @staticmethod
    def trace_agent_connection(test_object):
        """Change Agent hostname (DD_AGENT_HOST)

        https://feature-parity.us1.prod.dog/#/?feature=2
        """
        return _mark_test_object(test_object, feature_id=2, owner=_Owner.sdk_capabilities)

    # @staticmethod
    # def add_metadata_to_spans_via_tags_dd_trace_analytics_enabled(test_object):
    #     """Add metadata to spans via tags (DD_TRACE_ANALYTICS_ENABLED)

    #     https://feature-parity.us1.prod.dog/#/?feature=3
    #     """
    #     return _mark_test_object(
    #         test_object, feature_id=3, owner=_Owner.tracer
    #     )  # tracing/configuration, tracing/data-decoration

    @staticmethod
    def trace_search_automatic_config(test_object):
        """Trace Search - automatic config

        https://feature-parity.us1.prod.dog/#/?feature=4
        """
        return _mark_test_object(test_object, feature_id=4, owner=_Owner.sdk_capabilities)

    @staticmethod
    def log_injection(test_object):
        """Trace-ID injection into Logs

        https://feature-parity.us1.prod.dog/#/?feature=5
        """
        return _mark_test_object(test_object, feature_id=5, owner=_Owner.sdk_capabilities)

    @staticmethod
    def unix_domain_sockets_support_for_traces(test_object):
        """Unix Domain Sockets support for traces

        https://feature-parity.us1.prod.dog/#/?feature=6
        """

        return _mark_test_object(test_object, feature_id=6, owner=_Owner.data_pipeline)

    @staticmethod
    def unix_domain_sockets_automatic_detection(test_object):
        """Unix Domain Sockets automatic detection

        https://feature-parity.us1.prod.dog/#/?feature=7
        """
        return _mark_test_object(test_object, feature_id=7, owner=_Owner.data_pipeline)

    @staticmethod
    def twl_customer_controls_ingestion_dd_trace_sampling_rules(test_object):
        """TwL - Customer Controls Ingestion (DD_TRACE_SAMPLING RULES)

        https://feature-parity.us1.prod.dog/#/?feature=8
        """
        return _mark_test_object(test_object, feature_id=8, owner=_Owner.sdk_capabilities)

    # @staticmethod
    # def synthetic_apm_http_header_span_tag_x_datadog_origin(test_object):
    #     """Synthetic APM (http header ▶ span tag) (x-datadog-origin))

    #     https://feature-parity.us1.prod.dog/#/?feature=9
    #     """
    #     return _mark_test_object(test_object, feature_id=9, owner=_Owner.tracer)  # tracing/correlation

    @staticmethod
    def log_tracer_status_at_startup(test_object):
        """Log Tracer status at startup

        https://feature-parity.us1.prod.dog/#/?feature=10
        """
        return _mark_test_object(test_object, feature_id=10, owner=_Owner.language_platform)

    # @staticmethod
    # def fargate_14_tagging_support(test_object):
    #     """Fargate 1.4 Tagging Support

    #     https://feature-parity.us1.prod.dog/#/?feature=11
    #     """
    #     return _mark_test_object(
    #         test_object, feature_id=11, owner=_Owner.tracer
    #     )  # tracing/data-collection, tracing/correlation

    # @staticmethod
    # def container_tagging(test_object):
    #     """Container tagging

    #     https://feature-parity.us1.prod.dog/#/?feature=12
    #     """
    #     return _mark_test_object(
    #         test_object, feature_id=12, owner=_Owner.tracer
    #     )  # tracing/data-collection, tracing/correlation, tracing/data-decoration

    @staticmethod
    def b3_headers_propagation(test_object):
        """B3 Single headers injection and extraction

        https://feature-parity.us1.prod.dog/#/?feature=13
        """
        return _mark_test_object(test_object, feature_id=13, owner=_Owner.sdk_capabilities)

    @staticmethod
    def unix_domain_sockets_support_for_metrics(test_object):
        """Unix Domain Sockets support for metrics

        https://feature-parity.us1.prod.dog/#/?feature=14
        """
        return _mark_test_object(test_object, feature_id=14, owner=_Owner.data_pipeline)

    # @staticmethod
    # def support_ddmeasured(test_object):
    #     """Support _dd.measured

    #     https://feature-parity.us1.prod.dog/#/?feature=15
    #     """
    #     return _mark_test_object(test_object, feature_id=15, owner=_Owner.tracer)  # tracing/apm-stats

    @staticmethod
    def dd_service_mapping(test_object):
        """DD_SERVICE_MAPPING

        https://feature-parity.us1.prod.dog/#/?feature=16
        """
        return _mark_test_object(test_object, feature_id=16, owner=_Owner.sdk_capabilities)

    @staticmethod
    def dogstatsd_agent_connection(test_object):
        """Datadog managed Dogstatsd client

        https://feature-parity.us1.prod.dog/#/?feature=17
        """
        return _mark_test_object(test_object, feature_id=17, owner=_Owner.sdk_capabilities)

    @staticmethod
    def http_headers_as_tags_dd_trace_header_tags(test_object):
        """HTTP Headers as Tags (DD_TRACE_HEADER_TAGS)

        https://feature-parity.us1.prod.dog/#/?feature=18
        """
        return _mark_test_object(
            test_object, feature_id=18, owner=_Owner.sdk_capabilities
        )  # tracing/data-collection, tracing/configuration, tracing/data-decoration, tracing/configuration/consistency

    @staticmethod
    def dd_profiling_enabled(test_object):
        """DD_PROFILING_ENABLED

        https://feature-parity.us1.prod.dog/#/?feature=19
        """
        return _mark_test_object(test_object, feature_id=19, owner=_Owner.profiler)

    # @staticmethod
    # def dogstatsd_unified_service_tagging(test_object):
    #     """Dogstatsd unified service tagging

    #     https://feature-parity.us1.prod.dog/#/?feature=20
    #     """
    #     return _mark_test_object(
    #         test_object, feature_id=20, owner=_Owner.tracer
    #     )  # tracing/correlation/metrics, tracing/configuration

    @staticmethod
    def trace_log_exporting_for_aws_lambda(test_object):
        """Trace Log Exporting for AWS Lambda

        https://feature-parity.us1.prod.dog/#/?feature=21
        """
        return _mark_test_object(test_object, feature_id=21, owner=_Owner.apm_serverless)

    @staticmethod
    def runtime_id_in_span_metadata_for_service_entry_spans(test_object):
        """Runtime-id in span metadata for service entry spans

        https://feature-parity.us1.prod.dog/#/?feature=22
        """
        return _mark_test_object(test_object, feature_id=22, owner=_Owner.sdk_capabilities)

    @staticmethod
    def partial_flush(test_object):
        """Partial flush

        https://feature-parity.us1.prod.dog/#/?feature=23
        """
        return _mark_test_object(test_object, feature_id=23, owner=_Owner.data_pipeline)

    @staticmethod
    def partial_flush_on_by_default(test_object):
        """Partial flush on by default

        https://feature-parity.us1.prod.dog/#/?feature=24
        """
        return _mark_test_object(test_object, feature_id=24, owner=_Owner.data_pipeline)

    @staticmethod
    def automatic_trace_id_injection_into_logs(test_object):
        """Automatic Trace-id injection into Logs

        https://feature-parity.us1.prod.dog/#/?feature=25
        """
        return _mark_test_object(test_object, feature_id=25, owner=_Owner.sdk_capabilities)

    # @staticmethod
    # def mapping_http_status_codes_to_errors(test_object):
    #     """Mapping HTTP status codes to errors

    #     https://feature-parity.us1.prod.dog/#/?feature=26
    #     """
    #     return _mark_test_object(test_object, feature_id=26, owner=_Owner.tracer)  # tracing/data-decoration

    # @staticmethod
    # def log_pipelines_updated_for_log_injection(test_object):
    #     """Log Pipelines updated for log injection

    #     https://feature-parity.us1.prod.dog/#/?feature=27
    #     """
    #     return _mark_test_object(test_object, feature_id=27, owner=_Owner.tracer)  # tracing/correlation/logs

    # @staticmethod
    # def top_level_detection_in_tracer(test_object):
    #     """Top-level detection in tracer

    #     https://feature-parity.us1.prod.dog/#/?feature=29
    #     """
    #     return _mark_test_object(test_object, feature_id=29, owner=_Owner.tracer)

    @staticmethod
    def use_sampling_priorities_2_1_in_rules_based_sampler(test_object):
        """Use sampling priorities +2/-1 in rules-based sampler

        https://feature-parity.us1.prod.dog/#/?feature=30
        """
        return _mark_test_object(test_object, feature_id=30, owner=_Owner.sdk_capabilities)

    @staticmethod
    def trace_annotation(test_object):
        """Trace Annotation

        https://feature-parity.us1.prod.dog/#/?feature=31
        """
        return _mark_test_object(test_object, feature_id=31, owner=_Owner.sdk_capabilities)

    @staticmethod
    def runtime_metrics(test_object):
        """Runtime metrics

        https://feature-parity.us1.prod.dog/#/?feature=32
        """
        return _mark_test_object(test_object, feature_id=32, owner=_Owner.sdk_capabilities)

    @staticmethod
    def logs_throttling(test_object):
        """Logs Throttling

        https://feature-parity.us1.prod.dog/#/?feature=33
        """
        return _mark_test_object(test_object, feature_id=33, owner=_Owner.language_platform)

    # @staticmethod
    # def post_processing_traces(test_object):
    #     """Post-Processing Traces

    #     https://feature-parity.us1.prod.dog/#/?feature=34
    #     """
    #     return _mark_test_object(test_object, feature_id=34, owner=_Owner.tracer)  # tracing/data-decoration

    @staticmethod
    def tracer_health_metrics(test_object):
        """Tracer Health Metrics

        https://feature-parity.us1.prod.dog/#/?feature=36
        """
        return _mark_test_object(test_object, feature_id=36, owner=_Owner.language_platform)

    @staticmethod
    def kafka_tracing(test_object):
        """Kafka Tracing

        https://feature-parity.us1.prod.dog/#/?feature=37
        """
        return _mark_test_object(test_object, feature_id=37, owner=_Owner.idm)

    # @staticmethod
    # def numeric_tags_for_trace_search_analytics_step_1(test_object):
    #     """Numeric tags for Trace Search/Analytics (step 1)

    #     https://feature-parity.us1.prod.dog/#/?feature=38
    #     """
    #     return _mark_test_object(test_object, feature_id=38, owner=_Owner.tracer)

    @staticmethod
    def grpc_integration_tags(test_object):
        """GRPC integration tags

        https://feature-parity.us1.prod.dog/#/?feature=39
        """
        return _mark_test_object(test_object, feature_id=39, owner=_Owner.idm)

    @staticmethod
    def dd_trace_config_file(test_object):
        """DD_TRACE_CONFIG_FILE

        https://feature-parity.us1.prod.dog/#/?feature=40
        """
        return _mark_test_object(test_object, feature_id=40, owner=_Owner.sdk_capabilities)

    @staticmethod
    def dd_trace_methods(test_object):
        """DD_TRACE_METHODS

        https://feature-parity.us1.prod.dog/#/?feature=41
        """
        return _mark_test_object(test_object, feature_id=41, owner=_Owner.sdk_capabilities)

    @staticmethod
    def structured_log_injection(test_object):
        """DD_LOGS_INJECTION

        https://feature-parity.us1.prod.dog/#/?feature=5
        """
        return _mark_test_object(test_object, feature_id=5, owner=_Owner.sdk_capabilities)

    @staticmethod
    def report_tracer_drop_rate_ddtracer_kr(test_object):
        """Report tracer drop rate (_dd.tracer_kr)

        https://feature-parity.us1.prod.dog/#/?feature=43
        """
        return _mark_test_object(test_object, feature_id=43, owner=_Owner.sdk_capabilities)

    @staticmethod
    def obfuscation_of_pii_from_web_span_resource_names(test_object):
        """Obfuscation of PII from web span resource names

        https://feature-parity.us1.prod.dog/#/?feature=44
        """
        return _mark_test_object(test_object, feature_id=44, owner=_Owner.idm)

    @staticmethod
    def windows_named_pipe_support_for_traces(test_object):
        """Windows named pipe support for traces

        https://feature-parity.us1.prod.dog/#/?feature=45
        """
        return _mark_test_object(test_object, feature_id=45, owner=_Owner.data_pipeline)

    # @staticmethod
    # def setting_to_rename_service_by_tag_split_by_tag(test_object):
    #     """Setting to rename service by tag (split-by-tag)

    #     https://feature-parity.us1.prod.dog/#/?feature=46
    #     """
    #     return _mark_test_object(test_object, feature_id=46, owner=_Owner.tracer)

    # @staticmethod
    # def collect_application_version_information(test_object):
    #     """Collect application version information

    #     https://feature-parity.us1.prod.dog/#/?feature=47
    #     """
    #     return _mark_test_object(test_object, feature_id=47, owner=_Owner.tracer)  # tracing/data-collection

    @staticmethod
    def ensure_that_sampling_is_consistent_across_languages(test_object):
        """Ensure that sampling is consistent across languages

        https://feature-parity.us1.prod.dog/#/?feature=48
        """
        return _mark_test_object(test_object, feature_id=48, owner=_Owner.sdk_capabilities)

    @staticmethod
    def user_troubleshooting_tool(test_object):
        """User Troubleshooting Tool

        https://feature-parity.us1.prod.dog/#/?feature=49
        """
        return _mark_test_object(test_object, feature_id=49, owner=_Owner.language_platform)

    @staticmethod
    def option_to_remap_apm_error_response_severity_eg_404_to_error(test_object):
        """Option to remap APM error response severity (e.g. 404 to error)

        https://feature-parity.us1.prod.dog/#/?feature=50
        """
        return _mark_test_object(test_object, feature_id=50, owner=_Owner.idm)  # tracing/data-decoration

    @staticmethod
    def trace_query_string_obfuscation(test_object):
        """Obfuscation of http.url span tag

        https://feature-parity.us1.prod.dog/#/?feature=51
        """
        return _mark_test_object(
            test_object, feature_id=51, owner=_Owner.idm
        )  # tracing/configuration, tracing/data-decoration, tracing/configuration/consistency

    # @staticmethod
    # def dd_trace_report_hostname(test_object):
    #     """DD_TRACE_REPORT_HOSTNAME

    #     https://feature-parity.us1.prod.dog/#/?feature=52
    #     """
    #     return _mark_test_object(
    #         test_object, feature_id=52, owner=_Owner.tracer
    #     )  # tracing/data-collection, tracing/correlation, tracing/configuration

    @staticmethod
    def windows_named_pipe_support_for_metrics(test_object):
        """Windows named pipe support for metrics

        https://feature-parity.us1.prod.dog/#/?feature=53
        """
        return _mark_test_object(test_object, feature_id=53, owner=_Owner.data_pipeline)

    @staticmethod
    def aws_sdk_integration_tags(test_object):
        """AWS SDK Integration Tags

        https://feature-parity.us1.prod.dog/#/?feature=55
        """
        return _mark_test_object(test_object, feature_id=55, owner=_Owner.idm)  # tracing/data-collection

    # @staticmethod
    # def dont_set_username_tag_because_its_pii(test_object):
    #     """Don't set username tag because it's PII

    #     https://feature-parity.us1.prod.dog/#/?feature=56
    #     """
    #     return _mark_test_object(test_object, feature_id=56, owner=_Owner.tracer)  # tracing/data-collection

    # @staticmethod
    # def trace_client_app_tagging(test_object):
    #     """Trace Client App Tagging

    #     https://feature-parity.us1.prod.dog/#/?feature=57
    #     """
    #     return _mark_test_object(test_object, feature_id=57, owner=_Owner.tracer)

    # @staticmethod
    # def client_split_by_domain_service_host(test_object):
    #     """Client Split by domain/service/host

    #     https://feature-parity.us1.prod.dog/#/?feature=58
    #     """
    #     return _mark_test_object(test_object, feature_id=58, owner=_Owner.tracer)

    # @staticmethod
    # def horizontal_propagation_of_x_datadog_tags_between_services(test_object):
    #     """Horizontal propagation of `x-datadog-tags` between services

    #     https://feature-parity.us1.prod.dog/#/?feature=59
    #     """
    #     return _mark_test_object(test_object, feature_id=59, owner=_Owner.tracer)

    @staticmethod
    def vertical_propagation_of_x_datadog_tags_onto_each_chunk_root_span(test_object):
        """Vertical propagation of `x-datadog-tags` onto each chunk root span.

        https://feature-parity.us1.prod.dog/#/?feature=60
        """
        return _mark_test_object(test_object, feature_id=60, owner=_Owner.data_pipeline)

    @staticmethod
    def creation_and_propagation_of_ddpdm(test_object):
        """Creation and propagation of `_dd.p.dm`

        https://feature-parity.us1.prod.dog/#/?feature=61
        """
        return _mark_test_object(test_object, feature_id=61, owner=_Owner.sdk_capabilities)

    @staticmethod
    def client_side_stats_supported(test_object):
        """Client side stats supported

        https://feature-parity.us1.prod.dog/#/?feature=62
        """
        return _mark_test_object(test_object, feature_id=62, owner=_Owner.data_pipeline)

    # @staticmethod
    # def client_side_stats_on_by_default(test_object):
    #     """Client side stats on by default

    #     https://feature-parity.us1.prod.dog/#/?feature=63
    #     """
    #     return _mark_test_object(test_object, feature_id=63)  # tracing/apm-stats/stats-computation

    @staticmethod
    def instrumentation_telemetry_enabled_by_default(test_object):
        """Instrumentation Telemetry enabled by default

        https://feature-parity.us1.prod.dog/#/?feature=64
        """
        return _mark_test_object(test_object, feature_id=64, owner=_Owner.sdk_capabilities)

    @staticmethod
    def dd_instrumentation_telemetry_enabled_supported(test_object):
        """DD_INSTRUMENTATION_TELEMETRY_ENABLED supported

        https://feature-parity.us1.prod.dog/#/?feature=65
        """
        return _mark_test_object(test_object, feature_id=65, owner=_Owner.sdk_capabilities)

    @staticmethod
    def app_environment_collected(test_object):
        """App environment collected

        https://feature-parity.us1.prod.dog/#/?feature=66
        """
        return _mark_test_object(test_object, feature_id=66, owner=_Owner.sdk_capabilities)

    @staticmethod
    def dependencies_collected(test_object):
        """Dependencies collected

        https://feature-parity.us1.prod.dog/#/?feature=67
        """
        return _mark_test_object(test_object, feature_id=67, owner=_Owner.sdk_capabilities)

    @staticmethod
    def integrations_enabled_collected(test_object):
        """Integrations enabled collected

        https://feature-parity.us1.prod.dog/#/?feature=68
        """
        return _mark_test_object(test_object, feature_id=68, owner=_Owner.sdk_capabilities)

    @staticmethod
    def telemetry_configurations_collected(test_object):
        """Tracer Configurations collected

        https://feature-parity.us1.prod.dog/#/?feature=69
        """
        return _mark_test_object(test_object, feature_id=69, owner=_Owner.sdk_capabilities)

    @staticmethod
    def telemetry_heart_beat_collected(test_object):
        """Heart beat collected

        https://feature-parity.us1.prod.dog/#/?feature=70
        """
        return _mark_test_object(test_object, feature_id=70, owner=_Owner.sdk_capabilities)

    @staticmethod
    def app_close_collected(test_object):
        """App close collected

        https://feature-parity.us1.prod.dog/#/?feature=71
        """
        return _mark_test_object(test_object, feature_id=71, owner=_Owner.sdk_capabilities)

    @staticmethod
    def redacted_error_logs_collected(test_object):
        """Redacted Error Logs collected

        https://feature-parity.us1.prod.dog/#/?feature=72
        """
        return _mark_test_object(test_object, feature_id=72, owner=_Owner.language_platform)

    @staticmethod
    def telemetry_metrics_collected(test_object):
        """Metrics collected

        https://feature-parity.us1.prod.dog/#/?feature=73
        """
        return _mark_test_object(test_object, feature_id=73, owner=_Owner.sdk_capabilities)  # library/telemetry

    @staticmethod
    def telemetry_api_v2_implemented(test_object):
        """API V2 Implemented

        https://feature-parity.us1.prod.dog/#/?feature=74
        """
        return _mark_test_object(test_object, feature_id=74, owner=_Owner.sdk_capabilities)

    @staticmethod
    def app_client_configuration_change_event(test_object):
        """app-client-configuration-change event

        https://feature-parity.us1.prod.dog/#/?feature=75
        """
        return _mark_test_object(test_object, feature_id=75, owner=_Owner.sdk_capabilities)

    @staticmethod
    def app_product_change_event(test_object):
        """app-product-change event

        https://feature-parity.us1.prod.dog/#/?feature=76
        """
        return _mark_test_object(test_object, feature_id=76, owner=_Owner.sdk_capabilities)

    @staticmethod
    def app_extended_heartbeat_event(test_object):
        """app-extended-heartbeat event

        https://feature-parity.us1.prod.dog/#/?feature=77
        """
        return _mark_test_object(test_object, feature_id=77, owner=_Owner.sdk_capabilities)

    @staticmethod
    def telemetry_message_batch(test_object):
        """message-batch

        https://feature-parity.us1.prod.dog/#/?feature=78
        """
        return _mark_test_object(test_object, feature_id=78, owner=_Owner.sdk_capabilities)  # library/telemetry

    @staticmethod
    def telemetry_app_started_event(test_object):
        """app-started changes

        https://feature-parity.us1.prod.dog/#/?feature=79
        """
        return _mark_test_object(test_object, feature_id=79, owner=_Owner.sdk_capabilities)

    @staticmethod
    def dd_telemetry_dependency_collection_enabled_supported(test_object):
        """DD_TELEMETRY_DEPENDENCY_COLLECTION_ENABLED supported

        https://feature-parity.us1.prod.dog/#/?feature=80
        """
        return _mark_test_object(test_object, feature_id=80, owner=_Owner.sdk_capabilities)

    @staticmethod
    def additional_http_headers_supported(test_object):
        """Additional HTTP Headers supported

        https://feature-parity.us1.prod.dog/#/?feature=81
        """
        return _mark_test_object(test_object, feature_id=81, owner=_Owner.idm)

    @staticmethod
    def remote_config_object_supported(test_object):
        """remote-config object supported

        https://feature-parity.us1.prod.dog/#/?feature=82
        """
        return _mark_test_object(test_object, feature_id=82, owner=_Owner.sdk_capabilities)

    @staticmethod
    def w3c_headers_injection_and_extraction(test_object):
        """W3C headers injection and extraction

        https://feature-parity.us1.prod.dog/#/?feature=83
        """
        return _mark_test_object(test_object, feature_id=83, owner=_Owner.sdk_capabilities)

    @staticmethod
    def otel_api(test_object):
        """OTel API

        https://feature-parity.us1.prod.dog/#/?feature=84
        """
        return _mark_test_object(test_object, feature_id=84, owner=_Owner.sdk_capabilities)

    @staticmethod
    def trace_id_128_bit_generation_propagation(test_object):
        """128-bit trace id generation + propagation

        https://feature-parity.us1.prod.dog/#/?feature=85
        """
        return _mark_test_object(test_object, feature_id=85, owner=_Owner.sdk_capabilities)

    @staticmethod
    def span_events(test_object):
        """Span Events

        https://feature-parity.us1.prod.dog/#/?feature=86
        """
        return _mark_test_object(test_object, feature_id=86, owner=_Owner.sdk_capabilities)

    @staticmethod
    def span_links(test_object):
        """Span Links

        https://feature-parity.us1.prod.dog/#/?feature=87
        """
        return _mark_test_object(
            test_object, feature_id=87, owner=_Owner.sdk_capabilities
        )  # tracing/otel/api, apm/dbm, tracing/data-decoration

    @staticmethod
    def trace_client_ip_header(test_object):
        """Client IP adress collection (DD_TRACE_CLIENT_IP_ENABLED)

        https://feature-parity.us1.prod.dog/#/?feature=88
        """
        return _mark_test_object(test_object, feature_id=88, owner=_Owner.asm)

    @staticmethod
    def host_auto_instrumentation(test_object):
        """Host auto-instrumentation

        https://feature-parity.us1.prod.dog/#/?feature=89
        """
        return _mark_test_object(test_object, feature_id=89, owner=_Owner.auto_instrumentation)

    @staticmethod
    def container_auto_instrumentation(test_object):
        """Container auto-instrumentation

        https://feature-parity.us1.prod.dog/#/?feature=90
        """
        return _mark_test_object(test_object, feature_id=90, owner=_Owner.auto_instrumentation)

    # @staticmethod
    # def collect_http_post_data_and_headers(test_object):
    #     """Collect HTTP Post Data and Headers

    #     https://feature-parity.us1.prod.dog/#/?feature=94
    #     """
    #     return _mark_test_object(test_object, feature_id=94, owner=_Owner.tracer)  # tracing/data-collection

    @staticmethod
    def weak_hash_vulnerability_detection(test_object):
        """Weak hash vulnerability detection

        https://feature-parity.us1.prod.dog/#/?feature=96
        """
        return _mark_test_object(test_object, feature_id=96, owner=_Owner.asm)

    @staticmethod
    def db_integrations(test_object):
        """DB Integrations

        https://feature-parity.us1.prod.dog/#/?feature=98
        """
        return _mark_test_object(test_object, feature_id=98, owner=_Owner.idm)

    @staticmethod
    def weak_cipher_detection(test_object):
        """Weak cipher detection

        https://feature-parity.us1.prod.dog/#/?feature=100
        """
        return _mark_test_object(test_object, feature_id=100, owner=_Owner.asm)

    @staticmethod
    def threats_alpha_preview(test_object):
        """Threats Alpha Preview

        https://feature-parity.us1.prod.dog/#/?feature=110
        """
        return _mark_test_object(test_object, feature_id=110, owner=_Owner.asm)

    @staticmethod
    def procedure_to_debug_install(test_object):
        """Procedure to debug install

        https://feature-parity.us1.prod.dog/#/?feature=113
        """
        return _mark_test_object(test_object, feature_id=113, owner=_Owner.asm)

    @staticmethod
    def security_events_metadata(test_object):
        """Security Events Metadata

        https://feature-parity.us1.prod.dog/#/?feature=124
        """
        return _mark_test_object(test_object, feature_id=124, owner=_Owner.asm)

    @staticmethod
    def appsec_rate_limiter(test_object):
        """Rate limiter

        https://feature-parity.us1.prod.dog/#/?feature=134
        """
        return _mark_test_object(test_object, feature_id=134, owner=_Owner.asm)

    @staticmethod
    def support_in_app_waf_metrics_report(test_object):
        """Support In-App WAF metrics report

        https://feature-parity.us1.prod.dog/#/?feature=140
        """
        return _mark_test_object(test_object, feature_id=140, owner=_Owner.asm)

    @staticmethod
    def user_monitoring(test_object):
        """User Monitoring

        https://feature-parity.us1.prod.dog/#/?feature=141
        """
        return _mark_test_object(test_object, feature_id=141, owner=_Owner.asm)

    @staticmethod
    def event_tracking_sdk_v2(test_object):
        """Event tracking SDK v2

        https://feature-parity.us1.prod.dog/#/?feature=372
        """
        return _mark_test_object(test_object, feature_id=372, owner=_Owner.asm)

    @staticmethod
    def appsec_service_activation_origin_metric(test_object):
        """Appsec service activation origin metric

        https://feature-parity.us1.prod.dog/#/?feature=471
        """
        return _mark_test_object(test_object, feature_id=471, owner=_Owner.asm)

    @staticmethod
    def serialize_waf_rules_without_limiting_their_sizes(test_object):
        """Serialize WAF rules without limiting their sizes

        https://feature-parity.us1.prod.dog/#/?feature=142
        """
        return _mark_test_object(test_object, feature_id=142, owner=_Owner.asm)

    @staticmethod
    def threats_configuration(test_object):
        """Threats Configuration

        https://feature-parity.us1.prod.dog/#/?feature=143
        """
        return _mark_test_object(test_object, feature_id=143, owner=_Owner.asm)

    @staticmethod
    def sensitive_data_obfuscation(test_object):
        """Sensitive Data Obfuscation

        https://feature-parity.us1.prod.dog/#/?feature=144
        """
        return _mark_test_object(test_object, feature_id=144, owner=_Owner.asm)

    @staticmethod
    def propagation_of_user_id_rfc(test_object):
        """Propagation of user Id RFC

        https://feature-parity.us1.prod.dog/#/?feature=146
        """
        return _mark_test_object(test_object, feature_id=146, owner=_Owner.asm)

    @staticmethod
    def appsec_onboarding(test_object):
        """Onboarding

        https://feature-parity.us1.prod.dog/#/?feature=154
        """
        return _mark_test_object(test_object, feature_id=154, owner=_Owner.asm)

    @staticmethod
    def changing_rules_using_rc(test_object):
        """Changing rules using RC

        https://feature-parity.us1.prod.dog/#/?feature=157
        """
        return _mark_test_object(test_object, feature_id=157, owner=_Owner.asm)

    @staticmethod
    def appsec_shell_execution_tracing(test_object):
        """Shell execution tracing

        https://feature-parity.us1.prod.dog/#/?feature=158
        """
        return _mark_test_object(test_object, feature_id=158, owner=_Owner.asm)

    @staticmethod
    def custom_business_logic_events(test_object):
        """Custom Business Logic Events

        https://feature-parity.us1.prod.dog/#/?feature=161
        """
        return _mark_test_object(test_object, feature_id=161, owner=_Owner.asm)

    @staticmethod
    def graphql_threats_detection(test_object):
        """GraphQL Threats Detection

        https://feature-parity.us1.prod.dog/#/?feature=162
        """
        return _mark_test_object(test_object, feature_id=162, owner=_Owner.asm)

    @staticmethod
    def iast_sink_sql_injection(test_object):
        """IAST Sink: SQL Injection

        https://feature-parity.us1.prod.dog/#/?feature=165
        """
        return _mark_test_object(test_object, feature_id=165, owner=_Owner.asm)

    @staticmethod
    def iast_sink_code_injection(test_object):
        """IAST Sink: Code Injection

        https://feature-parity.us1.prod.dog/#/?feature=315
        """
        return _mark_test_object(test_object, feature_id=315, owner=_Owner.asm)

    @staticmethod
    def iast_sink_command_injection(test_object):
        """IAST Sink: Command Injection

        https://feature-parity.us1.prod.dog/#/?feature=166
        """
        return _mark_test_object(test_object, feature_id=166, owner=_Owner.asm)

    @staticmethod
    def iast_sink_path_traversal(test_object):
        """IAST Sink: Path Traversal

        https://feature-parity.us1.prod.dog/#/?feature=167
        """
        return _mark_test_object(test_object, feature_id=167, owner=_Owner.asm)

    @staticmethod
    def iast_sink_ldap_injection(test_object):
        """IAST Sink: LDAP Injection

        https://feature-parity.us1.prod.dog/#/?feature=168
        """
        return _mark_test_object(test_object, feature_id=168, owner=_Owner.asm)

    @staticmethod
    def iast_sink_header_injection(test_object):
        """IAST Sink: Header Injection

        https://feature-parity.us1.prod.dog/#/?feature=203
        """
        return _mark_test_object(test_object, feature_id=203, owner=_Owner.asm)

    @staticmethod
    def iast_sink_template_injection(test_object):
        """IAST Sink: Template Injection

        https://feature-parity.us1.prod.dog/#/?feature=330
        """
        return _mark_test_object(test_object, feature_id=330, owner=_Owner.asm)

    @staticmethod
    def iast_source_request_parameter_value(test_object):
        """IAST Source: Request Parameter Value

        https://feature-parity.us1.prod.dog/#/?feature=169
        """
        return _mark_test_object(test_object, feature_id=169, owner=_Owner.asm)

    @staticmethod
    def iast_source_request_parameter_name(test_object):
        """IAST Source: Request Parameter Name

        https://feature-parity.us1.prod.dog/#/?feature=170
        """
        return _mark_test_object(test_object, feature_id=170, owner=_Owner.asm)

    @staticmethod
    def iast_source_header_value(test_object):
        """IAST Source: Header Value

        https://feature-parity.us1.prod.dog/#/?feature=171
        """
        return _mark_test_object(test_object, feature_id=171, owner=_Owner.asm)

    @staticmethod
    def iast_source_header_name(test_object):
        """IAST Source: Header Name

        https://feature-parity.us1.prod.dog/#/?feature=172
        """
        return _mark_test_object(test_object, feature_id=172, owner=_Owner.asm)

    @staticmethod
    def iast_source_cookie_value(test_object):
        """IAST Source: Cookie Value

        https://feature-parity.us1.prod.dog/#/?feature=173
        """
        return _mark_test_object(test_object, feature_id=173, owner=_Owner.asm)

    @staticmethod
    def iast_source_cookie_name(test_object):
        """IAST Source: Cookie Name

        https://feature-parity.us1.prod.dog/#/?feature=174
        """
        return _mark_test_object(test_object, feature_id=174, owner=_Owner.asm)

    @staticmethod
    def iast_source_body(test_object):
        """IAST Source: Body

        https://feature-parity.us1.prod.dog/#/?feature=175
        """
        return _mark_test_object(test_object, feature_id=175, owner=_Owner.asm)

    @staticmethod
    def iast_source_kafka_key(test_object):
        """IAST Source: Kafka message key

        https://feature-parity.us1.prod.dog/#/?feature=277
        """
        return _mark_test_object(test_object, feature_id=277, owner=_Owner.asm)

    @staticmethod
    def iast_source_kafka_value(test_object):
        """IAST Source: Kafka message value

        https://feature-parity.us1.prod.dog/#/?feature=278
        """
        return _mark_test_object(test_object, feature_id=278, owner=_Owner.asm)

    @staticmethod
    def iast_graphql_resolver_argument(test_object):
        """IAST Source: Graphql resolver argument

        https://feature-parity.us1.prod.dog/#/?feature=281
        """
        return _mark_test_object(test_object, feature_id=281, owner=_Owner.asm)

    @staticmethod
    def grpc_threats_management(test_object):
        """GRPC Threats Management

        https://feature-parity.us1.prod.dog/#/?feature=176
        """
        return _mark_test_object(test_object, feature_id=176, owner=_Owner.asm)

    @staticmethod
    def waf_telemetry(test_object):
        """WAF Telemetry

        https://feature-parity.us1.prod.dog/#/?feature=178
        """
        return _mark_test_object(test_object, feature_id=178, owner=_Owner.asm)

    @staticmethod
    def kafkaspan_creationcontext_propagation_with_dd_trace(test_object):
        """[Kafka][Span Creation][Context Propagation] with dd-trace
        https://feature-parity.us1.prod.dog/#/?feature=192
        """
        return _mark_test_object(
            test_object, feature_id=192, owner=_Owner.idm
        )  # tracing/context-propagation, idm-sugar

    @staticmethod
    def open_tracing_api(test_object):
        """Open Tracing API

        https://feature-parity.us1.prod.dog/#/?feature=196
        """
        return _mark_test_object(test_object, feature_id=196, owner=_Owner.sdk_capabilities)

    @staticmethod
    def custom_tracing_api(test_object):
        """Custom Tracing API

        https://feature-parity.us1.prod.dog/#/?feature=197
        """
        return _mark_test_object(test_object, feature_id=197, owner=_Owner.sdk_capabilities)

    @staticmethod
    def iast_sink_hardcoded_passwords(test_object):
        """IAST sink: Hardcoded passwords detection

        https://feature-parity.us1.prod.dog/#/?feature=290
        """
        return _mark_test_object(test_object, feature_id=290, owner=_Owner.asm)

    @staticmethod
    def iast_sink_hardcoded_secrets(test_object):
        """IAST sink: Hardcoded secrets detection

        https://feature-parity.us1.prod.dog/#/?feature=198
        """
        return _mark_test_object(test_object, feature_id=198, owner=_Owner.asm)

    @staticmethod
    def appsec_request_blocking(test_object):
        """Request Blocking

        https://feature-parity.us1.prod.dog/#/?feature=199
        """
        return _mark_test_object(test_object, feature_id=199, owner=_Owner.asm)

    @staticmethod
    def appsec_response_blocking(test_object):
        """Response Blocking

        https://feature-parity.us1.prod.dog/#/?feature=200
        """
        return _mark_test_object(test_object, feature_id=200, owner=_Owner.asm)

    @staticmethod
    def appsec_blocking_action(test_object):
        """Blocking Action

        https://feature-parity.us1.prod.dog/#/?feature=201
        """
        return _mark_test_object(test_object, feature_id=201, owner=_Owner.asm)

    @staticmethod
    def appsec_truncation_action(test_object):
        """Truncation Action

        https://feature-parity.us1.prod.dog/#/?feature=373
        """
        return _mark_test_object(test_object, feature_id=373, owner=_Owner.asm)

    @staticmethod
    def appsec_client_ip_blocking(test_object):
        """Client IP Blocking

        https://feature-parity.us1.prod.dog/#/?feature=202
        """
        return _mark_test_object(test_object, feature_id=202, owner=_Owner.asm)

    @staticmethod
    def appsec_header_injection(test_object):
        """Header Injection

        https://feature-parity.us1.prod.dog/#/?feature=203
        """
        return _mark_test_object(test_object, feature_id=203, owner=_Owner.asm)

    @staticmethod
    def api_security_schemas(test_object):
        """Schema extraction for API Security

        https://feature-parity.us1.prod.dog/#/?feature=204
        """
        return _mark_test_object(test_object, feature_id=204, owner=_Owner.asm)

    @staticmethod
    def span_links_through_datadog_api(test_object):
        """Span links (through Datadog API)

        https://feature-parity.us1.prod.dog/#/?feature=205
        """
        return _mark_test_object(test_object, feature_id=205, owner=_Owner.sdk_capabilities)

    @staticmethod
    def cassandra_support(test_object):
        """Cassandra support

        https://feature-parity.us1.prod.dog/#/?feature=206
        """
        return _mark_test_object(test_object, feature_id=206, owner=_Owner.idm)

    @staticmethod
    def mysql_support(test_object):
        """MySQL Support

        https://feature-parity.us1.prod.dog/#/?feature=207
        """
        return _mark_test_object(test_object, feature_id=207, owner=_Owner.idm)

    @staticmethod
    def mssql_support(test_object):
        """MySQL Support

        https://feature-parity.us1.prod.dog/#/?feature=225
        """
        return _mark_test_object(test_object, feature_id=225, owner=_Owner.idm)

    @staticmethod
    def postgres_support(test_object):
        """PostGres Support

        https://feature-parity.us1.prod.dog/#/?feature=208
        """
        return _mark_test_object(test_object, feature_id=208, owner=_Owner.idm)

    @staticmethod
    def database_monitoring_correlation(test_object):
        """Database Monitoring correlation

        https://feature-parity.us1.prod.dog/#/?feature=209
        """
        return _mark_test_object(test_object, feature_id=209, owner=_Owner.idm)

    @staticmethod
    def datastreams_monitoring_support_for_http(test_object):
        """DataStreams Monitoring support for Http

        https://feature-parity.us1.prod.dog/#/?feature=210
        """
        return _mark_test_object(test_object, feature_id=210, owner=_Owner.idm)  # apm/dsm, idm-sugar

    @staticmethod
    def debugger(test_object):
        """Debugger

        https://feature-parity.us1.prod.dog/#/?feature=211
        """
        return _mark_test_object(test_object, feature_id=211, owner=_Owner.debugger)

    @staticmethod
    def datastreams_monitoring_support_for_kafka(test_object):
        """DataStreams Monitoring support for Kafka

        https://feature-parity.us1.prod.dog/#/?feature=212
        """
        return _mark_test_object(test_object, feature_id=212, owner=_Owner.idm)  # apm/dsm, idm-sugar

    @staticmethod
    def datastreams_monitoring_support_for_rabbitmq(test_object):
        """DataStreams Monitoring support for RabbitMQ

        https://feature-parity.us1.prod.dog/#/?feature=213
        """
        return _mark_test_object(test_object, feature_id=213, owner=_Owner.idm)  # apm/dsm, idm-sugar

    @staticmethod
    def datastreams_monitoring_support_for_rabbitmq_fanout(test_object):
        """DataStreams Monitoring support for RabbitMQ - Fanout

        https://feature-parity.us1.prod.dog/#/?feature=214
        """
        return _mark_test_object(test_object, feature_id=214, owner=_Owner.idm)  # apm/dsm, idm-sugar

    @staticmethod
    def datastreams_monitoring_support_for_rabbitmq_topicexchange(test_object):
        """DataStreams Monitoring support for RabbitMq - TopicExchange

        https://feature-parity.us1.prod.dog/#/?feature=215
        """
        return _mark_test_object(test_object, feature_id=215, owner=_Owner.idm)  # apm/dsm, idm-sugar

    @staticmethod
    def mongo_support(test_object):
        """Mongo Support

        https://feature-parity.us1.prod.dog/#/?feature=216
        """
        return _mark_test_object(test_object, feature_id=216, owner=_Owner.idm)

    @staticmethod
    def otel_mysql_support(test_object):
        """OTEL MySql Support

        https://feature-parity.us1.prod.dog/#/?feature=217
        """
        return _mark_test_object(test_object, feature_id=217, owner=_Owner.idm)  # otel/integrations

    @staticmethod
    def otel_mssql_support(test_object):
        """OTEL MySql Support

        https://feature-parity.us1.prod.dog/#/?feature=226
        """
        return _mark_test_object(test_object, feature_id=226, owner=_Owner.idm)  # otel/integrations

    @staticmethod
    def otel_postgres_support(test_object):
        """OTEL PostGres Support

        https://feature-parity.us1.prod.dog/#/?feature=218
        """
        return _mark_test_object(test_object, feature_id=218, owner=_Owner.idm)  # otel/integrations

    @staticmethod
    def sql_support(test_object):
        """Sql support

        https://feature-parity.us1.prod.dog/#/?feature=219
        """
        return _mark_test_object(test_object, feature_id=219, owner=_Owner.idm)

    @staticmethod
    def dynamic_configuration(test_object):
        """Dynamic Configuration

        https://feature-parity.us1.prod.dog/#/?feature=220
        """
        return _mark_test_object(test_object, feature_id=220, owner=_Owner.sdk_capabilities)

    @staticmethod
    def datadog_headers_propagation(test_object):
        """Datadog headers propagation

        https://feature-parity.us1.prod.dog/#/?feature=221
        """
        return _mark_test_object(
            test_object, feature_id=221, owner=_Owner.sdk_capabilities
        )  # tracing/context-propagation, apm/dbm

    @staticmethod
    def single_span_sampling(test_object):
        """Single Span Sampling

        https://feature-parity.us1.prod.dog/#/?feature=222
        """
        return _mark_test_object(test_object, feature_id=222, owner=_Owner.sdk_capabilities)

    @staticmethod
    def tracer_flare(test_object):
        """Tracer Flare

        https://feature-parity.us1.prod.dog/#/?feature=223
        """
        return _mark_test_object(test_object, feature_id=223, owner=_Owner.language_platform)

    @staticmethod
    def profiling(test_object):
        """Profiling

        https://feature-parity.us1.prod.dog/#/?feature=224
        """
        return _mark_test_object(test_object, feature_id=224, owner=_Owner.profiler)

    @staticmethod
    def trace_sampling(test_object):
        """Profiling

        https://feature-parity.us1.prod.dog/#/?feature=227
        """
        return _mark_test_object(test_object, feature_id=227, owner=_Owner.sdk_capabilities)

    @staticmethod
    def telemetry_instrumentation(test_object):
        """Instrumentation telemetry

        https://feature-parity.us1.prod.dog/#/?feature=229
        """
        return _mark_test_object(test_object, feature_id=229, owner=_Owner.sdk_capabilities)

    @staticmethod
    def appsec_logs(test_object):
        """Appsec Logs

        https://feature-parity.us1.prod.dog/#/?feature=230
        """
        return _mark_test_object(test_object, feature_id=230, owner=_Owner.asm)

    @staticmethod
    def appsec_miscs_internals(test_object):
        """Appsec Miscs Internals

        https://feature-parity.us1.prod.dog/#/?feature=231
        """
        return _mark_test_object(test_object, feature_id=231, owner=_Owner.asm)

    @staticmethod
    def appsec_scrubbing(test_object):
        """Appsec Scrubbing

        https://feature-parity.us1.prod.dog/#/?feature=232
        """
        return _mark_test_object(test_object, feature_id=232, owner=_Owner.asm)

    @staticmethod
    def appsec_standard_tags_client_ip(test_object):
        """Appsec Standard Tags: client IP

        https://feature-parity.us1.prod.dog/#/?feature=233
        """
        return _mark_test_object(test_object, feature_id=233, owner=_Owner.asm)

    @staticmethod
    def waf_features(test_object):
        """WAF features

        https://feature-parity.us1.prod.dog/#/?feature=234
        """
        return _mark_test_object(test_object, feature_id=234, owner=_Owner.asm)

    @staticmethod
    def waf_rules(test_object):
        """WAF rules

        https://feature-parity.us1.prod.dog/#/?feature=235
        """
        return _mark_test_object(test_object, feature_id=235, owner=_Owner.asm)

    @staticmethod
    def iast_sink_hsts_missing_header(test_object):
        """IAST Sink: HSTS missing header

        https://feature-parity.us1.prod.dog/#/?feature=236
        """
        return _mark_test_object(test_object, feature_id=236, owner=_Owner.asm)

    @staticmethod
    def iast_sink_http_only_cookie(test_object):
        """IAST Sink: HTTP only cookie

        https://feature-parity.us1.prod.dog/#/?feature=237
        """
        return _mark_test_object(test_object, feature_id=237, owner=_Owner.asm)

    @staticmethod
    def iast_sink_insecure_cookie(test_object):
        """IAST Sink: Insecure cookie

        https://feature-parity.us1.prod.dog/#/?feature=238
        """
        return _mark_test_object(test_object, feature_id=238, owner=_Owner.asm)

    @staticmethod
    def iast_sink_samesite_cookie(test_object):
        """IAST Sink: SameSite cookie

        https://feature-parity.us1.prod.dog/#/?feature=240
        """
        return _mark_test_object(test_object, feature_id=240, owner=_Owner.asm)

    @staticmethod
    def iast_sink_ssrf(test_object):
        """IAST Sink: SSRF

        https://feature-parity.us1.prod.dog/#/?feature=241
        """
        return _mark_test_object(test_object, feature_id=241, owner=_Owner.asm)

    @staticmethod
    def iast_sink_trustboundaryviolation(test_object):
        """IAST Sink: TrustBoundaryViolation

        https://feature-parity.us1.prod.dog/#/?feature=242
        """
        return _mark_test_object(test_object, feature_id=242, owner=_Owner.asm)

    @staticmethod
    def iast_sink_unvalidatedforward(test_object):
        """IAST Sink: UnvalidatedForward

        https://feature-parity.us1.prod.dog/#/?feature=243
        """
        return _mark_test_object(test_object, feature_id=243, owner=_Owner.asm)

    @staticmethod
    def iast_sink_unvalidatedheader(test_object):
        """IAST Sink: UnvalidatedHeader

        https://feature-parity.us1.prod.dog/#/?feature=244
        """
        return _mark_test_object(test_object, feature_id=244, owner=_Owner.asm)

    @staticmethod
    def iast_sink_unvalidatedredirect(test_object):
        """IAST Sink: UnvalidatedRedirect

        https://feature-parity.us1.prod.dog/#/?feature=245
        """
        return _mark_test_object(test_object, feature_id=245, owner=_Owner.asm)

    @staticmethod
    def iast_sink_weakrandomness(test_object):
        """IAST Sink: WeakRandomness

        https://feature-parity.us1.prod.dog/#/?feature=246
        """
        return _mark_test_object(test_object, feature_id=246, owner=_Owner.asm)

    @staticmethod
    def iast_sink_xcontentsniffing(test_object):
        """IAST Sink: XContentSniffing

        https://feature-parity.us1.prod.dog/#/?feature=247
        """
        return _mark_test_object(test_object, feature_id=247, owner=_Owner.asm)

    @staticmethod
    def iast_sink_xpathinjection(test_object):
        """IAST Sink: XPathInjection

        https://feature-parity.us1.prod.dog/#/?feature=248
        """
        return _mark_test_object(test_object, feature_id=248, owner=_Owner.asm)

    @staticmethod
    def iast_sink_xss(test_object):
        """IAST Sink: XSS

        https://feature-parity.us1.prod.dog/#/?feature=249
        """
        return _mark_test_object(test_object, feature_id=249, owner=_Owner.asm)

    @staticmethod
    def iast_source_multipart(test_object):
        """IAST Source: Multipart

        https://feature-parity.us1.prod.dog/#/?feature=250
        """
        return _mark_test_object(test_object, feature_id=250, owner=_Owner.asm)

    @staticmethod
    def iast_source_path(test_object):
        """IAST Source: Path

        https://feature-parity.us1.prod.dog/#/?feature=251
        """
        return _mark_test_object(test_object, feature_id=251, owner=_Owner.asm)

    @staticmethod
    def iast_source_uri(test_object):
        """IAST Source: URI

        https://feature-parity.us1.prod.dog/#/?feature=252
        """
        return _mark_test_object(test_object, feature_id=252, owner=_Owner.asm)

    @staticmethod
    def iast_sink_mongodb_injection(test_object):
        """IAST Sink: MongoDB injection

        https://feature-parity.us1.prod.dog/#/?feature=253
        """
        return _mark_test_object(test_object, feature_id=253, owner=_Owner.asm)

    @staticmethod
    def appsec_user_blocking(test_object):
        """User blocking

        https://feature-parity.us1.prod.dog/#/?feature=254
        """
        return _mark_test_object(test_object, feature_id=254, owner=_Owner.asm)

    @staticmethod
    def decisionless_extraction(test_object):
        """Sampling behavior when extracted trace context does not convey a sampling decision
        https://feature-parity.us1.prod.dog/#/?feature=261
        """
        return _mark_test_object(test_object, feature_id=261, owner=_Owner.sdk_capabilities)

    @staticmethod
    def semantic_core_validations(test_object):
        """Semantic Core Validations

        https://feature-parity.us1.prod.dog/#/?feature=262
        """
        return _mark_test_object(test_object, feature_id=262, owner=_Owner.idm)

    @staticmethod
    def aws_sqs_span_creationcontext_propagation_via_xray_header_with_dd_trace(
        test_object,
    ):
        """[AWS-SQS][Span Creation][Context Propagation][AWS X-Ray] with dd-trace

        https://feature-parity.us1.prod.dog/#/?feature=263
        """
        return _mark_test_object(
            test_object, feature_id=263, owner=_Owner.idm
        )  # tracing/context-propagation, idm-sugar

    @staticmethod
    def aws_sqs_span_creationcontext_propagation_via_message_attributes_with_dd_trace(
        test_object,
    ):
        """[AWS-SQS][Span Creation][Context Propagation][AWS Message Attributes] with dd-trace

        https://feature-parity.us1.prod.dog/#/?feature=264
        """
        return _mark_test_object(
            test_object, feature_id=264, owner=_Owner.idm
        )  # tracing/context-propagation, idm-sugar

    @staticmethod
    def trace_data_integrity(test_object):
        """Data integrity

        https://feature-parity.us1.prod.dog/#/?feature=266
        """
        return _mark_test_object(test_object, feature_id=266, owner=_Owner.sdk_capabilities)

    @staticmethod
    def library_scrubbing(test_object):
        """Library scrubbing

        https://feature-parity.us1.prod.dog/#/?feature=267
        """
        return _mark_test_object(test_object, feature_id=267, owner=_Owner.sdk_capabilities)

    @staticmethod
    def datastreams_monitoring_support_for_sqs(test_object):
        """DataStreams Monitoring support for AWS SQS

        https://feature-parity.us1.prod.dog/#/?feature=268
        """
        return _mark_test_object(test_object, feature_id=268, owner=_Owner.idm)  # apm/dsm, idm-sugar

    @staticmethod
    def api_security_configuration(test_object):
        """Schema extraction for API Security

        https://feature-parity.us1.prod.dog/#/?feature=269
        """
        return _mark_test_object(test_object, feature_id=269, owner=_Owner.asm)

    @staticmethod
    def rabbitmq_span_creationcontext_propagation_with_dd_trace(test_object):
        """[RabbitMQ][Span Creation][Context Propagation] with dd-trace

        https://feature-parity.us1.prod.dog/#/?feature=270
        """
        return _mark_test_object(
            test_object, feature_id=270, owner=_Owner.idm
        )  # tracing/context-propagation, idm-sugar

    @staticmethod
    def aws_sns_span_creationcontext_propagation_via_message_attributes_with_dd_trace(
        test_object,
    ):
        """[AWS-SNS][Span Creation][Context Propagation] with dd-trace

        https://feature-parity.us1.prod.dog/#/?feature=271
        """
        return _mark_test_object(test_object, feature_id=271, owner=_Owner.idm)

    @staticmethod
    def datastreams_monitoring_support_for_sns(test_object):
        """DataStreams Monitoring support for AWS SNS

        https://feature-parity.us1.prod.dog/#/?feature=273
        """
        return _mark_test_object(test_object, feature_id=273, owner=_Owner.idm)  # apm/dsm, idm-sugar

    @staticmethod
    def iast_sink_insecure_auth_protocol(test_object):
        """IAST Sink: Insecure auth protocol

        https://feature-parity.us1.prod.dog/#/?feature=272
        """
        return _mark_test_object(test_object, feature_id=272, owner=_Owner.asm)

    @staticmethod
    def container_auto_installation_script(test_object):
        """Agent installation script should allow us to install auto-injection software for containers

        https://feature-parity.us1.prod.dog/#/?feature=274
        """
        return _mark_test_object(test_object, feature_id=274, owner=_Owner.auto_instrumentation)

    @staticmethod
    def host_auto_installation_script(test_object):
        """Agent installation script should allow us to install auto-injection software for hosts

        https://feature-parity.us1.prod.dog/#/?feature=275
        """
        return _mark_test_object(test_object, feature_id=275, owner=_Owner.auto_instrumentation)

    @staticmethod
    def host_block_list(test_object):
        """SSI block lists

        https://feature-parity.us1.prod.dog/#/?feature=276
        """
        return _mark_test_object(test_object, feature_id=276, owner=_Owner.auto_instrumentation)

    @staticmethod
    def aws_kinesis_span_creationcontext_propagation_via_message_attributes_with_dd_trace(
        test_object,
    ):
        """[AWS-Kinesis][Span Creation][Context Propagation] with dd-trace

        https://feature-parity.us1.prod.dog/#/?feature=280
        """
        return _mark_test_object(
            test_object, feature_id=280, owner=_Owner.idm
        )  # tracing/context-propagation, idm-sugar

    @staticmethod
    def datastreams_monitoring_support_for_base64_encoding(test_object):
        """DataStreams Monitoring support for V2 Base64 Encoding using dd-pathway-ctx/dd-pathway-ctx-base64

        https://feature-parity.us1.prod.dog/#/?feature=284
        """
        return _mark_test_object(
            test_object, feature_id=284, owner=_Owner.idm
        )  # tracing/context-propagation, apm/dsm, idm-sugar

    @staticmethod
    def datastreams_monitoring_support_context_injection_base64(test_object):
        """Datastreams Monitoring support for V2 Base64 Encoding injection using dd-pathway-ctx-base64

        https://feature-parity.us1.prod.dog/#/?feature=287
        """
        return _mark_test_object(
            test_object, feature_id=287, owner=_Owner.idm
        )  # tracing/context-propagation, apm/dsm, idm-sugar

    @staticmethod
    def datastreams_monitoring_support_for_kinesis(test_object):
        """DataStreams Monitoring support for AWS Kinesis

        https://feature-parity.us1.prod.dog/#/?feature=282
        """
        return _mark_test_object(test_object, feature_id=282, owner=_Owner.idm)  # apm/dsm, idm-sugar

    @staticmethod
    def iast_sink_reflection_injection(test_object):
        """IAST Sink: Reflection Injection

        https://feature-parity.us1.prod.dog/#/?feature=279
        """
        return _mark_test_object(test_object, feature_id=279, owner=_Owner.asm)

    @staticmethod
    def embeded_git_reference(test_object):
        """Embedding Git references to build artifacts

        https://feature-parity.us1.prod.dog/#/?feature=286
        """
        return _mark_test_object(test_object, feature_id=286, owner=_Owner.sdk_capabilities)

    @staticmethod
    def k8s_admission_controller(test_object):
        """Auto inject the tracer library for k8s enviroments using admission controller

        https://feature-parity.us1.prod.dog/#/?feature=288
        """
        return _mark_test_object(test_object, feature_id=288, owner=_Owner.auto_instrumentation)

    @staticmethod
    def f_otel_interoperability(test_object):
        """OTel Interoperability

        https://feature-parity.us1.prod.dog/#/?feature=289
        """
        return _mark_test_object(test_object, feature_id=289, owner=_Owner.sdk_capabilities)

    @staticmethod
    def debugger_pii_redaction(test_object):
        """PII Redaction

        https://feature-parity.us1.prod.dog/#/?feature=291
        """
        return _mark_test_object(test_object, feature_id=291, owner=_Owner.debugger)

    @staticmethod
    def installer_auto_instrumentation(test_object):
        """Installer auto-instrumentation

        https://feature-parity.us1.prod.dog/#/?feature=292
        """
        return _mark_test_object(test_object, feature_id=292, owner=_Owner.auto_instrumentation)

    @staticmethod
    def rasp_local_file_inclusion(test_object):
        """Appsec RASP rule : local file inclusion

        https://feature-parity.us1.prod.dog/#/?feature=293
        """
        return _mark_test_object(test_object, feature_id=293, owner=_Owner.asm)

    @staticmethod
    def rasp_server_side_request_forgery(test_object):
        """Appsec RASP rule : server-side request forgery

        https://feature-parity.us1.prod.dog/#/?feature=294
        """
        return _mark_test_object(test_object, feature_id=294, owner=_Owner.asm)

    @staticmethod
    def rasp_sql_injection(test_object):
        """Appsec RASP rule : SQL injection

        https://feature-parity.us1.prod.dog/#/?feature=295
        """
        return _mark_test_object(test_object, feature_id=295, owner=_Owner.asm)

    @staticmethod
    def database_monitoring_support(test_object):
        """DBM: Database Monitoring is supported by an integration

        https://feature-parity.us1.prod.dog/#/?feature=296
        """
        return _mark_test_object(
            test_object, feature_id=296, owner=_Owner.idm
        )  # tracing/context-propagation, apm/dbm, idm-sugar

    @staticmethod
    def rasp_stack_trace(test_object):
        """Appsec RASP: Stack Trace

        https://feature-parity.us1.prod.dog/#/?feature=297
        """
        return _mark_test_object(test_object, feature_id=297, owner=_Owner.asm)

    @staticmethod
    def rasp_span_tags(test_object):
        """Appsec RASP: Span Tags

        https://feature-parity.us1.prod.dog/#/?feature=298
        """
        return _mark_test_object(test_object, feature_id=298, owner=_Owner.asm)

    @staticmethod
    def debugger_expression_language(test_object):
        """Expression Language

        https://feature-parity.us1.prod.dog/#/?feature=303
        """
        return _mark_test_object(test_object, feature_id=303, owner=_Owner.debugger)

    @staticmethod
    def auto_instrumentation_profiling(test_object):
        """auto-instrumentation with profiling

        https://feature-parity.us1.prod.dog/#/?feature=302
        """
        return _mark_test_object(test_object, feature_id=302, owner=_Owner.auto_instrumentation)

    @staticmethod
    def appsec_standalone_experimental(test_object):
        """Experimental Appsec Standalone Billing

        https://feature-parity.us1.prod.dog/#/?feature=305
        """
        return _mark_test_object(test_object, feature_id=305, owner=_Owner.asm)

    @staticmethod
    def appsec_standalone(test_object):
        """Appsec Standalone Billing

        https://feature-parity.us1.prod.dog/#/?feature=355
        """
        return _mark_test_object(test_object, feature_id=355, owner=_Owner.asm)

    @staticmethod
    def iast_standalone_experimental(test_object):
        """Experimental Iast Standalone Billing

        https://feature-parity.us1.prod.dog/#/?feature=319
        """
        return _mark_test_object(test_object, feature_id=319, owner=_Owner.asm)

    @staticmethod
    def iast_standalone(test_object):
        """Iast Standalone Billing V2

        https://feature-parity.us1.prod.dog/#/?feature=356
        """
        return _mark_test_object(test_object, feature_id=356, owner=_Owner.asm)

    @staticmethod
    def sca_standalone_experimental(test_object):
        """Experimental SCA Standalone Billing

        https://feature-parity.us1.prod.dog/#/?feature=320
        """
        return _mark_test_object(test_object, feature_id=320, owner=_Owner.asm)

    @staticmethod
    def sca_standalone(test_object):
        """SCA Standalone Billing V2

        https://feature-parity.us1.prod.dog/#/?feature=357
        """
        return _mark_test_object(test_object, feature_id=357, owner=_Owner.asm)

    @staticmethod
    def security_events_metastruct(test_object):
        """Appsec meta struct

        https://feature-parity.us1.prod.dog/#/?feature=314
        """
        return _mark_test_object(test_object, feature_id=314, owner=_Owner.asm)

    @staticmethod
    def host_auto_installation_script_profiling(test_object):
        """Profiling works when enabled through the agent installer script in Host environments

        https://feature-parity.us1.prod.dog/#/?feature=306
        """
        return _mark_test_object(test_object, feature_id=306, owner=_Owner.auto_instrumentation)

    @staticmethod
    def origin_detection(test_object):
        """Origin Detection is a feature that allows the Agent to correctly detect and tag incoming custom
        metrics or traces with their Origin (AKA container tags).

        https://feature-parity.us1.prod.dog/#/?feature=362

        """
        return _mark_test_object(test_object, feature_id=362, owner=_Owner.language_platform)

    @staticmethod
    def container_auto_installation_script_profiling(test_object):
        """Profiling works when enabled through the agent installer script in Container environments

        https://feature-parity.us1.prod.dog/#/?feature=307
        """
        return _mark_test_object(test_object, feature_id=307, owner=_Owner.auto_instrumentation)

    @staticmethod
    def host_guardrail(test_object):
        """When in SSI, bail out if our version of language is incompatible.

        https://feature-parity.us1.prod.dog/#/?feature=308
        """
        return _mark_test_object(test_object, feature_id=308, owner=_Owner.auto_instrumentation)

    @staticmethod
    def container_guardrail(test_object):
        """When in SSI, bail out if our version of language is incompatible or container is incompatible.

        https://feature-parity.us1.prod.dog/#/?feature=309
        """
        return _mark_test_object(test_object, feature_id=309, owner=_Owner.auto_instrumentation)

    @staticmethod
    def datastreams_monitoring_support_for_manual_checkpoints(test_object):
        """Ensure DSM Manual Checkpointing API is satisfied

        https://feature-parity.us1.prod.dog/#/?feature=327
        """
        return _mark_test_object(test_object, feature_id=327, owner=_Owner.idm)

    @staticmethod
    def suspicious_attacker_blocking(test_object):
        """Threats: request blocking on suspicious attacker

        https://feature-parity.us1.prod.dog/#/?feature=311
        """
        return _mark_test_object(test_object, feature_id=311, owner=_Owner.asm)

    @staticmethod
    def user_id_collection_modes(test_object):
        """Threats: User ID collection modes

        https://feature-parity.us1.prod.dog/#/?feature=312
        """
        return _mark_test_object(test_object, feature_id=312, owner=_Owner.asm)

    @staticmethod
    def fingerprinting(test_object):
        """Threats: Requests Fingerprinting

        https://feature-parity.us1.prod.dog/#/?feature=313
        """
        return _mark_test_object(test_object, feature_id=313, owner=_Owner.asm)

    @staticmethod
    def iast_sink_untrusted_deserialization(test_object):
        """IAST Sink: Untrusted Deserialization

        https://feature-parity.us1.prod.dog/#/?feature=316
        """
        return _mark_test_object(test_object, feature_id=316, owner=_Owner.asm)

    @staticmethod
    def crashtracking(test_object):
        """Crashtracking

        https://feature-parity.us1.prod.dog/#/?feature=317
        """
        return _mark_test_object(test_object, feature_id=317, owner=_Owner.language_platform)

    @staticmethod
    def rasp_shell_injection(test_object):
        """Appsec RASP rule : shell injection

        https://feature-parity.us1.prod.dog/#/?feature=318
        """
        return _mark_test_object(test_object, feature_id=318, owner=_Owner.asm)

    @staticmethod
    def rasp_command_injection(test_object):
        """Appsec RASP rule : command injection

        https://feature-parity.us1.prod.dog/#/?feature=345
        """
        return _mark_test_object(test_object, feature_id=345, owner=_Owner.asm)

    @staticmethod
    def debugger_exception_replay(test_object):
        """Exception replay

        https://feature-parity.us1.prod.dog/#/?feature=321
        """
        return _mark_test_object(test_object, feature_id=321, owner=_Owner.debugger)

    @staticmethod
    def iast_source_path_parameter(test_object):
        """IAST Source: URI

        https://feature-parity.us1.prod.dog/#/?feature=324
        """
        return _mark_test_object(test_object, feature_id=324, owner=_Owner.asm)

    @staticmethod
    def iast_source_sql(test_object):
        """IAST Source: SQL

        https://feature-parity.us1.prod.dog/#/?feature=344
        """
        return _mark_test_object(test_object, feature_id=344, owner=_Owner.asm)

    @staticmethod
    def ssi_guardrails(test_object):
        """Docker ssi guardrails

        https://feature-parity.us1.prod.dog/#/?feature=322
        """
        return _mark_test_object(test_object, feature_id=322, owner=_Owner.auto_instrumentation)

    @staticmethod
    def ssi_crashtracking(test_object):
        """Docker ssi crashtracking

        https://feature-parity.us1.prod.dog/#/?feature=340
        """
        return _mark_test_object(test_object, feature_id=340, owner=_Owner.auto_instrumentation)

    @staticmethod
    def ssi_service_naming(test_object):
        """Docker ssi service naming feature

        https://feature-parity.us1.prod.dog/#/?feature=326
        """
        return _mark_test_object(test_object, feature_id=326, owner=_Owner.auto_instrumentation)

    @staticmethod
    def ssi_service_tracking(test_object):
        """SSI service tracking feature

        https://feature-parity.us1.prod.dog/#/?feature=327
        """
        return _mark_test_object(test_object, feature_id=327, owner=_Owner.injection_platform)

    @staticmethod
    def serverless_span_pointers(test_object):
        """Serverless : Span Pointers are correctly incorporated in spans

        https://feature-parity.us1.prod.dog/#/?feature=328
        """
        return _mark_test_object(test_object, feature_id=328, owner=_Owner.serverless)

    @staticmethod
    def aws_api_gateway_inferred_span_creation(test_object):
        """AWS Api Gateway: Tests that API Gateway inferred span creation works as expected

        https://feature-parity.us1.prod.dog/#/?feature=341
        """
        return _mark_test_object(test_object, feature_id=341, owner=_Owner.idm)

    @staticmethod
    def parametric_endpoint_parity(test_object):
        """Enforces standardized behaviors for configurations across the tracing libraries.

        https://feature-parity.us1.prod.dog/#/?feature=339
        """
        return _mark_test_object(test_object, feature_id=339, owner=_Owner.sdk_capabilities)

    @staticmethod
    def iast_stack_trace(test_object):
        """IAST: Stack Trace

        https://feature-parity.us1.prod.dog/#/?feature=329
        """
        return _mark_test_object(test_object, feature_id=329, owner=_Owner.asm)

    @staticmethod
    def iast_extended_location(test_object):
        """IAST: Extended location data

        https://feature-parity.us1.prod.dog/#/?feature=364
        """
        return _mark_test_object(test_object, feature_id=364, owner=_Owner.asm)

    @staticmethod
    def djm_ssi_k8s(test_object):
        """Data Jobs Monitoring: Java lib auto instrumentation for Spark applications on K8s.

        https://feature-parity.us1.prod.dog/#/?feature=342
        """
        return _mark_test_object(test_object, feature_id=342, owner=_Owner.djm)

    @staticmethod
    def adaptive_sampling(test_object):
        """Adaptive sampling rules + RC

        https://feature-parity.us1.prod.dog/#/?feature=346
        """
        return _mark_test_object(test_object, feature_id=346, owner=_Owner.sdk_capabilities)

    @staticmethod
    def agent_host_ipv6(test_object):
        """DD_AGENT_HOST supports an IPv6 address

        https://feature-parity.us1.prod.dog/#/?feature=347
        """
        return _mark_test_object(test_object, feature_id=347, owner=_Owner.sdk_capabilities)

    @staticmethod
    def datadog_baggage_headers(test_object):
        """Baggage support

        https://feature-parity.us1.prod.dog/#/?feature=389
        """
        return _mark_test_object(test_object, feature_id=389, owner=_Owner.sdk_capabilities)  # tracing

    @staticmethod
    def iast_security_controls(test_object):
        """IAST: Security Controls

        https://feature-parity.us1.prod.dog/#/?feature=343
        """
        return _mark_test_object(test_object, feature_id=343, owner=_Owner.asm)

    @staticmethod
    def graphql_operation_error_reporting(test_object):
        """GraphQL operation error reporting

        https://feature-parity.us1.prod.dog/#/?feature=354
        """
        return _mark_test_object(test_object, feature_id=354, owner=_Owner.idm)

    @staticmethod
    def graphql_operation_error_tracking(test_object):
        """GraphQL operation error tracking

        https://feature-parity.us1.prod.dog/#/?feature=485
        """
        return _mark_test_object(test_object, feature_id=485, owner=_Owner.idm)

    @staticmethod
    def envoy_external_processing(test_object):
        """Support for Envoy External Processing

        https://feature-parity.us1.prod.dog/#/?feature=350
        """
        from utils import context  # noqa: PLC0415

        return _mark_test_object(
            test_object, feature_id=350 if context.library == "golang" else NOT_REPORTED_ID, owner=_Owner.asm
        )

    @staticmethod
    def context_propagation_extract_behavior(test_object):
        """Context Propagation: Extraction behavior can be configured at the service level

        https://feature-parity.us1.prod.dog/#/?feature=353
        """
        return _mark_test_object(test_object, feature_id=353, owner=_Owner.sdk_capabilities)

    @staticmethod
    def iast_sink_email_html_injection(test_object):
        """IAST Sink: Email HTML injection

        https://feature-parity.us1.prod.dog/#/?feature=358
        """
        return _mark_test_object(test_object, feature_id=358, owner=_Owner.asm)

    @staticmethod
    def language_specifics(test_object):
        """Language specific tests

        https://feature-parity.us1.prod.dog/#/?feature=359
        """
        return _mark_test_object(test_object, feature_id=359, owner=_Owner.asm)

    @staticmethod
    def debugger_code_origins(test_object):
        """Code Origins

        https://feature-parity.us1.prod.dog/#/?feature=360
        """
        return _mark_test_object(test_object, feature_id=360, owner=_Owner.debugger)

    @staticmethod
    def debugger_probe_budgets(test_object):
        """Probe Budgets

        https://feature-parity.us1.prod.dog/#/?feature=368
        """
        return _mark_test_object(test_object, feature_id=368, owner=_Owner.debugger)

    @staticmethod
    def debugger_method_probe(test_object):
        """Method-level Probes

        https://feature-parity.us1.prod.dog/#/?feature=392
        """
        return _mark_test_object(test_object, feature_id=392, owner=_Owner.debugger)

    @staticmethod
    def debugger_line_probe(test_object):
        """Line-level Probes

        https://feature-parity.us1.prod.dog/#/?feature=393
        """
        return _mark_test_object(test_object, feature_id=393, owner=_Owner.debugger)

    @staticmethod
    def debugger_symdb(test_object):
        """Probe Budgets

        https://feature-parity.us1.prod.dog/#/?feature=370
        """
        return _mark_test_object(test_object, feature_id=370, owner=_Owner.debugger)

    @staticmethod
    def otel_propagators_api(test_object):
        """OpenTelemetry Propagators API

        https://feature-parity.us1.prod.dog/#/?feature=361
        """
        return _mark_test_object(test_object, feature_id=361, owner=_Owner.sdk_capabilities)

    @staticmethod
    def stable_configuration_support(test_object):
        """Enforces that basic stable configuration support exists

        https://feature-parity.us1.prod.dog/#/?feature=365
        """
        return _mark_test_object(test_object, feature_id=365, owner=_Owner.sdk_capabilities)

    @staticmethod
    def single_span_ingestion_control(test_object):
        """Enforces that basic stable configuration support exists

        https://feature-parity.us1.prod.dog/#/?feature=366
        """
        return _mark_test_object(test_object, feature_id=366, owner=_Owner.sdk_capabilities)

    @staticmethod
    def process_discovery(test_object):
        """Process Disocvery

        https://feature-parity.us1.prod.dog/#/?feature=367
        """
        return _mark_test_object(test_object, feature_id=367, owner=_Owner.sdk_capabilities)

    @staticmethod
    def debugger_inproduct_enablement(test_object):
        """Dynamically enable debugger products

        https://feature-parity.us1.prod.dog/#/?feature=369
        """
        return _mark_test_object(test_object, feature_id=369, owner=_Owner.debugger)

    @staticmethod
    def datastreams_monitoring_protobuf_schema_tracking(test_object):
        """Dynamically enable debugger products

        https://feature-parity.us1.prod.dog/#/?feature=371
        """
        return _mark_test_object(test_object, feature_id=371, owner=_Owner.dsm)  # apm/dsm

    @staticmethod
    def trace_enablement(test_object):
        """Enforces standardized behaviors for configurations across the tracing libraries.

        https://feature-parity.us1.prod.dog/#/?feature=374
        """
        return _mark_test_object(
            test_object, feature_id=374, owner=_Owner.sdk_capabilities
        )  # tracing/configuration, tracing/configuration/consistency

    @staticmethod
    def trace_log_directory(test_object):
        """Enforces standardized behaviors for configurations across the tracing libraries.

        https://feature-parity.us1.prod.dog/#/?feature=375
        """
        return _mark_test_object(
            test_object, feature_id=375, owner=_Owner.sdk_capabilities
        )  # tracing/configuration, tracing/configuration/consistency

    # @staticmethod
    # def trace_experimental_features(test_object):
    #     """Enforces standardized behaviors for configurations across the tracing libraries.

    #     https://feature-parity.us1.prod.dog/#/?feature=376
    #     """
    #     return _mark_test_object(
    #         test_object, feature_id=376, owner=_Owner.tracer
    #     )  # tracing/configuration, tracing/configuration/consistency

    @staticmethod
    def trace_rate_limiting(test_object):
        """Enforces standardized behaviors for configurations across the tracing libraries.

        https://feature-parity.us1.prod.dog/#/?feature=377
        """
        return _mark_test_object(
            test_object, feature_id=377, owner=_Owner.sdk_capabilities
        )  # tracing/configuration, tracing/configuration/consistency

    @staticmethod
    def trace_http_server_error_statuses(test_object):
        """Enforces standardized behaviors for configurations across the tracing libraries.

        https://feature-parity.us1.prod.dog/#/?feature=379
        """
        return _mark_test_object(
            test_object, feature_id=379, owner=_Owner.sdk_capabilities
        )  # tracing/configuration, tracing/configuration/consistency

    @staticmethod
    def trace_http_client_error_statuses(test_object):
        """Enforces standardized behaviors for configurations across the tracing libraries.

        https://feature-parity.us1.prod.dog/#/?feature=381
        """
        return _mark_test_object(test_object, feature_id=381, owner=_Owner.sdk_capabilities)

    @staticmethod
    def trace_http_client_tag_query_string(test_object):
        """Enforces standardized behaviors for configurations across the tracing libraries.

        https://feature-parity.us1.prod.dog/#/?feature=382
        """
        return _mark_test_object(test_object, feature_id=382, owner=_Owner.sdk_capabilities)

    @staticmethod
    def unified_service_tagging(test_object):
        """Enforces standardized behaviors for configurations across the tracing libraries.

        https://feature-parity.us1.prod.dog/#/?feature=384
        """
        return _mark_test_object(
            test_object, feature_id=384, owner=_Owner.sdk_capabilities
        )  # tracing/configuration, tracing/configuration/consistency

    @staticmethod
    def integration_enablement(test_object):
        """Enforces standardized behaviors for configurations across the tracing libraries.

        https://feature-parity.us1.prod.dog/#/?feature=385
        """
        return _mark_test_object(
            test_object, feature_id=385, owner=_Owner.sdk_capabilities
        )  # tracing/configuration, tracing/configuration/consistency

    @staticmethod
    def log_injection_128bit_traceid(test_object):
        """Enforces standardized behaviors for configurations across the tracing libraries.

        https://feature-parity.us1.prod.dog/#/?feature=387
        """
        return _mark_test_object(
            test_object, feature_id=387, owner=_Owner.sdk_capabilities
        )  # tracing/configuration, tracing/configuration/consistency

    @staticmethod
    def iast_schema(test_object):
        """Enforces standardized behaviors for configurations across the tracing libraries.

        https://feature-parity.us1.prod.dog/#/?feature=394
        """
        return _mark_test_object(test_object, feature_id=394, owner=_Owner.asm)

    @staticmethod
    def iast_vuln_sampling_route_method_count_algorithm(test_object):
        """Vulnerability sampling algorithm by route, method and counts for IAST.

        https://feature-parity.us1.prod.dog/#/?feature=395
        """
        return _mark_test_object(test_object, feature_id=395, owner=_Owner.asm)

    @staticmethod
    def appsec_collect_all_headers(test_object):
        """Appsec collects all headers

        https://feature-parity.us1.prod.dog/#/?feature=390
        """
        return _mark_test_object(test_object, feature_id=390, owner=_Owner.asm)  # appsec/25q2

    @staticmethod
    def appsec_collect_request_body(test_object):
        """Appsec collects request body

        https://feature-parity.us1.prod.dog/#/?feature=391
        """
        return _mark_test_object(test_object, feature_id=391, owner=_Owner.asm)  # appsec/rasp, appsec/25q2

    @staticmethod
    def referrer_hostname(test_object):
        """Enforces standardized behaviors for configurations across the tracing libraries.

        https://feature-parity.us1.prod.dog/#/?feature=396
        """
        return _mark_test_object(test_object, feature_id=396, owner=_Owner.sdk_capabilities)

    @staticmethod
    def baggage_span_tags(test_object):
        """Automatically add baggage to span tags

        https://feature-parity.us1.prod.dog/#/?feature=470
        """
        return _mark_test_object(test_object, feature_id=470, owner=_Owner.sdk_capabilities)

    @staticmethod
    def remote_config_semantic_versioning(test_object):
        """Semantic version 2 is reported in remote config

        https://feature-parity.us1.prod.dog/#/?feature=472
        """
        return _mark_test_object(test_object, feature_id=472, owner=_Owner.remote_config)  # library/config

    @staticmethod
    def process_tags(test_object):
        """Process tags

        https://feature-parity.us1.prod.dog/#/?feature=475
        """
        return _mark_test_object(test_object, feature_id=475, owner=_Owner.language_platform)

    @staticmethod
    def appsec_rc_asm_dd_multiconfig(test_object):
        """Appsec supports multiple configurations through ASM_DD

        https://feature-parity.us1.prod.dog/#/?feature=473
        """
        return _mark_test_object(test_object, feature_id=473, owner=_Owner.asm)

    @staticmethod
    def appsec_trace_tagging_rules(test_object):
        """Appsec supports trace-tagging rules

        https://feature-parity.us1.prod.dog/#/?feature=474
        """
        return _mark_test_object(test_object, feature_id=474, owner=_Owner.asm)

    @staticmethod
    def unstructured_log_injection(test_object):
        """DD_LOGS_INJECTION_ALL

        https://feature-parity.us1.prod.dog/#/?feature=477
        """
        return _mark_test_object(test_object, feature_id=477, owner=_Owner.sdk_capabilities)  # tracing/correlation/logs

    @staticmethod
    def auto_instrumentation_appsec(test_object):
        """Appsec works when manually enabled with library injection in Host environments

        https://feature-parity.us1.prod.dog/#/?feature=478
        """
        return _mark_test_object(test_object, feature_id=478, owner=_Owner.auto_instrumentation)

    @staticmethod
    def host_auto_installation_script_appsec(test_object):
        """Appsec works when enabled through the agent installer script in Host environments

        https://feature-parity.us1.prod.dog/#/?feature=479
        """
        return _mark_test_object(test_object, feature_id=479, owner=_Owner.auto_instrumentation)

    @staticmethod
    def container_auto_installation_script_appsec(test_object):
        """Appsec works when enabled through the agent installer script in Container environments

        https://feature-parity.us1.prod.dog/#/?feature=480
        """
        return _mark_test_object(test_object, feature_id=480, owner=_Owner.auto_instrumentation)

    @staticmethod
    def ssi_injection_metadata(test_object):
        """Appsec supports trace-tagging rules

        https://feature-parity.us1.prod.dog/#/?feature=481
        """
        return _mark_test_object(test_object, feature_id=481, owner=_Owner.injection_platform)

    @staticmethod
    def api_security_endpoint_discovery(test_object):
        """API Security supports endpoint discovery

        https://feature-parity.us1.prod.dog/#/?feature=483
        """
        return _mark_test_object(test_object, feature_id=483, owner=_Owner.asm)

    @staticmethod
    def otel_metrics_api(test_object):
        """OpenTelemetry Metrics API

        https://feature-parity.us1.prod.dog/#/?feature=484
        """
        return _mark_test_object(test_object, feature_id=484, owner=_Owner.sdk_capabilities)

    @staticmethod
    def haproxy_stream_processing_offload(test_object):
        """HAProxy Stream Processing Offload

        https://feature-parity.us1.prod.dog/#/?feature=489
        """
        from utils import context  # noqa: PLC0415

        return _mark_test_object(
            test_object, feature_id=489 if context.library == "golang" else NOT_REPORTED_ID, owner=_Owner.asm
        )

    @staticmethod
    def efficient_trace_payload(test_object):
        """Efficient Trace Payload

        https://feature-parity.us1.prod.dog/#/?feature=488
        """
        return _mark_test_object(test_object, feature_id=488, owner=_Owner.language_platform)

    @staticmethod
    def otel_logs_enabled(test_object):
        """OTEL logs are enabled

        https://feature-parity.us1.prod.dog/#/?feature=487
        """
        return _mark_test_object(test_object, feature_id=487, owner=_Owner.sdk_capabilities)

    @staticmethod
    def api10(test_object):
        """API Security supports endpoint discovery

        https://feature-parity.us1.prod.dog/#/?feature=490
        """
        return _mark_test_object(test_object, feature_id=490, owner=_Owner.asm)

    @staticmethod
    def resource_renaming(test_object):
        """Service Resource Renaming

        https://feature-parity.us1.prod.dog/#/?feature=491
        """
        return _mark_test_object(test_object, feature_id=491, owner=_Owner.asm)

    @staticmethod
    def feature_flag_exposure(test_object):
        """Feature Flag Exposure

        https://feature-parity.us1.prod.dog/#/?feature=492
        """
        return _mark_test_object(test_object, feature_id=492, owner=_Owner.feature_flag_exposure)

    @staticmethod
    def appsec_extended_data_collection(test_object):
        """AppSec supports extended data collection including headers and body

        https://feature-parity.us1.prod.dog/#/?feature=492
        """
        return _mark_test_object(test_object, feature_id=492, owner=_Owner.asm)

    @staticmethod
    def agent_data_integrity(test_object):
        """Data integrity

        https://feature-parity.us1.prod.dog/#/?feature=495
        """
        return _mark_test_object(test_object, feature_id=495, owner=_Owner.agent_apm)

    @staticmethod
    def blocking_response_id(test_object):
        """Data integrity

        https://feature-parity.us1.prod.dog/#/?feature=493
        """
        return _mark_test_object(test_object, feature_id=493, owner=_Owner.agent_apm)

    @staticmethod
    def b3multi_headers_propagation(test_object):
        """B3 Multi headers injection and extraction

        https://feature-parity.us1.prod.dog/#/?feature=496
        """
        return _mark_test_object(test_object, feature_id=496, owner=_Owner.sdk_capabilities)

    @staticmethod
<<<<<<< HEAD
    def llm_observability_openai_llm_interactions(test_object):
        """LLM Observability supports OpenAI LLM interactions

        https://feature-parity.us1.prod.dog/#/?feature=515
        """
        return _mark_test_object(test_object, feature_id=515, owner=_Owner.ml_observability)

    @staticmethod
    def llm_observability_openai_embeddings(test_object):
        """LLM Observability supports OpenAI embeddings interactions

        https://feature-parity.us1.prod.dog/#/?feature=521
        """
        return _mark_test_object(test_object, feature_id=521, owner=_Owner.ml_observability)

    @staticmethod
    def llm_observability_prompts(test_object):
        """LLM Observability supports OpenAI LLM interactions

        https://feature-parity.us1.prod.dog/#/?feature=517
        """
        return _mark_test_object(test_object, feature_id=517, owner=_Owner.ml_observability)

    @staticmethod
    def apm_openai_completions(test_object):
        """APM supports OpenAI completions interactions

        https://feature-parity.us1.prod.dog/#/?feature=516
        """
        return _mark_test_object(test_object, feature_id=516, owner=_Owner.ml_observability)

    @staticmethod
    def apm_openai_chat_completions(test_object):
        """APM supports OpenAI chat completions interactions

        https://feature-parity.us1.prod.dog/#/?feature=518
        """
        return _mark_test_object(test_object, feature_id=518, owner=_Owner.ml_observability)

    @staticmethod
    def apm_openai_responses(test_object):
        """APM supports OpenAI responses interactions

        https://feature-parity.us1.prod.dog/#/?feature=519
        """
        return _mark_test_object(test_object, feature_id=519, owner=_Owner.ml_observability)

    @staticmethod
    def apm_openai_embeddings(test_object):
        """APM supports OpenAI embeddings interactions

        https://feature-parity.us1.prod.dog/#/?feature=520
        """
        return _mark_test_object(test_object, feature_id=520, owner=_Owner.ml_observability)
=======
    def postgres_receiver_metrics(test_object):
        """OpenTelemetry semantic conventions for Postgres receiver metrics

        https://feature-parity.us1.prod.dog/#/?feature=498
        """
        return _mark_test_object(test_object, feature_id=498, owner=_Owner.idm)
>>>>>>> 13d1b9f7


features = _Features()<|MERGE_RESOLUTION|>--- conflicted
+++ resolved
@@ -2608,7 +2608,14 @@
         return _mark_test_object(test_object, feature_id=496, owner=_Owner.sdk_capabilities)
 
     @staticmethod
-<<<<<<< HEAD
+    def postgres_receiver_metrics(test_object):
+        """OpenTelemetry semantic conventions for Postgres receiver metrics
+
+        https://feature-parity.us1.prod.dog/#/?feature=498
+        """
+        return _mark_test_object(test_object, feature_id=498, owner=_Owner.idm)
+
+    @staticmethod
     def llm_observability_openai_llm_interactions(test_object):
         """LLM Observability supports OpenAI LLM interactions
 
@@ -2663,14 +2670,6 @@
         https://feature-parity.us1.prod.dog/#/?feature=520
         """
         return _mark_test_object(test_object, feature_id=520, owner=_Owner.ml_observability)
-=======
-    def postgres_receiver_metrics(test_object):
-        """OpenTelemetry semantic conventions for Postgres receiver metrics
-
-        https://feature-parity.us1.prod.dog/#/?feature=498
-        """
-        return _mark_test_object(test_object, feature_id=498, owner=_Owner.idm)
->>>>>>> 13d1b9f7
 
 
 features = _Features()