from enum import StrEnum
import pytest


class _Owner(StrEnum):
    # the value of each member must be a valid github team

    apm_serverless = "@DataDog/apm-serverless"
    asm = "@DataDog/asm-libraries"  # application security monitoring
    auto_instrumentation = "DataDog/teams/unified-instrumentation-setup"
    data_pipeline = "@DataDog/libdatadog-apm"  # or agent-apm? TODO @ekump
    debugger = "@DataDog/debugger"
    idm = "@DataDog/apm-idm"
    language_platform = "@DataDog/apm-lang-platform"
    profiler = "@DataDog/profiling"  # it does not exists
    rp = "@DataDog/apm-reliability-and-performance"  # reliability & performance
    sdk_capabilities = "DataDog/apm-sdk-api"
    tracer = "n/a"  # legacy client libraries from feature parity dashboard, need to be adressed to good teams


def _mark_test_object(test_object, feature_id: int, owner: _Owner):
    """Mark the test object with a feature ID"""
    pytest.mark.features(feature_id=feature_id)(test_object)
    pytest.mark.owners(owner=owner.value)(test_object)

    return test_object


class _Features:
    """See https://github.com/DataDog/system-tests/blob/main/docs/edit/features.md

    Data source is the feature parity dashboard https://feature-parity.us1.prod.dog/
    """

    # this design seems clumsy, a basic python model would have been simpler?
    # the reason behind this is only to have the fancy docstring in IDE
    # with the link to the feature parity dashboard

    @staticmethod
    def not_reported(test_object):
        """Use this fake feature to not report a test to feature parity dashboard"""
        return _mark_test_object(test_object, feature_id=-1, owner=_Owner.rp)

    @staticmethod
    def trace_global_tags(test_object):
        """Add Metadata globally to all spans (DD_TAGS)

        https://feature-parity.us1.prod.dog/#/?feature=1
        """
        return _mark_test_object(
            test_object, feature_id=1, owner=_Owner.sdk_capabilities
        )  # tracing/configuration, tracing/data-decoration, tracing/configuration/consistency

    @staticmethod
    def trace_agent_connection(test_object):
        """Change Agent hostname (DD_AGENT_HOST)

        https://feature-parity.us1.prod.dog/#/?feature=2
        """
        return _mark_test_object(
            test_object, feature_id=2, owner=_Owner.tracer
        )  # library/config, tracing/configuration, tracing/configuration/consistency

    @staticmethod
    def add_metadata_to_spans_via_tags_dd_trace_analytics_enabled(test_object):
        """Add metadata to spans via tags (DD_TRACE_ANALYTICS_ENABLED)

        https://feature-parity.us1.prod.dog/#/?feature=3
        """
        return _mark_test_object(
            test_object, feature_id=3, owner=_Owner.tracer
        )  # tracing/configuration, tracing/data-decoration

    @staticmethod
    def trace_search_automatic_config(test_object):
        """Trace Search - automatic config

        https://feature-parity.us1.prod.dog/#/?feature=4
        """
        return _mark_test_object(test_object, feature_id=4, owner=_Owner.sdk_capabilities)

    @staticmethod
    def log_injection(test_object):
        """Trace-ID injection into Logs

        https://feature-parity.us1.prod.dog/#/?feature=5
        """
        return _mark_test_object(test_object, feature_id=5, owner=_Owner.sdk_capabilities)

    @staticmethod
    def unix_domain_sockets_support_for_traces(test_object):
        """Unix Domain Sockets support for traces

        https://feature-parity.us1.prod.dog/#/?feature=6
        """

        return _mark_test_object(test_object, feature_id=6, owner=_Owner.data_pipeline)

    @staticmethod
    def unix_domain_sockets_automatic_detection(test_object):
        """Unix Domain Sockets automatic detection

        https://feature-parity.us1.prod.dog/#/?feature=7
        """
        return _mark_test_object(test_object, feature_id=7, owner=_Owner.data_pipeline)

    @staticmethod
    def twl_customer_controls_ingestion_dd_trace_sampling_rules(test_object):
        """TwL - Customer Controls Ingestion (DD_TRACE_SAMPLING RULES)

        https://feature-parity.us1.prod.dog/#/?feature=8
        """
        return _mark_test_object(test_object, feature_id=8, owner=_Owner.sdk_capabilities)

    @staticmethod
    def synthetic_apm_http_header_span_tag_x_datadog_origin(test_object):
        """Synthetic APM (http header ▶ span tag) (x-datadog-origin))

        https://feature-parity.us1.prod.dog/#/?feature=9
        """
        return _mark_test_object(test_object, feature_id=9, owner=_Owner.tracer)  # tracing/correlation

    @staticmethod
    def log_tracer_status_at_startup(test_object):
        """Log Tracer status at startup

        https://feature-parity.us1.prod.dog/#/?feature=10
        """
        return _mark_test_object(test_object, feature_id=10, owner=_Owner.language_platform)

    @staticmethod
    def fargate_14_tagging_support(test_object):
        """Fargate 1.4 Tagging Support

        https://feature-parity.us1.prod.dog/#/?feature=11
        """
        return _mark_test_object(
            test_object, feature_id=11, owner=_Owner.tracer
        )  # tracing/data-collection, tracing/correlation

    @staticmethod
    def container_tagging(test_object):
        """Container tagging

        https://feature-parity.us1.prod.dog/#/?feature=12
        """
        return _mark_test_object(
            test_object, feature_id=12, owner=_Owner.tracer
        )  # tracing/data-collection, tracing/correlation, tracing/data-decoration

    @staticmethod
    def b3_headers_propagation(test_object):
        """B3 headers injection and extraction

        https://feature-parity.us1.prod.dog/#/?feature=13
        """
        return _mark_test_object(test_object, feature_id=13, owner=_Owner.sdk_capabilities)

    @staticmethod
    def unix_domain_sockets_support_for_metrics(test_object):
        """Unix Domain Sockets support for metrics

        https://feature-parity.us1.prod.dog/#/?feature=14
        """
        return _mark_test_object(test_object, feature_id=14, owner=_Owner.data_pipeline)

    @staticmethod
    def support_ddmeasured(test_object):
        """Support _dd.measured

        https://feature-parity.us1.prod.dog/#/?feature=15
        """
        return _mark_test_object(test_object, feature_id=15, owner=_Owner.tracer)  # tracing/apm-stats

    @staticmethod
    def dd_service_mapping(test_object):
        """DD_SERVICE_MAPPING

        https://feature-parity.us1.prod.dog/#/?feature=16
        """
        return _mark_test_object(
            test_object, feature_id=16, owner=_Owner.tracer
        )  # tracing/configuration, tracing/data-decoration

    @staticmethod
    def dogstatsd_agent_connection(test_object):
        """Datadog managed Dogstatsd client

        https://feature-parity.us1.prod.dog/#/?feature=17
        """
        return _mark_test_object(
            test_object, feature_id=17, owner=_Owner.tracer
        )  # tracing/configuration, tracing/configuration/consistency

    @staticmethod
    def http_headers_as_tags_dd_trace_header_tags(test_object):
        """HTTP Headers as Tags (DD_TRACE_HEADER_TAGS)

        https://feature-parity.us1.prod.dog/#/?feature=18
        """
        return _mark_test_object(
            test_object, feature_id=18, owner=_Owner.tracer
        )  # tracing/data-collection, tracing/configuration, tracing/data-decoration, tracing/configuration/consistency

    @staticmethod
    def dd_profiling_enabled(test_object):
        """DD_PROFILING_ENABLED

        https://feature-parity.us1.prod.dog/#/?feature=19
        """
        return _mark_test_object(test_object, feature_id=19, owner=_Owner.profiler)

    @staticmethod
    def dogstatsd_unified_service_tagging(test_object):
        """Dogstatsd unified service tagging

        https://feature-parity.us1.prod.dog/#/?feature=20
        """
        return _mark_test_object(
            test_object, feature_id=20, owner=_Owner.tracer
        )  # tracing/correlation/metrics, tracing/configuration

    @staticmethod
    def trace_log_exporting_for_aws_lambda(test_object):
        """Trace Log Exporting for AWS Lambda

        https://feature-parity.us1.prod.dog/#/?feature=21
        """
        return _mark_test_object(test_object, feature_id=21, owner=_Owner.apm_serverless)

    @staticmethod
    def runtime_id_in_span_metadata_for_service_entry_spans(test_object):
        """Runtime-id in span metadata for service entry spans

        https://feature-parity.us1.prod.dog/#/?feature=22
        """
        return _mark_test_object(test_object, feature_id=22, owner=_Owner.tracer)  # tracing/correlation/metrics

    @staticmethod
    def partial_flush(test_object):
        """Partial flush

        https://feature-parity.us1.prod.dog/#/?feature=23
        """
        return _mark_test_object(test_object, feature_id=23, owner=_Owner.data_pipeline)

    @staticmethod
    def partial_flush_on_by_default(test_object):
        """Partial flush on by default

        https://feature-parity.us1.prod.dog/#/?feature=24
        """
        return _mark_test_object(test_object, feature_id=24, owner=_Owner.data_pipeline)

    @staticmethod
    def automatic_trace_id_injection_into_logs(test_object):
        """Automatic Trace-id injection into Logs

        https://feature-parity.us1.prod.dog/#/?feature=25
        """
        return _mark_test_object(test_object, feature_id=25, owner=_Owner.sdk_capabilities)

    @staticmethod
    def mapping_http_status_codes_to_errors(test_object):
        """Mapping HTTP status codes to errors

        https://feature-parity.us1.prod.dog/#/?feature=26
        """
        return _mark_test_object(test_object, feature_id=26, owner=_Owner.tracer)  # tracing/data-decoration

    @staticmethod
    def log_pipelines_updated_for_log_injection(test_object):
        """Log Pipelines updated for log injection

        https://feature-parity.us1.prod.dog/#/?feature=27
        """
        return _mark_test_object(test_object, feature_id=27, owner=_Owner.tracer)  # tracing/correlation/logs

    @staticmethod
    def top_level_detection_in_tracer(test_object):
        """Top-level detection in tracer

        https://feature-parity.us1.prod.dog/#/?feature=29
        """
        return _mark_test_object(test_object, feature_id=29, owner=_Owner.tracer)

    @staticmethod
    def use_sampling_priorities_2_1_in_rules_based_sampler(test_object):
        """Use sampling priorities +2/-1 in rules-based sampler

        https://feature-parity.us1.prod.dog/#/?feature=30
        """
        return _mark_test_object(test_object, feature_id=30, owner=_Owner.sdk_capabilities)

    @staticmethod
    def trace_annotation(test_object):
        """Trace Annotation

        https://feature-parity.us1.prod.dog/#/?feature=31
        """
        return _mark_test_object(test_object, feature_id=31, owner=_Owner.sdk_capabilities)

    @staticmethod
    def runtime_metrics(test_object):
        """Runtime metrics

        https://feature-parity.us1.prod.dog/#/?feature=32
        """
        return _mark_test_object(test_object, feature_id=32, owner=_Owner.sdk_capabilities)

    @staticmethod
    def logs_throttling(test_object):
        """Logs Throttling

        https://feature-parity.us1.prod.dog/#/?feature=33
        """
        return _mark_test_object(test_object, feature_id=33, owner=_Owner.language_platform)

    @staticmethod
    def post_processing_traces(test_object):
        """Post-Processing Traces

        https://feature-parity.us1.prod.dog/#/?feature=34
        """
        return _mark_test_object(test_object, feature_id=34, owner=_Owner.tracer)  # tracing/data-decoration

    @staticmethod
    def tracer_health_metrics(test_object):
        """Tracer Health Metrics

        https://feature-parity.us1.prod.dog/#/?feature=36
        """
        return _mark_test_object(test_object, feature_id=36, owner=_Owner.language_platform)

    @staticmethod
    def kafka_tracing(test_object):
        """Kafka Tracing

        https://feature-parity.us1.prod.dog/#/?feature=37
        """
        return _mark_test_object(test_object, feature_id=37, owner=_Owner.idm)

    @staticmethod
    def numeric_tags_for_trace_search_analytics_step_1(test_object):
        """Numeric tags for Trace Search/Analytics (step 1)

        https://feature-parity.us1.prod.dog/#/?feature=38
        """
        return _mark_test_object(test_object, feature_id=38, owner=_Owner.tracer)

    @staticmethod
    def grpc_integration_tags(test_object):
        """GRPC integration tags

        https://feature-parity.us1.prod.dog/#/?feature=39
        """
        return _mark_test_object(test_object, feature_id=39, owner=_Owner.idm)

    @staticmethod
    def dd_trace_config_file(test_object):
        """DD_TRACE_CONFIG_FILE

        https://feature-parity.us1.prod.dog/#/?feature=40
        """
        return _mark_test_object(test_object, feature_id=40, owner=_Owner.sdk_capabilities)

    @staticmethod
    def dd_trace_methods(test_object):
        """DD_TRACE_METHODS

        https://feature-parity.us1.prod.dog/#/?feature=41
        """
        return _mark_test_object(test_object, feature_id=41, owner=_Owner.sdk_capabilities)

    @staticmethod
    def structured_log_injection(test_object):
        """DD_LOGS_INJECTION

        https://feature-parity.us1.prod.dog/#/?feature=42
        """
        return _mark_test_object(test_object, feature_id=42, owner=_Owner.tracer)

    @staticmethod
    def report_tracer_drop_rate_ddtracer_kr(test_object):
        """Report tracer drop rate (_dd.tracer_kr)

        https://feature-parity.us1.prod.dog/#/?feature=43
        """
        return _mark_test_object(test_object, feature_id=43, owner=_Owner.sdk_capabilities)

    @staticmethod
    def obfuscation_of_pii_from_web_span_resource_names(test_object):
        """Obfuscation of PII from web span resource names

        https://feature-parity.us1.prod.dog/#/?feature=44
        """
        return _mark_test_object(test_object, feature_id=44, owner=_Owner.idm)

    @staticmethod
    def windows_named_pipe_support_for_traces(test_object):
        """Windows named pipe support for traces

        https://feature-parity.us1.prod.dog/#/?feature=45
        """
        return _mark_test_object(test_object, feature_id=45, owner=_Owner.data_pipeline)

    @staticmethod
    def setting_to_rename_service_by_tag_split_by_tag(test_object):
        """Setting to rename service by tag (split-by-tag)

        https://feature-parity.us1.prod.dog/#/?feature=46
        """
        return _mark_test_object(test_object, feature_id=46, owner=_Owner.tracer)

    @staticmethod
    def collect_application_version_information(test_object):
        """Collect application version information

        https://feature-parity.us1.prod.dog/#/?feature=47
        """
        return _mark_test_object(test_object, feature_id=47, owner=_Owner.tracer)  # tracing/data-collection

    @staticmethod
    def ensure_that_sampling_is_consistent_across_languages(test_object):
        """Ensure that sampling is consistent across languages

        https://feature-parity.us1.prod.dog/#/?feature=48
        """
        return _mark_test_object(test_object, feature_id=48, owner=_Owner.sdk_capabilities)

    @staticmethod
    def user_troubleshooting_tool(test_object):
        """User Troubleshooting Tool

        https://feature-parity.us1.prod.dog/#/?feature=49
        """
        return _mark_test_object(test_object, feature_id=49, owner=_Owner.language_platform)

    @staticmethod
    def option_to_remap_apm_error_response_severity_eg_404_to_error(test_object):
        """Option to remap APM error response severity (e.g. 404 to error)

        https://feature-parity.us1.prod.dog/#/?feature=50
        """
        return _mark_test_object(test_object, feature_id=50, owner=_Owner.idm)  # tracing/data-decoration

    @staticmethod
    def trace_query_string_obfuscation(test_object):
        """Obfuscation of http.url span tag

        https://feature-parity.us1.prod.dog/#/?feature=51
        """
        return _mark_test_object(
            test_object, feature_id=51, owner=_Owner.idm
        )  # tracing/configuration, tracing/data-decoration, tracing/configuration/consistency

    @staticmethod
    def dd_trace_report_hostname(test_object):
        """DD_TRACE_REPORT_HOSTNAME

        https://feature-parity.us1.prod.dog/#/?feature=52
        """
        return _mark_test_object(
            test_object, feature_id=52, owner=_Owner.tracer
        )  # tracing/data-collection, tracing/correlation, tracing/configuration

    @staticmethod
    def windows_named_pipe_support_for_metrics(test_object):
        """Windows named pipe support for metrics

        https://feature-parity.us1.prod.dog/#/?feature=53
        """
        return _mark_test_object(test_object, feature_id=53, owner=_Owner.data_pipeline)

    @staticmethod
    def aws_sdk_integration_tags(test_object):
        """AWS SDK Integration Tags

        https://feature-parity.us1.prod.dog/#/?feature=55
        """
        return _mark_test_object(test_object, feature_id=55, owner=_Owner.idm)  # tracing/data-collection

    @staticmethod
    def dont_set_username_tag_because_its_pii(test_object):
        """Don't set username tag because it's PII

        https://feature-parity.us1.prod.dog/#/?feature=56
        """
        return _mark_test_object(test_object, feature_id=56, owner=_Owner.tracer)  # tracing/data-collection

    @staticmethod
    def trace_client_app_tagging(test_object):
        """Trace Client App Tagging

        https://feature-parity.us1.prod.dog/#/?feature=57
        """
        return _mark_test_object(test_object, feature_id=57, owner=_Owner.tracer)

    @staticmethod
    def client_split_by_domain_service_host(test_object):
        """Client Split by domain/service/host

        https://feature-parity.us1.prod.dog/#/?feature=58
        """
        return _mark_test_object(test_object, feature_id=58, owner=_Owner.tracer)

    @staticmethod
    def horizontal_propagation_of_x_datadog_tags_between_services(test_object):
        """Horizontal propagation of `x-datadog-tags` between services

        https://feature-parity.us1.prod.dog/#/?feature=59
        """
        return _mark_test_object(test_object, feature_id=59, owner=_Owner.tracer)

    @staticmethod
    def vertical_propagation_of_x_datadog_tags_onto_each_chunk_root_span(test_object):
        """Vertical propagation of `x-datadog-tags` onto each chunk root span.

        https://feature-parity.us1.prod.dog/#/?feature=60
        """
        return _mark_test_object(test_object, feature_id=60, owner=_Owner.data_pipeline)

    @staticmethod
    def creation_and_propagation_of_ddpdm(test_object):
        """Creation and propagation of `_dd.p.dm`

        https://feature-parity.us1.prod.dog/#/?feature=61
        """
        return _mark_test_object(test_object, feature_id=61, owner=_Owner.sdk_capabilities)

    @staticmethod
    def client_side_stats_supported(test_object):
        """Client side stats supported

        https://feature-parity.us1.prod.dog/#/?feature=62
        """
        return _mark_test_object(test_object, feature_id=62, owner=_Owner.data_pipeline)

    @staticmethod
    def client_side_stats_on_by_default(test_object):
        """Client side stats on by default

        https://feature-parity.us1.prod.dog/#/?feature=63
        """
        return _mark_test_object(test_object, feature_id=63, owner=_Owner.tracer)  # tracing/apm-stats/stats-computation

    @staticmethod
    def instrumentation_telemetry_enabled_by_default(test_object):
        """Instrumentation Telemetry enabled by default

        https://feature-parity.us1.prod.dog/#/?feature=64
        """
        return _mark_test_object(test_object, feature_id=64, owner=_Owner.sdk_capabilities)

    @staticmethod
    def dd_instrumentation_telemetry_enabled_supported(test_object):
        """DD_INSTRUMENTATION_TELEMETRY_ENABLED supported

        https://feature-parity.us1.prod.dog/#/?feature=65
        """
        return _mark_test_object(test_object, feature_id=65, owner=_Owner.sdk_capabilities)

    @staticmethod
    def app_environment_collected(test_object):
        """App environment collected

        https://feature-parity.us1.prod.dog/#/?feature=66
        """
        return _mark_test_object(test_object, feature_id=66, owner=_Owner.sdk_capabilities)

    @staticmethod
    def dependencies_collected(test_object):
        """Dependencies collected

        https://feature-parity.us1.prod.dog/#/?feature=67
        """
        return _mark_test_object(test_object, feature_id=67, owner=_Owner.sdk_capabilities)

    @staticmethod
    def integrations_enabled_collected(test_object):
        """Integrations enabled collected

        https://feature-parity.us1.prod.dog/#/?feature=68
        """
        return _mark_test_object(test_object, feature_id=68, owner=_Owner.sdk_capabilities)

    @staticmethod
    def telemetry_configurations_collected(test_object):
        """Tracer Configurations collected

        https://feature-parity.us1.prod.dog/#/?feature=69
        """
        return _mark_test_object(test_object, feature_id=69, owner=_Owner.sdk_capabilities)

    @staticmethod
    def telemetry_heart_beat_collected(test_object):
        """Heart beat collected

        https://feature-parity.us1.prod.dog/#/?feature=70
        """
        return _mark_test_object(test_object, feature_id=70, owner=_Owner.sdk_capabilities)

    @staticmethod
    def app_close_collected(test_object):
        """App close collected

        https://feature-parity.us1.prod.dog/#/?feature=71
        """
        return _mark_test_object(test_object, feature_id=71, owner=_Owner.sdk_capabilities)

    @staticmethod
    def redacted_error_logs_collected(test_object):
        """Redacted Error Logs collected

        https://feature-parity.us1.prod.dog/#/?feature=72
        """
        return _mark_test_object(test_object, feature_id=72, owner=_Owner.language_platform)

    @staticmethod
    def telemetry_metrics_collected(test_object):
        """Metrics collected

        https://feature-parity.us1.prod.dog/#/?feature=73
        """
        return _mark_test_object(test_object, feature_id=73, owner=_Owner.tracer)  # library/telemetry

    @staticmethod
    def telemetry_api_v2_implemented(test_object):
        """API V2 Implemented

        https://feature-parity.us1.prod.dog/#/?feature=74
        """
        return _mark_test_object(test_object, feature_id=74, owner=_Owner.sdk_capabilities)

    @staticmethod
    def app_client_configuration_change_event(test_object):
        """app-client-configuration-change event

        https://feature-parity.us1.prod.dog/#/?feature=75
        """
        return _mark_test_object(test_object, feature_id=75, owner=_Owner.sdk_capabilities)

    @staticmethod
    def app_product_change_event(test_object):
        """app-product-change event

        https://feature-parity.us1.prod.dog/#/?feature=76
        """
        return _mark_test_object(test_object, feature_id=76, owner=_Owner.sdk_capabilities)

    @staticmethod
    def app_extended_heartbeat_event(test_object):
        """app-extended-heartbeat event

        https://feature-parity.us1.prod.dog/#/?feature=77
        """
        return _mark_test_object(test_object, feature_id=77, owner=_Owner.sdk_capabilities)

    @staticmethod
    def telemetry_message_batch(test_object):
        """message-batch

        https://feature-parity.us1.prod.dog/#/?feature=78
        """
        return _mark_test_object(test_object, feature_id=78, owner=_Owner.tracer)  # library/telemetry

    @staticmethod
    def telemetry_app_started_event(test_object):
        """app-started changes

        https://feature-parity.us1.prod.dog/#/?feature=79
        """
        return _mark_test_object(test_object, feature_id=79, owner=_Owner.sdk_capabilities)

    @staticmethod
    def dd_telemetry_dependency_collection_enabled_supported(test_object):
        """DD_TELEMETRY_DEPENDENCY_COLLECTION_ENABLED supported

        https://feature-parity.us1.prod.dog/#/?feature=80
        """
        return _mark_test_object(test_object, feature_id=80, owner=_Owner.sdk_capabilities)

    @staticmethod
    def additional_http_headers_supported(test_object):
        """Additional HTTP Headers supported

        https://feature-parity.us1.prod.dog/#/?feature=81
        """
        return _mark_test_object(test_object, feature_id=81, owner=_Owner.idm)

    @staticmethod
    def remote_config_object_supported(test_object):
        """remote-config object supported

        https://feature-parity.us1.prod.dog/#/?feature=82
        """
        return _mark_test_object(test_object, feature_id=82, owner=_Owner.sdk_capabilities)

    @staticmethod
    def w3c_headers_injection_and_extraction(test_object):
        """W3C headers injection and extraction

        https://feature-parity.us1.prod.dog/#/?feature=83
        """
        return _mark_test_object(test_object, feature_id=83, owner=_Owner.sdk_capabilities)

    @staticmethod
    def otel_api(test_object):
        """OTel API

        https://feature-parity.us1.prod.dog/#/?feature=84
        """
        return _mark_test_object(test_object, feature_id=84, owner=_Owner.sdk_capabilities)

    @staticmethod
    def trace_id_128_bit_generation_propagation(test_object):
        """128-bit trace id generation + propagation

        https://feature-parity.us1.prod.dog/#/?feature=85
        """
        return _mark_test_object(test_object, feature_id=85, owner=_Owner.sdk_capabilities)

    @staticmethod
    def span_events(test_object):
        """Span Events

        https://feature-parity.us1.prod.dog/#/?feature=86
        """
        return _mark_test_object(test_object, feature_id=86, owner=_Owner.sdk_capabilities)

    @staticmethod
    def span_links(test_object):
        """Span Links

        https://feature-parity.us1.prod.dog/#/?feature=87
        """
        return _mark_test_object(
            test_object, feature_id=87, owner=_Owner.sdk_capabilities
        )  # tracing/otel/api, apm/dbm, tracing/data-decoration

    @staticmethod
    def trace_client_ip_header(test_object):
        """Client IP adress collection (DD_TRACE_CLIENT_IP_ENABLED)

        https://feature-parity.us1.prod.dog/#/?feature=88
        """
        return _mark_test_object(
            test_object, feature_id=88, owner=_Owner.tracer
        )  # tracing/data-collection, tracing/configuration, tracing/configuration/consistency

    @staticmethod
    def host_auto_instrumentation(test_object):
        """Host auto-instrumentation

        https://feature-parity.us1.prod.dog/#/?feature=89
        """
        return _mark_test_object(test_object, feature_id=89, owner=_Owner.auto_instrumentation)

    @staticmethod
    def container_auto_instrumentation(test_object):
        """Container auto-instrumentation

        https://feature-parity.us1.prod.dog/#/?feature=90
        """
        return _mark_test_object(test_object, feature_id=90, owner=_Owner.auto_instrumentation)

    @staticmethod
    def collect_http_post_data_and_headers(test_object):
        """Collect HTTP Post Data and Headers

        https://feature-parity.us1.prod.dog/#/?feature=94
        """
        return _mark_test_object(test_object, feature_id=94, owner=_Owner.tracer)  # tracing/data-collection

    @staticmethod
    def weak_hash_vulnerability_detection(test_object):
        """Weak hash vulnerability detection

        https://feature-parity.us1.prod.dog/#/?feature=96
        """
        return _mark_test_object(test_object, feature_id=96, owner=_Owner.asm)

    @staticmethod
    def db_integrations(test_object):
        """DB Integrations

        https://feature-parity.us1.prod.dog/#/?feature=98
        """
        return _mark_test_object(test_object, feature_id=98, owner=_Owner.idm)

    @staticmethod
    def weak_cipher_detection(test_object):
        """Weak cipher detection

        https://feature-parity.us1.prod.dog/#/?feature=100
        """
        return _mark_test_object(test_object, feature_id=100, owner=_Owner.asm)

    @staticmethod
    def threats_alpha_preview(test_object):
        """Threats Alpha Preview

        https://feature-parity.us1.prod.dog/#/?feature=110
        """
        return _mark_test_object(test_object, feature_id=110, owner=_Owner.asm)

    @staticmethod
    def procedure_to_debug_install(test_object):
        """Procedure to debug install

        https://feature-parity.us1.prod.dog/#/?feature=113
        """
        return _mark_test_object(test_object, feature_id=113, owner=_Owner.asm)

    @staticmethod
    def security_events_metadata(test_object):
        """Security Events Metadata

        https://feature-parity.us1.prod.dog/#/?feature=124
        """
        return _mark_test_object(test_object, feature_id=124, owner=_Owner.asm)

    @staticmethod
    def appsec_rate_limiter(test_object):
        """Rate limiter

        https://feature-parity.us1.prod.dog/#/?feature=134
        """
        return _mark_test_object(test_object, feature_id=134, owner=_Owner.asm)

    @staticmethod
    def support_in_app_waf_metrics_report(test_object):
        """Support In-App WAF metrics report

        https://feature-parity.us1.prod.dog/#/?feature=140
        """
        return _mark_test_object(test_object, feature_id=140, owner=_Owner.asm)

    @staticmethod
    def user_monitoring(test_object):
        """User Monitoring

        https://feature-parity.us1.prod.dog/#/?feature=141
        """
        return _mark_test_object(test_object, feature_id=141, owner=_Owner.asm)

    @staticmethod
    def event_tracking_sdk_v2(test_object):
        """Event tracking SDK v2

        https://feature-parity.us1.prod.dog/#/?feature=372
        """
        return _mark_test_object(test_object, feature_id=372, owner=_Owner.asm)

    @staticmethod
    def appsec_service_activation_origin_metric(test_object):
        """Appsec service activation origin metric

        https://feature-parity.us1.prod.dog/#/?feature=471
        """
        return _mark_test_object(test_object, feature_id=471, owner=_Owner.asm)

    @staticmethod
    def serialize_waf_rules_without_limiting_their_sizes(test_object):
        """Serialize WAF rules without limiting their sizes

        https://feature-parity.us1.prod.dog/#/?feature=142
        """
        return _mark_test_object(test_object, feature_id=142, owner=_Owner.asm)

    @staticmethod
    def threats_configuration(test_object):
        """Threats Configuration

        https://feature-parity.us1.prod.dog/#/?feature=143
        """
        return _mark_test_object(test_object, feature_id=143, owner=_Owner.asm)

    @staticmethod
    def sensitive_data_obfuscation(test_object):
        """Sensitive Data Obfuscation

        https://feature-parity.us1.prod.dog/#/?feature=144
        """
        return _mark_test_object(test_object, feature_id=144, owner=_Owner.asm)

    @staticmethod
    def propagation_of_user_id_rfc(test_object):
        """Propagation of user Id RFC

        https://feature-parity.us1.prod.dog/#/?feature=146
        """
        return _mark_test_object(test_object, feature_id=146, owner=_Owner.asm)

    @staticmethod
    def appsec_onboarding(test_object):
        """Onboarding

        https://feature-parity.us1.prod.dog/#/?feature=154
        """
        return _mark_test_object(test_object, feature_id=154, owner=_Owner.asm)

    @staticmethod
    def changing_rules_using_rc(test_object):
        """Changing rules using RC

        https://feature-parity.us1.prod.dog/#/?feature=157
        """
        return _mark_test_object(test_object, feature_id=157, owner=_Owner.asm)

    @staticmethod
    def appsec_shell_execution_tracing(test_object):
        """Shell execution tracing

        https://feature-parity.us1.prod.dog/#/?feature=158
        """
        return _mark_test_object(test_object, feature_id=158, owner=_Owner.asm)

    @staticmethod
    def custom_business_logic_events(test_object):
        """Custom Business Logic Events

        https://feature-parity.us1.prod.dog/#/?feature=161
        """
        return _mark_test_object(test_object, feature_id=161, owner=_Owner.asm)

    @staticmethod
    def graphql_threats_detection(test_object):
        """GraphQL Threats Detection

        https://feature-parity.us1.prod.dog/#/?feature=162
        """
        return _mark_test_object(test_object, feature_id=162, owner=_Owner.asm)

    @staticmethod
    def iast_sink_sql_injection(test_object):
        """IAST Sink: SQL Injection

        https://feature-parity.us1.prod.dog/#/?feature=165
        """
        return _mark_test_object(test_object, feature_id=165, owner=_Owner.asm)

    @staticmethod
    def iast_sink_code_injection(test_object):
        """IAST Sink: Code Injection

        https://feature-parity.us1.prod.dog/#/?feature=315
        """
        return _mark_test_object(test_object, feature_id=315, owner=_Owner.asm)

    @staticmethod
    def iast_sink_command_injection(test_object):
        """IAST Sink: Command Injection

        https://feature-parity.us1.prod.dog/#/?feature=166
        """
        return _mark_test_object(test_object, feature_id=166, owner=_Owner.asm)

    @staticmethod
    def iast_sink_path_traversal(test_object):
        """IAST Sink: Path Traversal

        https://feature-parity.us1.prod.dog/#/?feature=167
        """
        return _mark_test_object(test_object, feature_id=167, owner=_Owner.asm)

    @staticmethod
    def iast_sink_ldap_injection(test_object):
        """IAST Sink: LDAP Injection

        https://feature-parity.us1.prod.dog/#/?feature=168
        """
        return _mark_test_object(test_object, feature_id=168, owner=_Owner.asm)

    @staticmethod
    def iast_sink_header_injection(test_object):
        """IAST Sink: Header Injection

        https://feature-parity.us1.prod.dog/#/?feature=203
        """
        return _mark_test_object(test_object, feature_id=203, owner=_Owner.asm)

    @staticmethod
    def iast_sink_template_injection(test_object):
        """IAST Sink: Template Injection

        https://feature-parity.us1.prod.dog/#/?feature=330
        """
        return _mark_test_object(test_object, feature_id=330, owner=_Owner.asm)

    @staticmethod
    def iast_source_request_parameter_value(test_object):
        """IAST Source: Request Parameter Value

        https://feature-parity.us1.prod.dog/#/?feature=169
        """
        return _mark_test_object(test_object, feature_id=169, owner=_Owner.asm)

    @staticmethod
    def iast_source_request_parameter_name(test_object):
        """IAST Source: Request Parameter Name

        https://feature-parity.us1.prod.dog/#/?feature=170
        """
        return _mark_test_object(test_object, feature_id=170, owner=_Owner.asm)

    @staticmethod
    def iast_source_header_value(test_object):
        """IAST Source: Header Value

        https://feature-parity.us1.prod.dog/#/?feature=171
        """
        return _mark_test_object(test_object, feature_id=171, owner=_Owner.asm)

    @staticmethod
    def iast_source_header_name(test_object):
        """IAST Source: Header Name

        https://feature-parity.us1.prod.dog/#/?feature=172
        """
        return _mark_test_object(test_object, feature_id=172, owner=_Owner.asm)

    @staticmethod
    def iast_source_cookie_value(test_object):
        """IAST Source: Cookie Value

        https://feature-parity.us1.prod.dog/#/?feature=173
        """
        return _mark_test_object(test_object, feature_id=173, owner=_Owner.asm)

    @staticmethod
    def iast_source_cookie_name(test_object):
        """IAST Source: Cookie Name

        https://feature-parity.us1.prod.dog/#/?feature=174
        """
        return _mark_test_object(test_object, feature_id=174, owner=_Owner.asm)

    @staticmethod
    def iast_source_body(test_object):
        """IAST Source: Body

        https://feature-parity.us1.prod.dog/#/?feature=175
        """
        return _mark_test_object(test_object, feature_id=175, owner=_Owner.asm)

    @staticmethod
    def iast_source_kafka_key(test_object):
        """IAST Source: Kafka message key

        https://feature-parity.us1.prod.dog/#/?feature=277
        """
        return _mark_test_object(test_object, feature_id=277, owner=_Owner.asm)

    @staticmethod
    def iast_source_kafka_value(test_object):
        """IAST Source: Kafka message value

        https://feature-parity.us1.prod.dog/#/?feature=278
        """
        return _mark_test_object(test_object, feature_id=278, owner=_Owner.asm)

    @staticmethod
    def iast_graphql_resolver_argument(test_object):
        """IAST Source: Graphql resolver argument

        https://feature-parity.us1.prod.dog/#/?feature=281
        """
        return _mark_test_object(test_object, feature_id=281, owner=_Owner.asm)

    @staticmethod
    def grpc_threats_management(test_object):
        """GRPC Threats Management

        https://feature-parity.us1.prod.dog/#/?feature=176
        """
        return _mark_test_object(test_object, feature_id=176, owner=_Owner.asm)

    @staticmethod
    def waf_telemetry(test_object):
        """WAF Telemetry

        https://feature-parity.us1.prod.dog/#/?feature=178
        """
        return _mark_test_object(test_object, feature_id=178, owner=_Owner.asm)

    @staticmethod
    def kafkaspan_creationcontext_propagation_with_dd_trace(test_object):
        """[Kafka][Span Creation][Context Propagation] with dd-trace
        https://feature-parity.us1.prod.dog/#/?feature=192
        """
        return _mark_test_object(
            test_object, feature_id=192, owner=_Owner.idm
        )  # tracing/context-propagation, idm-sugar

    @staticmethod
    def open_tracing_api(test_object):
        """Open Tracing API

        https://feature-parity.us1.prod.dog/#/?feature=196
        """
        return _mark_test_object(test_object, feature_id=196, owner=_Owner.sdk_capabilities)

    @staticmethod
    def custom_tracing_api(test_object):
        """Custom Tracing API

        https://feature-parity.us1.prod.dog/#/?feature=197
        """
        return _mark_test_object(test_object, feature_id=197, owner=_Owner.sdk_capabilities)

    @staticmethod
    def iast_sink_hardcoded_passwords(test_object):
        """IAST sink: Hardcoded passwords detection

        https://feature-parity.us1.prod.dog/#/?feature=290
        """
        return _mark_test_object(test_object, feature_id=290, owner=_Owner.asm)

    @staticmethod
    def iast_sink_hardcoded_secrets(test_object):
        """IAST sink: Hardcoded secrets detection

        https://feature-parity.us1.prod.dog/#/?feature=198
        """
        return _mark_test_object(test_object, feature_id=198, owner=_Owner.asm)

    @staticmethod
    def appsec_request_blocking(test_object):
        """Request Blocking

        https://feature-parity.us1.prod.dog/#/?feature=199
        """
        return _mark_test_object(test_object, feature_id=199, owner=_Owner.asm)

    @staticmethod
    def appsec_response_blocking(test_object):
        """Response Blocking

        https://feature-parity.us1.prod.dog/#/?feature=200
        """
        return _mark_test_object(test_object, feature_id=200, owner=_Owner.asm)

    @staticmethod
    def appsec_blocking_action(test_object):
        """Blocking Action

        https://feature-parity.us1.prod.dog/#/?feature=201
        """
        return _mark_test_object(test_object, feature_id=201, owner=_Owner.asm)

    @staticmethod
    def appsec_truncation_action(test_object):
        """Truncation Action

        https://feature-parity.us1.prod.dog/#/?feature=373
        """
        return _mark_test_object(test_object, feature_id=373, owner=_Owner.asm)

    @staticmethod
    def appsec_client_ip_blocking(test_object):
        """Client IP Blocking

        https://feature-parity.us1.prod.dog/#/?feature=202
        """
        return _mark_test_object(test_object, feature_id=202, owner=_Owner.asm)

    @staticmethod
    def appsec_header_injection(test_object):
        """Header Injection

        https://feature-parity.us1.prod.dog/#/?feature=203
        """
        return _mark_test_object(test_object, feature_id=203, owner=_Owner.asm)

    @staticmethod
    def api_security_schemas(test_object):
        """Schema extraction for API Security

        https://feature-parity.us1.prod.dog/#/?feature=204
        """
        return _mark_test_object(test_object, feature_id=204, owner=_Owner.asm)

    @staticmethod
    def span_links_through_datadog_api(test_object):
        """Span links (through Datadog API)

        https://feature-parity.us1.prod.dog/#/?feature=205
        """
        return _mark_test_object(test_object, feature_id=205, owner=_Owner.sdk_capabilities)

    @staticmethod
    def cassandra_support(test_object):
        """Cassandra support

        https://feature-parity.us1.prod.dog/#/?feature=206
        """
        return _mark_test_object(test_object, feature_id=206, owner=_Owner.idm)

    @staticmethod
    def mysql_support(test_object):
        """MySQL Support

        https://feature-parity.us1.prod.dog/#/?feature=207
        """
        return _mark_test_object(test_object, feature_id=207, owner=_Owner.idm)

    @staticmethod
    def mssql_support(test_object):
        """MySQL Support

        https://feature-parity.us1.prod.dog/#/?feature=225
        """
        return _mark_test_object(test_object, feature_id=225, owner=_Owner.idm)

    @staticmethod
    def postgres_support(test_object):
        """PostGres Support

        https://feature-parity.us1.prod.dog/#/?feature=208
        """
        return _mark_test_object(test_object, feature_id=208, owner=_Owner.idm)

    @staticmethod
    def database_monitoring_correlation(test_object):
        """Database Monitoring correlation

        https://feature-parity.us1.prod.dog/#/?feature=209
        """
        return _mark_test_object(test_object, feature_id=209, owner=_Owner.tracer)  # tracing/correlation, apm/dbm

    @staticmethod
    def datastreams_monitoring_support_for_http(test_object):
        """DataStreams Monitoring support for Http

        https://feature-parity.us1.prod.dog/#/?feature=210
        """
        return _mark_test_object(test_object, feature_id=210, owner=_Owner.idm)  # apm/dsm, idm-sugar

    @staticmethod
    def debugger(test_object):
        """Debugger

        https://feature-parity.us1.prod.dog/#/?feature=211
        """
        return _mark_test_object(test_object, feature_id=211, owner=_Owner.debugger)

    @staticmethod
    def datastreams_monitoring_support_for_kafka(test_object):
        """DataStreams Monitoring support for Kafka

        https://feature-parity.us1.prod.dog/#/?feature=212
        """
        return _mark_test_object(test_object, feature_id=212, owner=_Owner.idm)  # apm/dsm, idm-sugar

    @staticmethod
    def datastreams_monitoring_support_for_rabbitmq(test_object):
        """DataStreams Monitoring support for RabbitMQ

        https://feature-parity.us1.prod.dog/#/?feature=213
        """
        return _mark_test_object(test_object, feature_id=213, owner=_Owner.idm)  # apm/dsm, idm-sugar

    @staticmethod
    def datastreams_monitoring_support_for_rabbitmq_fanout(test_object):
        """DataStreams Monitoring support for RabbitMQ - Fanout

        https://feature-parity.us1.prod.dog/#/?feature=214
        """
        return _mark_test_object(test_object, feature_id=214, owner=_Owner.idm)  # apm/dsm, idm-sugar

    @staticmethod
    def datastreams_monitoring_support_for_rabbitmq_topicexchange(test_object):
        """DataStreams Monitoring support for RabbitMq - TopicExchange

        https://feature-parity.us1.prod.dog/#/?feature=215
        """
        return _mark_test_object(test_object, feature_id=215, owner=_Owner.idm)  # apm/dsm, idm-sugar

    @staticmethod
    def mongo_support(test_object):
        """Mongo Support

        https://feature-parity.us1.prod.dog/#/?feature=216
        """
        return _mark_test_object(test_object, feature_id=216, owner=_Owner.idm)

    @staticmethod
    def otel_mysql_support(test_object):
        """OTEL MySql Support

        https://feature-parity.us1.prod.dog/#/?feature=217
        """
        return _mark_test_object(test_object, feature_id=217, owner=_Owner.idm)  # otel/integrations

    @staticmethod
    def otel_mssql_support(test_object):
        """OTEL MySql Support

        https://feature-parity.us1.prod.dog/#/?feature=226
        """
        return _mark_test_object(test_object, feature_id=226, owner=_Owner.idm)  # otel/integrations

    @staticmethod
    def otel_postgres_support(test_object):
        """OTEL PostGres Support

        https://feature-parity.us1.prod.dog/#/?feature=218
        """
        return _mark_test_object(test_object, feature_id=218, owner=_Owner.idm)  # otel/integrations

    @staticmethod
    def sql_support(test_object):
        """Sql support

        https://feature-parity.us1.prod.dog/#/?feature=219
        """
        return _mark_test_object(test_object, feature_id=219, owner=_Owner.idm)

    @staticmethod
    def dynamic_configuration(test_object):
        """Dynamic Configuration

        https://feature-parity.us1.prod.dog/#/?feature=220
        """
        return _mark_test_object(test_object, feature_id=220, owner=_Owner.sdk_capabilities)

    @staticmethod
    def datadog_headers_propagation(test_object):
        """Datadog headers propagation

        https://feature-parity.us1.prod.dog/#/?feature=221
        """
        return _mark_test_object(
            test_object, feature_id=221, owner=_Owner.tracer
        )  # tracing/context-propagation, apm/dbm

    @staticmethod
    def single_span_sampling(test_object):
        """Single Span Sampling

        https://feature-parity.us1.prod.dog/#/?feature=222
        """
        return _mark_test_object(test_object, feature_id=222, owner=_Owner.tracer)  # tracing/ingestion-control

    @staticmethod
    def tracer_flare(test_object):
        """Tracer Flare

        https://feature-parity.us1.prod.dog/#/?feature=223
        """
        return _mark_test_object(test_object, feature_id=223, owner=_Owner.language_platform)

    @staticmethod
    def profiling(test_object):
        """Profiling

        https://feature-parity.us1.prod.dog/#/?feature=224
        """
        return _mark_test_object(test_object, feature_id=224, owner=_Owner.profiler)

    @staticmethod
    def trace_sampling(test_object):
        """Profiling

        https://feature-parity.us1.prod.dog/#/?feature=227
        """
        return _mark_test_object(test_object, feature_id=227, owner=_Owner.sdk_capabilities)

    @staticmethod
    def telemetry_instrumentation(test_object):
        """Instrumentation telemetry

        https://feature-parity.us1.prod.dog/#/?feature=229
        """
        return _mark_test_object(test_object, feature_id=229, owner=_Owner.sdk_capabilities)

    @staticmethod
    def appsec_logs(test_object):
        """Appsec Logs

        https://feature-parity.us1.prod.dog/#/?feature=230
        """
        return _mark_test_object(test_object, feature_id=230, owner=_Owner.asm)

    @staticmethod
    def appsec_miscs_internals(test_object):
        """Appsec Miscs Internals

        https://feature-parity.us1.prod.dog/#/?feature=231
        """
        return _mark_test_object(test_object, feature_id=231, owner=_Owner.asm)

    @staticmethod
    def appsec_scrubbing(test_object):
        """Appsec Scrubbing

        https://feature-parity.us1.prod.dog/#/?feature=232
        """
        return _mark_test_object(test_object, feature_id=232, owner=_Owner.asm)

    @staticmethod
    def appsec_standard_tags_client_ip(test_object):
        """Appsec Standard Tags: client IP

        https://feature-parity.us1.prod.dog/#/?feature=233
        """
        return _mark_test_object(test_object, feature_id=233, owner=_Owner.asm)

    @staticmethod
    def waf_features(test_object):
        """WAF features

        https://feature-parity.us1.prod.dog/#/?feature=234
        """
        return _mark_test_object(test_object, feature_id=234, owner=_Owner.asm)

    @staticmethod
    def waf_rules(test_object):
        """WAF rules

        https://feature-parity.us1.prod.dog/#/?feature=235
        """
        return _mark_test_object(test_object, feature_id=235, owner=_Owner.asm)

    @staticmethod
    def iast_sink_hsts_missing_header(test_object):
        """IAST Sink: HSTS missing header

        https://feature-parity.us1.prod.dog/#/?feature=236
        """
        return _mark_test_object(test_object, feature_id=236, owner=_Owner.asm)

    @staticmethod
    def iast_sink_http_only_cookie(test_object):
        """IAST Sink: HTTP only cookie

        https://feature-parity.us1.prod.dog/#/?feature=237
        """
        return _mark_test_object(test_object, feature_id=237, owner=_Owner.asm)

    @staticmethod
    def iast_sink_insecure_cookie(test_object):
        """IAST Sink: Insecure cookie

        https://feature-parity.us1.prod.dog/#/?feature=238
        """
        return _mark_test_object(test_object, feature_id=238, owner=_Owner.asm)

    @staticmethod
    def iast_sink_samesite_cookie(test_object):
        """IAST Sink: SameSite cookie

        https://feature-parity.us1.prod.dog/#/?feature=240
        """
        return _mark_test_object(test_object, feature_id=240, owner=_Owner.asm)

    @staticmethod
    def iast_sink_ssrf(test_object):
        """IAST Sink: SSRF

        https://feature-parity.us1.prod.dog/#/?feature=241
        """
        return _mark_test_object(test_object, feature_id=241, owner=_Owner.asm)

    @staticmethod
    def iast_sink_trustboundaryviolation(test_object):
        """IAST Sink: TrustBoundaryViolation

        https://feature-parity.us1.prod.dog/#/?feature=242
        """
        return _mark_test_object(test_object, feature_id=242, owner=_Owner.asm)

    @staticmethod
    def iast_sink_unvalidatedforward(test_object):
        """IAST Sink: UnvalidatedForward

        https://feature-parity.us1.prod.dog/#/?feature=243
        """
        return _mark_test_object(test_object, feature_id=243, owner=_Owner.asm)

    @staticmethod
    def iast_sink_unvalidatedheader(test_object):
        """IAST Sink: UnvalidatedHeader

        https://feature-parity.us1.prod.dog/#/?feature=244
        """
        return _mark_test_object(test_object, feature_id=244, owner=_Owner.asm)

    @staticmethod
    def iast_sink_unvalidatedredirect(test_object):
        """IAST Sink: UnvalidatedRedirect

        https://feature-parity.us1.prod.dog/#/?feature=245
        """
        return _mark_test_object(test_object, feature_id=245, owner=_Owner.asm)

    @staticmethod
    def iast_sink_weakrandomness(test_object):
        """IAST Sink: WeakRandomness

        https://feature-parity.us1.prod.dog/#/?feature=246
        """
        return _mark_test_object(test_object, feature_id=246, owner=_Owner.asm)

    @staticmethod
    def iast_sink_xcontentsniffing(test_object):
        """IAST Sink: XContentSniffing

        https://feature-parity.us1.prod.dog/#/?feature=247
        """
        return _mark_test_object(test_object, feature_id=247, owner=_Owner.asm)

    @staticmethod
    def iast_sink_xpathinjection(test_object):
        """IAST Sink: XPathInjection

        https://feature-parity.us1.prod.dog/#/?feature=248
        """
        return _mark_test_object(test_object, feature_id=248, owner=_Owner.asm)

    @staticmethod
    def iast_sink_xss(test_object):
        """IAST Sink: XSS

        https://feature-parity.us1.prod.dog/#/?feature=249
        """
        return _mark_test_object(test_object, feature_id=249, owner=_Owner.asm)

    @staticmethod
    def iast_source_multipart(test_object):
        """IAST Source: Multipart

        https://feature-parity.us1.prod.dog/#/?feature=250
        """
        return _mark_test_object(test_object, feature_id=250, owner=_Owner.asm)

    @staticmethod
    def iast_source_path(test_object):
        """IAST Source: Path

        https://feature-parity.us1.prod.dog/#/?feature=251
        """
        return _mark_test_object(test_object, feature_id=251, owner=_Owner.asm)

    @staticmethod
    def iast_source_uri(test_object):
        """IAST Source: URI

        https://feature-parity.us1.prod.dog/#/?feature=252
        """
        return _mark_test_object(test_object, feature_id=252, owner=_Owner.asm)

    @staticmethod
    def iast_sink_mongodb_injection(test_object):
        """IAST Sink: MongoDB injection

        https://feature-parity.us1.prod.dog/#/?feature=253
        """
        return _mark_test_object(test_object, feature_id=253, owner=_Owner.asm)

    @staticmethod
    def appsec_user_blocking(test_object):
        """User blocking

        https://feature-parity.us1.prod.dog/#/?feature=254
        """
        return _mark_test_object(test_object, feature_id=254, owner=_Owner.asm)

    @staticmethod
    def decisionless_extraction(test_object):
        """Sampling behavior when extracted trace context does not convey a sampling decision
        https://feature-parity.us1.prod.dog/#/?feature=261
        """
        return _mark_test_object(test_object, feature_id=261, owner=_Owner.sdk_capabilities)

    @staticmethod
    def semantic_core_validations(test_object):
        """Semantic Core Validations

        https://feature-parity.us1.prod.dog/#/?feature=262
        """
        return _mark_test_object(test_object, feature_id=262, owner=_Owner.idm)

    @staticmethod
    def aws_sqs_span_creationcontext_propagation_via_xray_header_with_dd_trace(
        test_object,
    ):
        """[AWS-SQS][Span Creation][Context Propagation][AWS X-Ray] with dd-trace

        https://feature-parity.us1.prod.dog/#/?feature=263
        """
        return _mark_test_object(
            test_object, feature_id=263, owner=_Owner.idm
        )  # tracing/context-propagation, idm-sugar

    @staticmethod
    def aws_sqs_span_creationcontext_propagation_via_message_attributes_with_dd_trace(
        test_object,
    ):
        """[AWS-SQS][Span Creation][Context Propagation][AWS Message Attributes] with dd-trace

        https://feature-parity.us1.prod.dog/#/?feature=264
        """
        return _mark_test_object(
            test_object, feature_id=264, owner=_Owner.idm
        )  # tracing/context-propagation, idm-sugar

    @staticmethod
    def data_integrity(test_object):
        """Data integrity

        https://feature-parity.us1.prod.dog/#/?feature=266
        """
        return _mark_test_object(test_object, feature_id=266, owner=_Owner.tracer)

    @staticmethod
    def library_scrubbing(test_object):
        """Library scrubbing

        https://feature-parity.us1.prod.dog/#/?feature=267
        """
        return _mark_test_object(test_object, feature_id=267, owner=_Owner.tracer)  # tracing/data-decoration

    @staticmethod
    def datastreams_monitoring_support_for_sqs(test_object):
        """DataStreams Monitoring support for AWS SQS

        https://feature-parity.us1.prod.dog/#/?feature=268
        """
        return _mark_test_object(test_object, feature_id=268, owner=_Owner.idm)  # apm/dsm, idm-sugar

    @staticmethod
    def api_security_configuration(test_object):
        """Schema extraction for API Security

        https://feature-parity.us1.prod.dog/#/?feature=269
        """
        return _mark_test_object(test_object, feature_id=269, owner=_Owner.asm)

    @staticmethod
    def rabbitmq_span_creationcontext_propagation_with_dd_trace(test_object):
        """[RabbitMQ][Span Creation][Context Propagation] with dd-trace

        https://feature-parity.us1.prod.dog/#/?feature=270
        """
        return _mark_test_object(
            test_object, feature_id=270, owner=_Owner.idm
        )  # tracing/context-propagation, idm-sugar

    @staticmethod
    def aws_sns_span_creationcontext_propagation_via_message_attributes_with_dd_trace(
        test_object,
    ):
        """[AWS-SNS][Span Creation][Context Propagation] with dd-trace

        https://feature-parity.us1.prod.dog/#/?feature=271
        """
        return _mark_test_object(
            test_object, feature_id=271, owner=_Owner.tracer
        )  # tracing/context-propagation, idm-sugar

    @staticmethod
    def datastreams_monitoring_support_for_sns(test_object):
        """DataStreams Monitoring support for AWS SNS

        https://feature-parity.us1.prod.dog/#/?feature=273
        """
        return _mark_test_object(test_object, feature_id=273, owner=_Owner.idm)  # apm/dsm, idm-sugar

    @staticmethod
    def iast_sink_insecure_auth_protocol(test_object):
        """IAST Sink: Insecure auth protocol

        https://feature-parity.us1.prod.dog/#/?feature=272
        """
        return _mark_test_object(test_object, feature_id=272, owner=_Owner.asm)

    @staticmethod
    def container_auto_installation_script(test_object):
        """Agent installation script should allow us to install auto-injection software for containers

        https://feature-parity.us1.prod.dog/#/?feature=274
        """
        return _mark_test_object(test_object, feature_id=274, owner=_Owner.auto_instrumentation)

    @staticmethod
    def host_auto_installation_script(test_object):
        """Agent installation script should allow us to install auto-injection software for hosts

        https://feature-parity.us1.prod.dog/#/?feature=275
        """
        return _mark_test_object(test_object, feature_id=275, owner=_Owner.auto_instrumentation)

    @staticmethod
    def host_block_list(test_object):
        """SSI block lists

        https://feature-parity.us1.prod.dog/#/?feature=276
        """
        return _mark_test_object(test_object, feature_id=276, owner=_Owner.auto_instrumentation)

    @staticmethod
    def aws_kinesis_span_creationcontext_propagation_via_message_attributes_with_dd_trace(
        test_object,
    ):
        """[AWS-Kinesis][Span Creation][Context Propagation] with dd-trace

        https://feature-parity.us1.prod.dog/#/?feature=280
        """
        return _mark_test_object(
            test_object, feature_id=280, owner=_Owner.idm
        )  # tracing/context-propagation, idm-sugar

    @staticmethod
    def datastreams_monitoring_support_for_base64_encoding(test_object):
        """DataStreams Monitoring support for V2 Base64 Encoding using dd-pathway-ctx/dd-pathway-ctx-base64

        https://feature-parity.us1.prod.dog/#/?feature=284
        """
        return _mark_test_object(
            test_object, feature_id=284, owner=_Owner.idm
        )  # tracing/context-propagation, apm/dsm, idm-sugar

    @staticmethod
    def datastreams_monitoring_support_context_injection_base64(test_object):
        """Datastreams Monitoring support for V2 Base64 Encoding injection using dd-pathway-ctx-base64

        https://feature-parity.us1.prod.dog/#/?feature=287
        """
        return _mark_test_object(
            test_object, feature_id=287, owner=_Owner.idm
        )  # tracing/context-propagation, apm/dsm, idm-sugar

    @staticmethod
    def datastreams_monitoring_support_for_kinesis(test_object):
        """DataStreams Monitoring support for AWS Kinesis

        https://feature-parity.us1.prod.dog/#/?feature=282
        """
        return _mark_test_object(test_object, feature_id=282, owner=_Owner.idm)  # apm/dsm, idm-sugar

    @staticmethod
    def iast_sink_reflection_injection(test_object):
        """IAST Sink: Reflection Injection

        https://feature-parity.us1.prod.dog/#/?feature=279
        """
        return _mark_test_object(test_object, feature_id=279, owner=_Owner.asm)

    @staticmethod
    def embeded_git_reference(test_object):
        """Embedding Git references to build artifacts

        https://feature-parity.us1.prod.dog/#/?feature=286
        """
        return _mark_test_object(test_object, feature_id=286, owner=_Owner.sdk_capabilities)

    @staticmethod
    def k8s_admission_controller(test_object):
        """Auto inject the tracer library for k8s enviroments using admission controller

        https://feature-parity.us1.prod.dog/#/?feature=288
        """
        return _mark_test_object(test_object, feature_id=288, owner=_Owner.auto_instrumentation)

    @staticmethod
    def f_otel_interoperability(test_object):
        """OTel Interoperability

        https://feature-parity.us1.prod.dog/#/?feature=289
        """
        return _mark_test_object(test_object, feature_id=289, owner=_Owner.sdk_capabilities)

    @staticmethod
    def debugger_pii_redaction(test_object):
        """PII Redaction

        https://feature-parity.us1.prod.dog/#/?feature=291
        """
        return _mark_test_object(test_object, feature_id=291, owner=_Owner.debugger)

    @staticmethod
    def installer_auto_instrumentation(test_object):
        """Installer auto-instrumentation

        https://feature-parity.us1.prod.dog/#/?feature=292
        """
        return _mark_test_object(test_object, feature_id=292, owner=_Owner.auto_instrumentation)

    @staticmethod
    def rasp_local_file_inclusion(test_object):
        """Appsec RASP rule : local file inclusion

        https://feature-parity.us1.prod.dog/#/?feature=293
        """
        return _mark_test_object(test_object, feature_id=293, owner=_Owner.asm)

    @staticmethod
    def rasp_server_side_request_forgery(test_object):
        """Appsec RASP rule : server-side request forgery

        https://feature-parity.us1.prod.dog/#/?feature=294
        """
        return _mark_test_object(test_object, feature_id=294, owner=_Owner.asm)

    @staticmethod
    def rasp_sql_injection(test_object):
        """Appsec RASP rule : SQL injection

        https://feature-parity.us1.prod.dog/#/?feature=295
        """
        return _mark_test_object(test_object, feature_id=295, owner=_Owner.asm)

    @staticmethod
    def database_monitoring_support(test_object):
        """DBM: Database Monitoring is supported by an integration

        https://feature-parity.us1.prod.dog/#/?feature=296
        """
        return _mark_test_object(
            test_object, feature_id=296, owner=_Owner.idm
        )  # tracing/context-propagation, apm/dbm, idm-sugar

    @staticmethod
    def rasp_stack_trace(test_object):
        """Appsec RASP: Stack Trace

        https://feature-parity.us1.prod.dog/#/?feature=297
        """
        return _mark_test_object(test_object, feature_id=297, owner=_Owner.asm)

    @staticmethod
    def rasp_span_tags(test_object):
        """Appsec RASP: Span Tags

        https://feature-parity.us1.prod.dog/#/?feature=298
        """
        return _mark_test_object(test_object, feature_id=298, owner=_Owner.asm)

    @staticmethod
    def debugger_expression_language(test_object):
        """Expression Language

        https://feature-parity.us1.prod.dog/#/?feature=303
        """
        return _mark_test_object(test_object, feature_id=303, owner=_Owner.debugger)

    @staticmethod
    def auto_instrumentation_profiling(test_object):
        """auto-instrumentation with profiling

        https://feature-parity.us1.prod.dog/#/?feature=302
        """
        return _mark_test_object(test_object, feature_id=302, owner=_Owner.auto_instrumentation)

    @staticmethod
    def appsec_standalone_experimental(test_object):
        """Experimental Appsec Standalone Billing

        https://feature-parity.us1.prod.dog/#/?feature=305
        """
        return _mark_test_object(test_object, feature_id=305, owner=_Owner.asm)

    @staticmethod
    def appsec_standalone(test_object):
        """Appsec Standalone Billing

        https://feature-parity.us1.prod.dog/#/?feature=355
        """
        return _mark_test_object(test_object, feature_id=355, owner=_Owner.asm)

    @staticmethod
    def iast_standalone_experimental(test_object):
        """Experimental Iast Standalone Billing

        https://feature-parity.us1.prod.dog/#/?feature=319
        """
        return _mark_test_object(test_object, feature_id=319, owner=_Owner.asm)

    @staticmethod
    def iast_standalone(test_object):
        """Iast Standalone Billing V2

        https://feature-parity.us1.prod.dog/#/?feature=356
        """
        return _mark_test_object(test_object, feature_id=356, owner=_Owner.asm)

    @staticmethod
    def sca_standalone_experimental(test_object):
        """Experimental SCA Standalone Billing

        https://feature-parity.us1.prod.dog/#/?feature=320
        """
        return _mark_test_object(test_object, feature_id=320, owner=_Owner.asm)

    @staticmethod
    def sca_standalone(test_object):
        """SCA Standalone Billing V2

        https://feature-parity.us1.prod.dog/#/?feature=357
        """
        return _mark_test_object(test_object, feature_id=357, owner=_Owner.asm)

    @staticmethod
    def security_events_metastruct(test_object):
        """Appsec meta struct

        https://feature-parity.us1.prod.dog/#/?feature=314
        """
        return _mark_test_object(test_object, feature_id=314, owner=_Owner.asm)

    @staticmethod
    def host_auto_installation_script_profiling(test_object):
        """Profiling works when enabled through the agent installer script in Host environments

        https://feature-parity.us1.prod.dog/#/?feature=306
        """
        return _mark_test_object(test_object, feature_id=306, owner=_Owner.auto_instrumentation)

    @staticmethod
    def container_auto_installation_script_profiling(test_object):
        """Profiling works when enabled through the agent installer script in Container environments

        https://feature-parity.us1.prod.dog/#/?feature=307
        """
        return _mark_test_object(test_object, feature_id=307, owner=_Owner.auto_instrumentation)

    @staticmethod
    def host_guardrail(test_object):
        """When in SSI, bail out if our version of language is incompatible.

        https://feature-parity.us1.prod.dog/#/?feature=308
        """
        return _mark_test_object(test_object, feature_id=308, owner=_Owner.auto_instrumentation)

    @staticmethod
    def container_guardrail(test_object):
        """When in SSI, bail out if our version of language is incompatible or container is incompatible.

        https://feature-parity.us1.prod.dog/#/?feature=309
        """
        return _mark_test_object(test_object, feature_id=309, owner=_Owner.auto_instrumentation)

    @staticmethod
    def datastreams_monitoring_support_for_manual_checkpoints(test_object):
        """Ensure DSM Manual Checkpointing API is satisfied

        https://feature-parity.us1.prod.dog/#/?feature=327
        """
        return _mark_test_object(
            test_object, feature_id=327, owner=_Owner.tracer
        )  # library/telemetry, tracing/configuration, ssi

    @staticmethod
    def suspicious_attacker_blocking(test_object):
        """Threats: request blocking on suspicious attacker

        https://feature-parity.us1.prod.dog/#/?feature=311
        """
        return _mark_test_object(test_object, feature_id=311, owner=_Owner.asm)

    @staticmethod
    def user_id_collection_modes(test_object):
        """Threats: User ID collection modes

        https://feature-parity.us1.prod.dog/#/?feature=312
        """
        return _mark_test_object(test_object, feature_id=312, owner=_Owner.asm)

    @staticmethod
    def fingerprinting(test_object):
        """Threats: Requests Fingerprinting

        https://feature-parity.us1.prod.dog/#/?feature=313
        """
        return _mark_test_object(test_object, feature_id=313, owner=_Owner.asm)

    @staticmethod
    def iast_sink_untrusted_deserialization(test_object):
        """IAST Sink: Untrusted Deserialization

        https://feature-parity.us1.prod.dog/#/?feature=316
        """
        return _mark_test_object(test_object, feature_id=316, owner=_Owner.asm)

    @staticmethod
    def crashtracking(test_object):
        """Crashtracking

        https://feature-parity.us1.prod.dog/#/?feature=317
        """
        return _mark_test_object(test_object, feature_id=317, owner=_Owner.language_platform)

    @staticmethod
    def rasp_shell_injection(test_object):
        """Appsec RASP rule : shell injection

        https://feature-parity.us1.prod.dog/#/?feature=318
        """
        return _mark_test_object(test_object, feature_id=318, owner=_Owner.asm)

    @staticmethod
    def rasp_command_injection(test_object):
        """Appsec RASP rule : command injection

        https://feature-parity.us1.prod.dog/#/?feature=345
        """
        return _mark_test_object(test_object, feature_id=345, owner=_Owner.asm)

    @staticmethod
    def debugger_exception_replay(test_object):
        """Exception replay

        https://feature-parity.us1.prod.dog/#/?feature=321
        """
        return _mark_test_object(test_object, feature_id=321, owner=_Owner.debugger)

    @staticmethod
    def iast_source_path_parameter(test_object):
        """IAST Source: URI

        https://feature-parity.us1.prod.dog/#/?feature=324
        """
        return _mark_test_object(test_object, feature_id=324, owner=_Owner.asm)

    @staticmethod
    def iast_source_sql(test_object):
        """IAST Source: SQL

        https://feature-parity.us1.prod.dog/#/?feature=344
        """
        return _mark_test_object(test_object, feature_id=344, owner=_Owner.asm)

    @staticmethod
    def ssi_guardrails(test_object):
        """Docker ssi guardrails

        https://feature-parity.us1.prod.dog/#/?feature=322
        """
        return _mark_test_object(test_object, feature_id=322, owner=_Owner.auto_instrumentation)

    @staticmethod
    def ssi_crashtracking(test_object):
        """Docker ssi crashtracking

        https://feature-parity.us1.prod.dog/#/?feature=340
        """
        return _mark_test_object(test_object, feature_id=340, owner=_Owner.auto_instrumentation)

    @staticmethod
    def ssi_service_naming(test_object):
        """Docker ssi service naming feature

        https://feature-parity.us1.prod.dog/#/?feature=326
        """
        return _mark_test_object(test_object, feature_id=326, owner=_Owner.auto_instrumentation)

    @staticmethod
    def ssi_service_tracking(test_object):
        """SSI service tracking feature

        https://feature-parity.us1.prod.dog/#/?feature=327
        """
        return _mark_test_object(
            test_object, feature_id=327, owner=_Owner.tracer
        )  # library/telemetry, tracing/configuration, ssi

    @staticmethod
    def serverless_span_pointers(test_object):
        """Serverless : Span Pointers are correctly incorporated in spans

        https://feature-parity.us1.prod.dog/#/?feature=328
        """
        return _mark_test_object(test_object, feature_id=328, owner=_Owner.tracer)

    @staticmethod
    def aws_api_gateway_inferred_span_creation(test_object):
        """AWS Api Gateway: Tests that API Gateway inferred span creation works as expected

        https://feature-parity.us1.prod.dog/#/?feature=341
        """
        return _mark_test_object(test_object, feature_id=341, owner=_Owner.idm)

    @staticmethod
    def parametric_endpoint_parity(test_object):
        """Enforces standardized behaviors for configurations across the tracing libraries.

        https://feature-parity.us1.prod.dog/#/?feature=339
        """
        return _mark_test_object(
            test_object, feature_id=339, owner=_Owner.tracer
        )  # tracing/otel/api, tracing/datadog/api

    @staticmethod
    def iast_stack_trace(test_object):
        """IAST: Stack Trace

        https://feature-parity.us1.prod.dog/#/?feature=329
        """
        return _mark_test_object(test_object, feature_id=329, owner=_Owner.asm)

    @staticmethod
    def iast_extended_location(test_object):
        """IAST: Extended location data

        https://feature-parity.us1.prod.dog/#/?feature=364
        """
        return _mark_test_object(test_object, feature_id=364, owner=_Owner.asm)

    @staticmethod
    def djm_ssi_k8s(test_object):
        """Data Jobs Monitoring: Java lib auto instrumentation for Spark applications on K8s.

        https://feature-parity.us1.prod.dog/#/?feature=342
        """
        return _mark_test_object(test_object, feature_id=342, owner=_Owner.tracer)  # apm/djm

    @staticmethod
    def adaptive_sampling(test_object):
        """Adaptive sampling rules + RC

        https://feature-parity.us1.prod.dog/#/?feature=346
        """
        return _mark_test_object(test_object, feature_id=346, owner=_Owner.sdk_capabilities)

    @staticmethod
    def agent_host_ipv6(test_object):
        """DD_AGENT_HOST supports an IPv6 address

        https://feature-parity.us1.prod.dog/#/?feature=347
        """
        return _mark_test_object(test_object, feature_id=347, owner=_Owner.tracer)

    @staticmethod
    def datadog_baggage_headers(test_object):
        """Baggage support

        https://feature-parity.us1.prod.dog/#/?feature=389
        """
        return _mark_test_object(test_object, feature_id=389, owner=_Owner.tracer)  # tracing

    @staticmethod
    def iast_security_controls(test_object):
        """IAST: Security Controls

        https://feature-parity.us1.prod.dog/#/?feature=343
        """
        return _mark_test_object(test_object, feature_id=343, owner=_Owner.asm)

    @staticmethod
    def graphql_query_error_reporting(test_object):
        """GraphQL query error reporting

        https://feature-parity.us1.prod.dog/#/?feature=354
        """
        return _mark_test_object(test_object, feature_id=354, owner=_Owner.idm)

    @staticmethod
    def envoy_external_processing(test_object):
        """Support for Envoy External Processing

        https://feature-parity.us1.prod.dog/#/?feature=350
        """
        return _mark_test_object(test_object, feature_id=350, owner=_Owner.asm)

    @staticmethod
    def context_propagation_extract_behavior(test_object):
        """Context Propagation: Extraction behavior can be configured at the service level

        https://feature-parity.us1.prod.dog/#/?feature=353
        """
        return _mark_test_object(test_object, feature_id=353, owner=_Owner.sdk_capabilities)

    @staticmethod
    def iast_sink_email_html_injection(test_object):
        """IAST Sink: Email HTML injection

        https://feature-parity.us1.prod.dog/#/?feature=358
        """
        return _mark_test_object(test_object, feature_id=358, owner=_Owner.asm)

    @staticmethod
    def language_specifics(test_object):
        """Language specific tests

        https://feature-parity.us1.prod.dog/#/?feature=359
        """
        return _mark_test_object(test_object, feature_id=359, owner=_Owner.asm)

    @staticmethod
    def debugger_code_origins(test_object):
        """Code Origins

        https://feature-parity.us1.prod.dog/#/?feature=360
        """
        return _mark_test_object(test_object, feature_id=360, owner=_Owner.debugger)

    @staticmethod
    def debugger_probe_budgets(test_object):
        """Probe Budgets

        https://feature-parity.us1.prod.dog/#/?feature=368
        """
        return _mark_test_object(test_object, feature_id=368, owner=_Owner.debugger)

    @staticmethod
    def debugger_method_probe(test_object):
        """Method-level Probes

        https://feature-parity.us1.prod.dog/#/?feature=392
        """
        return _mark_test_object(test_object, feature_id=392, owner=_Owner.debugger)

    @staticmethod
    def debugger_line_probe(test_object):
        """Line-level Probes

        https://feature-parity.us1.prod.dog/#/?feature=393
        """
        return _mark_test_object(test_object, feature_id=393, owner=_Owner.debugger)

    @staticmethod
    def debugger_symdb(test_object):
        """Probe Budgets

        https://feature-parity.us1.prod.dog/#/?feature=370
        """
        return _mark_test_object(test_object, feature_id=370, owner=_Owner.debugger)

    @staticmethod
    def otel_propagators_api(test_object):
        """OpenTelemetry Propagators API

        https://feature-parity.us1.prod.dog/#/?feature=361
        """
        return _mark_test_object(test_object, feature_id=361, owner=_Owner.sdk_capabilities)

    @staticmethod
    def stable_configuration_support(test_object):
        """Enforces that basic stable configuration support exists

        https://feature-parity.us1.prod.dog/#/?feature=365
        """
        return _mark_test_object(test_object, feature_id=365, owner=_Owner.tracer)  # library/config

    @staticmethod
    def single_span_ingestion_control(test_object):
        """Enforces that basic stable configuration support exists

        https://feature-parity.us1.prod.dog/#/?feature=366
        """
        return _mark_test_object(test_object, feature_id=366, owner=_Owner.tracer)

    @staticmethod
    def process_discovery(test_object):
        """Process Disocvery

        https://feature-parity.us1.prod.dog/#/?feature=367
        """
        return _mark_test_object(test_object, feature_id=367, owner=_Owner.tracer)

    @staticmethod
    def debugger_inproduct_enablement(test_object):
        """Dynamically enable debugger products

        https://feature-parity.us1.prod.dog/#/?feature=369
        """
        return _mark_test_object(test_object, feature_id=369, owner=_Owner.debugger)

    @staticmethod
    def datastreams_monitoring_protobuf_schema_tracking(test_object):
        """Dynamically enable debugger products

        https://feature-parity.us1.prod.dog/#/?feature=371
        """
        return _mark_test_object(test_object, feature_id=371, owner=_Owner.tracer)  # apm/dsm

    @staticmethod
    def trace_enablement(test_object):
        """Enforces standardized behaviors for configurations across the tracing libraries.

        https://feature-parity.us1.prod.dog/#/?feature=374
        """
        return _mark_test_object(
            test_object, feature_id=374, owner=_Owner.tracer
        )  # tracing/configuration, tracing/configuration/consistency

    @staticmethod
    def trace_log_directory(test_object):
        """Enforces standardized behaviors for configurations across the tracing libraries.

        https://feature-parity.us1.prod.dog/#/?feature=375
        """
        return _mark_test_object(
            test_object, feature_id=375, owner=_Owner.tracer
        )  # tracing/configuration, tracing/configuration/consistency

    @staticmethod
    def trace_experimental_features(test_object):
        """Enforces standardized behaviors for configurations across the tracing libraries.

        https://feature-parity.us1.prod.dog/#/?feature=376
        """
        return _mark_test_object(
            test_object, feature_id=376, owner=_Owner.tracer
        )  # tracing/configuration, tracing/configuration/consistency

    @staticmethod
    def trace_rate_limiting(test_object):
        """Enforces standardized behaviors for configurations across the tracing libraries.

        https://feature-parity.us1.prod.dog/#/?feature=377
        """
        return _mark_test_object(
            test_object, feature_id=377, owner=_Owner.tracer
        )  # tracing/configuration, tracing/configuration/consistency

    @staticmethod
    def trace_http_server_error_statuses(test_object):
        """Enforces standardized behaviors for configurations across the tracing libraries.

        https://feature-parity.us1.prod.dog/#/?feature=379
        """
        return _mark_test_object(
            test_object, feature_id=379, owner=_Owner.tracer
        )  # tracing/configuration, tracing/configuration/consistency

    @staticmethod
    def trace_http_client_error_statuses(test_object):
        """Enforces standardized behaviors for configurations across the tracing libraries.

        https://feature-parity.us1.prod.dog/#/?feature=381
        """
        return _mark_test_object(
            test_object, feature_id=381, owner=_Owner.tracer
        )  # tracing/configuration, tracing/configuration/consistency

    @staticmethod
    def trace_http_client_tag_query_string(test_object):
        """Enforces standardized behaviors for configurations across the tracing libraries.

        https://feature-parity.us1.prod.dog/#/?feature=382
        """
        return _mark_test_object(
            test_object, feature_id=382, owner=_Owner.tracer
        )  # tracing/configuration, tracing/configuration/consistency

    @staticmethod
    def unified_service_tagging(test_object):
        """Enforces standardized behaviors for configurations across the tracing libraries.

        https://feature-parity.us1.prod.dog/#/?feature=384
        """
        return _mark_test_object(
            test_object, feature_id=384, owner=_Owner.tracer
        )  # tracing/configuration, tracing/configuration/consistency

    @staticmethod
    def integration_enablement(test_object):
        """Enforces standardized behaviors for configurations across the tracing libraries.

        https://feature-parity.us1.prod.dog/#/?feature=385
        """
        return _mark_test_object(
            test_object, feature_id=385, owner=_Owner.tracer
        )  # tracing/configuration, tracing/configuration/consistency

    @staticmethod
    def log_injection_128bit_traceid(test_object):
        """Enforces standardized behaviors for configurations across the tracing libraries.

        https://feature-parity.us1.prod.dog/#/?feature=387
        """
        return _mark_test_object(
            test_object, feature_id=387, owner=_Owner.tracer
        )  # tracing/configuration, tracing/configuration/consistency

    @staticmethod
    def iast_schema(test_object):
        """Enforces standardized behaviors for configurations across the tracing libraries.

        https://feature-parity.us1.prod.dog/#/?feature=394
        """
        return _mark_test_object(test_object, feature_id=394, owner=_Owner.asm)

    @staticmethod
    def iast_vuln_sampling_route_method_count_algorithm(test_object):
        """Vulnerability sampling algorithm by route, method and counts for IAST.

        https://feature-parity.us1.prod.dog/#/?feature=395
        """
        return _mark_test_object(test_object, feature_id=395, owner=_Owner.tracer)

    @staticmethod
    def appsec_collect_all_headers(test_object):
        """Appsec collects all headers

        https://feature-parity.us1.prod.dog/#/?feature=390
        """
        return _mark_test_object(test_object, feature_id=390, owner=_Owner.tracer)  # appsec/25q2

    @staticmethod
    def appsec_collect_request_body(test_object):
        """Appsec collects request body

        https://feature-parity.us1.prod.dog/#/?feature=391
        """
        return _mark_test_object(test_object, feature_id=391, owner=_Owner.tracer)  # appsec/rasp, appsec/25q2

    @staticmethod
    def referrer_hostname(test_object):
        """Enforces standardized behaviors for configurations across the tracing libraries.

        https://feature-parity.us1.prod.dog/#/?feature=396
        """
        return _mark_test_object(test_object, feature_id=396, owner=_Owner.tracer)

    @staticmethod
    def baggage_span_tags(test_object):
        """Automatically add baggage to span tags

        https://feature-parity.us1.prod.dog/#/?feature=470
        """
        return _mark_test_object(test_object, feature_id=470, owner=_Owner.tracer)

    @staticmethod
    def remote_config_semantic_versioning(test_object):
        """Semantic version 2 is reported in remote config

        https://feature-parity.us1.prod.dog/#/?feature=472
        """
        return _mark_test_object(test_object, feature_id=472, owner=_Owner.tracer)  # library/config

    @staticmethod
    def process_tags(test_object):
        """Process tags

        https://feature-parity.us1.prod.dog/#/?feature=475
        """
        return _mark_test_object(
            test_object, feature_id=475, owner=_Owner.tracer
        )  # library/telemetry, tracing/apm-stats, apm/dbm, apm/dsm, profiler, tracing

    @staticmethod
    def appsec_rc_asm_dd_multiconfig(test_object):
        """Appsec supports multiple configurations through ASM_DD

        https://feature-parity.us1.prod.dog/#/?feature=473
        """
        return _mark_test_object(test_object, feature_id=473, owner=_Owner.asm)

    @staticmethod
    def appsec_trace_tagging_rules(test_object):
        """Appsec supports trace-tagging rules

        https://feature-parity.us1.prod.dog/#/?feature=474
        """
        return _mark_test_object(test_object, feature_id=474, owner=_Owner.asm)

    @staticmethod
    def unstructured_log_injection(test_object):
        """DD_LOGS_INJECTION_ALL

        https://feature-parity.us1.prod.dog/#/?feature=477
        """
        return _mark_test_object(test_object, feature_id=477, owner=_Owner.tracer)  # tracing/correlation/logs

    @staticmethod
    def auto_instrumentation_appsec(test_object):
        """Appsec works when manually enabled with library injection in Host environments

        https://feature-parity.us1.prod.dog/#/?feature=478
        """
        return _mark_test_object(test_object, feature_id=478, owner=_Owner.auto_instrumentation)

    @staticmethod
    def host_auto_installation_script_appsec(test_object):
        """Appsec works when enabled through the agent installer script in Host environments

        https://feature-parity.us1.prod.dog/#/?feature=479
        """
        return _mark_test_object(test_object, feature_id=479, owner=_Owner.auto_instrumentation)

    @staticmethod
    def container_auto_installation_script_appsec(test_object):
        """Appsec works when enabled through the agent installer script in Container environments

        https://feature-parity.us1.prod.dog/#/?feature=480
        """
        return _mark_test_object(test_object, feature_id=480, owner=_Owner.auto_instrumentation)

    @staticmethod
    def ssi_injection_metadata(test_object):
        """Appsec supports trace-tagging rules

        https://feature-parity.us1.prod.dog/#/?feature=481
        """
        return _mark_test_object(test_object, feature_id=481, owner=_Owner.tracer)

    @staticmethod
    def api_security_endpoint_discovery(test_object):
        """API Security supports endpoint discovery

        https://feature-parity.us1.prod.dog/#/?feature=483
        """
        return _mark_test_object(test_object, feature_id=483, owner=_Owner.asm)

    @staticmethod
<<<<<<< HEAD
    def efficient_trace_payload(test_object):
        """Efficient Trace Payload

        https://feature-parity.us1.prod.dog/#/?feature=488
        """
        return _mark_test_object(test_object, feature_id=488, owner=_Owner.language_platform)
=======
    def api10(test_object):
        """API Security supports endpoint discovery

        https://feature-parity.us1.prod.dog/#/?feature=490
        """
        return _mark_test_object(test_object, feature_id=490, owner=_Owner.asm)
>>>>>>> 07fd3543


features = _Features()<|MERGE_RESOLUTION|>--- conflicted
+++ resolved
@@ -2507,21 +2507,20 @@
         return _mark_test_object(test_object, feature_id=483, owner=_Owner.asm)
 
     @staticmethod
-<<<<<<< HEAD
     def efficient_trace_payload(test_object):
         """Efficient Trace Payload
 
         https://feature-parity.us1.prod.dog/#/?feature=488
         """
         return _mark_test_object(test_object, feature_id=488, owner=_Owner.language_platform)
-=======
+
+    @staticmethod
     def api10(test_object):
         """API Security supports endpoint discovery
 
         https://feature-parity.us1.prod.dog/#/?feature=490
         """
         return _mark_test_object(test_object, feature_id=490, owner=_Owner.asm)
->>>>>>> 07fd3543
 
 
 features = _Features()