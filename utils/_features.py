# pylint: disable=too-many-lines

import pytest


class features:
    """
    Data source is https://dd-feature-parity.azurewebsites.net/Import/Features

    run this command to get new features:

    ```
    PYTHONPATH=. python utils/scripts/update_features.py
    ```
    """

    @staticmethod
    def add_metadata_globally_to_all_spans_dd_tags(test_object):
        """
        Add Metadata globally to all spans (DD_TAGS)

        https://feature-parity.us1.prod.dog/#/?feature=1
        """
        pytest.mark.features(feature_id=1)(test_object)
        return test_object

    @staticmethod
    def change_agent_hostname_dd_agent_host(test_object):
        """
        Change Agent hostname (DD_AGENT_HOST)

        https://feature-parity.us1.prod.dog/#/?feature=2
        """
        pytest.mark.features(feature_id=2)(test_object)
        return test_object

    @staticmethod
    def add_metadata_to_spans_via_tags_dd_trace_analytics_enabled(test_object):
        """
        Add metadata to spans via tags (DD_TRACE_ANALYTICS_ENABLED)

        https://feature-parity.us1.prod.dog/#/?feature=3
        """
        pytest.mark.features(feature_id=3)(test_object)
        return test_object

    @staticmethod
    def trace_search_automatic_config(test_object):
        """
        Trace Search - automatic config

        https://feature-parity.us1.prod.dog/#/?feature=4
        """
        pytest.mark.features(feature_id=4)(test_object)
        return test_object

    @staticmethod
    def manual_trace_id_injection_into_logs(test_object):
        """
        Manual Trace-ID injection into Logs

        https://feature-parity.us1.prod.dog/#/?feature=5
        """
        pytest.mark.features(feature_id=5)(test_object)
        return test_object

    @staticmethod
    def unix_domain_sockets_support_for_traces(test_object):
        """
        Unix Domain Sockets support for traces

        https://feature-parity.us1.prod.dog/#/?feature=6
        """

        from utils._context.core import context

        if "uds" in context.weblog_variant:
            pytest.mark.features(feature_id=6)(test_object)

        return test_object

    @staticmethod
    def unix_domain_sockets_automatic_detection(test_object):
        """
        Unix Domain Sockets automatic detection

        https://feature-parity.us1.prod.dog/#/?feature=7
        """
        pytest.mark.features(feature_id=7)(test_object)
        return test_object

    @staticmethod
    def twl_customer_controls_ingestion_dd_trace_sampling_rules(test_object):
        """
        TwL - Customer Controls Ingestion (DD_TRACE_SAMPLING RULES)

        https://feature-parity.us1.prod.dog/#/?feature=8
        """
        pytest.mark.features(feature_id=8)(test_object)
        return test_object

    @staticmethod
    def synthetic_apm_http_header_span_tag_x_datadog_origin(test_object):
        """
        Synthetic APM (http header ▶ span tag) (x-datadog-origin))

        https://feature-parity.us1.prod.dog/#/?feature=9
        """
        pytest.mark.features(feature_id=9)(test_object)
        return test_object

    @staticmethod
    def log_tracer_status_at_startup(test_object):
        """
        Log Tracer status at startup

        https://feature-parity.us1.prod.dog/#/?feature=10
        """
        pytest.mark.features(feature_id=10)(test_object)
        return test_object

    @staticmethod
    def fargate_14_tagging_support(test_object):
        """
        Fargate 1.4 Tagging Support

        https://feature-parity.us1.prod.dog/#/?feature=11
        """
        pytest.mark.features(feature_id=11)(test_object)
        return test_object

    @staticmethod
    def container_tagging(test_object):
        """
        Container tagging

        https://feature-parity.us1.prod.dog/#/?feature=12
        """
        pytest.mark.features(feature_id=12)(test_object)
        return test_object

    @staticmethod
    def b3_headers_propagation(test_object):
        """
        B3 headers injection and extraction

        https://feature-parity.us1.prod.dog/#/?feature=13
        """
        pytest.mark.features(feature_id=13)(test_object)
        return test_object

    @staticmethod
    def unix_domain_sockets_support_for_metrics(test_object):
        """
        Unix Domain Sockets support for metrics

        https://feature-parity.us1.prod.dog/#/?feature=14
        """
        pytest.mark.features(feature_id=14)(test_object)
        return test_object

    @staticmethod
    def support_ddmeasured(test_object):
        """
        Support _dd.measured

        https://feature-parity.us1.prod.dog/#/?feature=15
        """
        pytest.mark.features(feature_id=15)(test_object)
        return test_object

    @staticmethod
    def dd_service_mapping(test_object):
        """
        DD_SERVICE_MAPPING

        https://feature-parity.us1.prod.dog/#/?feature=16
        """
        pytest.mark.features(feature_id=16)(test_object)
        return test_object

    @staticmethod
    def datadog_managed_dogstatsd_client(test_object):
        """
        Datadog managed Dogstatsd client

        https://feature-parity.us1.prod.dog/#/?feature=17
        """
        pytest.mark.features(feature_id=17)(test_object)
        return test_object

    @staticmethod
    def http_headers_as_tags_dd_trace_header_tags(test_object):
        """
        HTTP Headers as Tags (DD_TRACE_HEADER_TAGS)

        https://feature-parity.us1.prod.dog/#/?feature=18
        """
        pytest.mark.features(feature_id=18)(test_object)
        return test_object

    @staticmethod
    def dd_profiling_enabled(test_object):
        """
        DD_PROFILING_ENABLED

        https://feature-parity.us1.prod.dog/#/?feature=19
        """
        pytest.mark.features(feature_id=19)(test_object)
        return test_object

    @staticmethod
    def dogstatsd_unified_service_tagging(test_object):
        """
        Dogstatsd unified service tagging

        https://feature-parity.us1.prod.dog/#/?feature=20
        """
        pytest.mark.features(feature_id=20)(test_object)
        return test_object

    @staticmethod
    def trace_log_exporting_for_aws_lambda(test_object):
        """
        Trace Log Exporting for AWS Lambda

        https://feature-parity.us1.prod.dog/#/?feature=21
        """
        pytest.mark.features(feature_id=21)(test_object)
        return test_object

    @staticmethod
    def runtime_id_in_span_metadata_for_service_entry_spans(test_object):
        """
        Runtime-id in span metadata for service entry spans

        https://feature-parity.us1.prod.dog/#/?feature=22
        """
        pytest.mark.features(feature_id=22)(test_object)
        return test_object

    @staticmethod
    def partial_flush(test_object):
        """
        Partial flush

        https://feature-parity.us1.prod.dog/#/?feature=23
        """
        pytest.mark.features(feature_id=23)(test_object)
        return test_object

    @staticmethod
    def partial_flush_on_by_default(test_object):
        """
        Partial flush on by default

        https://feature-parity.us1.prod.dog/#/?feature=24
        """
        pytest.mark.features(feature_id=24)(test_object)
        return test_object

    @staticmethod
    def automatic_trace_id_injection_into_logs(test_object):
        """
        Automatic Trace-id injection into Logs

        https://feature-parity.us1.prod.dog/#/?feature=25
        """
        pytest.mark.features(feature_id=25)(test_object)
        return test_object

    @staticmethod
    def mapping_http_status_codes_to_errors(test_object):
        """
        Mapping HTTP status codes to errors

        https://feature-parity.us1.prod.dog/#/?feature=26
        """
        pytest.mark.features(feature_id=26)(test_object)
        return test_object

    @staticmethod
    def log_pipelines_updated_for_log_injection(test_object):
        """
        Log Pipelines updated for log injection

        https://feature-parity.us1.prod.dog/#/?feature=27
        """
        pytest.mark.features(feature_id=27)(test_object)
        return test_object

    @staticmethod
    def inject_service_env_version_into_logs(test_object):
        """
        Inject service, env, version into logs

        https://feature-parity.us1.prod.dog/#/?feature=28
        """
        pytest.mark.features(feature_id=28)(test_object)
        return test_object

    @staticmethod
    def top_level_detection_in_tracer(test_object):
        """
        Top-level detection in tracer

        https://feature-parity.us1.prod.dog/#/?feature=29
        """
        pytest.mark.features(feature_id=29)(test_object)
        return test_object

    @staticmethod
    def use_sampling_priorities_2_1_in_rules_based_sampler(test_object):
        """
        Use sampling priorities +2/-1 in rules-based sampler

        https://feature-parity.us1.prod.dog/#/?feature=30
        """
        pytest.mark.features(feature_id=30)(test_object)
        return test_object

    @staticmethod
    def trace_annotation(test_object):
        """
        Trace Annotation

        https://feature-parity.us1.prod.dog/#/?feature=31
        """
        pytest.mark.features(feature_id=31)(test_object)
        return test_object

    @staticmethod
    def runtime_metrics(test_object):
        """
        Runtime metrics

        https://feature-parity.us1.prod.dog/#/?feature=32
        """
        pytest.mark.features(feature_id=32)(test_object)
        return test_object

    @staticmethod
    def logs_throttling(test_object):
        """
        Logs Throttling

        https://feature-parity.us1.prod.dog/#/?feature=33
        """
        pytest.mark.features(feature_id=33)(test_object)
        return test_object

    @staticmethod
    def post_processing_traces(test_object):
        """
        Post-Processing Traces

        https://feature-parity.us1.prod.dog/#/?feature=34
        """
        pytest.mark.features(feature_id=34)(test_object)
        return test_object

    @staticmethod
    def span_baggage_item(test_object):
        """
        Span Baggage item

        https://feature-parity.us1.prod.dog/#/?feature=35
        """
        pytest.mark.features(feature_id=35)(test_object)
        return test_object

    @staticmethod
    def tracer_health_metrics(test_object):
        """
        Tracer Health Metrics

        https://feature-parity.us1.prod.dog/#/?feature=36
        """
        pytest.mark.features(feature_id=36)(test_object)
        return test_object

    @staticmethod
    def kafka_tracing(test_object):
        """
        Kafka Tracing

        https://feature-parity.us1.prod.dog/#/?feature=37
        """
        pytest.mark.features(feature_id=37)(test_object)
        return test_object

    @staticmethod
    def numeric_tags_for_trace_search_analytics_step_1(test_object):
        """
        Numeric tags for Trace Search/Analytics (step 1)

        https://feature-parity.us1.prod.dog/#/?feature=38
        """
        pytest.mark.features(feature_id=38)(test_object)
        return test_object

    @staticmethod
    def grpc_integration_tags(test_object):
        """
        gRPC integration tags

        https://feature-parity.us1.prod.dog/#/?feature=39
        """
        pytest.mark.features(feature_id=39)(test_object)
        return test_object

    @staticmethod
    def dd_trace_config_file(test_object):
        """
        DD_TRACE_CONFIG_FILE

        https://feature-parity.us1.prod.dog/#/?feature=40
        """
        pytest.mark.features(feature_id=40)(test_object)
        return test_object

    @staticmethod
    def dd_trace_methods(test_object):
        """
        DD_TRACE_METHODS

        https://feature-parity.us1.prod.dog/#/?feature=41
        """
        pytest.mark.features(feature_id=41)(test_object)
        return test_object

    @staticmethod
    def dd_tags_space_separated_tags(test_object):
        """
        DD_TAGS space-separated tags

        https://feature-parity.us1.prod.dog/#/?feature=42
        """
        pytest.mark.features(feature_id=42)(test_object)
        return test_object

    @staticmethod
    def report_tracer_drop_rate_ddtracer_kr(test_object):
        """
        Report tracer drop rate (_dd.tracer_kr)

        https://feature-parity.us1.prod.dog/#/?feature=43
        """
        pytest.mark.features(feature_id=43)(test_object)
        return test_object

    @staticmethod
    def obfuscation_of_pii_from_web_span_resource_names(test_object):
        """
        Obfuscation of PII from web span resource names

        https://feature-parity.us1.prod.dog/#/?feature=44
        """
        pytest.mark.features(feature_id=44)(test_object)
        return test_object

    @staticmethod
    def windows_named_pipe_support_for_traces(test_object):
        """
        Windows named pipe support for traces

        https://feature-parity.us1.prod.dog/#/?feature=45
        """
        pytest.mark.features(feature_id=45)(test_object)
        return test_object

    @staticmethod
    def setting_to_rename_service_by_tag_split_by_tag(test_object):
        """
        Setting to rename service by tag (split-by-tag)

        https://feature-parity.us1.prod.dog/#/?feature=46
        """
        pytest.mark.features(feature_id=46)(test_object)
        return test_object

    @staticmethod
    def collect_application_version_information(test_object):
        """
        Collect application version information

        https://feature-parity.us1.prod.dog/#/?feature=47
        """
        pytest.mark.features(feature_id=47)(test_object)
        return test_object

    @staticmethod
    def ensure_that_sampling_is_consistent_across_languages(test_object):
        """
        Ensure that sampling is consistent across languages

        https://feature-parity.us1.prod.dog/#/?feature=48
        """
        pytest.mark.features(feature_id=48)(test_object)
        return test_object

    @staticmethod
    def user_troubleshooting_tool(test_object):
        """
        User Troubleshooting Tool

        https://feature-parity.us1.prod.dog/#/?feature=49
        """
        pytest.mark.features(feature_id=49)(test_object)
        return test_object

    @staticmethod
    def option_to_remap_apm_error_response_severity_eg_404_to_error(test_object):
        """
        Option to remap APM error response severity (e.g. 404 to error)

        https://feature-parity.us1.prod.dog/#/?feature=50
        """
        pytest.mark.features(feature_id=50)(test_object)
        return test_object

    @staticmethod
    def obfuscation_of_httpurl_span_tag(test_object):
        """
        Obfuscation of http.url span tag

        https://feature-parity.us1.prod.dog/#/?feature=51
        """
        pytest.mark.features(feature_id=51)(test_object)
        return test_object

    @staticmethod
    def dd_trace_report_hostname(test_object):
        """
        DD_TRACE_REPORT_HOSTNAME

        https://feature-parity.us1.prod.dog/#/?feature=52
        """
        pytest.mark.features(feature_id=52)(test_object)
        return test_object

    @staticmethod
    def windows_named_pipe_support_for_metrics(test_object):
        """
        Windows named pipe support for metrics

        https://feature-parity.us1.prod.dog/#/?feature=53
        """
        pytest.mark.features(feature_id=53)(test_object)
        return test_object

    @staticmethod
    def ensure_consistent_http_client_integration_tags(test_object):
        """
        Ensure consistent HTTP client integration tags

        https://feature-parity.us1.prod.dog/#/?feature=54
        """
        pytest.mark.features(feature_id=54)(test_object)
        return test_object

    @staticmethod
    def aws_sdk_integration_tags(test_object):
        """
        AWS SDK Integration Tags

        https://feature-parity.us1.prod.dog/#/?feature=55
        """
        pytest.mark.features(feature_id=55)(test_object)
        return test_object

    @staticmethod
    def dont_set_username_tag_because_its_pii(test_object):
        """
        Don't set username tag because it's PII

        https://feature-parity.us1.prod.dog/#/?feature=56
        """
        pytest.mark.features(feature_id=56)(test_object)
        return test_object

    @staticmethod
    def trace_client_app_tagging(test_object):
        """
        Trace Client App Tagging

        https://feature-parity.us1.prod.dog/#/?feature=57
        """
        pytest.mark.features(feature_id=57)(test_object)
        return test_object

    @staticmethod
    def client_split_by_domain_service_host(test_object):
        """
        Client Split by domain/service/host

        https://feature-parity.us1.prod.dog/#/?feature=58
        """
        pytest.mark.features(feature_id=58)(test_object)
        return test_object

    @staticmethod
    def horizontal_propagation_of_x_datadog_tags_between_services(test_object):
        """
        Horizontal propagation of `x-datadog-tags` between services

        https://feature-parity.us1.prod.dog/#/?feature=59
        """
        pytest.mark.features(feature_id=59)(test_object)
        return test_object

    @staticmethod
    def vertical_propagation_of_x_datadog_tags_onto_each_chunk_root_span(test_object):
        """
        Vertical propagation of `x-datadog-tags` onto each chunk root span.

        https://feature-parity.us1.prod.dog/#/?feature=60
        """
        pytest.mark.features(feature_id=60)(test_object)
        return test_object

    @staticmethod
    def creation_and_propagation_of_ddpdm(test_object):
        """
        Creation and propagation of `_dd.p.dm`

        https://feature-parity.us1.prod.dog/#/?feature=61
        """
        pytest.mark.features(feature_id=61)(test_object)
        return test_object

    @staticmethod
    def client_side_stats_supported(test_object):
        """
        Client side stats supported

        https://feature-parity.us1.prod.dog/#/?feature=62
        """
        pytest.mark.features(feature_id=62)(test_object)
        return test_object

    @staticmethod
    def client_side_stats_on_by_default(test_object):
        """
        Client side stats on by default

        https://feature-parity.us1.prod.dog/#/?feature=63
        """
        pytest.mark.features(feature_id=63)(test_object)
        return test_object

    @staticmethod
    def instrumentation_telemetry_enabled_by_default(test_object):
        """
        Instrumentation Telemetry enabled by default

        https://feature-parity.us1.prod.dog/#/?feature=64
        """
        pytest.mark.features(feature_id=64)(test_object)
        return test_object

    @staticmethod
    def dd_instrumentation_telemetry_enabled_supported(test_object):
        """
        DD_INSTRUMENTATION_TELEMETRY_ENABLED supported

        https://feature-parity.us1.prod.dog/#/?feature=65
        """
        pytest.mark.features(feature_id=65)(test_object)
        return test_object

    @staticmethod
    def app_environment_collected(test_object):
        """
        App environment collected

        https://feature-parity.us1.prod.dog/#/?feature=66
        """
        pytest.mark.features(feature_id=66)(test_object)
        return test_object

    @staticmethod
    def dependencies_collected(test_object):
        """
        Dependencies collected

        https://feature-parity.us1.prod.dog/#/?feature=67
        """
        pytest.mark.features(feature_id=67)(test_object)
        return test_object

    @staticmethod
    def integrations_enabled_collected(test_object):
        """
        Integrations enabled collected

        https://feature-parity.us1.prod.dog/#/?feature=68
        """
        pytest.mark.features(feature_id=68)(test_object)
        return test_object

    @staticmethod
    def tracer_configurations_collected(test_object):
        """
        Tracer Configurations collected

        https://feature-parity.us1.prod.dog/#/?feature=69
        """
        pytest.mark.features(feature_id=69)(test_object)
        return test_object

    @staticmethod
    def telemetry_heart_beat_collected(test_object):
        """
        Heart beat collected

        https://feature-parity.us1.prod.dog/#/?feature=70
        """
        pytest.mark.features(feature_id=70)(test_object)
        return test_object

    @staticmethod
    def app_close_collected(test_object):
        """
        App close collected

        https://feature-parity.us1.prod.dog/#/?feature=71
        """
        pytest.mark.features(feature_id=71)(test_object)
        return test_object

    @staticmethod
    def redacted_error_logs_collected(test_object):
        """
        Redacted Error Logs collected

        https://feature-parity.us1.prod.dog/#/?feature=72
        """
        pytest.mark.features(feature_id=72)(test_object)
        return test_object

    @staticmethod
    def telemetry_metrics_collected(test_object):
        """
        Metrics collected

        https://feature-parity.us1.prod.dog/#/?feature=73
        """
        pytest.mark.features(feature_id=73)(test_object)
        return test_object

    @staticmethod
    def telemetry_api_v2_implemented(test_object):
        """
        API V2 Implemented

        https://feature-parity.us1.prod.dog/#/?feature=74
        """
        pytest.mark.features(feature_id=74)(test_object)
        return test_object

    @staticmethod
    def app_client_configuration_change_event(test_object):
        """
        app-client-configuration-change event

        https://feature-parity.us1.prod.dog/#/?feature=75
        """
        pytest.mark.features(feature_id=75)(test_object)
        return test_object

    @staticmethod
    def app_product_change_event(test_object):
        """
        app-product-change event

        https://feature-parity.us1.prod.dog/#/?feature=76
        """
        pytest.mark.features(feature_id=76)(test_object)
        return test_object

    @staticmethod
    def app_extended_heartbeat_event(test_object):
        """
        app-extended-heartbeat event

        https://feature-parity.us1.prod.dog/#/?feature=77
        """
        pytest.mark.features(feature_id=77)(test_object)
        return test_object

    @staticmethod
    def telemetry_message_batch(test_object):
        """
        message-batch

        https://feature-parity.us1.prod.dog/#/?feature=78
        """
        pytest.mark.features(feature_id=78)(test_object)
        return test_object

    @staticmethod
    def telemetry_app_started_event(test_object):
        """
        app-started changes

        https://feature-parity.us1.prod.dog/#/?feature=79
        """
        pytest.mark.features(feature_id=79)(test_object)
        return test_object

    @staticmethod
    def dd_telemetry_dependency_collection_enabled_supported(test_object):
        """
        DD_TELEMETRY_DEPENDENCY_COLLECTION_ENABLED supported

        https://feature-parity.us1.prod.dog/#/?feature=80
        """
        pytest.mark.features(feature_id=80)(test_object)
        return test_object

    @staticmethod
    def additional_http_headers_supported(test_object):
        """
        Additional HTTP Headers supported

        https://feature-parity.us1.prod.dog/#/?feature=81
        """
        pytest.mark.features(feature_id=81)(test_object)
        return test_object

    @staticmethod
    def remote_config_object_supported(test_object):
        """
        remote-config object supported

        https://feature-parity.us1.prod.dog/#/?feature=82
        """
        pytest.mark.features(feature_id=82)(test_object)
        return test_object

    @staticmethod
    def w3c_headers_injection_and_extraction(test_object):
        """
        W3C headers injection and extraction

        https://feature-parity.us1.prod.dog/#/?feature=83
        """
        pytest.mark.features(feature_id=83)(test_object)
        return test_object

    @staticmethod
    def otel_api(test_object):
        """
        OTel API

        https://feature-parity.us1.prod.dog/#/?feature=84
        """
        pytest.mark.features(feature_id=84)(test_object)
        return test_object

    @staticmethod
    def trace_id_128_bit_generation_propagation(test_object):
        """
        128-bit trace id generation + propagation

        https://feature-parity.us1.prod.dog/#/?feature=85
        """
        pytest.mark.features(feature_id=85)(test_object)
        return test_object

    @staticmethod
    def span_events(test_object):
        """
        Span Events

        https://feature-parity.us1.prod.dog/#/?feature=86
        """
        pytest.mark.features(feature_id=86)(test_object)
        return test_object

    @staticmethod
    def span_links(test_object):
        """
        Span Links

        https://feature-parity.us1.prod.dog/#/?feature=87
        """
        pytest.mark.features(feature_id=87)(test_object)
        return test_object

    @staticmethod
    def client_ip_adress_collection_dd_trace_client_ip_enabled(test_object):
        """
        Client IP adress collection (DD_TRACE_CLIENT_IP_ENABLED)

        https://feature-parity.us1.prod.dog/#/?feature=88
        """
        pytest.mark.features(feature_id=88)(test_object)
        return test_object

    @staticmethod
    def host_auto_instrumentation(test_object):
        """
        Host auto-instrumentation

        https://feature-parity.us1.prod.dog/#/?feature=89
        """
        pytest.mark.features(feature_id=89)(test_object)
        return test_object

    @staticmethod
    def container_auto_instrumentation(test_object):
        """
        Container auto-instrumentation

        https://feature-parity.us1.prod.dog/#/?feature=90
        """
        pytest.mark.features(feature_id=90)(test_object)
        return test_object

    @staticmethod
    def collect_http_post_data_and_headers(test_object):
        """
        Collect HTTP Post Data and Headers

        https://feature-parity.us1.prod.dog/#/?feature=94
        """
        pytest.mark.features(feature_id=94)(test_object)
        return test_object

    @staticmethod
    def weak_hash_vulnerability_detection(test_object):
        """
        Weak hash vulnerability detection

        https://feature-parity.us1.prod.dog/#/?feature=96
        """
        pytest.mark.features(feature_id=96)(test_object)
        return test_object

    @staticmethod
    def db_integrations(test_object):
        """
        DB Integrations

        https://feature-parity.us1.prod.dog/#/?feature=98
        """
        pytest.mark.features(feature_id=98)(test_object)
        return test_object

    @staticmethod
    def weak_cipher_detection(test_object):
        """
        Weak cipher detection

        https://feature-parity.us1.prod.dog/#/?feature=100
        """
        pytest.mark.features(feature_id=100)(test_object)
        return test_object

    @staticmethod
    def threats_alpha_preview(test_object):
        """
        Threats Alpha Preview

        https://feature-parity.us1.prod.dog/#/?feature=110
        """
        pytest.mark.features(feature_id=110)(test_object)
        return test_object

    @staticmethod
    def procedure_to_debug_install(test_object):
        """
        Procedure to debug install

        https://feature-parity.us1.prod.dog/#/?feature=113
        """
        pytest.mark.features(feature_id=113)(test_object)
        return test_object

    @staticmethod
    def security_events_metadata(test_object):
        """
        Security Events Metadata

        https://feature-parity.us1.prod.dog/#/?feature=124
        """
        pytest.mark.features(feature_id=124)(test_object)
        return test_object

    @staticmethod
    def appsec_rate_limiter(test_object):
        """
        Rate limiter

        https://feature-parity.us1.prod.dog/#/?feature=134
        """
        pytest.mark.features(feature_id=134)(test_object)
        return test_object

    @staticmethod
    def support_in_app_waf_metrics_report(test_object):
        """
        Support In-App WAF metrics report

        https://feature-parity.us1.prod.dog/#/?feature=140
        """
        pytest.mark.features(feature_id=140)(test_object)
        return test_object

    @staticmethod
    def user_monitoring(test_object):
        """
        User Monitoring

        https://feature-parity.us1.prod.dog/#/?feature=141
        """
        pytest.mark.features(feature_id=141)(test_object)
        return test_object

    @staticmethod
    def serialize_waf_rules_without_limiting_their_sizes(test_object):
        """
        Serialize WAF rules without limiting their sizes

        https://feature-parity.us1.prod.dog/#/?feature=142
        """
        pytest.mark.features(feature_id=142)(test_object)
        return test_object

    @staticmethod
    def threats_configuration(test_object):
        """
        Threats Configuration

        https://feature-parity.us1.prod.dog/#/?feature=143
        """
        pytest.mark.features(feature_id=143)(test_object)
        return test_object

    @staticmethod
    def sensitive_data_obfuscation(test_object):
        """
        Sensitive Data Obfuscation

        https://feature-parity.us1.prod.dog/#/?feature=144
        """
        pytest.mark.features(feature_id=144)(test_object)
        return test_object

    @staticmethod
    def propagation_of_user_id_rfc(test_object):
        """
        Propagation of user Id RFC

        https://feature-parity.us1.prod.dog/#/?feature=146
        """
        pytest.mark.features(feature_id=146)(test_object)
        return test_object

    @staticmethod
    def appsec_onboarding(test_object):
        """
        Onboarding

        https://feature-parity.us1.prod.dog/#/?feature=154
        """
        pytest.mark.features(feature_id=154)(test_object)
        return test_object

    @staticmethod
    def deactivate_rules_using_rc(test_object):
        """
        Deactivate rules using RC

        https://feature-parity.us1.prod.dog/#/?feature=157
        """
        pytest.mark.features(feature_id=157)(test_object)
        return test_object

    @staticmethod
    def appsec_shell_execution_tracing(test_object):
        """
        Shell execution tracing

        https://feature-parity.us1.prod.dog/#/?feature=158
        """
        pytest.mark.features(feature_id=158)(test_object)
        return test_object

    @staticmethod
    def custom_business_logic_events(test_object):
        """
        Custom Business Logic Events

        https://feature-parity.us1.prod.dog/#/?feature=161
        """
        pytest.mark.features(feature_id=161)(test_object)
        return test_object

    @staticmethod
    def graphql_threats_detection(test_object):
        """
        GraphQL Threats Detection

        https://feature-parity.us1.prod.dog/#/?feature=162
        """
        pytest.mark.features(feature_id=162)(test_object)
        return test_object

    @staticmethod
    def iast_sink_sql_injection(test_object):
        """
        IAST Sink: SQL Injection

        https://feature-parity.us1.prod.dog/#/?feature=165
        """
        pytest.mark.features(feature_id=165)(test_object)
        return test_object

    @staticmethod
    def iast_sink_command_injection(test_object):
        """
        IAST Sink: Command Injection

        https://feature-parity.us1.prod.dog/#/?feature=166
        """
        pytest.mark.features(feature_id=166)(test_object)
        return test_object

    @staticmethod
    def iast_sink_path_traversal(test_object):
        """
        IAST Sink: Path Traversal

        https://feature-parity.us1.prod.dog/#/?feature=167
        """
        pytest.mark.features(feature_id=167)(test_object)
        return test_object

    @staticmethod
    def iast_sink_ldap_injection(test_object):
        """
        IAST Sink: LDAP Injection

        https://feature-parity.us1.prod.dog/#/?feature=168
        """
        pytest.mark.features(feature_id=168)(test_object)
        return test_object

    @staticmethod
    def iast_sink_header_injection(test_object):
        """
        IAST Sink: Header Injection

        https://feature-parity.us1.prod.dog/#/?feature=203
        """
        pytest.mark.features(feature_id=203)(test_object)
        return test_object

    @staticmethod
    def iast_source_request_parameter_value(test_object):
        """
        IAST Source: Request Parameter Value

        https://feature-parity.us1.prod.dog/#/?feature=169
        """
        pytest.mark.features(feature_id=169)(test_object)
        return test_object

    @staticmethod
    def iast_source_request_parameter_name(test_object):
        """
        IAST Source: Request Parameter Name

        https://feature-parity.us1.prod.dog/#/?feature=170
        """
        pytest.mark.features(feature_id=170)(test_object)
        return test_object

    @staticmethod
    def iast_source_header_value(test_object):
        """
        IAST Source: Header Value

        https://feature-parity.us1.prod.dog/#/?feature=171
        """
        pytest.mark.features(feature_id=171)(test_object)
        return test_object

    @staticmethod
    def iast_source_header_name(test_object):
        """
        IAST Source: Header Name

        https://feature-parity.us1.prod.dog/#/?feature=172
        """
        pytest.mark.features(feature_id=172)(test_object)
        return test_object

    @staticmethod
    def iast_source_cookie_value(test_object):
        """
        IAST Source: Cookie Value

        https://feature-parity.us1.prod.dog/#/?feature=173
        """
        pytest.mark.features(feature_id=173)(test_object)
        return test_object

    @staticmethod
    def iast_source_cookie_name(test_object):
        """
        IAST Source: Cookie Name

        https://feature-parity.us1.prod.dog/#/?feature=174
        """
        pytest.mark.features(feature_id=174)(test_object)
        return test_object

    @staticmethod
    def iast_source_body(test_object):
        """
        IAST Source: Body

        https://feature-parity.us1.prod.dog/#/?feature=175
        """
        pytest.mark.features(feature_id=175)(test_object)
        return test_object

    @staticmethod
    def iast_source_kafka_key(test_object):
        """
        IAST Source: Kafka message key

        https://feature-parity.us1.prod.dog/#/?feature=277
        """
        pytest.mark.features(feature_id=277)(test_object)
        return test_object

    @staticmethod
    def iast_source_kafka_value(test_object):
        """
        IAST Source: Kafka message value

        https://feature-parity.us1.prod.dog/#/?feature=278
        """
        pytest.mark.features(feature_id=278)(test_object)
        return test_object

    @staticmethod
    def iast_graphql_resolver_argument(test_object):
        """
        IAST Source: Graphql resolver argument

        https://feature-parity.us1.prod.dog/#/?feature=281
        """
        pytest.mark.features(feature_id=281)(test_object)
        return test_object

    @staticmethod
    def grpc_threats_management(test_object):
        """
        gRPC Threats Management

        https://feature-parity.us1.prod.dog/#/?feature=176
        """
        pytest.mark.features(feature_id=176)(test_object)
        return test_object

    @staticmethod
    def waf_telemetry(test_object):
        """
        WAF Telemetry

        https://feature-parity.us1.prod.dog/#/?feature=178
        """
        pytest.mark.features(feature_id=178)(test_object)
        return test_object

    @staticmethod
    def kafkaspan_creationcontext_propagation_with_dd_trace(test_object):
        """
        [Kafka][Span Creation][Context Propagation] with dd-trace
        https://feature-parity.us1.prod.dog/#/?feature=192
        """
        pytest.mark.features(feature_id=192)(test_object)
        return test_object

    @staticmethod
    def open_tracing_api(test_object):
        """
        Open Tracing API

        https://feature-parity.us1.prod.dog/#/?feature=196
        """
        pytest.mark.features(feature_id=196)(test_object)
        return test_object

    @staticmethod
    def custom_tracing_api(test_object):
        """
        Custom Tracing API

        https://feature-parity.us1.prod.dog/#/?feature=197
        """
        pytest.mark.features(feature_id=197)(test_object)
        return test_object

    @staticmethod
    def iast_sink_hardcoded_passwords(test_object):
        """
        IAST sink: Hardcoded passwords detection

        https://feature-parity.us1.prod.dog/#/?feature=290
        """
        pytest.mark.features(feature_id=290)(test_object)
        return test_object

    @staticmethod
    def iast_sink_hardcoded_secrets(test_object):
        """
        IAST sink: Hardcoded secrets detection

        https://feature-parity.us1.prod.dog/#/?feature=198
        """
        pytest.mark.features(feature_id=198)(test_object)
        return test_object

    @staticmethod
    def appsec_request_blocking(test_object):
        """
        Request Blocking

        https://feature-parity.us1.prod.dog/#/?feature=199
        """
        pytest.mark.features(feature_id=199)(test_object)
        return test_object

    @staticmethod
    def appsec_response_blocking(test_object):
        """
        Response Blocking

        https://feature-parity.us1.prod.dog/#/?feature=200
        """
        pytest.mark.features(feature_id=200)(test_object)
        return test_object

    @staticmethod
    def appsec_blocking_action(test_object):
        """
        Blocking Action

        https://feature-parity.us1.prod.dog/#/?feature=201
        """
        pytest.mark.features(feature_id=201)(test_object)
        return test_object

    @staticmethod
    def appsec_client_ip_blocking(test_object):
        """
        Client IP Blocking

        https://feature-parity.us1.prod.dog/#/?feature=202
        """
        pytest.mark.features(feature_id=202)(test_object)
        return test_object

    @staticmethod
    def appsec_header_injection(test_object):
        """
        Header Injection

        https://feature-parity.us1.prod.dog/#/?feature=203
        """
        pytest.mark.features(feature_id=203)(test_object)
        return test_object

    @staticmethod
    def api_security_schemas(test_object):
        """
        Schema extraction for API Security

        https://feature-parity.us1.prod.dog/#/?feature=204
        """
        pytest.mark.features(feature_id=204)(test_object)
        return test_object

    @staticmethod
    def span_links_through_datadog_api(test_object):
        """
        Span links (through Datadog API)

        https://feature-parity.us1.prod.dog/#/?feature=205
        """
        pytest.mark.features(feature_id=205)(test_object)
        return test_object

    @staticmethod
    def cassandra_support(test_object):
        """
        Cassandra support

        https://feature-parity.us1.prod.dog/#/?feature=206
        """
        pytest.mark.features(feature_id=206)(test_object)
        return test_object

    @staticmethod
    def mysql_support(test_object):
        """
        MySQL Support

        https://feature-parity.us1.prod.dog/#/?feature=207
        """
        pytest.mark.features(feature_id=207)(test_object)
        return test_object

    @staticmethod
    def mssql_support(test_object):
        """
        MySQL Support

        https://feature-parity.us1.prod.dog/#/?feature=225
        """
        pytest.mark.features(feature_id=225)(test_object)
        return test_object

    @staticmethod
    def postgres_support(test_object):
        """
        PostGres Support

        https://feature-parity.us1.prod.dog/#/?feature=208
        """
        pytest.mark.features(feature_id=208)(test_object)
        return test_object

    @staticmethod
    def database_monitoring_correlation(test_object):
        """
        Database Monitoring correlation

        https://feature-parity.us1.prod.dog/#/?feature=209
        """
        pytest.mark.features(feature_id=209)(test_object)
        return test_object

    @staticmethod
    def datastreams_monitoring_support_for_http(test_object):
        """
        DataStreams Monitoring support for Http

        https://feature-parity.us1.prod.dog/#/?feature=210
        """
        pytest.mark.features(feature_id=210)(test_object)
        return test_object

    @staticmethod
    def debugger(test_object):
        """
        Debugger

        https://feature-parity.us1.prod.dog/#/?feature=211
        """
        pytest.mark.features(feature_id=211)(test_object)
        return test_object

    @staticmethod
    def datastreams_monitoring_support_for_kafka(test_object):
        """
        DataStreams Monitoring support for Kafka

        https://feature-parity.us1.prod.dog/#/?feature=212
        """
        pytest.mark.features(feature_id=212)(test_object)
        return test_object

    @staticmethod
    def datastreams_monitoring_support_for_rabbitmq(test_object):
        """
        DataStreams Monitoring support for RabbitMQ

        https://feature-parity.us1.prod.dog/#/?feature=213
        """
        pytest.mark.features(feature_id=213)(test_object)
        return test_object

    @staticmethod
    def datastreams_monitoring_support_for_rabbitmq_fanout(test_object):
        """
        DataStreams Monitoring support for RabbitMQ - Fanout

        https://feature-parity.us1.prod.dog/#/?feature=214
        """
        pytest.mark.features(feature_id=214)(test_object)
        return test_object

    @staticmethod
    def datastreams_monitoring_support_for_rabbitmq_topicexchange(test_object):
        """
        DataStreams Monitoring support for RabbitMq - TopicExchange

        https://feature-parity.us1.prod.dog/#/?feature=215
        """
        pytest.mark.features(feature_id=215)(test_object)
        return test_object

    @staticmethod
    def mongo_support(test_object):
        """
        Mongo Support

        https://feature-parity.us1.prod.dog/#/?feature=216
        """
        pytest.mark.features(feature_id=216)(test_object)
        return test_object

    @staticmethod
    def otel_mysql_support(test_object):
        """
        OTEL MySql Support

        https://feature-parity.us1.prod.dog/#/?feature=217
        """
        pytest.mark.features(feature_id=217)(test_object)
        return test_object

    @staticmethod
    def otel_mssql_support(test_object):
        """
        OTEL MySql Support

        https://feature-parity.us1.prod.dog/#/?feature=226
        """
        pytest.mark.features(feature_id=226)(test_object)
        return test_object

    @staticmethod
    def otel_postgres_support(test_object):
        """
        OTEL PostGres Support

        https://feature-parity.us1.prod.dog/#/?feature=218
        """
        pytest.mark.features(feature_id=218)(test_object)
        return test_object

    @staticmethod
    def sql_support(test_object):
        """
        Sql support

        https://feature-parity.us1.prod.dog/#/?feature=219
        """
        pytest.mark.features(feature_id=219)(test_object)
        return test_object

    @staticmethod
    def dynamic_configuration(test_object):
        """
        Dynamic Configuration

        https://feature-parity.us1.prod.dog/#/?feature=220
        """
        pytest.mark.features(feature_id=220)(test_object)
        return test_object

    @staticmethod
    def datadog_headers_propagation(test_object):
        """
        Datadog headers propagation

        https://feature-parity.us1.prod.dog/#/?feature=221
        """
        pytest.mark.features(feature_id=221)(test_object)
        return test_object

    @staticmethod
    def single_span_sampling(test_object):
        """
        Single Span Sampling

        https://feature-parity.us1.prod.dog/#/?feature=222
        """
        pytest.mark.features(feature_id=222)(test_object)
        return test_object

    @staticmethod
    def tracer_flare(test_object):
        """
        Tracer Flare

        https://feature-parity.us1.prod.dog/#/?feature=223
        """
        pytest.mark.features(feature_id=223)(test_object)
        return test_object

    @staticmethod
    def profiling(test_object):
        """
        Profiling

        https://feature-parity.us1.prod.dog/#/?feature=224
        """
        pytest.mark.features(feature_id=224)(test_object)
        return test_object

    @staticmethod
    def trace_sampling(test_object):
        """
        Profiling

        https://feature-parity.us1.prod.dog/#/?feature=227
        """
        pytest.mark.features(feature_id=227)(test_object)
        return test_object

    @staticmethod
    def telemetry_instrumentation(test_object):
        """
        Instrumentation telemetry

        https://feature-parity.us1.prod.dog/#/?feature=229
        """
        pytest.mark.features(feature_id=229)(test_object)
        return test_object

    @staticmethod
    def appsec_logs(test_object):
        """
        Appsec Logs

        https://feature-parity.us1.prod.dog/#/?feature=230
        """
        pytest.mark.features(feature_id=230)(test_object)
        return test_object

    @staticmethod
    def appsec_miscs_internals(test_object):
        """
        Appsec Miscs Internals

        https://feature-parity.us1.prod.dog/#/?feature=231
        """
        pytest.mark.features(feature_id=231)(test_object)
        return test_object

    @staticmethod
    def appsec_scrubbing(test_object):
        """
        Appsec Scrubbing

        https://feature-parity.us1.prod.dog/#/?feature=232
        """
        pytest.mark.features(feature_id=232)(test_object)
        return test_object

    @staticmethod
    def appsec_standard_tags_client_ip(test_object):
        """
        Appsec Standard Tags: client IP

        https://feature-parity.us1.prod.dog/#/?feature=233
        """
        pytest.mark.features(feature_id=233)(test_object)
        return test_object

    @staticmethod
    def waf_features(test_object):
        """
        WAF features

        https://feature-parity.us1.prod.dog/#/?feature=234
        """
        pytest.mark.features(feature_id=234)(test_object)
        return test_object

    @staticmethod
    def waf_rules(test_object):
        """
        WAF rules

        https://feature-parity.us1.prod.dog/#/?feature=235
        """
        pytest.mark.features(feature_id=235)(test_object)
        return test_object

    @staticmethod
    def iast_sink_hsts_missing_header(test_object):
        """
        IAST Sink: HSTS missing header

        https://feature-parity.us1.prod.dog/#/?feature=236
        """
        pytest.mark.features(feature_id=236)(test_object)
        return test_object

    @staticmethod
    def iast_sink_http_only_cookie(test_object):
        """
        IAST Sink: HTTP only cookie

        https://feature-parity.us1.prod.dog/#/?feature=237
        """
        pytest.mark.features(feature_id=237)(test_object)
        return test_object

    @staticmethod
    def iast_sink_insecure_cookie(test_object):
        """
        IAST Sink: Insecure cookie

        https://feature-parity.us1.prod.dog/#/?feature=238
        """
        pytest.mark.features(feature_id=238)(test_object)
        return test_object

    @staticmethod
    def iast_sink_samesite_cookie(test_object):
        """
        IAST Sink: SameSite cookie

        https://feature-parity.us1.prod.dog/#/?feature=240
        """
        pytest.mark.features(feature_id=240)(test_object)
        return test_object

    @staticmethod
    def iast_sink_ssrf(test_object):
        """
        IAST Sink: SSRF

        https://feature-parity.us1.prod.dog/#/?feature=241
        """
        pytest.mark.features(feature_id=241)(test_object)
        return test_object

    @staticmethod
    def iast_sink_trustboundaryviolation(test_object):
        """
        IAST Sink: TrustBoundaryViolation

        https://feature-parity.us1.prod.dog/#/?feature=242
        """
        pytest.mark.features(feature_id=242)(test_object)
        return test_object

    @staticmethod
    def iast_sink_unvalidatedforward(test_object):
        """
        IAST Sink: UnvalidatedForward

        https://feature-parity.us1.prod.dog/#/?feature=243
        """
        pytest.mark.features(feature_id=243)(test_object)
        return test_object

    @staticmethod
    def iast_sink_unvalidatedheader(test_object):
        """
        IAST Sink: UnvalidatedHeader

        https://feature-parity.us1.prod.dog/#/?feature=244
        """
        pytest.mark.features(feature_id=244)(test_object)
        return test_object

    @staticmethod
    def iast_sink_unvalidatedredirect(test_object):
        """
        IAST Sink: UnvalidatedRedirect

        https://feature-parity.us1.prod.dog/#/?feature=245
        """
        pytest.mark.features(feature_id=245)(test_object)
        return test_object

    @staticmethod
    def iast_sink_weakrandomness(test_object):
        """
        IAST Sink: WeakRandomness

        https://feature-parity.us1.prod.dog/#/?feature=246
        """
        pytest.mark.features(feature_id=246)(test_object)
        return test_object

    @staticmethod
    def iast_sink_xcontentsniffing(test_object):
        """
        IAST Sink: XContentSniffing

        https://feature-parity.us1.prod.dog/#/?feature=247
        """
        pytest.mark.features(feature_id=247)(test_object)
        return test_object

    @staticmethod
    def iast_sink_xpathinjection(test_object):
        """
        IAST Sink: XPathInjection

        https://feature-parity.us1.prod.dog/#/?feature=248
        """
        pytest.mark.features(feature_id=248)(test_object)
        return test_object

    @staticmethod
    def iast_sink_xss(test_object):
        """
        IAST Sink: XSS

        https://feature-parity.us1.prod.dog/#/?feature=249
        """
        pytest.mark.features(feature_id=249)(test_object)
        return test_object

    @staticmethod
    def iast_source_multipart(test_object):
        """
        IAST Source: Multipart

        https://feature-parity.us1.prod.dog/#/?feature=250
        """
        pytest.mark.features(feature_id=250)(test_object)
        return test_object

    @staticmethod
    def iast_source_path(test_object):
        """
        IAST Source: Path

        https://feature-parity.us1.prod.dog/#/?feature=251
        """
        pytest.mark.features(feature_id=251)(test_object)
        return test_object

    @staticmethod
    def iast_source_uri(test_object):
        """
        IAST Source: URI

        https://feature-parity.us1.prod.dog/#/?feature=252
        """
        pytest.mark.features(feature_id=252)(test_object)
        return test_object

    @staticmethod
    def iast_sink_mongodb_injection(test_object):
        """
        IAST Sink: MongoDB injection

        https://feature-parity.us1.prod.dog/#/?feature=253
        """
        pytest.mark.features(feature_id=253)(test_object)
        return test_object

    @staticmethod
    def appsec_user_blocking(test_object):
        """
        User blocking

        https://feature-parity.us1.prod.dog/#/?feature=254
        """
        pytest.mark.features(feature_id=254)(test_object)
        return test_object

    @staticmethod
    def decisionless_extraction(test_object):
        """
        Sampling behavior when extracted trace context does not convey a sampling decision
        https://feature-parity.us1.prod.dog/#/?feature=261
        """
        pytest.mark.features(feature_id=261)(test_object)
        return test_object

    @staticmethod
    def semantic_core_validations(test_object):
        """
        Semantic Core Validations

        https://feature-parity.us1.prod.dog/#/?feature=262
        """
        pytest.mark.features(feature_id=262)(test_object)
        return test_object

    @staticmethod
    def aws_sqs_span_creationcontext_propagation_via_xray_header_with_dd_trace(test_object):
        """
        [AWS-SQS][Span Creation][Context Propagation][AWS X-Ray] with dd-trace

        https://feature-parity.us1.prod.dog/#/?feature=263
        """
        pytest.mark.features(feature_id=263)(test_object)
        return test_object

    @staticmethod
    def aws_sqs_span_creationcontext_propagation_via_message_attributes_with_dd_trace(test_object):
        """
        [AWS-SQS][Span Creation][Context Propagation][AWS Message Attributes] with dd-trace

        https://feature-parity.us1.prod.dog/#/?feature=264
        """
        pytest.mark.features(feature_id=264)(test_object)
        return test_object

    @staticmethod
    def agent_remote_configuration(test_object):
        """
        Agent supports remote configuration

        https://feature-parity.us1.prod.dog/#/?feature=265
        """
        pytest.mark.features(feature_id=265)(test_object)
        return test_object

    @staticmethod
    def data_integrity(test_object):
        """
        Data integrity

        https://feature-parity.us1.prod.dog/#/?feature=266
        """
        pytest.mark.features(feature_id=266)(test_object)
        return test_object

    @staticmethod
    def library_scrubbing(test_object):
        """
        Library scrubbing

        https://feature-parity.us1.prod.dog/#/?feature=267
        """
        pytest.mark.features(feature_id=267)(test_object)
        return test_object

    @staticmethod
    def datastreams_monitoring_support_for_sqs(test_object):
        """
        DataStreams Monitoring support for AWS SQS

        https://feature-parity.us1.prod.dog/#/?feature=268
        """
        pytest.mark.features(feature_id=268)(test_object)
        return test_object

    @staticmethod
    def api_security_configuration(test_object):
        """
        Schema extraction for API Security

        https://feature-parity.us1.prod.dog/#/?feature=269
        """
        pytest.mark.features(feature_id=269)(test_object)
        return test_object

    @staticmethod
    def rabbitmq_span_creationcontext_propagation_with_dd_trace(test_object):
        """
        [RabbitMQ][Span Creation][Context Propagation] with dd-trace

        https://feature-parity.us1.prod.dog/#/?feature=270
        """
        pytest.mark.features(feature_id=270)(test_object)
        return test_object

    @staticmethod
    def aws_sns_span_creationcontext_propagation_via_message_attributes_with_dd_trace(test_object):
        """
        [AWS-SNS][Span Creation][Context Propagation] with dd-trace

        https://feature-parity.us1.prod.dog/#/?feature=271
        """
        pytest.mark.features(feature_id=271)(test_object)
        return test_object

    @staticmethod
    def datastreams_monitoring_support_for_sns(test_object):
        """
        DataStreams Monitoring support for AWS SNS

        https://feature-parity.us1.prod.dog/#/?feature=273
        """
        pytest.mark.features(feature_id=273)(test_object)
        return test_object

    @staticmethod
    def iast_sink_insecure_auth_protocol(test_object):
        """
        IAST Sink: Insecure auth protocol

        https://feature-parity.us1.prod.dog/#/?feature=272
        """
        pytest.mark.features(feature_id=272)(test_object)
        return test_object

    @staticmethod
    def container_auto_installation_script(test_object):
        """
        Agent installation script should allow us to install auto-injection software for containers

        https://feature-parity.us1.prod.dog/#/?feature=274
        """
        pytest.mark.features(feature_id=274)(test_object)
        return test_object

    @staticmethod
    def host_auto_installation_script(test_object):
        """
        Agent installation script should allow us to install auto-injection software for hosts

        https://feature-parity.us1.prod.dog/#/?feature=275
        """
        pytest.mark.features(feature_id=275)(test_object)
        return test_object

    @staticmethod
    def host_user_managed_block_list(test_object):
        """
        A way to allow users to specify their own block lists

        https://feature-parity.us1.prod.dog/#/?feature=276
        """
        pytest.mark.features(feature_id=276)(test_object)
        return test_object

    @staticmethod
    def aws_kinesis_span_creationcontext_propagation_via_message_attributes_with_dd_trace(test_object):
        """
        [AWS-Kinesis][Span Creation][Context Propagation] with dd-trace

        https://feature-parity.us1.prod.dog/#/?feature=280
        """
        pytest.mark.features(feature_id=280)(test_object)
        return test_object

    @staticmethod
    def datastreams_monitoring_support_for_base64_encoding(test_object):
        """
        DataStreams Monitoring support for V2 Base64 Encoding using dd-pathway-ctx/dd-pathway-ctx-base64

        https://feature-parity.us1.prod.dog/#/?feature=284
        """
        pytest.mark.features(feature_id=284)(test_object)
        return test_object

    @staticmethod
    def datastreams_monitoring_support_context_injection_base64(test_object):
        """
        Datastreams Monitoring support for V2 Base64 Encoding injection using dd-pathway-ctx-base64

        https://feature-parity.us1.prod.dog/#/?feature=287
        """
        pytest.mark.features(feature_id=287)(test_object)
        return test_object

    @staticmethod
    def datastreams_monitoring_support_for_kinesis(test_object):
        """
        DataStreams Monitoring support for AWS Kinesis

        https://feature-parity.us1.prod.dog/#/?feature=282
        """
        pytest.mark.features(feature_id=282)(test_object)
        return test_object

    @staticmethod
    def iast_sink_reflection_injection(test_object):
        """
        IAST Sink: Reflection Injection

        https://feature-parity.us1.prod.dog/#/?feature=279
        """
        pytest.mark.features(feature_id=279)(test_object)
        return test_object

    @staticmethod
    def embeded_git_reference(test_object):
        """
        Embedding Git references to build artifacts

        https://feature-parity.us1.prod.dog/#/?feature=286
        """
        pytest.mark.features(feature_id=286)(test_object)
        return test_object

    @staticmethod
    def k8s_admission_controller(test_object):
        """
        Auto inject the tracer library for k8s enviroments using admission controller

        https://feature-parity.us1.prod.dog/#/?feature=288
        """
        pytest.mark.features(feature_id=288)(test_object)
        return test_object

    @staticmethod
    def f_otel_interoperability(test_object):
        """
        OTel Interoperability

        https://feature-parity.us1.prod.dog/#/?feature=289
        """
        pytest.mark.features(feature_id=289)(test_object)
        return test_object

    @staticmethod
    def debugger_pii_redaction(test_object):
        """
        PII Redaction

        https://feature-parity.us1.prod.dog/#/?feature=291
        """
        pytest.mark.features(feature_id=291)(test_object)
        return test_object

    @staticmethod
    def installer_auto_instrumentation(test_object):
        """
        Installer auto-instrumentation

        https://feature-parity.us1.prod.dog/#/?feature=292
        """
        pytest.mark.features(feature_id=292)(test_object)
        return test_object

    @staticmethod
<<<<<<< HEAD
    def database_monitoring_support(test_object):
        """
        DBM: Database Monitoring is supported by an integration

        https://feature-parity.us1.prod.dog/#/?feature=296
        """
        pytest.mark.features(feature_id=296)(test_object)
=======
    def rasp_local_file_inclusion(test_object):
        """
        Appsec RASP rule : local file inclusion

        https://feature-parity.us1.prod.dog/#/?feature=293
        """
        pytest.mark.features(feature_id=293)(test_object)
        return test_object

    @staticmethod
    def rasp_server_side_request_forgery(test_object):
        """
        Appsec RASP rule : server-side request forgery

        https://feature-parity.us1.prod.dog/#/?feature=294
        """
        pytest.mark.features(feature_id=294)(test_object)
        return test_object

    @staticmethod
    def rasp_sql_injection(test_object):
        """
        Appsec RASP rule : SQL injection

        https://feature-parity.us1.prod.dog/#/?feature=295
        """
        pytest.mark.features(feature_id=295)(test_object)
>>>>>>> 49adfd28
        return test_object<|MERGE_RESOLUTION|>--- conflicted
+++ resolved
@@ -2128,7 +2128,36 @@
         return test_object
 
     @staticmethod
-<<<<<<< HEAD
+    def rasp_local_file_inclusion(test_object):
+        """
+        Appsec RASP rule : local file inclusion
+
+        https://feature-parity.us1.prod.dog/#/?feature=293
+        """
+        pytest.mark.features(feature_id=293)(test_object)
+        return test_object
+
+    @staticmethod
+    def rasp_server_side_request_forgery(test_object):
+        """
+        Appsec RASP rule : server-side request forgery
+
+        https://feature-parity.us1.prod.dog/#/?feature=294
+        """
+        pytest.mark.features(feature_id=294)(test_object)
+        return test_object
+
+    @staticmethod
+    def rasp_sql_injection(test_object):
+        """
+        Appsec RASP rule : SQL injection
+
+        https://feature-parity.us1.prod.dog/#/?feature=295
+        """
+        pytest.mark.features(feature_id=295)(test_object)
+        return test_object
+
+    @staticmethod
     def database_monitoring_support(test_object):
         """
         DBM: Database Monitoring is supported by an integration
@@ -2136,33 +2165,4 @@
         https://feature-parity.us1.prod.dog/#/?feature=296
         """
         pytest.mark.features(feature_id=296)(test_object)
-=======
-    def rasp_local_file_inclusion(test_object):
-        """
-        Appsec RASP rule : local file inclusion
-
-        https://feature-parity.us1.prod.dog/#/?feature=293
-        """
-        pytest.mark.features(feature_id=293)(test_object)
-        return test_object
-
-    @staticmethod
-    def rasp_server_side_request_forgery(test_object):
-        """
-        Appsec RASP rule : server-side request forgery
-
-        https://feature-parity.us1.prod.dog/#/?feature=294
-        """
-        pytest.mark.features(feature_id=294)(test_object)
-        return test_object
-
-    @staticmethod
-    def rasp_sql_injection(test_object):
-        """
-        Appsec RASP rule : SQL injection
-
-        https://feature-parity.us1.prod.dog/#/?feature=295
-        """
-        pytest.mark.features(feature_id=295)(test_object)
->>>>>>> 49adfd28
         return test_object