import pytest


class _Features:
    """See https://github.com/DataDog/system-tests/blob/main/docs/edit/features.md

    Data source is the feature parity dashboard https://feature-parity.us1.prod.dog/
    """

    @staticmethod
    def not_reported(test_object):
        """Use this fake feature to not report a test to feature parity dashboard"""
        pytest.mark.features(feature_id=-1)(test_object)
        return test_object

    @staticmethod
    def trace_global_tags(test_object):
        """Add Metadata globally to all spans (DD_TAGS)

        https://feature-parity.us1.prod.dog/#/?feature=1
        """
        pytest.mark.features(feature_id=1)(test_object)
        return test_object

    @staticmethod
    def trace_agent_connection(test_object):
        """Change Agent hostname (DD_AGENT_HOST)

        https://feature-parity.us1.prod.dog/#/?feature=2
        """
        pytest.mark.features(feature_id=2)(test_object)
        return test_object

    @staticmethod
    def add_metadata_to_spans_via_tags_dd_trace_analytics_enabled(test_object):
        """Add metadata to spans via tags (DD_TRACE_ANALYTICS_ENABLED)

        https://feature-parity.us1.prod.dog/#/?feature=3
        """
        pytest.mark.features(feature_id=3)(test_object)
        return test_object

    @staticmethod
    def trace_search_automatic_config(test_object):
        """Trace Search - automatic config

        https://feature-parity.us1.prod.dog/#/?feature=4
        """
        pytest.mark.features(feature_id=4)(test_object)
        return test_object

    @staticmethod
    def log_injection(test_object):
        """Trace-ID injection into Logs

        https://feature-parity.us1.prod.dog/#/?feature=5
        """
        pytest.mark.features(feature_id=5)(test_object)
        return test_object

    @staticmethod
    def unix_domain_sockets_support_for_traces(test_object):
        """Unix Domain Sockets support for traces

        https://feature-parity.us1.prod.dog/#/?feature=6
        """

        from utils._context.core import context

        if "uds" in context.weblog_variant:
            pytest.mark.features(feature_id=6)(test_object)
        else:
            pytest.mark.features(feature_id=-1)(test_object)

        return test_object

    @staticmethod
    def unix_domain_sockets_automatic_detection(test_object):
        """Unix Domain Sockets automatic detection

        https://feature-parity.us1.prod.dog/#/?feature=7
        """
        pytest.mark.features(feature_id=7)(test_object)
        return test_object

    @staticmethod
    def twl_customer_controls_ingestion_dd_trace_sampling_rules(test_object):
        """TwL - Customer Controls Ingestion (DD_TRACE_SAMPLING RULES)

        https://feature-parity.us1.prod.dog/#/?feature=8
        """
        pytest.mark.features(feature_id=8)(test_object)
        return test_object

    @staticmethod
    def synthetic_apm_http_header_span_tag_x_datadog_origin(test_object):
        """Synthetic APM (http header ▶ span tag) (x-datadog-origin))

        https://feature-parity.us1.prod.dog/#/?feature=9
        """
        pytest.mark.features(feature_id=9)(test_object)
        return test_object

    @staticmethod
    def log_tracer_status_at_startup(test_object):
        """Log Tracer status at startup

        https://feature-parity.us1.prod.dog/#/?feature=10
        """
        pytest.mark.features(feature_id=10)(test_object)
        return test_object

    @staticmethod
    def fargate_14_tagging_support(test_object):
        """Fargate 1.4 Tagging Support

        https://feature-parity.us1.prod.dog/#/?feature=11
        """
        pytest.mark.features(feature_id=11)(test_object)
        return test_object

    @staticmethod
    def container_tagging(test_object):
        """Container tagging

        https://feature-parity.us1.prod.dog/#/?feature=12
        """
        pytest.mark.features(feature_id=12)(test_object)
        return test_object

    @staticmethod
    def b3_headers_propagation(test_object):
        """B3 headers injection and extraction

        https://feature-parity.us1.prod.dog/#/?feature=13
        """
        pytest.mark.features(feature_id=13)(test_object)
        return test_object

    @staticmethod
    def unix_domain_sockets_support_for_metrics(test_object):
        """Unix Domain Sockets support for metrics

        https://feature-parity.us1.prod.dog/#/?feature=14
        """
        pytest.mark.features(feature_id=14)(test_object)
        return test_object

    @staticmethod
    def support_ddmeasured(test_object):
        """Support _dd.measured

        https://feature-parity.us1.prod.dog/#/?feature=15
        """
        pytest.mark.features(feature_id=15)(test_object)
        return test_object

    @staticmethod
    def dd_service_mapping(test_object):
        """DD_SERVICE_MAPPING

        https://feature-parity.us1.prod.dog/#/?feature=16
        """
        pytest.mark.features(feature_id=16)(test_object)
        return test_object

    @staticmethod
    def dogstatsd_agent_connection(test_object):
        """Datadog managed Dogstatsd client

        https://feature-parity.us1.prod.dog/#/?feature=17
        """
        pytest.mark.features(feature_id=17)(test_object)
        return test_object

    @staticmethod
    def http_headers_as_tags_dd_trace_header_tags(test_object):
        """HTTP Headers as Tags (DD_TRACE_HEADER_TAGS)

        https://feature-parity.us1.prod.dog/#/?feature=18
        """
        pytest.mark.features(feature_id=18)(test_object)
        return test_object

    @staticmethod
    def dd_profiling_enabled(test_object):
        """DD_PROFILING_ENABLED

        https://feature-parity.us1.prod.dog/#/?feature=19
        """
        pytest.mark.features(feature_id=19)(test_object)
        return test_object

    @staticmethod
    def dogstatsd_unified_service_tagging(test_object):
        """Dogstatsd unified service tagging

        https://feature-parity.us1.prod.dog/#/?feature=20
        """
        pytest.mark.features(feature_id=20)(test_object)
        return test_object

    @staticmethod
    def trace_log_exporting_for_aws_lambda(test_object):
        """Trace Log Exporting for AWS Lambda

        https://feature-parity.us1.prod.dog/#/?feature=21
        """
        pytest.mark.features(feature_id=21)(test_object)
        return test_object

    @staticmethod
    def runtime_id_in_span_metadata_for_service_entry_spans(test_object):
        """Runtime-id in span metadata for service entry spans

        https://feature-parity.us1.prod.dog/#/?feature=22
        """
        pytest.mark.features(feature_id=22)(test_object)
        return test_object

    @staticmethod
    def partial_flush(test_object):
        """Partial flush

        https://feature-parity.us1.prod.dog/#/?feature=23
        """
        pytest.mark.features(feature_id=23)(test_object)
        return test_object

    @staticmethod
    def partial_flush_on_by_default(test_object):
        """Partial flush on by default

        https://feature-parity.us1.prod.dog/#/?feature=24
        """
        pytest.mark.features(feature_id=24)(test_object)
        return test_object

    @staticmethod
    def automatic_trace_id_injection_into_logs(test_object):
        """Automatic Trace-id injection into Logs

        https://feature-parity.us1.prod.dog/#/?feature=25
        """
        pytest.mark.features(feature_id=25)(test_object)
        return test_object

    @staticmethod
    def mapping_http_status_codes_to_errors(test_object):
        """Mapping HTTP status codes to errors

        https://feature-parity.us1.prod.dog/#/?feature=26
        """
        pytest.mark.features(feature_id=26)(test_object)
        return test_object

    @staticmethod
    def log_pipelines_updated_for_log_injection(test_object):
        """Log Pipelines updated for log injection

        https://feature-parity.us1.prod.dog/#/?feature=27
        """
        pytest.mark.features(feature_id=27)(test_object)
        return test_object

    @staticmethod
    def inject_service_env_version_into_logs(test_object):
        """Inject service, env, version into logs
        https://feature-parity.us1.prod.dog/#/?feature=28
        """
        pytest.mark.features(feature_id=28)(test_object)
        return test_object

    @staticmethod
    def top_level_detection_in_tracer(test_object):
        """Top-level detection in tracer

        https://feature-parity.us1.prod.dog/#/?feature=29
        """
        pytest.mark.features(feature_id=29)(test_object)
        return test_object

    @staticmethod
    def use_sampling_priorities_2_1_in_rules_based_sampler(test_object):
        """Use sampling priorities +2/-1 in rules-based sampler

        https://feature-parity.us1.prod.dog/#/?feature=30
        """
        pytest.mark.features(feature_id=30)(test_object)
        return test_object

    @staticmethod
    def trace_annotation(test_object):
        """Trace Annotation

        https://feature-parity.us1.prod.dog/#/?feature=31
        """
        pytest.mark.features(feature_id=31)(test_object)
        return test_object

    @staticmethod
    def runtime_metrics(test_object):
        """Runtime metrics

        https://feature-parity.us1.prod.dog/#/?feature=32
        """
        pytest.mark.features(feature_id=32)(test_object)
        return test_object

    @staticmethod
    def logs_throttling(test_object):
        """Logs Throttling

        https://feature-parity.us1.prod.dog/#/?feature=33
        """
        pytest.mark.features(feature_id=33)(test_object)
        return test_object

    @staticmethod
    def post_processing_traces(test_object):
        """Post-Processing Traces

        https://feature-parity.us1.prod.dog/#/?feature=34
        """
        pytest.mark.features(feature_id=34)(test_object)
        return test_object

    @staticmethod
    def span_baggage_item(test_object):
        """Span Baggage item

        https://feature-parity.us1.prod.dog/#/?feature=35
        """
        pytest.mark.features(feature_id=35)(test_object)
        return test_object

    @staticmethod
    def tracer_health_metrics(test_object):
        """Tracer Health Metrics

        https://feature-parity.us1.prod.dog/#/?feature=36
        """
        pytest.mark.features(feature_id=36)(test_object)
        return test_object

    @staticmethod
    def kafka_tracing(test_object):
        """Kafka Tracing

        https://feature-parity.us1.prod.dog/#/?feature=37
        """
        pytest.mark.features(feature_id=37)(test_object)
        return test_object

    @staticmethod
    def numeric_tags_for_trace_search_analytics_step_1(test_object):
        """Numeric tags for Trace Search/Analytics (step 1)

        https://feature-parity.us1.prod.dog/#/?feature=38
        """
        pytest.mark.features(feature_id=38)(test_object)
        return test_object

    @staticmethod
    def grpc_integration_tags(test_object):
        """GRPC integration tags

        https://feature-parity.us1.prod.dog/#/?feature=39
        """
        pytest.mark.features(feature_id=39)(test_object)
        return test_object

    @staticmethod
    def dd_trace_config_file(test_object):
        """DD_TRACE_CONFIG_FILE

        https://feature-parity.us1.prod.dog/#/?feature=40
        """
        pytest.mark.features(feature_id=40)(test_object)
        return test_object

    @staticmethod
    def dd_trace_methods(test_object):
        """DD_TRACE_METHODS

        https://feature-parity.us1.prod.dog/#/?feature=41
        """
        pytest.mark.features(feature_id=41)(test_object)
        return test_object

    @staticmethod
    def report_tracer_drop_rate_ddtracer_kr(test_object):
        """Report tracer drop rate (_dd.tracer_kr)

        https://feature-parity.us1.prod.dog/#/?feature=43
        """
        pytest.mark.features(feature_id=43)(test_object)
        return test_object

    @staticmethod
    def obfuscation_of_pii_from_web_span_resource_names(test_object):
        """Obfuscation of PII from web span resource names

        https://feature-parity.us1.prod.dog/#/?feature=44
        """
        pytest.mark.features(feature_id=44)(test_object)
        return test_object

    @staticmethod
    def windows_named_pipe_support_for_traces(test_object):
        """Windows named pipe support for traces

        https://feature-parity.us1.prod.dog/#/?feature=45
        """
        pytest.mark.features(feature_id=45)(test_object)
        return test_object

    @staticmethod
    def setting_to_rename_service_by_tag_split_by_tag(test_object):
        """Setting to rename service by tag (split-by-tag)

        https://feature-parity.us1.prod.dog/#/?feature=46
        """
        pytest.mark.features(feature_id=46)(test_object)
        return test_object

    @staticmethod
    def collect_application_version_information(test_object):
        """Collect application version information

        https://feature-parity.us1.prod.dog/#/?feature=47
        """
        pytest.mark.features(feature_id=47)(test_object)
        return test_object

    @staticmethod
    def ensure_that_sampling_is_consistent_across_languages(test_object):
        """Ensure that sampling is consistent across languages

        https://feature-parity.us1.prod.dog/#/?feature=48
        """
        pytest.mark.features(feature_id=48)(test_object)
        return test_object

    @staticmethod
    def user_troubleshooting_tool(test_object):
        """User Troubleshooting Tool

        https://feature-parity.us1.prod.dog/#/?feature=49
        """
        pytest.mark.features(feature_id=49)(test_object)
        return test_object

    @staticmethod
    def option_to_remap_apm_error_response_severity_eg_404_to_error(test_object):
        """Option to remap APM error response severity (e.g. 404 to error)

        https://feature-parity.us1.prod.dog/#/?feature=50
        """
        pytest.mark.features(feature_id=50)(test_object)
        return test_object

    @staticmethod
    def trace_query_string_obfuscation(test_object):
        """Obfuscation of http.url span tag

        https://feature-parity.us1.prod.dog/#/?feature=51
        """
        pytest.mark.features(feature_id=51)(test_object)
        return test_object

    @staticmethod
    def dd_trace_report_hostname(test_object):
        """DD_TRACE_REPORT_HOSTNAME

        https://feature-parity.us1.prod.dog/#/?feature=52
        """
        pytest.mark.features(feature_id=52)(test_object)
        return test_object

    @staticmethod
    def windows_named_pipe_support_for_metrics(test_object):
        """Windows named pipe support for metrics

        https://feature-parity.us1.prod.dog/#/?feature=53
        """
        pytest.mark.features(feature_id=53)(test_object)
        return test_object

    @staticmethod
    def ensure_consistent_http_client_integration_tags(test_object):
        """Ensure consistent HTTP client integration tags

        https://feature-parity.us1.prod.dog/#/?feature=54
        """
        pytest.mark.features(feature_id=54)(test_object)
        return test_object

    @staticmethod
    def aws_sdk_integration_tags(test_object):
        """AWS SDK Integration Tags

        https://feature-parity.us1.prod.dog/#/?feature=55
        """
        pytest.mark.features(feature_id=55)(test_object)
        return test_object

    @staticmethod
    def dont_set_username_tag_because_its_pii(test_object):
        """Don't set username tag because it's PII

        https://feature-parity.us1.prod.dog/#/?feature=56
        """
        pytest.mark.features(feature_id=56)(test_object)
        return test_object

    @staticmethod
    def trace_client_app_tagging(test_object):
        """Trace Client App Tagging

        https://feature-parity.us1.prod.dog/#/?feature=57
        """
        pytest.mark.features(feature_id=57)(test_object)
        return test_object

    @staticmethod
    def client_split_by_domain_service_host(test_object):
        """Client Split by domain/service/host

        https://feature-parity.us1.prod.dog/#/?feature=58
        """
        pytest.mark.features(feature_id=58)(test_object)
        return test_object

    @staticmethod
    def horizontal_propagation_of_x_datadog_tags_between_services(test_object):
        """Horizontal propagation of `x-datadog-tags` between services

        https://feature-parity.us1.prod.dog/#/?feature=59
        """
        pytest.mark.features(feature_id=59)(test_object)
        return test_object

    @staticmethod
    def vertical_propagation_of_x_datadog_tags_onto_each_chunk_root_span(test_object):
        """Vertical propagation of `x-datadog-tags` onto each chunk root span.

        https://feature-parity.us1.prod.dog/#/?feature=60
        """
        pytest.mark.features(feature_id=60)(test_object)
        return test_object

    @staticmethod
    def creation_and_propagation_of_ddpdm(test_object):
        """Creation and propagation of `_dd.p.dm`

        https://feature-parity.us1.prod.dog/#/?feature=61
        """
        pytest.mark.features(feature_id=61)(test_object)
        return test_object

    @staticmethod
    def client_side_stats_supported(test_object):
        """Client side stats supported

        https://feature-parity.us1.prod.dog/#/?feature=62
        """
        pytest.mark.features(feature_id=62)(test_object)
        return test_object

    @staticmethod
    def client_side_stats_on_by_default(test_object):
        """Client side stats on by default

        https://feature-parity.us1.prod.dog/#/?feature=63
        """
        pytest.mark.features(feature_id=63)(test_object)
        return test_object

    @staticmethod
    def instrumentation_telemetry_enabled_by_default(test_object):
        """Instrumentation Telemetry enabled by default

        https://feature-parity.us1.prod.dog/#/?feature=64
        """
        pytest.mark.features(feature_id=64)(test_object)
        return test_object

    @staticmethod
    def dd_instrumentation_telemetry_enabled_supported(test_object):
        """DD_INSTRUMENTATION_TELEMETRY_ENABLED supported

        https://feature-parity.us1.prod.dog/#/?feature=65
        """
        pytest.mark.features(feature_id=65)(test_object)
        return test_object

    @staticmethod
    def app_environment_collected(test_object):
        """App environment collected

        https://feature-parity.us1.prod.dog/#/?feature=66
        """
        pytest.mark.features(feature_id=66)(test_object)
        return test_object

    @staticmethod
    def dependencies_collected(test_object):
        """Dependencies collected

        https://feature-parity.us1.prod.dog/#/?feature=67
        """
        pytest.mark.features(feature_id=67)(test_object)
        return test_object

    @staticmethod
    def integrations_enabled_collected(test_object):
        """Integrations enabled collected

        https://feature-parity.us1.prod.dog/#/?feature=68
        """
        pytest.mark.features(feature_id=68)(test_object)
        return test_object

    @staticmethod
    def telemetry_configurations_collected(test_object):
        """Tracer Configurations collected

        https://feature-parity.us1.prod.dog/#/?feature=69
        """
        pytest.mark.features(feature_id=69)(test_object)
        return test_object

    @staticmethod
    def telemetry_heart_beat_collected(test_object):
        """Heart beat collected

        https://feature-parity.us1.prod.dog/#/?feature=70
        """
        pytest.mark.features(feature_id=70)(test_object)
        return test_object

    @staticmethod
    def app_close_collected(test_object):
        """App close collected

        https://feature-parity.us1.prod.dog/#/?feature=71
        """
        pytest.mark.features(feature_id=71)(test_object)
        return test_object

    @staticmethod
    def redacted_error_logs_collected(test_object):
        """Redacted Error Logs collected

        https://feature-parity.us1.prod.dog/#/?feature=72
        """
        pytest.mark.features(feature_id=72)(test_object)
        return test_object

    @staticmethod
    def telemetry_metrics_collected(test_object):
        """Metrics collected

        https://feature-parity.us1.prod.dog/#/?feature=73
        """
        pytest.mark.features(feature_id=73)(test_object)
        return test_object

    @staticmethod
    def telemetry_api_v2_implemented(test_object):
        """API V2 Implemented

        https://feature-parity.us1.prod.dog/#/?feature=74
        """
        pytest.mark.features(feature_id=74)(test_object)
        return test_object

    @staticmethod
    def app_client_configuration_change_event(test_object):
        """app-client-configuration-change event

        https://feature-parity.us1.prod.dog/#/?feature=75
        """
        pytest.mark.features(feature_id=75)(test_object)
        return test_object

    @staticmethod
    def app_product_change_event(test_object):
        """app-product-change event

        https://feature-parity.us1.prod.dog/#/?feature=76
        """
        pytest.mark.features(feature_id=76)(test_object)
        return test_object

    @staticmethod
    def app_extended_heartbeat_event(test_object):
        """app-extended-heartbeat event

        https://feature-parity.us1.prod.dog/#/?feature=77
        """
        pytest.mark.features(feature_id=77)(test_object)
        return test_object

    @staticmethod
    def telemetry_message_batch(test_object):
        """message-batch

        https://feature-parity.us1.prod.dog/#/?feature=78
        """
        pytest.mark.features(feature_id=78)(test_object)
        return test_object

    @staticmethod
    def telemetry_app_started_event(test_object):
        """app-started changes

        https://feature-parity.us1.prod.dog/#/?feature=79
        """
        pytest.mark.features(feature_id=79)(test_object)
        return test_object

    @staticmethod
    def dd_telemetry_dependency_collection_enabled_supported(test_object):
        """DD_TELEMETRY_DEPENDENCY_COLLECTION_ENABLED supported

        https://feature-parity.us1.prod.dog/#/?feature=80
        """
        pytest.mark.features(feature_id=80)(test_object)
        return test_object

    @staticmethod
    def additional_http_headers_supported(test_object):
        """Additional HTTP Headers supported

        https://feature-parity.us1.prod.dog/#/?feature=81
        """
        pytest.mark.features(feature_id=81)(test_object)
        return test_object

    @staticmethod
    def remote_config_object_supported(test_object):
        """remote-config object supported

        https://feature-parity.us1.prod.dog/#/?feature=82
        """
        pytest.mark.features(feature_id=82)(test_object)
        return test_object

    @staticmethod
    def w3c_headers_injection_and_extraction(test_object):
        """W3C headers injection and extraction

        https://feature-parity.us1.prod.dog/#/?feature=83
        """
        pytest.mark.features(feature_id=83)(test_object)
        return test_object

    @staticmethod
    def otel_api(test_object):
        """OTel API

        https://feature-parity.us1.prod.dog/#/?feature=84
        """
        pytest.mark.features(feature_id=84)(test_object)
        return test_object

    @staticmethod
    def trace_id_128_bit_generation_propagation(test_object):
        """128-bit trace id generation + propagation

        https://feature-parity.us1.prod.dog/#/?feature=85
        """
        pytest.mark.features(feature_id=85)(test_object)
        return test_object

    @staticmethod
    def span_events(test_object):
        """Span Events

        https://feature-parity.us1.prod.dog/#/?feature=86
        """
        pytest.mark.features(feature_id=86)(test_object)
        return test_object

    @staticmethod
    def span_links(test_object):
        """Span Links

        https://feature-parity.us1.prod.dog/#/?feature=87
        """
        pytest.mark.features(feature_id=87)(test_object)
        return test_object

    @staticmethod
    def trace_client_ip_header(test_object):
        """Client IP adress collection (DD_TRACE_CLIENT_IP_ENABLED)

        https://feature-parity.us1.prod.dog/#/?feature=88
        """
        pytest.mark.features(feature_id=88)(test_object)
        return test_object

    @staticmethod
    def host_auto_instrumentation(test_object):
        """Host auto-instrumentation

        https://feature-parity.us1.prod.dog/#/?feature=89
        """
        pytest.mark.features(feature_id=89)(test_object)
        return test_object

    @staticmethod
    def container_auto_instrumentation(test_object):
        """Container auto-instrumentation

        https://feature-parity.us1.prod.dog/#/?feature=90
        """
        pytest.mark.features(feature_id=90)(test_object)
        return test_object

    @staticmethod
    def collect_http_post_data_and_headers(test_object):
        """Collect HTTP Post Data and Headers

        https://feature-parity.us1.prod.dog/#/?feature=94
        """
        pytest.mark.features(feature_id=94)(test_object)
        return test_object

    @staticmethod
    def weak_hash_vulnerability_detection(test_object):
        """Weak hash vulnerability detection

        https://feature-parity.us1.prod.dog/#/?feature=96
        """
        pytest.mark.features(feature_id=96)(test_object)
        return test_object

    @staticmethod
    def db_integrations(test_object):
        """DB Integrations

        https://feature-parity.us1.prod.dog/#/?feature=98
        """
        pytest.mark.features(feature_id=98)(test_object)
        return test_object

    @staticmethod
    def weak_cipher_detection(test_object):
        """Weak cipher detection

        https://feature-parity.us1.prod.dog/#/?feature=100
        """
        pytest.mark.features(feature_id=100)(test_object)
        return test_object

    @staticmethod
    def threats_alpha_preview(test_object):
        """Threats Alpha Preview

        https://feature-parity.us1.prod.dog/#/?feature=110
        """
        pytest.mark.features(feature_id=110)(test_object)
        return test_object

    @staticmethod
    def procedure_to_debug_install(test_object):
        """Procedure to debug install

        https://feature-parity.us1.prod.dog/#/?feature=113
        """
        pytest.mark.features(feature_id=113)(test_object)
        return test_object

    @staticmethod
    def security_events_metadata(test_object):
        """Security Events Metadata

        https://feature-parity.us1.prod.dog/#/?feature=124
        """
        pytest.mark.features(feature_id=124)(test_object)
        return test_object

    @staticmethod
    def appsec_rate_limiter(test_object):
        """Rate limiter

        https://feature-parity.us1.prod.dog/#/?feature=134
        """
        pytest.mark.features(feature_id=134)(test_object)
        return test_object

    @staticmethod
    def support_in_app_waf_metrics_report(test_object):
        """Support In-App WAF metrics report

        https://feature-parity.us1.prod.dog/#/?feature=140
        """
        pytest.mark.features(feature_id=140)(test_object)
        return test_object

    @staticmethod
    def user_monitoring(test_object):
        """User Monitoring

        https://feature-parity.us1.prod.dog/#/?feature=141
        """
        pytest.mark.features(feature_id=141)(test_object)
        return test_object

    @staticmethod
    def event_tracking_sdk_v2(test_object):
        """Event tracking SDK v2

        https://feature-parity.us1.prod.dog/#/?feature=372
        """
        pytest.mark.features(feature_id=372)(test_object)
        return test_object

    @staticmethod
    def serialize_waf_rules_without_limiting_their_sizes(test_object):
        """Serialize WAF rules without limiting their sizes

        https://feature-parity.us1.prod.dog/#/?feature=142
        """
        pytest.mark.features(feature_id=142)(test_object)
        return test_object

    @staticmethod
    def threats_configuration(test_object):
        """Threats Configuration

        https://feature-parity.us1.prod.dog/#/?feature=143
        """
        pytest.mark.features(feature_id=143)(test_object)
        return test_object

    @staticmethod
    def sensitive_data_obfuscation(test_object):
        """Sensitive Data Obfuscation

        https://feature-parity.us1.prod.dog/#/?feature=144
        """
        pytest.mark.features(feature_id=144)(test_object)
        return test_object

    @staticmethod
    def propagation_of_user_id_rfc(test_object):
        """Propagation of user Id RFC

        https://feature-parity.us1.prod.dog/#/?feature=146
        """
        pytest.mark.features(feature_id=146)(test_object)
        return test_object

    @staticmethod
    def appsec_onboarding(test_object):
        """Onboarding

        https://feature-parity.us1.prod.dog/#/?feature=154
        """
        pytest.mark.features(feature_id=154)(test_object)
        return test_object

    @staticmethod
    def changing_rules_using_rc(test_object):
        """Changing rules using RC

        https://feature-parity.us1.prod.dog/#/?feature=157
        """
        pytest.mark.features(feature_id=157)(test_object)
        return test_object

    @staticmethod
    def appsec_shell_execution_tracing(test_object):
        """Shell execution tracing

        https://feature-parity.us1.prod.dog/#/?feature=158
        """
        pytest.mark.features(feature_id=158)(test_object)
        return test_object

    @staticmethod
    def custom_business_logic_events(test_object):
        """Custom Business Logic Events

        https://feature-parity.us1.prod.dog/#/?feature=161
        """
        pytest.mark.features(feature_id=161)(test_object)
        return test_object

    @staticmethod
    def graphql_threats_detection(test_object):
        """GraphQL Threats Detection

        https://feature-parity.us1.prod.dog/#/?feature=162
        """
        pytest.mark.features(feature_id=162)(test_object)
        return test_object

    @staticmethod
    def iast_sink_sql_injection(test_object):
        """IAST Sink: SQL Injection

        https://feature-parity.us1.prod.dog/#/?feature=165
        """
        pytest.mark.features(feature_id=165)(test_object)
        return test_object

    @staticmethod
    def iast_sink_code_injection(test_object):
        """IAST Sink: Code Injection

        https://feature-parity.us1.prod.dog/#/?feature=315
        """
        pytest.mark.features(feature_id=315)(test_object)
        return test_object

    @staticmethod
    def iast_sink_command_injection(test_object):
        """IAST Sink: Command Injection

        https://feature-parity.us1.prod.dog/#/?feature=166
        """
        pytest.mark.features(feature_id=166)(test_object)
        return test_object

    @staticmethod
    def iast_sink_path_traversal(test_object):
        """IAST Sink: Path Traversal

        https://feature-parity.us1.prod.dog/#/?feature=167
        """
        pytest.mark.features(feature_id=167)(test_object)
        return test_object

    @staticmethod
    def iast_sink_ldap_injection(test_object):
        """IAST Sink: LDAP Injection

        https://feature-parity.us1.prod.dog/#/?feature=168
        """
        pytest.mark.features(feature_id=168)(test_object)
        return test_object

    @staticmethod
    def iast_sink_header_injection(test_object):
        """IAST Sink: Header Injection

        https://feature-parity.us1.prod.dog/#/?feature=203
        """
        pytest.mark.features(feature_id=203)(test_object)
        return test_object

    @staticmethod
    def iast_sink_template_injection(test_object):
        """IAST Sink: Template Injection

        https://feature-parity.us1.prod.dog/#/?feature=330
        """
        pytest.mark.features(feature_id=330)(test_object)
        return test_object

    @staticmethod
    def iast_source_request_parameter_value(test_object):
        """IAST Source: Request Parameter Value

        https://feature-parity.us1.prod.dog/#/?feature=169
        """
        pytest.mark.features(feature_id=169)(test_object)
        return test_object

    @staticmethod
    def iast_source_request_parameter_name(test_object):
        """IAST Source: Request Parameter Name

        https://feature-parity.us1.prod.dog/#/?feature=170
        """
        pytest.mark.features(feature_id=170)(test_object)
        return test_object

    @staticmethod
    def iast_source_header_value(test_object):
        """IAST Source: Header Value

        https://feature-parity.us1.prod.dog/#/?feature=171
        """
        pytest.mark.features(feature_id=171)(test_object)
        return test_object

    @staticmethod
    def iast_source_header_name(test_object):
        """IAST Source: Header Name

        https://feature-parity.us1.prod.dog/#/?feature=172
        """
        pytest.mark.features(feature_id=172)(test_object)
        return test_object

    @staticmethod
    def iast_source_cookie_value(test_object):
        """IAST Source: Cookie Value

        https://feature-parity.us1.prod.dog/#/?feature=173
        """
        pytest.mark.features(feature_id=173)(test_object)
        return test_object

    @staticmethod
    def iast_source_cookie_name(test_object):
        """IAST Source: Cookie Name

        https://feature-parity.us1.prod.dog/#/?feature=174
        """
        pytest.mark.features(feature_id=174)(test_object)
        return test_object

    @staticmethod
    def iast_source_body(test_object):
        """IAST Source: Body

        https://feature-parity.us1.prod.dog/#/?feature=175
        """
        pytest.mark.features(feature_id=175)(test_object)
        return test_object

    @staticmethod
    def iast_source_kafka_key(test_object):
        """IAST Source: Kafka message key

        https://feature-parity.us1.prod.dog/#/?feature=277
        """
        pytest.mark.features(feature_id=277)(test_object)
        return test_object

    @staticmethod
    def iast_source_kafka_value(test_object):
        """IAST Source: Kafka message value

        https://feature-parity.us1.prod.dog/#/?feature=278
        """
        pytest.mark.features(feature_id=278)(test_object)
        return test_object

    @staticmethod
    def iast_graphql_resolver_argument(test_object):
        """IAST Source: Graphql resolver argument

        https://feature-parity.us1.prod.dog/#/?feature=281
        """
        pytest.mark.features(feature_id=281)(test_object)
        return test_object

    @staticmethod
    def grpc_threats_management(test_object):
        """GRPC Threats Management

        https://feature-parity.us1.prod.dog/#/?feature=176
        """
        pytest.mark.features(feature_id=176)(test_object)
        return test_object

    @staticmethod
    def waf_telemetry(test_object):
        """WAF Telemetry

        https://feature-parity.us1.prod.dog/#/?feature=178
        """
        pytest.mark.features(feature_id=178)(test_object)
        return test_object

    @staticmethod
    def kafkaspan_creationcontext_propagation_with_dd_trace(test_object):
        """[Kafka][Span Creation][Context Propagation] with dd-trace
        https://feature-parity.us1.prod.dog/#/?feature=192
        """
        pytest.mark.features(feature_id=192)(test_object)
        return test_object

    @staticmethod
    def open_tracing_api(test_object):
        """Open Tracing API

        https://feature-parity.us1.prod.dog/#/?feature=196
        """
        pytest.mark.features(feature_id=196)(test_object)
        return test_object

    @staticmethod
    def custom_tracing_api(test_object):
        """Custom Tracing API

        https://feature-parity.us1.prod.dog/#/?feature=197
        """
        pytest.mark.features(feature_id=197)(test_object)
        return test_object

    @staticmethod
    def iast_sink_hardcoded_passwords(test_object):
        """IAST sink: Hardcoded passwords detection

        https://feature-parity.us1.prod.dog/#/?feature=290
        """
        pytest.mark.features(feature_id=290)(test_object)
        return test_object

    @staticmethod
    def iast_sink_hardcoded_secrets(test_object):
        """IAST sink: Hardcoded secrets detection

        https://feature-parity.us1.prod.dog/#/?feature=198
        """
        pytest.mark.features(feature_id=198)(test_object)
        return test_object

    @staticmethod
    def appsec_request_blocking(test_object):
        """Request Blocking

        https://feature-parity.us1.prod.dog/#/?feature=199
        """
        pytest.mark.features(feature_id=199)(test_object)
        return test_object

    @staticmethod
    def appsec_response_blocking(test_object):
        """Response Blocking

        https://feature-parity.us1.prod.dog/#/?feature=200
        """
        pytest.mark.features(feature_id=200)(test_object)
        return test_object

    @staticmethod
    def appsec_blocking_action(test_object):
        """Blocking Action

        https://feature-parity.us1.prod.dog/#/?feature=201
        """
        pytest.mark.features(feature_id=201)(test_object)
        return test_object

    @staticmethod
    def appsec_truncation_action(test_object):
        """Truncation Action

        https://feature-parity.us1.prod.dog/#/?feature=373
        """
        pytest.mark.features(feature_id=373)(test_object)
        return test_object

    @staticmethod
    def appsec_client_ip_blocking(test_object):
        """Client IP Blocking

        https://feature-parity.us1.prod.dog/#/?feature=202
        """
        pytest.mark.features(feature_id=202)(test_object)
        return test_object

    @staticmethod
    def appsec_header_injection(test_object):
        """Header Injection

        https://feature-parity.us1.prod.dog/#/?feature=203
        """
        pytest.mark.features(feature_id=203)(test_object)
        return test_object

    @staticmethod
    def api_security_schemas(test_object):
        """Schema extraction for API Security

        https://feature-parity.us1.prod.dog/#/?feature=204
        """
        pytest.mark.features(feature_id=204)(test_object)
        return test_object

    @staticmethod
    def span_links_through_datadog_api(test_object):
        """Span links (through Datadog API)

        https://feature-parity.us1.prod.dog/#/?feature=205
        """
        pytest.mark.features(feature_id=205)(test_object)
        return test_object

    @staticmethod
    def cassandra_support(test_object):
        """Cassandra support

        https://feature-parity.us1.prod.dog/#/?feature=206
        """
        pytest.mark.features(feature_id=206)(test_object)
        return test_object

    @staticmethod
    def mysql_support(test_object):
        """MySQL Support

        https://feature-parity.us1.prod.dog/#/?feature=207
        """
        pytest.mark.features(feature_id=207)(test_object)
        return test_object

    @staticmethod
    def mssql_support(test_object):
        """MySQL Support

        https://feature-parity.us1.prod.dog/#/?feature=225
        """
        pytest.mark.features(feature_id=225)(test_object)
        return test_object

    @staticmethod
    def postgres_support(test_object):
        """PostGres Support

        https://feature-parity.us1.prod.dog/#/?feature=208
        """
        pytest.mark.features(feature_id=208)(test_object)
        return test_object

    @staticmethod
    def database_monitoring_correlation(test_object):
        """Database Monitoring correlation

        https://feature-parity.us1.prod.dog/#/?feature=209
        """
        pytest.mark.features(feature_id=209)(test_object)
        return test_object

    @staticmethod
    def datastreams_monitoring_support_for_http(test_object):
        """DataStreams Monitoring support for Http

        https://feature-parity.us1.prod.dog/#/?feature=210
        """
        pytest.mark.features(feature_id=210)(test_object)
        return test_object

    @staticmethod
    def debugger(test_object):
        """Debugger

        https://feature-parity.us1.prod.dog/#/?feature=211
        """
        pytest.mark.features(feature_id=211)(test_object)
        return test_object

    @staticmethod
    def datastreams_monitoring_support_for_kafka(test_object):
        """DataStreams Monitoring support for Kafka

        https://feature-parity.us1.prod.dog/#/?feature=212
        """
        pytest.mark.features(feature_id=212)(test_object)
        return test_object

    @staticmethod
    def datastreams_monitoring_support_for_rabbitmq(test_object):
        """DataStreams Monitoring support for RabbitMQ

        https://feature-parity.us1.prod.dog/#/?feature=213
        """
        pytest.mark.features(feature_id=213)(test_object)
        return test_object

    @staticmethod
    def datastreams_monitoring_support_for_rabbitmq_fanout(test_object):
        """DataStreams Monitoring support for RabbitMQ - Fanout

        https://feature-parity.us1.prod.dog/#/?feature=214
        """
        pytest.mark.features(feature_id=214)(test_object)
        return test_object

    @staticmethod
    def datastreams_monitoring_support_for_rabbitmq_topicexchange(test_object):
        """DataStreams Monitoring support for RabbitMq - TopicExchange

        https://feature-parity.us1.prod.dog/#/?feature=215
        """
        pytest.mark.features(feature_id=215)(test_object)
        return test_object

    @staticmethod
    def mongo_support(test_object):
        """Mongo Support

        https://feature-parity.us1.prod.dog/#/?feature=216
        """
        pytest.mark.features(feature_id=216)(test_object)
        return test_object

    @staticmethod
    def otel_mysql_support(test_object):
        """OTEL MySql Support

        https://feature-parity.us1.prod.dog/#/?feature=217
        """
        pytest.mark.features(feature_id=217)(test_object)
        return test_object

    @staticmethod
    def otel_mssql_support(test_object):
        """OTEL MySql Support

        https://feature-parity.us1.prod.dog/#/?feature=226
        """
        pytest.mark.features(feature_id=226)(test_object)
        return test_object

    @staticmethod
    def otel_postgres_support(test_object):
        """OTEL PostGres Support

        https://feature-parity.us1.prod.dog/#/?feature=218
        """
        pytest.mark.features(feature_id=218)(test_object)
        return test_object

    @staticmethod
    def sql_support(test_object):
        """Sql support

        https://feature-parity.us1.prod.dog/#/?feature=219
        """
        pytest.mark.features(feature_id=219)(test_object)
        return test_object

    @staticmethod
    def dynamic_configuration(test_object):
        """Dynamic Configuration

        https://feature-parity.us1.prod.dog/#/?feature=220
        """
        pytest.mark.features(feature_id=220)(test_object)
        return test_object

    @staticmethod
    def datadog_headers_propagation(test_object):
        """Datadog headers propagation

        https://feature-parity.us1.prod.dog/#/?feature=221
        """
        pytest.mark.features(feature_id=221)(test_object)
        return test_object

    @staticmethod
    def single_span_sampling(test_object):
        """Single Span Sampling

        https://feature-parity.us1.prod.dog/#/?feature=222
        """
        pytest.mark.features(feature_id=222)(test_object)
        return test_object

    @staticmethod
    def tracer_flare(test_object):
        """Tracer Flare

        https://feature-parity.us1.prod.dog/#/?feature=223
        """
        pytest.mark.features(feature_id=223)(test_object)
        return test_object

    @staticmethod
    def profiling(test_object):
        """Profiling

        https://feature-parity.us1.prod.dog/#/?feature=224
        """
        pytest.mark.features(feature_id=224)(test_object)
        return test_object

    @staticmethod
    def trace_sampling(test_object):
        """Profiling

        https://feature-parity.us1.prod.dog/#/?feature=227
        """
        pytest.mark.features(feature_id=227)(test_object)
        return test_object

    @staticmethod
    def telemetry_instrumentation(test_object):
        """Instrumentation telemetry

        https://feature-parity.us1.prod.dog/#/?feature=229
        """
        pytest.mark.features(feature_id=229)(test_object)
        return test_object

    @staticmethod
    def appsec_logs(test_object):
        """Appsec Logs

        https://feature-parity.us1.prod.dog/#/?feature=230
        """
        pytest.mark.features(feature_id=230)(test_object)
        return test_object

    @staticmethod
    def appsec_miscs_internals(test_object):
        """Appsec Miscs Internals

        https://feature-parity.us1.prod.dog/#/?feature=231
        """
        pytest.mark.features(feature_id=231)(test_object)
        return test_object

    @staticmethod
    def appsec_scrubbing(test_object):
        """Appsec Scrubbing

        https://feature-parity.us1.prod.dog/#/?feature=232
        """
        pytest.mark.features(feature_id=232)(test_object)
        return test_object

    @staticmethod
    def appsec_standard_tags_client_ip(test_object):
        """Appsec Standard Tags: client IP

        https://feature-parity.us1.prod.dog/#/?feature=233
        """
        pytest.mark.features(feature_id=233)(test_object)
        return test_object

    @staticmethod
    def waf_features(test_object):
        """WAF features

        https://feature-parity.us1.prod.dog/#/?feature=234
        """
        pytest.mark.features(feature_id=234)(test_object)
        return test_object

    @staticmethod
    def waf_rules(test_object):
        """WAF rules

        https://feature-parity.us1.prod.dog/#/?feature=235
        """
        pytest.mark.features(feature_id=235)(test_object)
        return test_object

    @staticmethod
    def iast_sink_hsts_missing_header(test_object):
        """IAST Sink: HSTS missing header

        https://feature-parity.us1.prod.dog/#/?feature=236
        """
        pytest.mark.features(feature_id=236)(test_object)
        return test_object

    @staticmethod
    def iast_sink_http_only_cookie(test_object):
        """IAST Sink: HTTP only cookie

        https://feature-parity.us1.prod.dog/#/?feature=237
        """
        pytest.mark.features(feature_id=237)(test_object)
        return test_object

    @staticmethod
    def iast_sink_insecure_cookie(test_object):
        """IAST Sink: Insecure cookie

        https://feature-parity.us1.prod.dog/#/?feature=238
        """
        pytest.mark.features(feature_id=238)(test_object)
        return test_object

    @staticmethod
    def iast_sink_samesite_cookie(test_object):
        """IAST Sink: SameSite cookie

        https://feature-parity.us1.prod.dog/#/?feature=240
        """
        pytest.mark.features(feature_id=240)(test_object)
        return test_object

    @staticmethod
    def iast_sink_ssrf(test_object):
        """IAST Sink: SSRF

        https://feature-parity.us1.prod.dog/#/?feature=241
        """
        pytest.mark.features(feature_id=241)(test_object)
        return test_object

    @staticmethod
    def iast_sink_trustboundaryviolation(test_object):
        """IAST Sink: TrustBoundaryViolation

        https://feature-parity.us1.prod.dog/#/?feature=242
        """
        pytest.mark.features(feature_id=242)(test_object)
        return test_object

    @staticmethod
    def iast_sink_unvalidatedforward(test_object):
        """IAST Sink: UnvalidatedForward

        https://feature-parity.us1.prod.dog/#/?feature=243
        """
        pytest.mark.features(feature_id=243)(test_object)
        return test_object

    @staticmethod
    def iast_sink_unvalidatedheader(test_object):
        """IAST Sink: UnvalidatedHeader

        https://feature-parity.us1.prod.dog/#/?feature=244
        """
        pytest.mark.features(feature_id=244)(test_object)
        return test_object

    @staticmethod
    def iast_sink_unvalidatedredirect(test_object):
        """IAST Sink: UnvalidatedRedirect

        https://feature-parity.us1.prod.dog/#/?feature=245
        """
        pytest.mark.features(feature_id=245)(test_object)
        return test_object

    @staticmethod
    def iast_sink_weakrandomness(test_object):
        """IAST Sink: WeakRandomness

        https://feature-parity.us1.prod.dog/#/?feature=246
        """
        pytest.mark.features(feature_id=246)(test_object)
        return test_object

    @staticmethod
    def iast_sink_xcontentsniffing(test_object):
        """IAST Sink: XContentSniffing

        https://feature-parity.us1.prod.dog/#/?feature=247
        """
        pytest.mark.features(feature_id=247)(test_object)
        return test_object

    @staticmethod
    def iast_sink_xpathinjection(test_object):
        """IAST Sink: XPathInjection

        https://feature-parity.us1.prod.dog/#/?feature=248
        """
        pytest.mark.features(feature_id=248)(test_object)
        return test_object

    @staticmethod
    def iast_sink_xss(test_object):
        """IAST Sink: XSS

        https://feature-parity.us1.prod.dog/#/?feature=249
        """
        pytest.mark.features(feature_id=249)(test_object)
        return test_object

    @staticmethod
    def iast_source_multipart(test_object):
        """IAST Source: Multipart

        https://feature-parity.us1.prod.dog/#/?feature=250
        """
        pytest.mark.features(feature_id=250)(test_object)
        return test_object

    @staticmethod
    def iast_source_path(test_object):
        """IAST Source: Path

        https://feature-parity.us1.prod.dog/#/?feature=251
        """
        pytest.mark.features(feature_id=251)(test_object)
        return test_object

    @staticmethod
    def iast_source_uri(test_object):
        """IAST Source: URI

        https://feature-parity.us1.prod.dog/#/?feature=252
        """
        pytest.mark.features(feature_id=252)(test_object)
        return test_object

    @staticmethod
    def iast_sink_mongodb_injection(test_object):
        """IAST Sink: MongoDB injection

        https://feature-parity.us1.prod.dog/#/?feature=253
        """
        pytest.mark.features(feature_id=253)(test_object)
        return test_object

    @staticmethod
    def appsec_user_blocking(test_object):
        """User blocking

        https://feature-parity.us1.prod.dog/#/?feature=254
        """
        pytest.mark.features(feature_id=254)(test_object)
        return test_object

    @staticmethod
    def decisionless_extraction(test_object):
        """Sampling behavior when extracted trace context does not convey a sampling decision
        https://feature-parity.us1.prod.dog/#/?feature=261
        """
        pytest.mark.features(feature_id=261)(test_object)
        return test_object

    @staticmethod
    def semantic_core_validations(test_object):
        """Semantic Core Validations

        https://feature-parity.us1.prod.dog/#/?feature=262
        """
        pytest.mark.features(feature_id=262)(test_object)
        return test_object

    @staticmethod
    def aws_sqs_span_creationcontext_propagation_via_xray_header_with_dd_trace(
        test_object,
    ):
        """[AWS-SQS][Span Creation][Context Propagation][AWS X-Ray] with dd-trace

        https://feature-parity.us1.prod.dog/#/?feature=263
        """
        pytest.mark.features(feature_id=263)(test_object)
        return test_object

    @staticmethod
    def aws_sqs_span_creationcontext_propagation_via_message_attributes_with_dd_trace(
        test_object,
    ):
        """[AWS-SQS][Span Creation][Context Propagation][AWS Message Attributes] with dd-trace

        https://feature-parity.us1.prod.dog/#/?feature=264
        """
        pytest.mark.features(feature_id=264)(test_object)
        return test_object

    @staticmethod
    def agent_remote_configuration(test_object):
        """Agent supports remote configuration

        https://feature-parity.us1.prod.dog/#/?feature=265
        """
        pytest.mark.features(feature_id=265)(test_object)
        return test_object

    @staticmethod
    def data_integrity(test_object):
        """Data integrity

        https://feature-parity.us1.prod.dog/#/?feature=266
        """
        pytest.mark.features(feature_id=266)(test_object)
        return test_object

    @staticmethod
    def library_scrubbing(test_object):
        """Library scrubbing

        https://feature-parity.us1.prod.dog/#/?feature=267
        """
        pytest.mark.features(feature_id=267)(test_object)
        return test_object

    @staticmethod
    def datastreams_monitoring_support_for_sqs(test_object):
        """DataStreams Monitoring support for AWS SQS

        https://feature-parity.us1.prod.dog/#/?feature=268
        """
        pytest.mark.features(feature_id=268)(test_object)
        return test_object

    @staticmethod
    def api_security_configuration(test_object):
        """Schema extraction for API Security

        https://feature-parity.us1.prod.dog/#/?feature=269
        """
        pytest.mark.features(feature_id=269)(test_object)
        return test_object

    @staticmethod
    def rabbitmq_span_creationcontext_propagation_with_dd_trace(test_object):
        """[RabbitMQ][Span Creation][Context Propagation] with dd-trace

        https://feature-parity.us1.prod.dog/#/?feature=270
        """
        pytest.mark.features(feature_id=270)(test_object)
        return test_object

    @staticmethod
    def aws_sns_span_creationcontext_propagation_via_message_attributes_with_dd_trace(
        test_object,
    ):
        """[AWS-SNS][Span Creation][Context Propagation] with dd-trace

        https://feature-parity.us1.prod.dog/#/?feature=271
        """
        pytest.mark.features(feature_id=271)(test_object)
        return test_object

    @staticmethod
    def datastreams_monitoring_support_for_sns(test_object):
        """DataStreams Monitoring support for AWS SNS

        https://feature-parity.us1.prod.dog/#/?feature=273
        """
        pytest.mark.features(feature_id=273)(test_object)
        return test_object

    @staticmethod
    def iast_sink_insecure_auth_protocol(test_object):
        """IAST Sink: Insecure auth protocol

        https://feature-parity.us1.prod.dog/#/?feature=272
        """
        pytest.mark.features(feature_id=272)(test_object)
        return test_object

    @staticmethod
    def container_auto_installation_script(test_object):
        """Agent installation script should allow us to install auto-injection software for containers

        https://feature-parity.us1.prod.dog/#/?feature=274
        """
        pytest.mark.features(feature_id=274)(test_object)
        return test_object

    @staticmethod
    def host_auto_installation_script(test_object):
        """Agent installation script should allow us to install auto-injection software for hosts

        https://feature-parity.us1.prod.dog/#/?feature=275
        """
        pytest.mark.features(feature_id=275)(test_object)
        return test_object

    @staticmethod
    def host_block_list(test_object):
        """SSI block lists

        https://feature-parity.us1.prod.dog/#/?feature=276
        """
        pytest.mark.features(feature_id=276)(test_object)
        return test_object

    @staticmethod
    def aws_kinesis_span_creationcontext_propagation_via_message_attributes_with_dd_trace(
        test_object,
    ):
        """[AWS-Kinesis][Span Creation][Context Propagation] with dd-trace

        https://feature-parity.us1.prod.dog/#/?feature=280
        """
        pytest.mark.features(feature_id=280)(test_object)
        return test_object

    @staticmethod
    def datastreams_monitoring_support_for_base64_encoding(test_object):
        """DataStreams Monitoring support for V2 Base64 Encoding using dd-pathway-ctx/dd-pathway-ctx-base64

        https://feature-parity.us1.prod.dog/#/?feature=284
        """
        pytest.mark.features(feature_id=284)(test_object)
        return test_object

    @staticmethod
    def datastreams_monitoring_support_context_injection_base64(test_object):
        """Datastreams Monitoring support for V2 Base64 Encoding injection using dd-pathway-ctx-base64

        https://feature-parity.us1.prod.dog/#/?feature=287
        """
        pytest.mark.features(feature_id=287)(test_object)
        return test_object

    @staticmethod
    def datastreams_monitoring_support_for_kinesis(test_object):
        """DataStreams Monitoring support for AWS Kinesis

        https://feature-parity.us1.prod.dog/#/?feature=282
        """
        pytest.mark.features(feature_id=282)(test_object)
        return test_object

    @staticmethod
    def iast_sink_reflection_injection(test_object):
        """IAST Sink: Reflection Injection

        https://feature-parity.us1.prod.dog/#/?feature=279
        """
        pytest.mark.features(feature_id=279)(test_object)
        return test_object

    @staticmethod
    def embeded_git_reference(test_object):
        """Embedding Git references to build artifacts

        https://feature-parity.us1.prod.dog/#/?feature=286
        """
        pytest.mark.features(feature_id=286)(test_object)
        return test_object

    @staticmethod
    def k8s_admission_controller(test_object):
        """Auto inject the tracer library for k8s enviroments using admission controller

        https://feature-parity.us1.prod.dog/#/?feature=288
        """
        pytest.mark.features(feature_id=288)(test_object)
        return test_object

    @staticmethod
    def f_otel_interoperability(test_object):
        """OTel Interoperability

        https://feature-parity.us1.prod.dog/#/?feature=289
        """
        pytest.mark.features(feature_id=289)(test_object)
        return test_object

    @staticmethod
    def debugger_pii_redaction(test_object):
        """PII Redaction

        https://feature-parity.us1.prod.dog/#/?feature=291
        """
        pytest.mark.features(feature_id=291)(test_object)
        return test_object

    @staticmethod
    def installer_auto_instrumentation(test_object):
        """Installer auto-instrumentation

        https://feature-parity.us1.prod.dog/#/?feature=292
        """
        pytest.mark.features(feature_id=292)(test_object)
        return test_object

    @staticmethod
    def rasp_local_file_inclusion(test_object):
        """Appsec RASP rule : local file inclusion

        https://feature-parity.us1.prod.dog/#/?feature=293
        """
        pytest.mark.features(feature_id=293)(test_object)
        return test_object

    @staticmethod
    def rasp_server_side_request_forgery(test_object):
        """Appsec RASP rule : server-side request forgery

        https://feature-parity.us1.prod.dog/#/?feature=294
        """
        pytest.mark.features(feature_id=294)(test_object)
        return test_object

    @staticmethod
    def rasp_sql_injection(test_object):
        """Appsec RASP rule : SQL injection

        https://feature-parity.us1.prod.dog/#/?feature=295
        """
        pytest.mark.features(feature_id=295)(test_object)
        return test_object

    @staticmethod
    def database_monitoring_support(test_object):
        """DBM: Database Monitoring is supported by an integration

        https://feature-parity.us1.prod.dog/#/?feature=296
        """
        pytest.mark.features(feature_id=296)(test_object)
        return test_object

    @staticmethod
    def rasp_stack_trace(test_object):
        """Appsec RASP: Stack Trace

        https://feature-parity.us1.prod.dog/#/?feature=297
        """
        pytest.mark.features(feature_id=297)(test_object)
        return test_object

    @staticmethod
    def rasp_span_tags(test_object):
        """Appsec RASP: Span Tags

        https://feature-parity.us1.prod.dog/#/?feature=298
        """
        pytest.mark.features(feature_id=298)(test_object)
        return test_object

    @staticmethod
    def debugger_expression_language(test_object):
        """Expression Language

        https://feature-parity.us1.prod.dog/#/?feature=303
        """
        pytest.mark.features(feature_id=303)(test_object)
        return test_object

    @staticmethod
    def auto_instrumentation_profiling(test_object):
        """auto-instrumentation with profiling

        https://feature-parity.us1.prod.dog/#/?feature=302
        """
        pytest.mark.features(feature_id=302)(test_object)
        return test_object

    @staticmethod
    def appsec_standalone_experimental(test_object):
        """Experimental Appsec Standalone Billing

        https://feature-parity.us1.prod.dog/#/?feature=305
        """
        pytest.mark.features(feature_id=305)(test_object)
        return test_object

    @staticmethod
    def appsec_standalone(test_object):
        """Appsec Standalone Billing

        https://feature-parity.us1.prod.dog/#/?feature=355
        """
        pytest.mark.features(feature_id=355)(test_object)
        return test_object

    @staticmethod
    def iast_standalone_experimental(test_object):
        """Experimental Iast Standalone Billing

        https://feature-parity.us1.prod.dog/#/?feature=319
        """
        pytest.mark.features(feature_id=319)(test_object)
        return test_object

    @staticmethod
    def iast_standalone(test_object):
        """Iast Standalone Billing V2

        https://feature-parity.us1.prod.dog/#/?feature=356
        """
        pytest.mark.features(feature_id=356)(test_object)
        return test_object

    @staticmethod
    def sca_standalone_experimental(test_object):
        """Experimental SCA Standalone Billing

        https://feature-parity.us1.prod.dog/#/?feature=320
        """
        pytest.mark.features(feature_id=320)(test_object)
        return test_object

    @staticmethod
    def sca_standalone(test_object):
        """SCA Standalone Billing V2

        https://feature-parity.us1.prod.dog/#/?feature=357
        """
        pytest.mark.features(feature_id=357)(test_object)
        return test_object

    @staticmethod
    def security_events_metastruct(test_object):
        """Appsec meta struct

        https://feature-parity.us1.prod.dog/#/?feature=314
        """
        pytest.mark.features(feature_id=314)(test_object)
        return test_object

    @staticmethod
    def host_auto_installation_script_profiling(test_object):
        """Profiling works when enabled through the agent installer script in Host environments

        https://feature-parity.us1.prod.dog/#/?feature=306
        """
        pytest.mark.features(feature_id=306)(test_object)
        return test_object

    @staticmethod
    def container_auto_installation_script_profiling(test_object):
        """Profiling works when enabled through the agent installer script in Container environments

        https://feature-parity.us1.prod.dog/#/?feature=307
        """
        pytest.mark.features(feature_id=307)(test_object)
        return test_object

    @staticmethod
    def container_auto_instrumentation_profiling(test_object):
        """Profiling works when manually enabled with library injection in Container environments

        https://feature-parity.us1.prod.dog/#/?feature=310
        """
        pytest.mark.features(feature_id=310)(test_object)
        return test_object

    @staticmethod
    def host_guardrail(test_object):
        """When in SSI, bail out if our version of language is incompatible.

        https://feature-parity.us1.prod.dog/#/?feature=308
        """
        pytest.mark.features(feature_id=308)(test_object)
        return test_object

    @staticmethod
    def container_guardrail(test_object):
        """When in SSI, bail out if our version of language is incompatible or container is incompatible.

        https://feature-parity.us1.prod.dog/#/?feature=309
        """
        pytest.mark.features(feature_id=309)(test_object)
        return test_object

    @staticmethod
    def datastreams_monitoring_support_for_manual_checkpoints(test_object):
        """Ensure DSM Manual Checkpointing API is satisfied

        https://feature-parity.us1.prod.dog/#/?feature=327
        """
        pytest.mark.features(feature_id=327)(test_object)
        return test_object

    @staticmethod
    def suspicious_attacker_blocking(test_object):
        """Threats: request blocking on suspicious attacker

        https://feature-parity.us1.prod.dog/#/?feature=311
        """
        pytest.mark.features(feature_id=311)(test_object)
        return test_object

    @staticmethod
    def user_id_collection_modes(test_object):
        """Threats: User ID collection modes

        https://feature-parity.us1.prod.dog/#/?feature=312
        """
        pytest.mark.features(feature_id=312)(test_object)
        return test_object

    @staticmethod
    def fingerprinting(test_object):
        """Threats: Requests Fingerprinting

        https://feature-parity.us1.prod.dog/#/?feature=313
        """
        pytest.mark.features(feature_id=313)(test_object)
        return test_object

    @staticmethod
    def iast_sink_untrusted_deserialization(test_object):
        """IAST Sink: Untrusted Deserialization

        https://feature-parity.us1.prod.dog/#/?feature=316
        """
        pytest.mark.features(feature_id=316)(test_object)
        return test_object

    @staticmethod
    def crashtracking(test_object):
        """Crashtracking

        https://feature-parity.us1.prod.dog/#/?feature=317
        """
        pytest.mark.features(feature_id=317)(test_object)
        return test_object

    @staticmethod
    def rasp_shell_injection(test_object):
        """Appsec RASP rule : shell injection

        https://feature-parity.us1.prod.dog/#/?feature=318
        """
        pytest.mark.features(feature_id=318)(test_object)
        return test_object

    @staticmethod
    def rasp_command_injection(test_object):
        """Appsec RASP rule : command injection

        https://feature-parity.us1.prod.dog/#/?feature=345
        """
        pytest.mark.features(feature_id=345)(test_object)
        return test_object

    @staticmethod
    def debugger_exception_replay(test_object):
        """Exception replay

        https://feature-parity.us1.prod.dog/#/?feature=321
        """
        pytest.mark.features(feature_id=321)(test_object)
        return test_object

    @staticmethod
    def iast_source_path_parameter(test_object):
        """IAST Source: URI

        https://feature-parity.us1.prod.dog/#/?feature=324
        """
        pytest.mark.features(feature_id=324)(test_object)
        return test_object

    @staticmethod
    def iast_source_sql(test_object):
        """IAST Source: SQL

        https://feature-parity.us1.prod.dog/#/?feature=344
        """
        pytest.mark.features(feature_id=344)(test_object)
        return test_object

    @staticmethod
    def ssi_guardrails(test_object):
        """Docker ssi guardrails

        https://feature-parity.us1.prod.dog/#/?feature=322
        """
        pytest.mark.features(feature_id=322)(test_object)
        return test_object

    @staticmethod
    def ssi_crashtracking(test_object):
        """Docker ssi crashtracking

        https://feature-parity.us1.prod.dog/#/?feature=340
        """
        pytest.mark.features(feature_id=340)(test_object)
        return test_object

    @staticmethod
    def ssi_service_naming(test_object):
        """Docker ssi service naming feature

        https://feature-parity.us1.prod.dog/#/?feature=326
        """
        pytest.mark.features(feature_id=326)(test_object)
        return test_object

    @staticmethod
    def ssi_service_tracking(test_object):
        """SSI service tracking feature

        https://feature-parity.us1.prod.dog/#/?feature=327
        """
        pytest.mark.features(feature_id=327)(test_object)
        return test_object

    @staticmethod
    def serverless_span_pointers(test_object):
        """Serverless : Span Pointers are correctly incorporated in spans

        https://feature-parity.us1.prod.dog/#/?feature=328
        """
        pytest.mark.features(feature_id=328)(test_object)
        return test_object

    @staticmethod
    def aws_api_gateway_inferred_span_creation(test_object):
        """AWS Api Gateway: Tests that API Gateway inferred span creation works as expected

        https://feature-parity.us1.prod.dog/#/?feature=341
        """
        pytest.mark.features(feature_id=341)(test_object)

        return test_object

    @staticmethod
    def parametric_endpoint_parity(test_object):
        """Enforces standardized behaviors for configurations across the tracing libraries.

        https://feature-parity.us1.prod.dog/#/?feature=339
        """
        pytest.mark.features(feature_id=339)(test_object)
        return test_object

    @staticmethod
    def iast_stack_trace(test_object):
        """IAST: Stack Trace

        https://feature-parity.us1.prod.dog/#/?feature=329
        """
        pytest.mark.features(feature_id=329)(test_object)
        return test_object

    @staticmethod
    def iast_extended_location(test_object):
        """IAST: Extended location data

        https://feature-parity.us1.prod.dog/#/?feature=364
        """
        pytest.mark.features(feature_id=364)(test_object)
        return test_object

    @staticmethod
    def djm_ssi_k8s(test_object):
        """Data Jobs Monitoring: Java lib auto instrumentation for Spark applications on K8s.

        https://feature-parity.us1.prod.dog/#/?feature=342
        """
        pytest.mark.features(feature_id=342)(test_object)
        return test_object

    @staticmethod
    def adaptive_sampling(test_object):
        """Adaptive sampling rules + RC

        https://feature-parity.us1.prod.dog/#/?feature=346
        """
        pytest.mark.features(feature_id=346)(test_object)
        return test_object

    @staticmethod
    def agent_host_ipv6(test_object):
        """DD_AGENT_HOST supports an IPv6 address

        https://feature-parity.us1.prod.dog/#/?feature=347
        """
        pytest.mark.features(feature_id=347)(test_object)
        return test_object

    @staticmethod
    def datadog_baggage_headers(test_object):
        """Baggage support

        https://feature-parity.us1.prod.dog/#/?feature=389
        """
        pytest.mark.features(feature_id=389)(test_object)
        return test_object

    @staticmethod
    def iast_security_controls(test_object):
        """IAST: Security Controls

        https://feature-parity.us1.prod.dog/#/?feature=343
        """
        pytest.mark.features(feature_id=343)(test_object)
        return test_object

    @staticmethod
    def graphql_query_error_reporting(test_object):
        """GraphQL query error reporting

        https://feature-parity.us1.prod.dog/#/?feature=354
        """
        pytest.mark.features(feature_id=354)(test_object)
        return test_object

    @staticmethod
    def envoy_external_processing(test_object):
        """Support for Envoy External Processing

        https://feature-parity.us1.prod.dog/#/?feature=350
        """
        pytest.mark.features(feature_id=350)(test_object)
        return test_object

    @staticmethod
    def context_propagation_extract_behavior(test_object):
        """Context Propagation: Extraction behavior can be configured at the service level

        https://feature-parity.us1.prod.dog/#/?feature=353
        """
        pytest.mark.features(feature_id=353)(test_object)
        return test_object

    @staticmethod
    def iast_sink_email_html_injection(test_object):
        """IAST Sink: Email HTML injection

        https://feature-parity.us1.prod.dog/#/?feature=358
        """
        pytest.mark.features(feature_id=358)(test_object)
        return test_object

    @staticmethod
    def language_specifics(test_object):
        """Language specific tests

        https://feature-parity.us1.prod.dog/#/?feature=359
        """
        pytest.mark.features(feature_id=359)(test_object)
        return test_object

    @staticmethod
    def debugger_code_origins(test_object):
        """Code Origins

        https://feature-parity.us1.prod.dog/#/?feature=360
        """
        pytest.mark.features(feature_id=360)(test_object)
        return test_object

    @staticmethod
    def debugger_probe_budgets(test_object):
        """Probe Budgets

        https://feature-parity.us1.prod.dog/#/?feature=368
        """
        pytest.mark.features(feature_id=368)(test_object)
        return test_object

    @staticmethod
    def debugger_method_probe(test_object):
        """Method-level Probes

        https://feature-parity.us1.prod.dog/#/?feature=392
        """
        pytest.mark.features(feature_id=392)(test_object)
        return test_object

    @staticmethod
    def debugger_line_probe(test_object):
        """Line-level Probes

        https://feature-parity.us1.prod.dog/#/?feature=393
        """
        pytest.mark.features(feature_id=393)(test_object)
        return test_object

    @staticmethod
    def debugger_symdb(test_object):
        """Probe Budgets

        https://feature-parity.us1.prod.dog/#/?feature=370
        """
        pytest.mark.features(feature_id=370)(test_object)
        return test_object

    @staticmethod
    def otel_propagators_api(test_object):
        """OpenTelemetry Propagators API

        https://feature-parity.us1.prod.dog/#/?feature=361
        """
        pytest.mark.features(feature_id=361)(test_object)
        return test_object

    @staticmethod
    def stable_configuration_support(test_object):
        """Enforces that basic stable configuration support exists

        https://feature-parity.us1.prod.dog/#/?feature=365
        """
        pytest.mark.features(feature_id=365)(test_object)
        return test_object

    @staticmethod
    def single_span_ingestion_control(test_object):
        """Enforces that basic stable configuration support exists

        https://feature-parity.us1.prod.dog/#/?feature=366
        """
        pytest.mark.features(feature_id=366)(test_object)
        return test_object

    @staticmethod
    def process_discovery(test_object):
        """Process Disocvery

        https://feature-parity.us1.prod.dog/#/?feature=367
        """
        pytest.mark.features(feature_id=367)(test_object)
        return test_object

    @staticmethod
    def debugger_inproduct_enablement(test_object):
        """Dynamically enable debugger products

        https://feature-parity.us1.prod.dog/#/?feature=369
        """
        pytest.mark.features(feature_id=369)(test_object)
        return test_object

    @staticmethod
    def datastreams_monitoring_protobuf_schema_tracking(test_object):
        """Dynamically enable debugger products

        https://feature-parity.us1.prod.dog/#/?feature=371
        """
        pytest.mark.features(feature_id=371)(test_object)
        return test_object

    @staticmethod
    def trace_enablement(test_object):
        """Enforces standardized behaviors for configurations across the tracing libraries.

        https://feature-parity.us1.prod.dog/#/?feature=374
        """
        pytest.mark.features(feature_id=374)(test_object)
        return test_object

    @staticmethod
    def trace_log_directory(test_object):
        """Enforces standardized behaviors for configurations across the tracing libraries.

        https://feature-parity.us1.prod.dog/#/?feature=375
        """
        pytest.mark.features(feature_id=375)(test_object)
        return test_object

    @staticmethod
    def trace_experimental_features(test_object):
        """Enforces standardized behaviors for configurations across the tracing libraries.

        https://feature-parity.us1.prod.dog/#/?feature=376
        """
        pytest.mark.features(feature_id=376)(test_object)
        return test_object

    @staticmethod
    def trace_rate_limiting(test_object):
        """Enforces standardized behaviors for configurations across the tracing libraries.

        https://feature-parity.us1.prod.dog/#/?feature=377
        """
        pytest.mark.features(feature_id=377)(test_object)
        return test_object

    @staticmethod
    def trace_http_server_error_statuses(test_object):
        """Enforces standardized behaviors for configurations across the tracing libraries.

        https://feature-parity.us1.prod.dog/#/?feature=378
        """
        pytest.mark.features(feature_id=379)(test_object)
        return test_object

    @staticmethod
    def trace_http_client_error_statuses(test_object):
        """Enforces standardized behaviors for configurations across the tracing libraries.

        https://feature-parity.us1.prod.dog/#/?feature=381
        """
        pytest.mark.features(feature_id=381)(test_object)
        return test_object

    @staticmethod
    def trace_http_client_tag_query_string(test_object):
        """Enforces standardized behaviors for configurations across the tracing libraries.

        https://feature-parity.us1.prod.dog/#/?feature=382
        """
        pytest.mark.features(feature_id=382)(test_object)
        return test_object

    @staticmethod
    def unified_service_tagging(test_object):
        """Enforces standardized behaviors for configurations across the tracing libraries.

        https://feature-parity.us1.prod.dog/#/?feature=384
        """
        pytest.mark.features(feature_id=384)(test_object)
        return test_object

    @staticmethod
    def integration_enablement(test_object):
        """Enforces standardized behaviors for configurations across the tracing libraries.

        https://feature-parity.us1.prod.dog/#/?feature=385
        """
        pytest.mark.features(feature_id=385)(test_object)
        return test_object

    @staticmethod
    def log_injection_128bit_traceid(test_object):
        """Enforces standardized behaviors for configurations across the tracing libraries.

        https://feature-parity.us1.prod.dog/#/?feature=387
        """
        pytest.mark.features(feature_id=387)(test_object)
        return test_object

    @staticmethod
    def iast_schema(test_object):
        """Enforces standardized behaviors for configurations across the tracing libraries.

        https://feature-parity.us1.prod.dog/#/?feature=394
        """
        pytest.mark.features(feature_id=394)(test_object)
        return test_object

    @staticmethod
<<<<<<< HEAD
    def iast_vuln_sampling_route_method_count_algorithm(test_object):
        """Vulnerability sampling algorithm by route, method and counts for IAST.

        https://feature-parity.us1.prod.dog/#/?feature=395
        """
        pytest.mark.features(feature_id=395)(test_object)
=======
    def appsec_collect_all_headers(test_object):
        """Appsec collects all headers

        https://feature-parity.us1.prod.dog/#/?feature=390
        """
        pytest.mark.features(feature_id=390)(test_object)
        return test_object

    @staticmethod
    def appsec_collect_request_body(test_object):
        """Appsec collects request body

        https://feature-parity.us1.prod.dog/#/?feature=391
        """
        pytest.mark.features(feature_id=391)(test_object)
        return test_object

    @staticmethod
    def referrer_hostname(test_object):
        """Enforces standardized behaviors for configurations across the tracing libraries.

        https://feature-parity.us1.prod.dog/#/?feature=396
        """
        pytest.mark.features(feature_id=396)(test_object)
>>>>>>> 0d06c774
        return test_object


features = _Features()<|MERGE_RESOLUTION|>--- conflicted
+++ resolved
@@ -2601,14 +2601,14 @@
         return test_object
 
     @staticmethod
-<<<<<<< HEAD
     def iast_vuln_sampling_route_method_count_algorithm(test_object):
         """Vulnerability sampling algorithm by route, method and counts for IAST.
 
         https://feature-parity.us1.prod.dog/#/?feature=395
         """
         pytest.mark.features(feature_id=395)(test_object)
-=======
+
+    @staticmethod
     def appsec_collect_all_headers(test_object):
         """Appsec collects all headers
 
@@ -2633,7 +2633,6 @@
         https://feature-parity.us1.prod.dog/#/?feature=396
         """
         pytest.mark.features(feature_id=396)(test_object)
->>>>>>> 0d06c774
         return test_object
 
 
