# pylint: disable=too-many-lines

import pytest


class features:
    """
    Data source is https://dd-feature-parity.azurewebsites.net/Import/Features

    run this command to get new features:

    ```
    PYTHONPATH=. python utils/scripts/update_features.py
    ```
    """

    @staticmethod
    def add_metadata_globally_to_all_spans_dd_tags(test_object):
        """
        Add Metadata globally to all spans (DD_TAGS)

        https://feature-parity.us1.prod.dog/#/?feature=1
        """
        pytest.mark.features(feature_id=1)(test_object)
        return test_object

    @staticmethod
    def change_agent_hostname_dd_agent_host(test_object):
        """
        Change Agent hostname (DD_AGENT_HOST)

        https://feature-parity.us1.prod.dog/#/?feature=2
        """
        pytest.mark.features(feature_id=2)(test_object)
        return test_object

    @staticmethod
    def add_metadata_to_spans_via_tags_dd_trace_analytics_enabled(test_object):
        """
        Add metadata to spans via tags (DD_TRACE_ANALYTICS_ENABLED)

        https://feature-parity.us1.prod.dog/#/?feature=3
        """
        pytest.mark.features(feature_id=3)(test_object)
        return test_object

    @staticmethod
    def trace_search_automatic_config(test_object):
        """
        Trace Search - automatic config

        https://feature-parity.us1.prod.dog/#/?feature=4
        """
        pytest.mark.features(feature_id=4)(test_object)
        return test_object

    @staticmethod
    def manual_trace_id_injection_into_logs(test_object):
        """
        Manual Trace-ID injection into Logs

        https://feature-parity.us1.prod.dog/#/?feature=5
        """
        pytest.mark.features(feature_id=5)(test_object)
        return test_object

    @staticmethod
    def unix_domain_sockets_support_for_traces(test_object):
        """
        Unix Domain Sockets support for traces

        https://feature-parity.us1.prod.dog/#/?feature=6
        """

        from utils._context.core import context

        if "uds" in context.weblog_variant:
            pytest.mark.features(feature_id=6)(test_object)

        return test_object

    @staticmethod
    def unix_domain_sockets_automatic_detection(test_object):
        """
        Unix Domain Sockets automatic detection

        https://feature-parity.us1.prod.dog/#/?feature=7
        """
        pytest.mark.features(feature_id=7)(test_object)
        return test_object

    @staticmethod
    def twl_customer_controls_ingestion_dd_trace_sampling_rules(test_object):
        """
        TwL - Customer Controls Ingestion (DD_TRACE_SAMPLING RULES)

        https://feature-parity.us1.prod.dog/#/?feature=8
        """
        pytest.mark.features(feature_id=8)(test_object)
        return test_object

    @staticmethod
    def synthetic_apm_http_header_span_tag_x_datadog_origin(test_object):
        """
        Synthetic APM (http header ▶ span tag) (x-datadog-origin))

        https://feature-parity.us1.prod.dog/#/?feature=9
        """
        pytest.mark.features(feature_id=9)(test_object)
        return test_object

    @staticmethod
    def log_tracer_status_at_startup(test_object):
        """
        Log Tracer status at startup

        https://feature-parity.us1.prod.dog/#/?feature=10
        """
        pytest.mark.features(feature_id=10)(test_object)
        return test_object

    @staticmethod
    def fargate_14_tagging_support(test_object):
        """
        Fargate 1.4 Tagging Support

        https://feature-parity.us1.prod.dog/#/?feature=11
        """
        pytest.mark.features(feature_id=11)(test_object)
        return test_object

    @staticmethod
    def container_tagging(test_object):
        """
        Container tagging

        https://feature-parity.us1.prod.dog/#/?feature=12
        """
        pytest.mark.features(feature_id=12)(test_object)
        return test_object

    @staticmethod
    def b3_headers_propagation(test_object):
        """
        B3 headers injection and extraction

        https://feature-parity.us1.prod.dog/#/?feature=13
        """
        pytest.mark.features(feature_id=13)(test_object)
        return test_object

    @staticmethod
    def unix_domain_sockets_support_for_metrics(test_object):
        """
        Unix Domain Sockets support for metrics

        https://feature-parity.us1.prod.dog/#/?feature=14
        """
        pytest.mark.features(feature_id=14)(test_object)
        return test_object

    @staticmethod
    def support_ddmeasured(test_object):
        """
        Support _dd.measured

        https://feature-parity.us1.prod.dog/#/?feature=15
        """
        pytest.mark.features(feature_id=15)(test_object)
        return test_object

    @staticmethod
    def dd_service_mapping(test_object):
        """
        DD_SERVICE_MAPPING

        https://feature-parity.us1.prod.dog/#/?feature=16
        """
        pytest.mark.features(feature_id=16)(test_object)
        return test_object

    @staticmethod
    def datadog_managed_dogstatsd_client(test_object):
        """
        Datadog managed Dogstatsd client

        https://feature-parity.us1.prod.dog/#/?feature=17
        """
        pytest.mark.features(feature_id=17)(test_object)
        return test_object

    @staticmethod
    def http_headers_as_tags_dd_trace_header_tags(test_object):
        """
        HTTP Headers as Tags (DD_TRACE_HEADER_TAGS)

        https://feature-parity.us1.prod.dog/#/?feature=18
        """
        pytest.mark.features(feature_id=18)(test_object)
        return test_object

    @staticmethod
    def dd_profiling_enabled(test_object):
        """
        DD_PROFILING_ENABLED

        https://feature-parity.us1.prod.dog/#/?feature=19
        """
        pytest.mark.features(feature_id=19)(test_object)
        return test_object

    @staticmethod
    def dogstatsd_unified_service_tagging(test_object):
        """
        Dogstatsd unified service tagging

        https://feature-parity.us1.prod.dog/#/?feature=20
        """
        pytest.mark.features(feature_id=20)(test_object)
        return test_object

    @staticmethod
    def trace_log_exporting_for_aws_lambda(test_object):
        """
        Trace Log Exporting for AWS Lambda

        https://feature-parity.us1.prod.dog/#/?feature=21
        """
        pytest.mark.features(feature_id=21)(test_object)
        return test_object

    @staticmethod
    def runtime_id_in_span_metadata_for_service_entry_spans(test_object):
        """
        Runtime-id in span metadata for service entry spans

        https://feature-parity.us1.prod.dog/#/?feature=22
        """
        pytest.mark.features(feature_id=22)(test_object)
        return test_object

    @staticmethod
    def partial_flush(test_object):
        """
        Partial flush

        https://feature-parity.us1.prod.dog/#/?feature=23
        """
        pytest.mark.features(feature_id=23)(test_object)
        return test_object

    @staticmethod
    def partial_flush_on_by_default(test_object):
        """
        Partial flush on by default

        https://feature-parity.us1.prod.dog/#/?feature=24
        """
        pytest.mark.features(feature_id=24)(test_object)
        return test_object

    @staticmethod
    def automatic_trace_id_injection_into_logs(test_object):
        """
        Automatic Trace-id injection into Logs

        https://feature-parity.us1.prod.dog/#/?feature=25
        """
        pytest.mark.features(feature_id=25)(test_object)
        return test_object

    @staticmethod
    def mapping_http_status_codes_to_errors(test_object):
        """
        Mapping HTTP status codes to errors

        https://feature-parity.us1.prod.dog/#/?feature=26
        """
        pytest.mark.features(feature_id=26)(test_object)
        return test_object

    @staticmethod
    def log_pipelines_updated_for_log_injection(test_object):
        """
        Log Pipelines updated for log injection

        https://feature-parity.us1.prod.dog/#/?feature=27
        """
        pytest.mark.features(feature_id=27)(test_object)
        return test_object

    @staticmethod
    def inject_service_env_version_into_logs(test_object):
        """
        Inject service, env, version into logs

        https://feature-parity.us1.prod.dog/#/?feature=28
        """
        pytest.mark.features(feature_id=28)(test_object)
        return test_object

    @staticmethod
    def top_level_detection_in_tracer(test_object):
        """
        Top-level detection in tracer

        https://feature-parity.us1.prod.dog/#/?feature=29
        """
        pytest.mark.features(feature_id=29)(test_object)
        return test_object

    @staticmethod
    def use_sampling_priorities_2_1_in_rules_based_sampler(test_object):
        """
        Use sampling priorities +2/-1 in rules-based sampler

        https://feature-parity.us1.prod.dog/#/?feature=30
        """
        pytest.mark.features(feature_id=30)(test_object)
        return test_object

    @staticmethod
    def trace_annotation(test_object):
        """
        Trace Annotation

        https://feature-parity.us1.prod.dog/#/?feature=31
        """
        pytest.mark.features(feature_id=31)(test_object)
        return test_object

    @staticmethod
    def runtime_metrics(test_object):
        """
        Runtime metrics

        https://feature-parity.us1.prod.dog/#/?feature=32
        """
        pytest.mark.features(feature_id=32)(test_object)
        return test_object

    @staticmethod
    def logs_throttling(test_object):
        """
        Logs Throttling

        https://feature-parity.us1.prod.dog/#/?feature=33
        """
        pytest.mark.features(feature_id=33)(test_object)
        return test_object

    @staticmethod
    def post_processing_traces(test_object):
        """
        Post-Processing Traces

        https://feature-parity.us1.prod.dog/#/?feature=34
        """
        pytest.mark.features(feature_id=34)(test_object)
        return test_object

    @staticmethod
    def span_baggage_item(test_object):
        """
        Span Baggage item

        https://feature-parity.us1.prod.dog/#/?feature=35
        """
        pytest.mark.features(feature_id=35)(test_object)
        return test_object

    @staticmethod
    def tracer_health_metrics(test_object):
        """
        Tracer Health Metrics

        https://feature-parity.us1.prod.dog/#/?feature=36
        """
        pytest.mark.features(feature_id=36)(test_object)
        return test_object

    @staticmethod
    def kafka_tracing(test_object):
        """
        Kafka Tracing

        https://feature-parity.us1.prod.dog/#/?feature=37
        """
        pytest.mark.features(feature_id=37)(test_object)
        return test_object

    @staticmethod
    def numeric_tags_for_trace_search_analytics_step_1(test_object):
        """
        Numeric tags for Trace Search/Analytics (step 1)

        https://feature-parity.us1.prod.dog/#/?feature=38
        """
        pytest.mark.features(feature_id=38)(test_object)
        return test_object

    @staticmethod
    def grpc_integration_tags(test_object):
        """
        gRPC integration tags

        https://feature-parity.us1.prod.dog/#/?feature=39
        """
        pytest.mark.features(feature_id=39)(test_object)
        return test_object

    @staticmethod
    def dd_trace_config_file(test_object):
        """
        DD_TRACE_CONFIG_FILE

        https://feature-parity.us1.prod.dog/#/?feature=40
        """
        pytest.mark.features(feature_id=40)(test_object)
        return test_object

    @staticmethod
    def dd_trace_methods(test_object):
        """
        DD_TRACE_METHODS

        https://feature-parity.us1.prod.dog/#/?feature=41
        """
        pytest.mark.features(feature_id=41)(test_object)
        return test_object

    @staticmethod
    def dd_tags_space_separated_tags(test_object):
        """
        DD_TAGS space-separated tags

        https://feature-parity.us1.prod.dog/#/?feature=42
        """
        pytest.mark.features(feature_id=42)(test_object)
        return test_object

    @staticmethod
    def report_tracer_drop_rate_ddtracer_kr(test_object):
        """
        Report tracer drop rate (_dd.tracer_kr)

        https://feature-parity.us1.prod.dog/#/?feature=43
        """
        pytest.mark.features(feature_id=43)(test_object)
        return test_object

    @staticmethod
    def obfuscation_of_pii_from_web_span_resource_names(test_object):
        """
        Obfuscation of PII from web span resource names

        https://feature-parity.us1.prod.dog/#/?feature=44
        """
        pytest.mark.features(feature_id=44)(test_object)
        return test_object

    @staticmethod
    def windows_named_pipe_support_for_traces(test_object):
        """
        Windows named pipe support for traces

        https://feature-parity.us1.prod.dog/#/?feature=45
        """
        pytest.mark.features(feature_id=45)(test_object)
        return test_object

    @staticmethod
    def setting_to_rename_service_by_tag_split_by_tag(test_object):
        """
        Setting to rename service by tag (split-by-tag)

        https://feature-parity.us1.prod.dog/#/?feature=46
        """
        pytest.mark.features(feature_id=46)(test_object)
        return test_object

    @staticmethod
    def collect_application_version_information(test_object):
        """
        Collect application version information

        https://feature-parity.us1.prod.dog/#/?feature=47
        """
        pytest.mark.features(feature_id=47)(test_object)
        return test_object

    @staticmethod
    def ensure_that_sampling_is_consistent_across_languages(test_object):
        """
        Ensure that sampling is consistent across languages

        https://feature-parity.us1.prod.dog/#/?feature=48
        """
        pytest.mark.features(feature_id=48)(test_object)
        return test_object

    @staticmethod
    def user_troubleshooting_tool(test_object):
        """
        User Troubleshooting Tool

        https://feature-parity.us1.prod.dog/#/?feature=49
        """
        pytest.mark.features(feature_id=49)(test_object)
        return test_object

    @staticmethod
    def option_to_remap_apm_error_response_severity_eg_404_to_error(test_object):
        """
        Option to remap APM error response severity (e.g. 404 to error)

        https://feature-parity.us1.prod.dog/#/?feature=50
        """
        pytest.mark.features(feature_id=50)(test_object)
        return test_object

    @staticmethod
    def obfuscation_of_httpurl_span_tag(test_object):
        """
        Obfuscation of http.url span tag

        https://feature-parity.us1.prod.dog/#/?feature=51
        """
        pytest.mark.features(feature_id=51)(test_object)
        return test_object

    @staticmethod
    def dd_trace_report_hostname(test_object):
        """
        DD_TRACE_REPORT_HOSTNAME

        https://feature-parity.us1.prod.dog/#/?feature=52
        """
        pytest.mark.features(feature_id=52)(test_object)
        return test_object

    @staticmethod
    def windows_named_pipe_support_for_metrics(test_object):
        """
        Windows named pipe support for metrics

        https://feature-parity.us1.prod.dog/#/?feature=53
        """
        pytest.mark.features(feature_id=53)(test_object)
        return test_object

    @staticmethod
    def ensure_consistent_http_client_integration_tags(test_object):
        """
        Ensure consistent HTTP client integration tags

        https://feature-parity.us1.prod.dog/#/?feature=54
        """
        pytest.mark.features(feature_id=54)(test_object)
        return test_object

    @staticmethod
    def aws_sdk_integration_tags(test_object):
        """
        AWS SDK Integration Tags

        https://feature-parity.us1.prod.dog/#/?feature=55
        """
        pytest.mark.features(feature_id=55)(test_object)
        return test_object

    @staticmethod
    def dont_set_username_tag_because_its_pii(test_object):
        """
        Don't set username tag because it's PII

        https://feature-parity.us1.prod.dog/#/?feature=56
        """
        pytest.mark.features(feature_id=56)(test_object)
        return test_object

    @staticmethod
    def trace_client_app_tagging(test_object):
        """
        Trace Client App Tagging

        https://feature-parity.us1.prod.dog/#/?feature=57
        """
        pytest.mark.features(feature_id=57)(test_object)
        return test_object

    @staticmethod
    def client_split_by_domain_service_host(test_object):
        """
        Client Split by domain/service/host

        https://feature-parity.us1.prod.dog/#/?feature=58
        """
        pytest.mark.features(feature_id=58)(test_object)
        return test_object

    @staticmethod
    def horizontal_propagation_of_x_datadog_tags_between_services(test_object):
        """
        Horizontal propagation of `x-datadog-tags` between services

        https://feature-parity.us1.prod.dog/#/?feature=59
        """
        pytest.mark.features(feature_id=59)(test_object)
        return test_object

    @staticmethod
    def vertical_propagation_of_x_datadog_tags_onto_each_chunk_root_span(test_object):
        """
        Vertical propagation of `x-datadog-tags` onto each chunk root span.

        https://feature-parity.us1.prod.dog/#/?feature=60
        """
        pytest.mark.features(feature_id=60)(test_object)
        return test_object

    @staticmethod
    def creation_and_propagation_of_ddpdm(test_object):
        """
        Creation and propagation of `_dd.p.dm`

        https://feature-parity.us1.prod.dog/#/?feature=61
        """
        pytest.mark.features(feature_id=61)(test_object)
        return test_object

    @staticmethod
    def client_side_stats_supported(test_object):
        """
        Client side stats supported

        https://feature-parity.us1.prod.dog/#/?feature=62
        """
        pytest.mark.features(feature_id=62)(test_object)
        return test_object

    @staticmethod
    def client_side_stats_on_by_default(test_object):
        """
        Client side stats on by default

        https://feature-parity.us1.prod.dog/#/?feature=63
        """
        pytest.mark.features(feature_id=63)(test_object)
        return test_object

    @staticmethod
    def instrumentation_telemetry_enabled_by_default(test_object):
        """
        Instrumentation Telemetry enabled by default

        https://feature-parity.us1.prod.dog/#/?feature=64
        """
        pytest.mark.features(feature_id=64)(test_object)
        return test_object

    @staticmethod
    def dd_instrumentation_telemetry_enabled_supported(test_object):
        """
        DD_INSTRUMENTATION_TELEMETRY_ENABLED supported

        https://feature-parity.us1.prod.dog/#/?feature=65
        """
        pytest.mark.features(feature_id=65)(test_object)
        return test_object

    @staticmethod
    def app_environment_collected(test_object):
        """
        App environment collected

        https://feature-parity.us1.prod.dog/#/?feature=66
        """
        pytest.mark.features(feature_id=66)(test_object)
        return test_object

    @staticmethod
    def dependencies_collected(test_object):
        """
        Dependencies collected

        https://feature-parity.us1.prod.dog/#/?feature=67
        """
        pytest.mark.features(feature_id=67)(test_object)
        return test_object

    @staticmethod
    def integrations_enabled_collected(test_object):
        """
        Integrations enabled collected

        https://feature-parity.us1.prod.dog/#/?feature=68
        """
        pytest.mark.features(feature_id=68)(test_object)
        return test_object

    @staticmethod
    def tracer_configurations_collected(test_object):
        """
        Tracer Configurations collected

        https://feature-parity.us1.prod.dog/#/?feature=69
        """
        pytest.mark.features(feature_id=69)(test_object)
        return test_object

    @staticmethod
    def telemetry_heart_beat_collected(test_object):
        """
        Heart beat collected

        https://feature-parity.us1.prod.dog/#/?feature=70
        """
        pytest.mark.features(feature_id=70)(test_object)
        return test_object

    @staticmethod
    def app_close_collected(test_object):
        """
        App close collected

        https://feature-parity.us1.prod.dog/#/?feature=71
        """
        pytest.mark.features(feature_id=71)(test_object)
        return test_object

    @staticmethod
    def redacted_error_logs_collected(test_object):
        """
        Redacted Error Logs collected

        https://feature-parity.us1.prod.dog/#/?feature=72
        """
        pytest.mark.features(feature_id=72)(test_object)
        return test_object

    @staticmethod
    def telemetry_metrics_collected(test_object):
        """
        Metrics collected

        https://feature-parity.us1.prod.dog/#/?feature=73
        """
        pytest.mark.features(feature_id=73)(test_object)
        return test_object

    @staticmethod
    def telemetry_api_v2_implemented(test_object):
        """
        API V2 Implemented

        https://feature-parity.us1.prod.dog/#/?feature=74
        """
        pytest.mark.features(feature_id=74)(test_object)
        return test_object

    @staticmethod
    def app_client_configuration_change_event(test_object):
        """
        app-client-configuration-change event

        https://feature-parity.us1.prod.dog/#/?feature=75
        """
        pytest.mark.features(feature_id=75)(test_object)
        return test_object

    @staticmethod
    def app_product_change_event(test_object):
        """
        app-product-change event

        https://feature-parity.us1.prod.dog/#/?feature=76
        """
        pytest.mark.features(feature_id=76)(test_object)
        return test_object

    @staticmethod
    def app_extended_heartbeat_event(test_object):
        """
        app-extended-heartbeat event

        https://feature-parity.us1.prod.dog/#/?feature=77
        """
        pytest.mark.features(feature_id=77)(test_object)
        return test_object

    @staticmethod
    def telemetry_message_batch(test_object):
        """
        message-batch

        https://feature-parity.us1.prod.dog/#/?feature=78
        """
        pytest.mark.features(feature_id=78)(test_object)
        return test_object

    @staticmethod
    def telemetry_app_started_event(test_object):
        """
        app-started changes

        https://feature-parity.us1.prod.dog/#/?feature=79
        """
        pytest.mark.features(feature_id=79)(test_object)
        return test_object

    @staticmethod
    def dd_telemetry_dependency_collection_enabled_supported(test_object):
        """
        DD_TELEMETRY_DEPENDENCY_COLLECTION_ENABLED supported

        https://feature-parity.us1.prod.dog/#/?feature=80
        """
        pytest.mark.features(feature_id=80)(test_object)
        return test_object

    @staticmethod
    def additional_http_headers_supported(test_object):
        """
        Additional HTTP Headers supported

        https://feature-parity.us1.prod.dog/#/?feature=81
        """
        pytest.mark.features(feature_id=81)(test_object)
        return test_object

    @staticmethod
    def remote_config_object_supported(test_object):
        """
        remote-config object supported

        https://feature-parity.us1.prod.dog/#/?feature=82
        """
        pytest.mark.features(feature_id=82)(test_object)
        return test_object

    @staticmethod
    def w3c_headers_injection_and_extraction(test_object):
        """
        W3C headers injection and extraction

        https://feature-parity.us1.prod.dog/#/?feature=83
        """
        pytest.mark.features(feature_id=83)(test_object)
        return test_object

    @staticmethod
    def otel_api(test_object):
        """
        OTel API

        https://feature-parity.us1.prod.dog/#/?feature=84
        """
        pytest.mark.features(feature_id=84)(test_object)
        return test_object

    @staticmethod
    def trace_id_128_bit_generation_propagation(test_object):
        """
        128-bit trace id generation + propagation

        https://feature-parity.us1.prod.dog/#/?feature=85
        """
        pytest.mark.features(feature_id=85)(test_object)
        return test_object

    @staticmethod
    def span_events(test_object):
        """
        Span Events

        https://feature-parity.us1.prod.dog/#/?feature=86
        """
        pytest.mark.features(feature_id=86)(test_object)
        return test_object

    @staticmethod
    def span_links(test_object):
        """
        Span Links

        https://feature-parity.us1.prod.dog/#/?feature=87
        """
        pytest.mark.features(feature_id=87)(test_object)
        return test_object

    @staticmethod
    def client_ip_adress_collection_dd_trace_client_ip_enabled(test_object):
        """
        Client IP adress collection (DD_TRACE_CLIENT_IP_ENABLED)

        https://feature-parity.us1.prod.dog/#/?feature=88
        """
        pytest.mark.features(feature_id=88)(test_object)
        return test_object

    @staticmethod
    def host_auto_instrumentation(test_object):
        """
        Host auto-instrumentation

        https://feature-parity.us1.prod.dog/#/?feature=89
        """
        pytest.mark.features(feature_id=89)(test_object)
        return test_object

    @staticmethod
    def container_auto_instrumentation(test_object):
        """
        Container auto-instrumentation

        https://feature-parity.us1.prod.dog/#/?feature=90
        """
        pytest.mark.features(feature_id=90)(test_object)
        return test_object

    @staticmethod
    def collect_http_post_data_and_headers(test_object):
        """
        Collect HTTP Post Data and Headers

        https://feature-parity.us1.prod.dog/#/?feature=94
        """
        pytest.mark.features(feature_id=94)(test_object)
        return test_object

    @staticmethod
    def weak_hash_vulnerability_detection(test_object):
        """
        Weak hash vulnerability detection

        https://feature-parity.us1.prod.dog/#/?feature=96
        """
        pytest.mark.features(feature_id=96)(test_object)
        return test_object

    @staticmethod
    def db_integrations(test_object):
        """
        DB Integrations

        https://feature-parity.us1.prod.dog/#/?feature=98
        """
        pytest.mark.features(feature_id=98)(test_object)
        return test_object

    @staticmethod
    def weak_cipher_detection(test_object):
        """
        Weak cipher detection

        https://feature-parity.us1.prod.dog/#/?feature=100
        """
        pytest.mark.features(feature_id=100)(test_object)
        return test_object

    @staticmethod
    def threats_alpha_preview(test_object):
        """
        Threats Alpha Preview

        https://feature-parity.us1.prod.dog/#/?feature=110
        """
        pytest.mark.features(feature_id=110)(test_object)
        return test_object

    @staticmethod
    def procedure_to_debug_install(test_object):
        """
        Procedure to debug install

        https://feature-parity.us1.prod.dog/#/?feature=113
        """
        pytest.mark.features(feature_id=113)(test_object)
        return test_object

    @staticmethod
    def security_events_metadata(test_object):
        """
        Security Events Metadata

        https://feature-parity.us1.prod.dog/#/?feature=124
        """
        pytest.mark.features(feature_id=124)(test_object)
        return test_object

    @staticmethod
    def appsec_rate_limiter(test_object):
        """
        Rate limiter

        https://feature-parity.us1.prod.dog/#/?feature=134
        """
        pytest.mark.features(feature_id=134)(test_object)
        return test_object

    @staticmethod
    def support_in_app_waf_metrics_report(test_object):
        """
        Support In-App WAF metrics report

        https://feature-parity.us1.prod.dog/#/?feature=140
        """
        pytest.mark.features(feature_id=140)(test_object)
        return test_object

    @staticmethod
    def user_monitoring(test_object):
        """
        User Monitoring

        https://feature-parity.us1.prod.dog/#/?feature=141
        """
        pytest.mark.features(feature_id=141)(test_object)
        return test_object

    @staticmethod
    def serialize_waf_rules_without_limiting_their_sizes(test_object):
        """
        Serialize WAF rules without limiting their sizes

        https://feature-parity.us1.prod.dog/#/?feature=142
        """
        pytest.mark.features(feature_id=142)(test_object)
        return test_object

    @staticmethod
    def threats_configuration(test_object):
        """
        Threats Configuration

        https://feature-parity.us1.prod.dog/#/?feature=143
        """
        pytest.mark.features(feature_id=143)(test_object)
        return test_object

    @staticmethod
    def sensitive_data_obfuscation(test_object):
        """
        Sensitive Data Obfuscation

        https://feature-parity.us1.prod.dog/#/?feature=144
        """
        pytest.mark.features(feature_id=144)(test_object)
        return test_object

    @staticmethod
    def propagation_of_user_id_rfc(test_object):
        """
        Propagation of user Id RFC

        https://feature-parity.us1.prod.dog/#/?feature=146
        """
        pytest.mark.features(feature_id=146)(test_object)
        return test_object

    @staticmethod
    def appsec_onboarding(test_object):
        """
        Onboarding

        https://feature-parity.us1.prod.dog/#/?feature=154
        """
        pytest.mark.features(feature_id=154)(test_object)
        return test_object

    @staticmethod
    def changing_rules_using_rc(test_object):
        """
        Changing rules using RC

        https://feature-parity.us1.prod.dog/#/?feature=157
        """
        pytest.mark.features(feature_id=157)(test_object)
        return test_object

    @staticmethod
    def appsec_shell_execution_tracing(test_object):
        """
        Shell execution tracing

        https://feature-parity.us1.prod.dog/#/?feature=158
        """
        pytest.mark.features(feature_id=158)(test_object)
        return test_object

    @staticmethod
    def custom_business_logic_events(test_object):
        """
        Custom Business Logic Events

        https://feature-parity.us1.prod.dog/#/?feature=161
        """
        pytest.mark.features(feature_id=161)(test_object)
        return test_object

    @staticmethod
    def graphql_threats_detection(test_object):
        """
        GraphQL Threats Detection

        https://feature-parity.us1.prod.dog/#/?feature=162
        """
        pytest.mark.features(feature_id=162)(test_object)
        return test_object

    @staticmethod
    def iast_sink_sql_injection(test_object):
        """
        IAST Sink: SQL Injection

        https://feature-parity.us1.prod.dog/#/?feature=165
        """
        pytest.mark.features(feature_id=165)(test_object)
        return test_object

    @staticmethod
    def iast_sink_code_injection(test_object):
        """
        IAST Sink: Code Injection

        https://feature-parity.us1.prod.dog/#/?feature=315
        """
        pytest.mark.features(feature_id=315)(test_object)
        return test_object

    @staticmethod
    def iast_sink_command_injection(test_object):
        """
        IAST Sink: Command Injection

        https://feature-parity.us1.prod.dog/#/?feature=166
        """
        pytest.mark.features(feature_id=166)(test_object)
        return test_object

    @staticmethod
    def iast_sink_path_traversal(test_object):
        """
        IAST Sink: Path Traversal

        https://feature-parity.us1.prod.dog/#/?feature=167
        """
        pytest.mark.features(feature_id=167)(test_object)
        return test_object

    @staticmethod
    def iast_sink_ldap_injection(test_object):
        """
        IAST Sink: LDAP Injection

        https://feature-parity.us1.prod.dog/#/?feature=168
        """
        pytest.mark.features(feature_id=168)(test_object)
        return test_object

    @staticmethod
    def iast_sink_header_injection(test_object):
        """
        IAST Sink: Header Injection

        https://feature-parity.us1.prod.dog/#/?feature=203
        """
        pytest.mark.features(feature_id=203)(test_object)
        return test_object

    @staticmethod
    def iast_source_request_parameter_value(test_object):
        """
        IAST Source: Request Parameter Value

        https://feature-parity.us1.prod.dog/#/?feature=169
        """
        pytest.mark.features(feature_id=169)(test_object)
        return test_object

    @staticmethod
    def iast_source_request_parameter_name(test_object):
        """
        IAST Source: Request Parameter Name

        https://feature-parity.us1.prod.dog/#/?feature=170
        """
        pytest.mark.features(feature_id=170)(test_object)
        return test_object

    @staticmethod
    def iast_source_header_value(test_object):
        """
        IAST Source: Header Value

        https://feature-parity.us1.prod.dog/#/?feature=171
        """
        pytest.mark.features(feature_id=171)(test_object)
        return test_object

    @staticmethod
    def iast_source_header_name(test_object):
        """
        IAST Source: Header Name

        https://feature-parity.us1.prod.dog/#/?feature=172
        """
        pytest.mark.features(feature_id=172)(test_object)
        return test_object

    @staticmethod
    def iast_source_cookie_value(test_object):
        """
        IAST Source: Cookie Value

        https://feature-parity.us1.prod.dog/#/?feature=173
        """
        pytest.mark.features(feature_id=173)(test_object)
        return test_object

    @staticmethod
    def iast_source_cookie_name(test_object):
        """
        IAST Source: Cookie Name

        https://feature-parity.us1.prod.dog/#/?feature=174
        """
        pytest.mark.features(feature_id=174)(test_object)
        return test_object

    @staticmethod
    def iast_source_body(test_object):
        """
        IAST Source: Body

        https://feature-parity.us1.prod.dog/#/?feature=175
        """
        pytest.mark.features(feature_id=175)(test_object)
        return test_object

    @staticmethod
    def iast_source_kafka_key(test_object):
        """
        IAST Source: Kafka message key

        https://feature-parity.us1.prod.dog/#/?feature=277
        """
        pytest.mark.features(feature_id=277)(test_object)
        return test_object

    @staticmethod
    def iast_source_kafka_value(test_object):
        """
        IAST Source: Kafka message value

        https://feature-parity.us1.prod.dog/#/?feature=278
        """
        pytest.mark.features(feature_id=278)(test_object)
        return test_object

    @staticmethod
    def iast_graphql_resolver_argument(test_object):
        """
        IAST Source: Graphql resolver argument

        https://feature-parity.us1.prod.dog/#/?feature=281
        """
        pytest.mark.features(feature_id=281)(test_object)
        return test_object

    @staticmethod
    def grpc_threats_management(test_object):
        """
        gRPC Threats Management

        https://feature-parity.us1.prod.dog/#/?feature=176
        """
        pytest.mark.features(feature_id=176)(test_object)
        return test_object

    @staticmethod
    def waf_telemetry(test_object):
        """
        WAF Telemetry

        https://feature-parity.us1.prod.dog/#/?feature=178
        """
        pytest.mark.features(feature_id=178)(test_object)
        return test_object

    @staticmethod
    def kafkaspan_creationcontext_propagation_with_dd_trace(test_object):
        """
        [Kafka][Span Creation][Context Propagation] with dd-trace
        https://feature-parity.us1.prod.dog/#/?feature=192
        """
        pytest.mark.features(feature_id=192)(test_object)
        return test_object

    @staticmethod
    def open_tracing_api(test_object):
        """
        Open Tracing API

        https://feature-parity.us1.prod.dog/#/?feature=196
        """
        pytest.mark.features(feature_id=196)(test_object)
        return test_object

    @staticmethod
    def custom_tracing_api(test_object):
        """
        Custom Tracing API

        https://feature-parity.us1.prod.dog/#/?feature=197
        """
        pytest.mark.features(feature_id=197)(test_object)
        return test_object

    @staticmethod
    def iast_sink_hardcoded_passwords(test_object):
        """
        IAST sink: Hardcoded passwords detection

        https://feature-parity.us1.prod.dog/#/?feature=290
        """
        pytest.mark.features(feature_id=290)(test_object)
        return test_object

    @staticmethod
    def iast_sink_hardcoded_secrets(test_object):
        """
        IAST sink: Hardcoded secrets detection

        https://feature-parity.us1.prod.dog/#/?feature=198
        """
        pytest.mark.features(feature_id=198)(test_object)
        return test_object

    @staticmethod
    def appsec_request_blocking(test_object):
        """
        Request Blocking

        https://feature-parity.us1.prod.dog/#/?feature=199
        """
        pytest.mark.features(feature_id=199)(test_object)
        return test_object

    @staticmethod
    def appsec_response_blocking(test_object):
        """
        Response Blocking

        https://feature-parity.us1.prod.dog/#/?feature=200
        """
        pytest.mark.features(feature_id=200)(test_object)
        return test_object

    @staticmethod
    def appsec_blocking_action(test_object):
        """
        Blocking Action

        https://feature-parity.us1.prod.dog/#/?feature=201
        """
        pytest.mark.features(feature_id=201)(test_object)
        return test_object

    @staticmethod
    def appsec_client_ip_blocking(test_object):
        """
        Client IP Blocking

        https://feature-parity.us1.prod.dog/#/?feature=202
        """
        pytest.mark.features(feature_id=202)(test_object)
        return test_object

    @staticmethod
    def appsec_header_injection(test_object):
        """
        Header Injection

        https://feature-parity.us1.prod.dog/#/?feature=203
        """
        pytest.mark.features(feature_id=203)(test_object)
        return test_object

    @staticmethod
    def api_security_schemas(test_object):
        """
        Schema extraction for API Security

        https://feature-parity.us1.prod.dog/#/?feature=204
        """
        pytest.mark.features(feature_id=204)(test_object)
        return test_object

    @staticmethod
    def span_links_through_datadog_api(test_object):
        """
        Span links (through Datadog API)

        https://feature-parity.us1.prod.dog/#/?feature=205
        """
        pytest.mark.features(feature_id=205)(test_object)
        return test_object

    @staticmethod
    def cassandra_support(test_object):
        """
        Cassandra support

        https://feature-parity.us1.prod.dog/#/?feature=206
        """
        pytest.mark.features(feature_id=206)(test_object)
        return test_object

    @staticmethod
    def mysql_support(test_object):
        """
        MySQL Support

        https://feature-parity.us1.prod.dog/#/?feature=207
        """
        pytest.mark.features(feature_id=207)(test_object)
        return test_object

    @staticmethod
    def mssql_support(test_object):
        """
        MySQL Support

        https://feature-parity.us1.prod.dog/#/?feature=225
        """
        pytest.mark.features(feature_id=225)(test_object)
        return test_object

    @staticmethod
    def postgres_support(test_object):
        """
        PostGres Support

        https://feature-parity.us1.prod.dog/#/?feature=208
        """
        pytest.mark.features(feature_id=208)(test_object)
        return test_object

    @staticmethod
    def database_monitoring_correlation(test_object):
        """
        Database Monitoring correlation

        https://feature-parity.us1.prod.dog/#/?feature=209
        """
        pytest.mark.features(feature_id=209)(test_object)
        return test_object

    @staticmethod
    def datastreams_monitoring_support_for_http(test_object):
        """
        DataStreams Monitoring support for Http

        https://feature-parity.us1.prod.dog/#/?feature=210
        """
        pytest.mark.features(feature_id=210)(test_object)
        return test_object

    @staticmethod
    def debugger(test_object):
        """
        Debugger

        https://feature-parity.us1.prod.dog/#/?feature=211
        """
        pytest.mark.features(feature_id=211)(test_object)
        return test_object

    @staticmethod
    def datastreams_monitoring_support_for_kafka(test_object):
        """
        DataStreams Monitoring support for Kafka

        https://feature-parity.us1.prod.dog/#/?feature=212
        """
        pytest.mark.features(feature_id=212)(test_object)
        return test_object

    @staticmethod
    def datastreams_monitoring_support_for_rabbitmq(test_object):
        """
        DataStreams Monitoring support for RabbitMQ

        https://feature-parity.us1.prod.dog/#/?feature=213
        """
        pytest.mark.features(feature_id=213)(test_object)
        return test_object

    @staticmethod
    def datastreams_monitoring_support_for_rabbitmq_fanout(test_object):
        """
        DataStreams Monitoring support for RabbitMQ - Fanout

        https://feature-parity.us1.prod.dog/#/?feature=214
        """
        pytest.mark.features(feature_id=214)(test_object)
        return test_object

    @staticmethod
    def datastreams_monitoring_support_for_rabbitmq_topicexchange(test_object):
        """
        DataStreams Monitoring support for RabbitMq - TopicExchange

        https://feature-parity.us1.prod.dog/#/?feature=215
        """
        pytest.mark.features(feature_id=215)(test_object)
        return test_object

    @staticmethod
    def mongo_support(test_object):
        """
        Mongo Support

        https://feature-parity.us1.prod.dog/#/?feature=216
        """
        pytest.mark.features(feature_id=216)(test_object)
        return test_object

    @staticmethod
    def otel_mysql_support(test_object):
        """
        OTEL MySql Support

        https://feature-parity.us1.prod.dog/#/?feature=217
        """
        pytest.mark.features(feature_id=217)(test_object)
        return test_object

    @staticmethod
    def otel_mssql_support(test_object):
        """
        OTEL MySql Support

        https://feature-parity.us1.prod.dog/#/?feature=226
        """
        pytest.mark.features(feature_id=226)(test_object)
        return test_object

    @staticmethod
    def otel_postgres_support(test_object):
        """
        OTEL PostGres Support

        https://feature-parity.us1.prod.dog/#/?feature=218
        """
        pytest.mark.features(feature_id=218)(test_object)
        return test_object

    @staticmethod
    def sql_support(test_object):
        """
        Sql support

        https://feature-parity.us1.prod.dog/#/?feature=219
        """
        pytest.mark.features(feature_id=219)(test_object)
        return test_object

    @staticmethod
    def dynamic_configuration(test_object):
        """
        Dynamic Configuration

        https://feature-parity.us1.prod.dog/#/?feature=220
        """
        pytest.mark.features(feature_id=220)(test_object)
        return test_object

    @staticmethod
    def datadog_headers_propagation(test_object):
        """
        Datadog headers propagation

        https://feature-parity.us1.prod.dog/#/?feature=221
        """
        pytest.mark.features(feature_id=221)(test_object)
        return test_object

    @staticmethod
    def single_span_sampling(test_object):
        """
        Single Span Sampling

        https://feature-parity.us1.prod.dog/#/?feature=222
        """
        pytest.mark.features(feature_id=222)(test_object)
        return test_object

    @staticmethod
    def tracer_flare(test_object):
        """
        Tracer Flare

        https://feature-parity.us1.prod.dog/#/?feature=223
        """
        pytest.mark.features(feature_id=223)(test_object)
        return test_object

    @staticmethod
    def profiling(test_object):
        """
        Profiling

        https://feature-parity.us1.prod.dog/#/?feature=224
        """
        pytest.mark.features(feature_id=224)(test_object)
        return test_object

    @staticmethod
    def trace_sampling(test_object):
        """
        Profiling

        https://feature-parity.us1.prod.dog/#/?feature=227
        """
        pytest.mark.features(feature_id=227)(test_object)
        return test_object

    @staticmethod
    def telemetry_instrumentation(test_object):
        """
        Instrumentation telemetry

        https://feature-parity.us1.prod.dog/#/?feature=229
        """
        pytest.mark.features(feature_id=229)(test_object)
        return test_object

    @staticmethod
    def appsec_logs(test_object):
        """
        Appsec Logs

        https://feature-parity.us1.prod.dog/#/?feature=230
        """
        pytest.mark.features(feature_id=230)(test_object)
        return test_object

    @staticmethod
    def appsec_miscs_internals(test_object):
        """
        Appsec Miscs Internals

        https://feature-parity.us1.prod.dog/#/?feature=231
        """
        pytest.mark.features(feature_id=231)(test_object)
        return test_object

    @staticmethod
    def appsec_scrubbing(test_object):
        """
        Appsec Scrubbing

        https://feature-parity.us1.prod.dog/#/?feature=232
        """
        pytest.mark.features(feature_id=232)(test_object)
        return test_object

    @staticmethod
    def appsec_standard_tags_client_ip(test_object):
        """
        Appsec Standard Tags: client IP

        https://feature-parity.us1.prod.dog/#/?feature=233
        """
        pytest.mark.features(feature_id=233)(test_object)
        return test_object

    @staticmethod
    def waf_features(test_object):
        """
        WAF features

        https://feature-parity.us1.prod.dog/#/?feature=234
        """
        pytest.mark.features(feature_id=234)(test_object)
        return test_object

    @staticmethod
    def waf_rules(test_object):
        """
        WAF rules

        https://feature-parity.us1.prod.dog/#/?feature=235
        """
        pytest.mark.features(feature_id=235)(test_object)
        return test_object

    @staticmethod
    def iast_sink_hsts_missing_header(test_object):
        """
        IAST Sink: HSTS missing header

        https://feature-parity.us1.prod.dog/#/?feature=236
        """
        pytest.mark.features(feature_id=236)(test_object)
        return test_object

    @staticmethod
    def iast_sink_http_only_cookie(test_object):
        """
        IAST Sink: HTTP only cookie

        https://feature-parity.us1.prod.dog/#/?feature=237
        """
        pytest.mark.features(feature_id=237)(test_object)
        return test_object

    @staticmethod
    def iast_sink_insecure_cookie(test_object):
        """
        IAST Sink: Insecure cookie

        https://feature-parity.us1.prod.dog/#/?feature=238
        """
        pytest.mark.features(feature_id=238)(test_object)
        return test_object

    @staticmethod
    def iast_sink_samesite_cookie(test_object):
        """
        IAST Sink: SameSite cookie

        https://feature-parity.us1.prod.dog/#/?feature=240
        """
        pytest.mark.features(feature_id=240)(test_object)
        return test_object

    @staticmethod
    def iast_sink_ssrf(test_object):
        """
        IAST Sink: SSRF

        https://feature-parity.us1.prod.dog/#/?feature=241
        """
        pytest.mark.features(feature_id=241)(test_object)
        return test_object

    @staticmethod
    def iast_sink_trustboundaryviolation(test_object):
        """
        IAST Sink: TrustBoundaryViolation

        https://feature-parity.us1.prod.dog/#/?feature=242
        """
        pytest.mark.features(feature_id=242)(test_object)
        return test_object

    @staticmethod
    def iast_sink_unvalidatedforward(test_object):
        """
        IAST Sink: UnvalidatedForward

        https://feature-parity.us1.prod.dog/#/?feature=243
        """
        pytest.mark.features(feature_id=243)(test_object)
        return test_object

    @staticmethod
    def iast_sink_unvalidatedheader(test_object):
        """
        IAST Sink: UnvalidatedHeader

        https://feature-parity.us1.prod.dog/#/?feature=244
        """
        pytest.mark.features(feature_id=244)(test_object)
        return test_object

    @staticmethod
    def iast_sink_unvalidatedredirect(test_object):
        """
        IAST Sink: UnvalidatedRedirect

        https://feature-parity.us1.prod.dog/#/?feature=245
        """
        pytest.mark.features(feature_id=245)(test_object)
        return test_object

    @staticmethod
    def iast_sink_weakrandomness(test_object):
        """
        IAST Sink: WeakRandomness

        https://feature-parity.us1.prod.dog/#/?feature=246
        """
        pytest.mark.features(feature_id=246)(test_object)
        return test_object

    @staticmethod
    def iast_sink_xcontentsniffing(test_object):
        """
        IAST Sink: XContentSniffing

        https://feature-parity.us1.prod.dog/#/?feature=247
        """
        pytest.mark.features(feature_id=247)(test_object)
        return test_object

    @staticmethod
    def iast_sink_xpathinjection(test_object):
        """
        IAST Sink: XPathInjection

        https://feature-parity.us1.prod.dog/#/?feature=248
        """
        pytest.mark.features(feature_id=248)(test_object)
        return test_object

    @staticmethod
    def iast_sink_xss(test_object):
        """
        IAST Sink: XSS

        https://feature-parity.us1.prod.dog/#/?feature=249
        """
        pytest.mark.features(feature_id=249)(test_object)
        return test_object

    @staticmethod
    def iast_source_multipart(test_object):
        """
        IAST Source: Multipart

        https://feature-parity.us1.prod.dog/#/?feature=250
        """
        pytest.mark.features(feature_id=250)(test_object)
        return test_object

    @staticmethod
    def iast_source_path(test_object):
        """
        IAST Source: Path

        https://feature-parity.us1.prod.dog/#/?feature=251
        """
        pytest.mark.features(feature_id=251)(test_object)
        return test_object

    @staticmethod
    def iast_source_uri(test_object):
        """
        IAST Source: URI

        https://feature-parity.us1.prod.dog/#/?feature=252
        """
        pytest.mark.features(feature_id=252)(test_object)
        return test_object

    @staticmethod
    def iast_sink_mongodb_injection(test_object):
        """
        IAST Sink: MongoDB injection

        https://feature-parity.us1.prod.dog/#/?feature=253
        """
        pytest.mark.features(feature_id=253)(test_object)
        return test_object

    @staticmethod
    def appsec_user_blocking(test_object):
        """
        User blocking

        https://feature-parity.us1.prod.dog/#/?feature=254
        """
        pytest.mark.features(feature_id=254)(test_object)
        return test_object

    @staticmethod
    def decisionless_extraction(test_object):
        """
        Sampling behavior when extracted trace context does not convey a sampling decision
        https://feature-parity.us1.prod.dog/#/?feature=261
        """
        pytest.mark.features(feature_id=261)(test_object)
        return test_object

    @staticmethod
    def semantic_core_validations(test_object):
        """
        Semantic Core Validations

        https://feature-parity.us1.prod.dog/#/?feature=262
        """
        pytest.mark.features(feature_id=262)(test_object)
        return test_object

    @staticmethod
    def aws_sqs_span_creationcontext_propagation_via_xray_header_with_dd_trace(test_object):
        """
        [AWS-SQS][Span Creation][Context Propagation][AWS X-Ray] with dd-trace

        https://feature-parity.us1.prod.dog/#/?feature=263
        """
        pytest.mark.features(feature_id=263)(test_object)
        return test_object

    @staticmethod
    def aws_sqs_span_creationcontext_propagation_via_message_attributes_with_dd_trace(test_object):
        """
        [AWS-SQS][Span Creation][Context Propagation][AWS Message Attributes] with dd-trace

        https://feature-parity.us1.prod.dog/#/?feature=264
        """
        pytest.mark.features(feature_id=264)(test_object)
        return test_object

    @staticmethod
    def agent_remote_configuration(test_object):
        """
        Agent supports remote configuration

        https://feature-parity.us1.prod.dog/#/?feature=265
        """
        pytest.mark.features(feature_id=265)(test_object)
        return test_object

    @staticmethod
    def data_integrity(test_object):
        """
        Data integrity

        https://feature-parity.us1.prod.dog/#/?feature=266
        """
        pytest.mark.features(feature_id=266)(test_object)
        return test_object

    @staticmethod
    def library_scrubbing(test_object):
        """
        Library scrubbing

        https://feature-parity.us1.prod.dog/#/?feature=267
        """
        pytest.mark.features(feature_id=267)(test_object)
        return test_object

    @staticmethod
    def datastreams_monitoring_support_for_sqs(test_object):
        """
        DataStreams Monitoring support for AWS SQS

        https://feature-parity.us1.prod.dog/#/?feature=268
        """
        pytest.mark.features(feature_id=268)(test_object)
        return test_object

    @staticmethod
    def api_security_configuration(test_object):
        """
        Schema extraction for API Security

        https://feature-parity.us1.prod.dog/#/?feature=269
        """
        pytest.mark.features(feature_id=269)(test_object)
        return test_object

    @staticmethod
    def rabbitmq_span_creationcontext_propagation_with_dd_trace(test_object):
        """
        [RabbitMQ][Span Creation][Context Propagation] with dd-trace

        https://feature-parity.us1.prod.dog/#/?feature=270
        """
        pytest.mark.features(feature_id=270)(test_object)
        return test_object

    @staticmethod
    def aws_sns_span_creationcontext_propagation_via_message_attributes_with_dd_trace(test_object):
        """
        [AWS-SNS][Span Creation][Context Propagation] with dd-trace

        https://feature-parity.us1.prod.dog/#/?feature=271
        """
        pytest.mark.features(feature_id=271)(test_object)
        return test_object

    @staticmethod
    def datastreams_monitoring_support_for_sns(test_object):
        """
        DataStreams Monitoring support for AWS SNS

        https://feature-parity.us1.prod.dog/#/?feature=273
        """
        pytest.mark.features(feature_id=273)(test_object)
        return test_object

    @staticmethod
    def iast_sink_insecure_auth_protocol(test_object):
        """
        IAST Sink: Insecure auth protocol

        https://feature-parity.us1.prod.dog/#/?feature=272
        """
        pytest.mark.features(feature_id=272)(test_object)
        return test_object

    @staticmethod
    def container_auto_installation_script(test_object):
        """
        Agent installation script should allow us to install auto-injection software for containers

        https://feature-parity.us1.prod.dog/#/?feature=274
        """
        pytest.mark.features(feature_id=274)(test_object)
        return test_object

    @staticmethod
    def host_auto_installation_script(test_object):
        """
        Agent installation script should allow us to install auto-injection software for hosts

        https://feature-parity.us1.prod.dog/#/?feature=275
        """
        pytest.mark.features(feature_id=275)(test_object)
        return test_object

    @staticmethod
    def host_user_managed_block_list(test_object):
        """
        A way to allow users to specify their own block lists

        https://feature-parity.us1.prod.dog/#/?feature=276
        """
        pytest.mark.features(feature_id=276)(test_object)
        return test_object

    @staticmethod
    def aws_kinesis_span_creationcontext_propagation_via_message_attributes_with_dd_trace(test_object):
        """
        [AWS-Kinesis][Span Creation][Context Propagation] with dd-trace

        https://feature-parity.us1.prod.dog/#/?feature=280
        """
        pytest.mark.features(feature_id=280)(test_object)
        return test_object

    @staticmethod
    def datastreams_monitoring_support_for_base64_encoding(test_object):
        """
        DataStreams Monitoring support for V2 Base64 Encoding using dd-pathway-ctx/dd-pathway-ctx-base64

        https://feature-parity.us1.prod.dog/#/?feature=284
        """
        pytest.mark.features(feature_id=284)(test_object)
        return test_object

    @staticmethod
    def datastreams_monitoring_support_context_injection_base64(test_object):
        """
        Datastreams Monitoring support for V2 Base64 Encoding injection using dd-pathway-ctx-base64

        https://feature-parity.us1.prod.dog/#/?feature=287
        """
        pytest.mark.features(feature_id=287)(test_object)
        return test_object

    @staticmethod
    def datastreams_monitoring_support_for_kinesis(test_object):
        """
        DataStreams Monitoring support for AWS Kinesis

        https://feature-parity.us1.prod.dog/#/?feature=282
        """
        pytest.mark.features(feature_id=282)(test_object)
        return test_object

    @staticmethod
    def iast_sink_reflection_injection(test_object):
        """
        IAST Sink: Reflection Injection

        https://feature-parity.us1.prod.dog/#/?feature=279
        """
        pytest.mark.features(feature_id=279)(test_object)
        return test_object

    @staticmethod
    def embeded_git_reference(test_object):
        """
        Embedding Git references to build artifacts

        https://feature-parity.us1.prod.dog/#/?feature=286
        """
        pytest.mark.features(feature_id=286)(test_object)
        return test_object

    @staticmethod
    def k8s_admission_controller(test_object):
        """
        Auto inject the tracer library for k8s enviroments using admission controller

        https://feature-parity.us1.prod.dog/#/?feature=288
        """
        pytest.mark.features(feature_id=288)(test_object)
        return test_object

    @staticmethod
    def f_otel_interoperability(test_object):
        """
        OTel Interoperability

        https://feature-parity.us1.prod.dog/#/?feature=289
        """
        pytest.mark.features(feature_id=289)(test_object)
        return test_object

    @staticmethod
    def debugger_pii_redaction(test_object):
        """
        PII Redaction

        https://feature-parity.us1.prod.dog/#/?feature=291
        """
        pytest.mark.features(feature_id=291)(test_object)
        return test_object

    @staticmethod
    def installer_auto_instrumentation(test_object):
        """
        Installer auto-instrumentation

        https://feature-parity.us1.prod.dog/#/?feature=292
        """
        pytest.mark.features(feature_id=292)(test_object)
        return test_object

    @staticmethod
    def rasp_local_file_inclusion(test_object):
        """
        Appsec RASP rule : local file inclusion

        https://feature-parity.us1.prod.dog/#/?feature=293
        """
        pytest.mark.features(feature_id=293)(test_object)
        return test_object

    @staticmethod
    def rasp_server_side_request_forgery(test_object):
        """
        Appsec RASP rule : server-side request forgery

        https://feature-parity.us1.prod.dog/#/?feature=294
        """
        pytest.mark.features(feature_id=294)(test_object)
        return test_object

    @staticmethod
    def rasp_sql_injection(test_object):
        """
        Appsec RASP rule : SQL injection

        https://feature-parity.us1.prod.dog/#/?feature=295
        """
        pytest.mark.features(feature_id=295)(test_object)
        return test_object

    @staticmethod
    def database_monitoring_support(test_object):
        """
        DBM: Database Monitoring is supported by an integration

        https://feature-parity.us1.prod.dog/#/?feature=296
        """
        pytest.mark.features(feature_id=296)(test_object)
        return test_object

    @staticmethod
    def rasp_stack_trace(test_object):
        """
        Appsec RASP: Stack Trace

        https://feature-parity.us1.prod.dog/#/?feature=297
        """
        pytest.mark.features(feature_id=297)(test_object)
        return test_object

    @staticmethod
    def rasp_span_tags(test_object):
        """
        Appsec RASP: Span Tags

        https://feature-parity.us1.prod.dog/#/?feature=298
        """
        pytest.mark.features(feature_id=298)(test_object)
        return test_object

    @staticmethod
    def debugger_expression_language(test_object):
        """
        Expression Language

        https://feature-parity.us1.prod.dog/#/?feature=303
        """
        pytest.mark.features(feature_id=303)(test_object)
        return test_object

    @staticmethod
    def auto_instrumentation_profiling(test_object):
        """
        auto-instrumentation with profiling

        https://feature-parity.us1.prod.dog/#/?feature=302
        """
        pytest.mark.features(feature_id=302)(test_object)
        return test_object

    @staticmethod
    def appsec_standalone(test_object):
        """
        Appsec Standalone Billing

        https://feature-parity.us1.prod.dog/#/?feature=305
        """
        pytest.mark.features(feature_id=305)(test_object)
        return test_object

    @staticmethod
    def host_auto_installation_script_profiling(test_object):
        """
        Profiling works when enabled through the agent installer script in Host environments

        https://feature-parity.us1.prod.dog/#/?feature=306
        """
        pytest.mark.features(feature_id=306)(test_object)
        return test_object

    @staticmethod
    def container_auto_installation_script_profiling(test_object):
        """
        Profiling works when enabled through the agent installer script in Container environments

        https://feature-parity.us1.prod.dog/#/?feature=307
        """
        pytest.mark.features(feature_id=307)(test_object)
        return test_object

    @staticmethod
    def container_auto_instrumentation_profiling(test_object):
        """
        Profiling works when manually enabled with library injection in Container environments

        https://feature-parity.us1.prod.dog/#/?feature=310
        """
        pytest.mark.features(feature_id=310)(test_object)
        return test_object

    @staticmethod
    def host_guardrail(test_object):
        """
        When in SSI, bail out if our version of language is incompatible.

        https://feature-parity.us1.prod.dog/#/?feature=308
        """
        pytest.mark.features(feature_id=308)(test_object)
        return test_object

    @staticmethod
    def container_guardrail(test_object):
        """
        When in SSI, bail out if our version of language is incompatible or container is incompatible.

        https://feature-parity.us1.prod.dog/#/?feature=309
        """
        pytest.mark.features(feature_id=309)(test_object)
        return test_object

    @staticmethod
    def suspicious_attacker_blocking(test_object):
        """
        Threats: request blocking on suspicious attacker

        https://feature-parity.us1.prod.dog/#/?feature=311
        """
        pytest.mark.features(feature_id=311)(test_object)
        return test_object

    @staticmethod
    def user_id_collection_modes(test_object):
        """
        Threats: User ID collection modes

        https://feature-parity.us1.prod.dog/#/?feature=312
        """
        pytest.mark.features(feature_id=312)(test_object)
        return test_object

    @staticmethod
    def fingerprinting(test_object):
        """
        Threats: Requests Fingerprinting

        https://feature-parity.us1.prod.dog/#/?feature=313
        """
        pytest.mark.features(feature_id=313)(test_object)
        return test_object

    @staticmethod
    def iast_sink_untrusted_deserialization(test_object):
        """
        IAST Sink: Untrusted Deserialization

        https://feature-parity.us1.prod.dog/#/?feature=316
        """
        pytest.mark.features(feature_id=316)(test_object)
        return test_object

    @staticmethod
    def crashtracking(test_object):
        """
        Crashtracking

        https://feature-parity.us1.prod.dog/#/?feature=317
        """
        pytest.mark.features(feature_id=317)(test_object)
        return test_object

    @staticmethod
    def rasp_shell_injection(test_object):
        """
        Appsec RASP rule : shell injection

        https://feature-parity.us1.prod.dog/#/?feature=318
        """
        pytest.mark.features(feature_id=318)(test_object)
        return test_object

    @staticmethod
    def debugger_exception_replay(test_object):
        """
        Exception replay

        https://feature-parity.us1.prod.dog/#/?feature=321
        """
        pytest.mark.features(feature_id=321)(test_object)
        return test_object

    @staticmethod
    def iast_source_path_parameter(test_object):
        """
        IAST Source: URI

        https://feature-parity.us1.prod.dog/#/?feature=324
        """
        pytest.mark.features(feature_id=324)(test_object)
        return test_object

    @staticmethod
<<<<<<< HEAD
    def ssi_guardrails(test_object):
        """
        Docker ssi guardrails

        https://feature-parity.us1.prod.dog/#/?feature=322
        """
        pytest.mark.features(feature_id=322)(test_object)
        return test_object

    @staticmethod
    def ssi_service_naming(test_object):
        """
        Docker ssi service naming feature

        https://feature-parity.us1.prod.dog/#/?feature=326
        """
        pytest.mark.features(feature_id=326)(test_object)
=======
    def tracing_configuration_consistency(test_object):
        """
        Enforces standardized behaviors for configurations across the tracing libraries.

        https://feature-parity.us1.prod.dog/#/?feature=325
        """
        pytest.mark.features(feature_id=325)(test_object)
>>>>>>> be442f3f
        return test_object<|MERGE_RESOLUTION|>--- conflicted
+++ resolved
@@ -2358,7 +2358,16 @@
         return test_object
 
     @staticmethod
-<<<<<<< HEAD
+    def tracing_configuration_consistency(test_object):
+        """
+        Enforces standardized behaviors for configurations across the tracing libraries.
+
+        https://feature-parity.us1.prod.dog/#/?feature=325
+        """
+        pytest.mark.features(feature_id=325)(test_object)
+        return test_object
+
+    @staticmethod
     def ssi_guardrails(test_object):
         """
         Docker ssi guardrails
@@ -2376,13 +2385,4 @@
         https://feature-parity.us1.prod.dog/#/?feature=326
         """
         pytest.mark.features(feature_id=326)(test_object)
-=======
-    def tracing_configuration_consistency(test_object):
-        """
-        Enforces standardized behaviors for configurations across the tracing libraries.
-
-        https://feature-parity.us1.prod.dog/#/?feature=325
-        """
-        pytest.mark.features(feature_id=325)(test_object)
->>>>>>> be442f3f
         return test_object