--- conflicted
+++ resolved
@@ -2457,14 +2457,15 @@
         return test_object
 
     @staticmethod
-<<<<<<< HEAD
     def datastreams_monitoring_protobuf_schema_tracking(test_object):
         """Dynamically enable debugger products
 
         https://feature-parity.us1.prod.dog/#/?feature=371
         """
         pytest.mark.features(feature_id=371)(test_object)
-=======
+        return test_object
+
+    @staticmethod
     def trace_enablement(test_object):
         """Enforces standardized behaviors for configurations across the tracing libraries.
 
@@ -2552,7 +2553,6 @@
         https://feature-parity.us1.prod.dog/#/?feature=387
         """
         pytest.mark.features(feature_id=387)(test_object)
->>>>>>> 8721fec9
         return test_object
 
 
