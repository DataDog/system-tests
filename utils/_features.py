# pylint: disable=too-many-lines

import pytest


class features:
    """
    Data source is https://dd-feature-parity.azurewebsites.net/Import/Features

    run this command to get new features:

    ```
    PYTHONPATH=. python utils/scripts/update_features.py
    ```
    """

    @staticmethod
    def add_metadata_globally_to_all_spans_dd_tags(test_object):
        """
        Add Metadata globally to all spans (DD_TAGS)

        https://feature-parity.us1.prod.dog/#/?feature=1
        """
        pytest.mark.features(feature_id=1)(test_object)
        return test_object

    @staticmethod
    def change_agent_hostname_dd_agent_host(test_object):
        """
        Change Agent hostname (DD_AGENT_HOST)

        https://feature-parity.us1.prod.dog/#/?feature=2
        """
        pytest.mark.features(feature_id=2)(test_object)
        return test_object

    @staticmethod
    def add_metadata_to_spans_via_tags_dd_trace_analytics_enabled(test_object):
        """
        Add metadata to spans via tags (DD_TRACE_ANALYTICS_ENABLED)

        https://feature-parity.us1.prod.dog/#/?feature=3
        """
        pytest.mark.features(feature_id=3)(test_object)
        return test_object

    @staticmethod
    def trace_search_automatic_config(test_object):
        """
        Trace Search - automatic config

        https://feature-parity.us1.prod.dog/#/?feature=4
        """
        pytest.mark.features(feature_id=4)(test_object)
        return test_object

    @staticmethod
    def manual_trace_id_injection_into_logs(test_object):
        """
        Manual Trace-ID injection into Logs

        https://feature-parity.us1.prod.dog/#/?feature=5
        """
        pytest.mark.features(feature_id=5)(test_object)
        return test_object

    @staticmethod
    def unix_domain_sockets_support_for_traces(test_object):
        """
        Unix Domain Sockets support for traces

        https://feature-parity.us1.prod.dog/#/?feature=6
        """

        from utils._context.core import context

        if "uds" in context.weblog_variant:
            pytest.mark.features(feature_id=6)(test_object)

        return test_object

    @staticmethod
    def unix_domain_sockets_automatic_detection(test_object):
        """
        Unix Domain Sockets automatic detection

        https://feature-parity.us1.prod.dog/#/?feature=7
        """
        pytest.mark.features(feature_id=7)(test_object)
        return test_object

    @staticmethod
    def twl_customer_controls_ingestion_dd_trace_sampling_rules(test_object):
        """
        TwL - Customer Controls Ingestion (DD_TRACE_SAMPLING RULES)

        https://feature-parity.us1.prod.dog/#/?feature=8
        """
        pytest.mark.features(feature_id=8)(test_object)
        return test_object

    @staticmethod
    def synthetic_apm_http_header_span_tag_x_datadog_origin(test_object):
        """
        Synthetic APM (http header ▶ span tag) (x-datadog-origin))

        https://feature-parity.us1.prod.dog/#/?feature=9
        """
        pytest.mark.features(feature_id=9)(test_object)
        return test_object

    @staticmethod
    def log_tracer_status_at_startup(test_object):
        """
        Log Tracer status at startup

        https://feature-parity.us1.prod.dog/#/?feature=10
        """
        pytest.mark.features(feature_id=10)(test_object)
        return test_object

    @staticmethod
    def fargate_14_tagging_support(test_object):
        """
        Fargate 1.4 Tagging Support

        https://feature-parity.us1.prod.dog/#/?feature=11
        """
        pytest.mark.features(feature_id=11)(test_object)
        return test_object

    @staticmethod
    def container_tagging(test_object):
        """
        Container tagging

        https://feature-parity.us1.prod.dog/#/?feature=12
        """
        pytest.mark.features(feature_id=12)(test_object)
        return test_object

    @staticmethod
    def b3_headers_propagation(test_object):
        """
        B3 headers injection and extraction

        https://feature-parity.us1.prod.dog/#/?feature=13
        """
        pytest.mark.features(feature_id=13)(test_object)
        return test_object

    @staticmethod
    def unix_domain_sockets_support_for_metrics(test_object):
        """
        Unix Domain Sockets support for metrics

        https://feature-parity.us1.prod.dog/#/?feature=14
        """
        pytest.mark.features(feature_id=14)(test_object)
        return test_object

    @staticmethod
    def support_ddmeasured(test_object):
        """
        Support _dd.measured

        https://feature-parity.us1.prod.dog/#/?feature=15
        """
        pytest.mark.features(feature_id=15)(test_object)
        return test_object

    @staticmethod
    def dd_service_mapping(test_object):
        """
        DD_SERVICE_MAPPING

        https://feature-parity.us1.prod.dog/#/?feature=16
        """
        pytest.mark.features(feature_id=16)(test_object)
        return test_object

    @staticmethod
    def datadog_managed_dogstatsd_client(test_object):
        """
        Datadog managed Dogstatsd client

        https://feature-parity.us1.prod.dog/#/?feature=17
        """
        pytest.mark.features(feature_id=17)(test_object)
        return test_object

    @staticmethod
    def http_headers_as_tags_dd_trace_header_tags(test_object):
        """
        HTTP Headers as Tags (DD_TRACE_HEADER_TAGS)

        https://feature-parity.us1.prod.dog/#/?feature=18
        """
        pytest.mark.features(feature_id=18)(test_object)
        return test_object

    @staticmethod
    def dd_profiling_enabled(test_object):
        """
        DD_PROFILING_ENABLED

        https://feature-parity.us1.prod.dog/#/?feature=19
        """
        pytest.mark.features(feature_id=19)(test_object)
        return test_object

    @staticmethod
    def dogstatsd_unified_service_tagging(test_object):
        """
        Dogstatsd unified service tagging

        https://feature-parity.us1.prod.dog/#/?feature=20
        """
        pytest.mark.features(feature_id=20)(test_object)
        return test_object

    @staticmethod
    def trace_log_exporting_for_aws_lambda(test_object):
        """
        Trace Log Exporting for AWS Lambda

        https://feature-parity.us1.prod.dog/#/?feature=21
        """
        pytest.mark.features(feature_id=21)(test_object)
        return test_object

    @staticmethod
    def runtime_id_in_span_metadata_for_service_entry_spans(test_object):
        """
        Runtime-id in span metadata for service entry spans

        https://feature-parity.us1.prod.dog/#/?feature=22
        """
        pytest.mark.features(feature_id=22)(test_object)
        return test_object

    @staticmethod
    def partial_flush(test_object):
        """
        Partial flush

        https://feature-parity.us1.prod.dog/#/?feature=23
        """
        pytest.mark.features(feature_id=23)(test_object)
        return test_object

    @staticmethod
    def partial_flush_on_by_default(test_object):
        """
        Partial flush on by default

        https://feature-parity.us1.prod.dog/#/?feature=24
        """
        pytest.mark.features(feature_id=24)(test_object)
        return test_object

    @staticmethod
    def automatic_trace_id_injection_into_logs(test_object):
        """
        Automatic Trace-id injection into Logs

        https://feature-parity.us1.prod.dog/#/?feature=25
        """
        pytest.mark.features(feature_id=25)(test_object)
        return test_object

    @staticmethod
    def mapping_http_status_codes_to_errors(test_object):
        """
        Mapping HTTP status codes to errors

        https://feature-parity.us1.prod.dog/#/?feature=26
        """
        pytest.mark.features(feature_id=26)(test_object)
        return test_object

    @staticmethod
    def log_pipelines_updated_for_log_injection(test_object):
        """
        Log Pipelines updated for log injection

        https://feature-parity.us1.prod.dog/#/?feature=27
        """
        pytest.mark.features(feature_id=27)(test_object)
        return test_object

    @staticmethod
    def inject_service_env_version_into_logs(test_object):
        """
        Inject service, env, version into logs

        https://feature-parity.us1.prod.dog/#/?feature=28
        """
        pytest.mark.features(feature_id=28)(test_object)
        return test_object

    @staticmethod
    def top_level_detection_in_tracer(test_object):
        """
        Top-level detection in tracer

        https://feature-parity.us1.prod.dog/#/?feature=29
        """
        pytest.mark.features(feature_id=29)(test_object)
        return test_object

    @staticmethod
    def use_sampling_priorities_2_1_in_rules_based_sampler(test_object):
        """
        Use sampling priorities +2/-1 in rules-based sampler

        https://feature-parity.us1.prod.dog/#/?feature=30
        """
        pytest.mark.features(feature_id=30)(test_object)
        return test_object

    @staticmethod
    def trace_annotation(test_object):
        """
        Trace Annotation

        https://feature-parity.us1.prod.dog/#/?feature=31
        """
        pytest.mark.features(feature_id=31)(test_object)
        return test_object

    @staticmethod
    def runtime_metrics(test_object):
        """
        Runtime metrics

        https://feature-parity.us1.prod.dog/#/?feature=32
        """
        pytest.mark.features(feature_id=32)(test_object)
        return test_object

    @staticmethod
    def logs_throttling(test_object):
        """
        Logs Throttling

        https://feature-parity.us1.prod.dog/#/?feature=33
        """
        pytest.mark.features(feature_id=33)(test_object)
        return test_object

    @staticmethod
    def post_processing_traces(test_object):
        """
        Post-Processing Traces

        https://feature-parity.us1.prod.dog/#/?feature=34
        """
        pytest.mark.features(feature_id=34)(test_object)
        return test_object

    @staticmethod
    def span_baggage_item(test_object):
        """
        Span Baggage item

        https://feature-parity.us1.prod.dog/#/?feature=35
        """
        pytest.mark.features(feature_id=35)(test_object)
        return test_object

    @staticmethod
    def tracer_health_metrics(test_object):
        """
        Tracer Health Metrics

        https://feature-parity.us1.prod.dog/#/?feature=36
        """
        pytest.mark.features(feature_id=36)(test_object)
        return test_object

    @staticmethod
    def kafka_tracing(test_object):
        """
        Kafka Tracing

        https://feature-parity.us1.prod.dog/#/?feature=37
        """
        pytest.mark.features(feature_id=37)(test_object)
        return test_object

    @staticmethod
    def numeric_tags_for_trace_search_analytics_step_1(test_object):
        """
        Numeric tags for Trace Search/Analytics (step 1)

        https://feature-parity.us1.prod.dog/#/?feature=38
        """
        pytest.mark.features(feature_id=38)(test_object)
        return test_object

    @staticmethod
    def grpc_integration_tags(test_object):
        """
        gRPC integration tags

        https://feature-parity.us1.prod.dog/#/?feature=39
        """
        pytest.mark.features(feature_id=39)(test_object)
        return test_object

    @staticmethod
    def dd_trace_config_file(test_object):
        """
        DD_TRACE_CONFIG_FILE

        https://feature-parity.us1.prod.dog/#/?feature=40
        """
        pytest.mark.features(feature_id=40)(test_object)
        return test_object

    @staticmethod
    def dd_trace_methods(test_object):
        """
        DD_TRACE_METHODS

        https://feature-parity.us1.prod.dog/#/?feature=41
        """
        pytest.mark.features(feature_id=41)(test_object)
        return test_object

    @staticmethod
    def dd_tags_space_separated_tags(test_object):
        """
        DD_TAGS space-separated tags

        https://feature-parity.us1.prod.dog/#/?feature=42
        """
        pytest.mark.features(feature_id=42)(test_object)
        return test_object

    @staticmethod
    def report_tracer_drop_rate_ddtracer_kr(test_object):
        """
        Report tracer drop rate (_dd.tracer_kr)

        https://feature-parity.us1.prod.dog/#/?feature=43
        """
        pytest.mark.features(feature_id=43)(test_object)
        return test_object

    @staticmethod
    def obfuscation_of_pii_from_web_span_resource_names(test_object):
        """
        Obfuscation of PII from web span resource names

        https://feature-parity.us1.prod.dog/#/?feature=44
        """
        pytest.mark.features(feature_id=44)(test_object)
        return test_object

    @staticmethod
    def windows_named_pipe_support_for_traces(test_object):
        """
        Windows named pipe support for traces

        https://feature-parity.us1.prod.dog/#/?feature=45
        """
        pytest.mark.features(feature_id=45)(test_object)
        return test_object

    @staticmethod
    def setting_to_rename_service_by_tag_split_by_tag(test_object):
        """
        Setting to rename service by tag (split-by-tag)

        https://feature-parity.us1.prod.dog/#/?feature=46
        """
        pytest.mark.features(feature_id=46)(test_object)
        return test_object

    @staticmethod
    def collect_application_version_information(test_object):
        """
        Collect application version information

        https://feature-parity.us1.prod.dog/#/?feature=47
        """
        pytest.mark.features(feature_id=47)(test_object)
        return test_object

    @staticmethod
    def ensure_that_sampling_is_consistent_across_languages(test_object):
        """
        Ensure that sampling is consistent across languages

        https://feature-parity.us1.prod.dog/#/?feature=48
        """
        pytest.mark.features(feature_id=48)(test_object)
        return test_object

    @staticmethod
    def user_troubleshooting_tool(test_object):
        """
        User Troubleshooting Tool

        https://feature-parity.us1.prod.dog/#/?feature=49
        """
        pytest.mark.features(feature_id=49)(test_object)
        return test_object

    @staticmethod
    def option_to_remap_apm_error_response_severity_eg_404_to_error(test_object):
        """
        Option to remap APM error response severity (e.g. 404 to error)

        https://feature-parity.us1.prod.dog/#/?feature=50
        """
        pytest.mark.features(feature_id=50)(test_object)
        return test_object

    @staticmethod
    def obfuscation_of_httpurl_span_tag(test_object):
        """
        Obfuscation of http.url span tag

        https://feature-parity.us1.prod.dog/#/?feature=51
        """
        pytest.mark.features(feature_id=51)(test_object)
        return test_object

    @staticmethod
    def dd_trace_report_hostname(test_object):
        """
        DD_TRACE_REPORT_HOSTNAME

        https://feature-parity.us1.prod.dog/#/?feature=52
        """
        pytest.mark.features(feature_id=52)(test_object)
        return test_object

    @staticmethod
    def windows_named_pipe_support_for_metrics(test_object):
        """
        Windows named pipe support for metrics

        https://feature-parity.us1.prod.dog/#/?feature=53
        """
        pytest.mark.features(feature_id=53)(test_object)
        return test_object

    @staticmethod
    def ensure_consistent_http_client_integration_tags(test_object):
        """
        Ensure consistent HTTP client integration tags

        https://feature-parity.us1.prod.dog/#/?feature=54
        """
        pytest.mark.features(feature_id=54)(test_object)
        return test_object

    @staticmethod
    def aws_sdk_integration_tags(test_object):
        """
        AWS SDK Integration Tags

        https://feature-parity.us1.prod.dog/#/?feature=55
        """
        pytest.mark.features(feature_id=55)(test_object)
        return test_object

    @staticmethod
    def dont_set_username_tag_because_its_pii(test_object):
        """
        Don't set username tag because it's PII

        https://feature-parity.us1.prod.dog/#/?feature=56
        """
        pytest.mark.features(feature_id=56)(test_object)
        return test_object

    @staticmethod
    def trace_client_app_tagging(test_object):
        """
        Trace Client App Tagging

        https://feature-parity.us1.prod.dog/#/?feature=57
        """
        pytest.mark.features(feature_id=57)(test_object)
        return test_object

    @staticmethod
    def client_split_by_domain_service_host(test_object):
        """
        Client Split by domain/service/host

        https://feature-parity.us1.prod.dog/#/?feature=58
        """
        pytest.mark.features(feature_id=58)(test_object)
        return test_object

    @staticmethod
    def horizontal_propagation_of_x_datadog_tags_between_services(test_object):
        """
        Horizontal propagation of `x-datadog-tags` between services

        https://feature-parity.us1.prod.dog/#/?feature=59
        """
        pytest.mark.features(feature_id=59)(test_object)
        return test_object

    @staticmethod
    def vertical_propagation_of_x_datadog_tags_onto_each_chunk_root_span(test_object):
        """
        Vertical propagation of `x-datadog-tags` onto each chunk root span.

        https://feature-parity.us1.prod.dog/#/?feature=60
        """
        pytest.mark.features(feature_id=60)(test_object)
        return test_object

    @staticmethod
    def creation_and_propagation_of_ddpdm(test_object):
        """
        Creation and propagation of `_dd.p.dm`

        https://feature-parity.us1.prod.dog/#/?feature=61
        """
        pytest.mark.features(feature_id=61)(test_object)
        return test_object

    @staticmethod
    def client_side_stats_supported(test_object):
        """
        Client side stats supported

        https://feature-parity.us1.prod.dog/#/?feature=62
        """
        pytest.mark.features(feature_id=62)(test_object)
        return test_object

    @staticmethod
    def client_side_stats_on_by_default(test_object):
        """
        Client side stats on by default

        https://feature-parity.us1.prod.dog/#/?feature=63
        """
        pytest.mark.features(feature_id=63)(test_object)
        return test_object

    @staticmethod
    def instrumentation_telemetry_enabled_by_default(test_object):
        """
        Instrumentation Telemetry enabled by default

        https://feature-parity.us1.prod.dog/#/?feature=64
        """
        pytest.mark.features(feature_id=64)(test_object)
        return test_object

    @staticmethod
    def dd_instrumentation_telemetry_enabled_supported(test_object):
        """
        DD_INSTRUMENTATION_TELEMETRY_ENABLED supported

        https://feature-parity.us1.prod.dog/#/?feature=65
        """
        pytest.mark.features(feature_id=65)(test_object)
        return test_object

    @staticmethod
    def app_environment_collected(test_object):
        """
        App environment collected

        https://feature-parity.us1.prod.dog/#/?feature=66
        """
        pytest.mark.features(feature_id=66)(test_object)
        return test_object

    @staticmethod
    def dependencies_collected(test_object):
        """
        Dependencies collected

        https://feature-parity.us1.prod.dog/#/?feature=67
        """
        pytest.mark.features(feature_id=67)(test_object)
        return test_object

    @staticmethod
    def integrations_enabled_collected(test_object):
        """
        Integrations enabled collected

        https://feature-parity.us1.prod.dog/#/?feature=68
        """
        pytest.mark.features(feature_id=68)(test_object)
        return test_object

    @staticmethod
    def tracer_configurations_collected(test_object):
        """
        Tracer Configurations collected

        https://feature-parity.us1.prod.dog/#/?feature=69
        """
        pytest.mark.features(feature_id=69)(test_object)
        return test_object

    @staticmethod
    def telemetry_heart_beat_collected(test_object):
        """
        Heart beat collected

        https://feature-parity.us1.prod.dog/#/?feature=70
        """
        pytest.mark.features(feature_id=70)(test_object)
        return test_object

    @staticmethod
    def app_close_collected(test_object):
        """
        App close collected

        https://feature-parity.us1.prod.dog/#/?feature=71
        """
        pytest.mark.features(feature_id=71)(test_object)
        return test_object

    @staticmethod
    def redacted_error_logs_collected(test_object):
        """
        Redacted Error Logs collected

        https://feature-parity.us1.prod.dog/#/?feature=72
        """
        pytest.mark.features(feature_id=72)(test_object)
        return test_object

    @staticmethod
    def telemetry_metrics_collected(test_object):
        """
        Metrics collected

        https://feature-parity.us1.prod.dog/#/?feature=73
        """
        pytest.mark.features(feature_id=73)(test_object)
        return test_object

    @staticmethod
    def telemetry_api_v2_implemented(test_object):
        """
        API V2 Implemented

        https://feature-parity.us1.prod.dog/#/?feature=74
        """
        pytest.mark.features(feature_id=74)(test_object)
        return test_object

    @staticmethod
    def app_client_configuration_change_event(test_object):
        """
        app-client-configuration-change event

        https://feature-parity.us1.prod.dog/#/?feature=75
        """
        pytest.mark.features(feature_id=75)(test_object)
        return test_object

    @staticmethod
    def app_product_change_event(test_object):
        """
        app-product-change event

        https://feature-parity.us1.prod.dog/#/?feature=76
        """
        pytest.mark.features(feature_id=76)(test_object)
        return test_object

    @staticmethod
    def app_extended_heartbeat_event(test_object):
        """
        app-extended-heartbeat event

        https://feature-parity.us1.prod.dog/#/?feature=77
        """
        pytest.mark.features(feature_id=77)(test_object)
        return test_object

    @staticmethod
    def telemetry_message_batch(test_object):
        """
        message-batch

        https://feature-parity.us1.prod.dog/#/?feature=78
        """
        pytest.mark.features(feature_id=78)(test_object)
        return test_object

    @staticmethod
    def telemetry_app_started_event(test_object):
        """
        app-started changes

        https://feature-parity.us1.prod.dog/#/?feature=79
        """
        pytest.mark.features(feature_id=79)(test_object)
        return test_object

    @staticmethod
    def dd_telemetry_dependency_collection_enabled_supported(test_object):
        """
        DD_TELEMETRY_DEPENDENCY_COLLECTION_ENABLED supported

        https://feature-parity.us1.prod.dog/#/?feature=80
        """
        pytest.mark.features(feature_id=80)(test_object)
        return test_object

    @staticmethod
    def additional_http_headers_supported(test_object):
        """
        Additional HTTP Headers supported

        https://feature-parity.us1.prod.dog/#/?feature=81
        """
        pytest.mark.features(feature_id=81)(test_object)
        return test_object

    @staticmethod
    def remote_config_object_supported(test_object):
        """
        remote-config object supported

        https://feature-parity.us1.prod.dog/#/?feature=82
        """
        pytest.mark.features(feature_id=82)(test_object)
        return test_object

    @staticmethod
    def w3c_headers_injection_and_extraction(test_object):
        """
        W3C headers injection and extraction

        https://feature-parity.us1.prod.dog/#/?feature=83
        """
        pytest.mark.features(feature_id=83)(test_object)
        return test_object

    @staticmethod
    def otel_api(test_object):
        """
        OTel API

        https://feature-parity.us1.prod.dog/#/?feature=84
        """
        pytest.mark.features(feature_id=84)(test_object)
        return test_object

    @staticmethod
    def trace_id_128_bit_generation_propagation(test_object):
        """
        128-bit trace id generation + propagation

        https://feature-parity.us1.prod.dog/#/?feature=85
        """
        pytest.mark.features(feature_id=85)(test_object)
        return test_object

    @staticmethod
    def span_events(test_object):
        """
        Span Events

        https://feature-parity.us1.prod.dog/#/?feature=86
        """
        pytest.mark.features(feature_id=86)(test_object)
        return test_object

    @staticmethod
    def span_links(test_object):
        """
        Span Links

        https://feature-parity.us1.prod.dog/#/?feature=87
        """
        pytest.mark.features(feature_id=87)(test_object)
        return test_object

    @staticmethod
    def client_ip_adress_collection_dd_trace_client_ip_enabled(test_object):
        """
        Client IP adress collection (DD_TRACE_CLIENT_IP_ENABLED)

        https://feature-parity.us1.prod.dog/#/?feature=88
        """
        pytest.mark.features(feature_id=88)(test_object)
        return test_object

    @staticmethod
    def host_auto_instrumentation(test_object):
        """
        Host auto-instrumentation

        https://feature-parity.us1.prod.dog/#/?feature=89
        """
        pytest.mark.features(feature_id=89)(test_object)
        return test_object

    @staticmethod
    def container_auto_instrumentation(test_object):
        """
        Container auto-instrumentation

        https://feature-parity.us1.prod.dog/#/?feature=90
        """
        pytest.mark.features(feature_id=90)(test_object)
        return test_object

    @staticmethod
    def collect_http_post_data_and_headers(test_object):
        """
        Collect HTTP Post Data and Headers

        https://feature-parity.us1.prod.dog/#/?feature=94
        """
        pytest.mark.features(feature_id=94)(test_object)
        return test_object

    @staticmethod
    def weak_hash_vulnerability_detection(test_object):
        """
        Weak hash vulnerability detection

        https://feature-parity.us1.prod.dog/#/?feature=96
        """
        pytest.mark.features(feature_id=96)(test_object)
        return test_object

    @staticmethod
    def db_integrations(test_object):
        """
        DB Integrations

        https://feature-parity.us1.prod.dog/#/?feature=98
        """
        pytest.mark.features(feature_id=98)(test_object)
        return test_object

    @staticmethod
    def weak_cipher_detection(test_object):
        """
        Weak cipher detection

        https://feature-parity.us1.prod.dog/#/?feature=100
        """
        pytest.mark.features(feature_id=100)(test_object)
        return test_object

    @staticmethod
    def threats_alpha_preview(test_object):
        """
        Threats Alpha Preview

        https://feature-parity.us1.prod.dog/#/?feature=110
        """
        pytest.mark.features(feature_id=110)(test_object)
        return test_object

    @staticmethod
    def procedure_to_debug_install(test_object):
        """
        Procedure to debug install

        https://feature-parity.us1.prod.dog/#/?feature=113
        """
        pytest.mark.features(feature_id=113)(test_object)
        return test_object

    @staticmethod
    def security_events_metadata(test_object):
        """
        Security Events Metadata

        https://feature-parity.us1.prod.dog/#/?feature=124
        """
        pytest.mark.features(feature_id=124)(test_object)
        return test_object

    @staticmethod
    def appsec_rate_limiter(test_object):
        """
        Rate limiter

        https://feature-parity.us1.prod.dog/#/?feature=134
        """
        pytest.mark.features(feature_id=134)(test_object)
        return test_object

    @staticmethod
    def support_in_app_waf_metrics_report(test_object):
        """
        Support In-App WAF metrics report

        https://feature-parity.us1.prod.dog/#/?feature=140
        """
        pytest.mark.features(feature_id=140)(test_object)
        return test_object

    @staticmethod
    def user_monitoring(test_object):
        """
        User Monitoring

        https://feature-parity.us1.prod.dog/#/?feature=141
        """
        pytest.mark.features(feature_id=141)(test_object)
        return test_object

    @staticmethod
    def serialize_waf_rules_without_limiting_their_sizes(test_object):
        """
        Serialize WAF rules without limiting their sizes

        https://feature-parity.us1.prod.dog/#/?feature=142
        """
        pytest.mark.features(feature_id=142)(test_object)
        return test_object

    @staticmethod
    def threats_configuration(test_object):
        """
        Threats Configuration

        https://feature-parity.us1.prod.dog/#/?feature=143
        """
        pytest.mark.features(feature_id=143)(test_object)
        return test_object

    @staticmethod
    def sensitive_data_obfuscation(test_object):
        """
        Sensitive Data Obfuscation

        https://feature-parity.us1.prod.dog/#/?feature=144
        """
        pytest.mark.features(feature_id=144)(test_object)
        return test_object

    @staticmethod
    def propagation_of_user_id_rfc(test_object):
        """
        Propagation of user Id RFC

        https://feature-parity.us1.prod.dog/#/?feature=146
        """
        pytest.mark.features(feature_id=146)(test_object)
        return test_object

    @staticmethod
    def appsec_onboarding(test_object):
        """
        Onboarding

        https://feature-parity.us1.prod.dog/#/?feature=154
        """
        pytest.mark.features(feature_id=154)(test_object)
        return test_object

    @staticmethod
    def deactivate_rules_using_rc(test_object):
        """
        Deactivate rules using RC

        https://feature-parity.us1.prod.dog/#/?feature=157
        """
        pytest.mark.features(feature_id=157)(test_object)
        return test_object

    @staticmethod
    def appsec_shell_execution_tracing(test_object):
        """
        Shell execution tracing

        https://feature-parity.us1.prod.dog/#/?feature=158
        """
        pytest.mark.features(feature_id=158)(test_object)
        return test_object

    @staticmethod
    def custom_business_logic_events(test_object):
        """
        Custom Business Logic Events

        https://feature-parity.us1.prod.dog/#/?feature=161
        """
        pytest.mark.features(feature_id=161)(test_object)
        return test_object

    @staticmethod
    def graphql_threats_detection(test_object):
        """
        GraphQL Threats Detection

        https://feature-parity.us1.prod.dog/#/?feature=162
        """
        pytest.mark.features(feature_id=162)(test_object)
        return test_object

    @staticmethod
    def iast_sink_sql_injection(test_object):
        """
        IAST Sink: SQL Injection

        https://feature-parity.us1.prod.dog/#/?feature=165
        """
        pytest.mark.features(feature_id=165)(test_object)
        return test_object

    @staticmethod
    def iast_sink_command_injection(test_object):
        """
        IAST Sink: Command Injection

        https://feature-parity.us1.prod.dog/#/?feature=166
        """
        pytest.mark.features(feature_id=166)(test_object)
        return test_object

    @staticmethod
    def iast_sink_path_traversal(test_object):
        """
        IAST Sink: Path Traversal

        https://feature-parity.us1.prod.dog/#/?feature=167
        """
        pytest.mark.features(feature_id=167)(test_object)
        return test_object

    @staticmethod
    def iast_sink_ldap_injection(test_object):
        """
        IAST Sink: LDAP Injection

        https://feature-parity.us1.prod.dog/#/?feature=168
        """
        pytest.mark.features(feature_id=168)(test_object)
        return test_object

    @staticmethod
    def iast_sink_header_injection(test_object):
        """
        IAST Sink: Header Injection

        https://feature-parity.us1.prod.dog/#/?feature=203
        """
        pytest.mark.features(feature_id=203)(test_object)
        return test_object

    @staticmethod
    def iast_source_request_parameter_value(test_object):
        """
        IAST Source: Request Parameter Value

        https://feature-parity.us1.prod.dog/#/?feature=169
        """
        pytest.mark.features(feature_id=169)(test_object)
        return test_object

    @staticmethod
    def iast_source_request_parameter_name(test_object):
        """
        IAST Source: Request Parameter Name

        https://feature-parity.us1.prod.dog/#/?feature=170
        """
        pytest.mark.features(feature_id=170)(test_object)
        return test_object

    @staticmethod
    def iast_source_header_value(test_object):
        """
        IAST Source: Header Value

        https://feature-parity.us1.prod.dog/#/?feature=171
        """
        pytest.mark.features(feature_id=171)(test_object)
        return test_object

    @staticmethod
    def iast_source_header_name(test_object):
        """
        IAST Source: Header Name

        https://feature-parity.us1.prod.dog/#/?feature=172
        """
        pytest.mark.features(feature_id=172)(test_object)
        return test_object

    @staticmethod
    def iast_source_cookie_value(test_object):
        """
        IAST Source: Cookie Value

        https://feature-parity.us1.prod.dog/#/?feature=173
        """
        pytest.mark.features(feature_id=173)(test_object)
        return test_object

    @staticmethod
    def iast_source_cookie_name(test_object):
        """
        IAST Source: Cookie Name

        https://feature-parity.us1.prod.dog/#/?feature=174
        """
        pytest.mark.features(feature_id=174)(test_object)
        return test_object

    @staticmethod
    def iast_source_body(test_object):
        """
        IAST Source: Body

        https://feature-parity.us1.prod.dog/#/?feature=175
        """
        pytest.mark.features(feature_id=175)(test_object)
        return test_object

    @staticmethod
    def iast_source_kafka_key(test_object):
        """
        IAST Source: Kafka message key

        https://feature-parity.us1.prod.dog/#/?feature=277
        """
        pytest.mark.features(feature_id=277)(test_object)
        return test_object

    @staticmethod
    def iast_source_kafka_value(test_object):
        """
        IAST Source: Kafka message value

        https://feature-parity.us1.prod.dog/#/?feature=278
        """
        pytest.mark.features(feature_id=278)(test_object)
        return test_object

    @staticmethod
    def iast_graphql_resolver_argument(test_object):
        """
        IAST Source: Graphql resolver argument

        https://feature-parity.us1.prod.dog/#/?feature=281
        """
        pytest.mark.features(feature_id=281)(test_object)
        return test_object

    @staticmethod
    def grpc_threats_management(test_object):
        """
        gRPC Threats Management

        https://feature-parity.us1.prod.dog/#/?feature=176
        """
        pytest.mark.features(feature_id=176)(test_object)
        return test_object

    @staticmethod
    def waf_telemetry(test_object):
        """
        WAF Telemetry

        https://feature-parity.us1.prod.dog/#/?feature=178
        """
        pytest.mark.features(feature_id=178)(test_object)
        return test_object

    @staticmethod
    def kafkaspan_creationcontext_propagation_with_dd_trace(test_object):
        """
        [Kafka][Span Creation][Context Propagation] with dd-trace
        https://feature-parity.us1.prod.dog/#/?feature=192
        """
        pytest.mark.features(feature_id=192)(test_object)
        return test_object

    @staticmethod
    def open_tracing_api(test_object):
        """
        Open Tracing API

        https://feature-parity.us1.prod.dog/#/?feature=196
        """
        pytest.mark.features(feature_id=196)(test_object)
        return test_object

    @staticmethod
    def custom_tracing_api(test_object):
        """
        Custom Tracing API

        https://feature-parity.us1.prod.dog/#/?feature=197
        """
        pytest.mark.features(feature_id=197)(test_object)
        return test_object

    @staticmethod
    def iast_sink_hardcoded_secrets(test_object):
        """
        IAST sink: Hardcoded secrets detection

        https://feature-parity.us1.prod.dog/#/?feature=198
        """
        pytest.mark.features(feature_id=198)(test_object)
        return test_object

    @staticmethod
    def appsec_request_blocking(test_object):
        """
        Request Blocking

        https://feature-parity.us1.prod.dog/#/?feature=199
        """
        pytest.mark.features(feature_id=199)(test_object)
        return test_object

    @staticmethod
    def appsec_response_blocking(test_object):
        """
        Response Blocking

        https://feature-parity.us1.prod.dog/#/?feature=200
        """
        pytest.mark.features(feature_id=200)(test_object)
        return test_object

    @staticmethod
    def appsec_blocking_action(test_object):
        """
        Blocking Action

        https://feature-parity.us1.prod.dog/#/?feature=201
        """
        pytest.mark.features(feature_id=201)(test_object)
        return test_object

    @staticmethod
    def appsec_client_ip_blocking(test_object):
        """
        Client IP Blocking

        https://feature-parity.us1.prod.dog/#/?feature=202
        """
        pytest.mark.features(feature_id=202)(test_object)
        return test_object

    @staticmethod
    def appsec_header_injection(test_object):
        """
        Header Injection

        https://feature-parity.us1.prod.dog/#/?feature=203
        """
        pytest.mark.features(feature_id=203)(test_object)
        return test_object

    @staticmethod
    def api_security_schemas(test_object):
        """
        Schema extraction for API Security

        https://feature-parity.us1.prod.dog/#/?feature=204
        """
        pytest.mark.features(feature_id=204)(test_object)
        return test_object

    @staticmethod
    def span_links_through_datadog_api(test_object):
        """
        Span links (through Datadog API)

        https://feature-parity.us1.prod.dog/#/?feature=205
        """
        pytest.mark.features(feature_id=205)(test_object)
        return test_object

    @staticmethod
    def cassandra_support(test_object):
        """
        Cassandra support

        https://feature-parity.us1.prod.dog/#/?feature=206
        """
        pytest.mark.features(feature_id=206)(test_object)
        return test_object

    @staticmethod
    def mysql_support(test_object):
        """
        MySQL Support

        https://feature-parity.us1.prod.dog/#/?feature=207
        """
        pytest.mark.features(feature_id=207)(test_object)
        return test_object

    @staticmethod
    def mssql_support(test_object):
        """
        MySQL Support

        https://feature-parity.us1.prod.dog/#/?feature=225
        """
        pytest.mark.features(feature_id=225)(test_object)
        return test_object

    @staticmethod
    def postgres_support(test_object):
        """
        PostGres Support

        https://feature-parity.us1.prod.dog/#/?feature=208
        """
        pytest.mark.features(feature_id=208)(test_object)
        return test_object

    @staticmethod
    def database_monitoring_correlation(test_object):
        """
        Database Monitoring correlation

        https://feature-parity.us1.prod.dog/#/?feature=209
        """
        pytest.mark.features(feature_id=209)(test_object)
        return test_object

    @staticmethod
    def datastreams_monitoring_support_for_http(test_object):
        """
        DataStreams Monitoring support for Http

        https://feature-parity.us1.prod.dog/#/?feature=210
        """
        pytest.mark.features(feature_id=210)(test_object)
        return test_object

    @staticmethod
    def debugger(test_object):
        """
        Debugger

        https://feature-parity.us1.prod.dog/#/?feature=211
        """
        pytest.mark.features(feature_id=211)(test_object)
        return test_object

    @staticmethod
    def datastreams_monitoring_support_for_kafka(test_object):
        """
        DataStreams Monitoring support for Kafka

        https://feature-parity.us1.prod.dog/#/?feature=212
        """
        pytest.mark.features(feature_id=212)(test_object)
        return test_object

    @staticmethod
    def datastreams_monitoring_support_for_rabbitmq(test_object):
        """
        DataStreams Monitoring support for RabbitMQ

        https://feature-parity.us1.prod.dog/#/?feature=213
        """
        pytest.mark.features(feature_id=213)(test_object)
        return test_object

    @staticmethod
    def datastreams_monitoring_support_for_rabbitmq_fanout(test_object):
        """
        DataStreams Monitoring support for RabbitMQ - Fanout

        https://feature-parity.us1.prod.dog/#/?feature=214
        """
        pytest.mark.features(feature_id=214)(test_object)
        return test_object

    @staticmethod
    def datastreams_monitoring_support_for_rabbitmq_topicexchange(test_object):
        """
        DataStreams Monitoring support for RabbitMq - TopicExchange

        https://feature-parity.us1.prod.dog/#/?feature=215
        """
        pytest.mark.features(feature_id=215)(test_object)
        return test_object

    @staticmethod
    def mongo_support(test_object):
        """
        Mongo Support

        https://feature-parity.us1.prod.dog/#/?feature=216
        """
        pytest.mark.features(feature_id=216)(test_object)
        return test_object

    @staticmethod
    def otel_mysql_support(test_object):
        """
        OTEL MySql Support

        https://feature-parity.us1.prod.dog/#/?feature=217
        """
        pytest.mark.features(feature_id=217)(test_object)
        return test_object

    @staticmethod
    def otel_mssql_support(test_object):
        """
        OTEL MySql Support

        https://feature-parity.us1.prod.dog/#/?feature=226
        """
        pytest.mark.features(feature_id=226)(test_object)
        return test_object

    @staticmethod
    def otel_postgres_support(test_object):
        """
        OTEL PostGres Support

        https://feature-parity.us1.prod.dog/#/?feature=218
        """
        pytest.mark.features(feature_id=218)(test_object)
        return test_object

    @staticmethod
    def sql_support(test_object):
        """
        Sql support

        https://feature-parity.us1.prod.dog/#/?feature=219
        """
        pytest.mark.features(feature_id=219)(test_object)
        return test_object

    @staticmethod
    def dynamic_configuration(test_object):
        """
        Dynamic Configuration

        https://feature-parity.us1.prod.dog/#/?feature=220
        """
        pytest.mark.features(feature_id=220)(test_object)
        return test_object

    @staticmethod
    def datadog_headers_propagation(test_object):
        """
        Datadog headers propagation

        https://feature-parity.us1.prod.dog/#/?feature=221
        """
        pytest.mark.features(feature_id=221)(test_object)
        return test_object

    @staticmethod
    def single_span_sampling(test_object):
        """
        Single Span Sampling

        https://feature-parity.us1.prod.dog/#/?feature=222
        """
        pytest.mark.features(feature_id=222)(test_object)
        return test_object

    @staticmethod
    def tracer_flare(test_object):
        """
        Tracer Flare

        https://feature-parity.us1.prod.dog/#/?feature=223
        """
        pytest.mark.features(feature_id=223)(test_object)
        return test_object

    @staticmethod
    def profiling(test_object):
        """
        Profiling

        https://feature-parity.us1.prod.dog/#/?feature=224
        """
        pytest.mark.features(feature_id=224)(test_object)
        return test_object

    @staticmethod
    def trace_sampling(test_object):
        """
        Profiling

        https://feature-parity.us1.prod.dog/#/?feature=227
        """
        pytest.mark.features(feature_id=227)(test_object)
        return test_object

    @staticmethod
    def telemetry_instrumentation(test_object):
        """
        Instrumentation telemetry

        https://feature-parity.us1.prod.dog/#/?feature=229
        """
        pytest.mark.features(feature_id=229)(test_object)
        return test_object

    @staticmethod
    def appsec_logs(test_object):
        """
        Appsec Logs

        https://feature-parity.us1.prod.dog/#/?feature=230
        """
        pytest.mark.features(feature_id=230)(test_object)
        return test_object

    @staticmethod
    def appsec_miscs_internals(test_object):
        """
        Appsec Miscs Internals

        https://feature-parity.us1.prod.dog/#/?feature=231
        """
        pytest.mark.features(feature_id=231)(test_object)
        return test_object

    @staticmethod
    def appsec_scrubbing(test_object):
        """
        Appsec Scrubbing

        https://feature-parity.us1.prod.dog/#/?feature=232
        """
        pytest.mark.features(feature_id=232)(test_object)
        return test_object

    @staticmethod
    def appsec_standard_tags_client_ip(test_object):
        """
        Appsec Standard Tags: client IP

        https://feature-parity.us1.prod.dog/#/?feature=233
        """
        pytest.mark.features(feature_id=233)(test_object)
        return test_object

    @staticmethod
    def waf_features(test_object):
        """
        WAF features

        https://feature-parity.us1.prod.dog/#/?feature=234
        """
        pytest.mark.features(feature_id=234)(test_object)
        return test_object

    @staticmethod
    def waf_rules(test_object):
        """
        WAF rules

        https://feature-parity.us1.prod.dog/#/?feature=235
        """
        pytest.mark.features(feature_id=235)(test_object)
        return test_object

    @staticmethod
    def iast_sink_hsts_missing_header(test_object):
        """
        IAST Sink: HSTS missing header

        https://feature-parity.us1.prod.dog/#/?feature=236
        """
        pytest.mark.features(feature_id=236)(test_object)
        return test_object

    @staticmethod
    def iast_sink_http_only_cookie(test_object):
        """
        IAST Sink: HTTP only cookie

        https://feature-parity.us1.prod.dog/#/?feature=237
        """
        pytest.mark.features(feature_id=237)(test_object)
        return test_object

    @staticmethod
    def iast_sink_insecure_cookie(test_object):
        """
        IAST Sink: Insecure cookie

        https://feature-parity.us1.prod.dog/#/?feature=238
        """
        pytest.mark.features(feature_id=238)(test_object)
        return test_object

    @staticmethod
    def iast_sink_samesite_cookie(test_object):
        """
        IAST Sink: SameSite cookie

        https://feature-parity.us1.prod.dog/#/?feature=240
        """
        pytest.mark.features(feature_id=240)(test_object)
        return test_object

    @staticmethod
    def iast_sink_ssrf(test_object):
        """
        IAST Sink: SSRF

        https://feature-parity.us1.prod.dog/#/?feature=241
        """
        pytest.mark.features(feature_id=241)(test_object)
        return test_object

    @staticmethod
    def iast_sink_trustboundaryviolation(test_object):
        """
        IAST Sink: TrustBoundaryViolation

        https://feature-parity.us1.prod.dog/#/?feature=242
        """
        pytest.mark.features(feature_id=242)(test_object)
        return test_object

    @staticmethod
    def iast_sink_unvalidatedforward(test_object):
        """
        IAST Sink: UnvalidatedForward

        https://feature-parity.us1.prod.dog/#/?feature=243
        """
        pytest.mark.features(feature_id=243)(test_object)
        return test_object

    @staticmethod
    def iast_sink_unvalidatedheader(test_object):
        """
        IAST Sink: UnvalidatedHeader

        https://feature-parity.us1.prod.dog/#/?feature=244
        """
        pytest.mark.features(feature_id=244)(test_object)
        return test_object

    @staticmethod
    def iast_sink_unvalidatedredirect(test_object):
        """
        IAST Sink: UnvalidatedRedirect

        https://feature-parity.us1.prod.dog/#/?feature=245
        """
        pytest.mark.features(feature_id=245)(test_object)
        return test_object

    @staticmethod
    def iast_sink_weakrandomness(test_object):
        """
        IAST Sink: WeakRandomness

        https://feature-parity.us1.prod.dog/#/?feature=246
        """
        pytest.mark.features(feature_id=246)(test_object)
        return test_object

    @staticmethod
    def iast_sink_xcontentsniffing(test_object):
        """
        IAST Sink: XContentSniffing

        https://feature-parity.us1.prod.dog/#/?feature=247
        """
        pytest.mark.features(feature_id=247)(test_object)
        return test_object

    @staticmethod
    def iast_sink_xpathinjection(test_object):
        """
        IAST Sink: XPathInjection

        https://feature-parity.us1.prod.dog/#/?feature=248
        """
        pytest.mark.features(feature_id=248)(test_object)
        return test_object

    @staticmethod
    def iast_sink_xss(test_object):
        """
        IAST Sink: XSS

        https://feature-parity.us1.prod.dog/#/?feature=249
        """
        pytest.mark.features(feature_id=249)(test_object)
        return test_object

    @staticmethod
    def iast_source_multipart(test_object):
        """
        IAST Source: Multipart

        https://feature-parity.us1.prod.dog/#/?feature=250
        """
        pytest.mark.features(feature_id=250)(test_object)
        return test_object

    @staticmethod
    def iast_source_path(test_object):
        """
        IAST Source: Path

        https://feature-parity.us1.prod.dog/#/?feature=251
        """
        pytest.mark.features(feature_id=251)(test_object)
        return test_object

    @staticmethod
    def iast_source_uri(test_object):
        """
        IAST Source: URI

        https://feature-parity.us1.prod.dog/#/?feature=252
        """
        pytest.mark.features(feature_id=252)(test_object)
        return test_object

    @staticmethod
    def iast_sink_mongodb_injection(test_object):
        """
        IAST Sink: MongoDB injection

        https://feature-parity.us1.prod.dog/#/?feature=253
        """
        pytest.mark.features(feature_id=253)(test_object)
        return test_object

    @staticmethod
    def appsec_user_blocking(test_object):
        """
        User blocking

        https://feature-parity.us1.prod.dog/#/?feature=254
        """
        pytest.mark.features(feature_id=254)(test_object)
        return test_object

    @staticmethod
    def decisionless_extraction(test_object):
        """
        Sampling behavior when extracted trace context does not convey a sampling decision
        https://feature-parity.us1.prod.dog/#/?feature=261
        """
        pytest.mark.features(feature_id=261)(test_object)
        return test_object

    @staticmethod
    def semantic_core_validations(test_object):
        """
        Semantic Core Validations

        https://feature-parity.us1.prod.dog/#/?feature=262
        """
        pytest.mark.features(feature_id=262)(test_object)
        return test_object

    @staticmethod
    def aws_sqs_span_creationcontext_propagation_via_xray_header_with_dd_trace(test_object):
        """
        [AWS-SQS][Span Creation][Context Propagation][AWS X-Ray] with dd-trace

        https://feature-parity.us1.prod.dog/#/?feature=263
        """
        pytest.mark.features(feature_id=263)(test_object)
        return test_object

    @staticmethod
    def aws_sqs_span_creationcontext_propagation_via_message_attributes_with_dd_trace(test_object):
        """
        [AWS-SQS][Span Creation][Context Propagation][AWS Message Attributes] with dd-trace

        https://feature-parity.us1.prod.dog/#/?feature=264
        """
        pytest.mark.features(feature_id=264)(test_object)
        return test_object

    @staticmethod
    def agent_remote_configuration(test_object):
        """
        Agent supports remote configuration

        https://feature-parity.us1.prod.dog/#/?feature=265
        """
        pytest.mark.features(feature_id=265)(test_object)
        return test_object

    @staticmethod
    def data_integrity(test_object):
        """
        Data integrity

        https://feature-parity.us1.prod.dog/#/?feature=266
        """
        pytest.mark.features(feature_id=266)(test_object)
        return test_object

    @staticmethod
    def library_scrubbing(test_object):
        """
        Library scrubbing

        https://feature-parity.us1.prod.dog/#/?feature=267
        """
        pytest.mark.features(feature_id=267)(test_object)
        return test_object

    @staticmethod
    def datastreams_monitoring_support_for_sqs(test_object):
        """
        DataStreams Monitoring support for AWS SQS

        https://feature-parity.us1.prod.dog/#/?feature=268
        """
        pytest.mark.features(feature_id=268)(test_object)
        return test_object

    @staticmethod
    def api_security_configuration(test_object):
        """
        Schema extraction for API Security

        https://feature-parity.us1.prod.dog/#/?feature=269
        """
        pytest.mark.features(feature_id=269)(test_object)
        return test_object

    @staticmethod
    def rabbitmq_span_creationcontext_propagation_with_dd_trace(test_object):
        """
        [RabbitMQ][Span Creation][Context Propagation] with dd-trace

        https://feature-parity.us1.prod.dog/#/?feature=270
        """
        pytest.mark.features(feature_id=270)(test_object)
        return test_object

    @staticmethod
    def aws_sns_span_creationcontext_propagation_via_message_attributes_with_dd_trace(test_object):
        """
        [AWS-SNS][Span Creation][Context Propagation] with dd-trace

        https://feature-parity.us1.prod.dog/#/?feature=271
        """
        pytest.mark.features(feature_id=271)(test_object)
        return test_object

    @staticmethod
    def datastreams_monitoring_support_for_sns(test_object):
        """
        DataStreams Monitoring support for AWS SNS

        https://feature-parity.us1.prod.dog/#/?feature=273
        """
        pytest.mark.features(feature_id=273)(test_object)
        return test_object

    @staticmethod
    def iast_sink_insecure_auth_protocol(test_object):
        """
        IAST Sink: Insecure auth protocol

        https://feature-parity.us1.prod.dog/#/?feature=272
        """
        pytest.mark.features(feature_id=272)(test_object)
        return test_object

    @staticmethod
    def container_auto_installation_script(test_object):
        """
        Agent installation script should allow us to install auto-injection software for containers

        https://feature-parity.us1.prod.dog/#/?feature=274
        """
        pytest.mark.features(feature_id=274)(test_object)
        return test_object

    @staticmethod
    def host_auto_installation_script(test_object):
        """
        Agent installation script should allow us to install auto-injection software for hosts

        https://feature-parity.us1.prod.dog/#/?feature=275
        """
        pytest.mark.features(feature_id=275)(test_object)
        return test_object

    @staticmethod
    def host_user_managed_block_list(test_object):
        """
        A way to allow users to specify their own block lists

        https://feature-parity.us1.prod.dog/#/?feature=276
        """
        pytest.mark.features(feature_id=276)(test_object)
        return test_object

    @staticmethod
    def aws_kinesis_span_creationcontext_propagation_via_message_attributes_with_dd_trace(test_object):
        """
        [AWS-Kinesis][Span Creation][Context Propagation] with dd-trace

        https://feature-parity.us1.prod.dog/#/?feature=280
        """
        pytest.mark.features(feature_id=280)(test_object)
        return test_object

    @staticmethod
<<<<<<< HEAD
    def datastreams_monitoring_support_for_v1_encoding(test_object):
        """
        DataStreams Monitoring support for V1 Encoding using dd-pathway-ctx

        https://feature-parity.us1.prod.dog/#/?feature=283
        """
        pytest.mark.features(feature_id=283)(test_object)
        return test_object

    @staticmethod
    def datastreams_monitoring_support_for_v2_base64_encoding(test_object):
        """
        DataStreams Monitoring support for V2 Base64 Encoding using dd-pathway-ctx/dd-pathway-ctx-base64

        https://feature-parity.us1.prod.dog/#/?feature=284
        """
        pytest.mark.features(feature_id=284)(test_object)
=======
    def datastreams_monitoring_support_for_kinesis(test_object):
        """
        DataStreams Monitoring support for AWS Kinesis

        https://feature-parity.us1.prod.dog/#/?feature=282
        """
        pytest.mark.features(feature_id=282)(test_object)
        return test_object

    @staticmethod
    def iast_sink_reflection_injection(test_object):
        """
        IAST Sink: Reflection Injection

        https://feature-parity.us1.prod.dog/#/?feature=279
        """
        pytest.mark.features(feature_id=279)(test_object)
        return test_object

    @staticmethod
    def embeded_git_reference(test_object):
        """
        Embedding Git references to build artifacts

        https://feature-parity.us1.prod.dog/#/?feature=286
        """
        pytest.mark.features(feature_id=286)(test_object)
>>>>>>> 3ddd081f
        return test_object<|MERGE_RESOLUTION|>--- conflicted
+++ resolved
@@ -2028,7 +2028,6 @@
         return test_object
 
     @staticmethod
-<<<<<<< HEAD
     def datastreams_monitoring_support_for_v1_encoding(test_object):
         """
         DataStreams Monitoring support for V1 Encoding using dd-pathway-ctx
@@ -2046,7 +2045,9 @@
         https://feature-parity.us1.prod.dog/#/?feature=284
         """
         pytest.mark.features(feature_id=284)(test_object)
-=======
+        return test_object
+
+    @staticmethod
     def datastreams_monitoring_support_for_kinesis(test_object):
         """
         DataStreams Monitoring support for AWS Kinesis
@@ -2074,5 +2075,4 @@
         https://feature-parity.us1.prod.dog/#/?feature=286
         """
         pytest.mark.features(feature_id=286)(test_object)
->>>>>>> 3ddd081f
         return test_object