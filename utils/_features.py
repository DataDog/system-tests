# pylint: disable=too-many-lines

import pytest


class _Features:
    """Data source is https://dd-feature-parity.azurewebsites.net/Import/Features

    run this command to get new features:

    ```
    PYTHONPATH=. python utils/scripts/update_features.py
    ```
    """

    @staticmethod
    def not_reported(test_object):
        """Use this fake feature to not report a test to feature parity dashboard"""
        pytest.mark.features(feature_id=-1)(test_object)
        return test_object

    @staticmethod
    def add_metadata_globally_to_all_spans_dd_tags(test_object):
        """Add Metadata globally to all spans (DD_TAGS)

        https://feature-parity.us1.prod.dog/#/?feature=1
        """
        pytest.mark.features(feature_id=1)(test_object)
        return test_object

    @staticmethod
    def change_agent_hostname_dd_agent_host(test_object):
        """Change Agent hostname (DD_AGENT_HOST)

        https://feature-parity.us1.prod.dog/#/?feature=2
        """
        pytest.mark.features(feature_id=2)(test_object)
        return test_object

    @staticmethod
    def add_metadata_to_spans_via_tags_dd_trace_analytics_enabled(test_object):
        """Add metadata to spans via tags (DD_TRACE_ANALYTICS_ENABLED)

        https://feature-parity.us1.prod.dog/#/?feature=3
        """
        pytest.mark.features(feature_id=3)(test_object)
        return test_object

    @staticmethod
    def trace_search_automatic_config(test_object):
        """Trace Search - automatic config

        https://feature-parity.us1.prod.dog/#/?feature=4
        """
        pytest.mark.features(feature_id=4)(test_object)
        return test_object

    @staticmethod
    def manual_trace_id_injection_into_logs(test_object):
        """Manual Trace-ID injection into Logs

        https://feature-parity.us1.prod.dog/#/?feature=5
        """
        pytest.mark.features(feature_id=5)(test_object)
        return test_object

    @staticmethod
    def unix_domain_sockets_support_for_traces(test_object):
        """Unix Domain Sockets support for traces

        https://feature-parity.us1.prod.dog/#/?feature=6
        """

        from utils._context.core import context

        if "uds" in context.weblog_variant:
            pytest.mark.features(feature_id=6)(test_object)
        else:
            pytest.mark.features(feature_id=-1)(test_object)

        return test_object

    @staticmethod
    def unix_domain_sockets_automatic_detection(test_object):
        """Unix Domain Sockets automatic detection

        https://feature-parity.us1.prod.dog/#/?feature=7
        """
        pytest.mark.features(feature_id=7)(test_object)
        return test_object

    @staticmethod
    def twl_customer_controls_ingestion_dd_trace_sampling_rules(test_object):
        """TwL - Customer Controls Ingestion (DD_TRACE_SAMPLING RULES)

        https://feature-parity.us1.prod.dog/#/?feature=8
        """
        pytest.mark.features(feature_id=8)(test_object)
        return test_object

    @staticmethod
    def synthetic_apm_http_header_span_tag_x_datadog_origin(test_object):
        """Synthetic APM (http header ▶ span tag) (x-datadog-origin))

        https://feature-parity.us1.prod.dog/#/?feature=9
        """
        pytest.mark.features(feature_id=9)(test_object)
        return test_object

    @staticmethod
    def log_tracer_status_at_startup(test_object):
        """Log Tracer status at startup

        https://feature-parity.us1.prod.dog/#/?feature=10
        """
        pytest.mark.features(feature_id=10)(test_object)
        return test_object

    @staticmethod
    def fargate_14_tagging_support(test_object):
        """Fargate 1.4 Tagging Support

        https://feature-parity.us1.prod.dog/#/?feature=11
        """
        pytest.mark.features(feature_id=11)(test_object)
        return test_object

    @staticmethod
    def container_tagging(test_object):
        """Container tagging

        https://feature-parity.us1.prod.dog/#/?feature=12
        """
        pytest.mark.features(feature_id=12)(test_object)
        return test_object

    @staticmethod
    def b3_headers_propagation(test_object):
        """B3 headers injection and extraction

        https://feature-parity.us1.prod.dog/#/?feature=13
        """
        pytest.mark.features(feature_id=13)(test_object)
        return test_object

    @staticmethod
    def unix_domain_sockets_support_for_metrics(test_object):
        """Unix Domain Sockets support for metrics

        https://feature-parity.us1.prod.dog/#/?feature=14
        """
        pytest.mark.features(feature_id=14)(test_object)
        return test_object

    @staticmethod
    def support_ddmeasured(test_object):
        """Support _dd.measured

        https://feature-parity.us1.prod.dog/#/?feature=15
        """
        pytest.mark.features(feature_id=15)(test_object)
        return test_object

    @staticmethod
    def dd_service_mapping(test_object):
        """DD_SERVICE_MAPPING

        https://feature-parity.us1.prod.dog/#/?feature=16
        """
        pytest.mark.features(feature_id=16)(test_object)
        return test_object

    @staticmethod
    def datadog_managed_dogstatsd_client(test_object):
        """Datadog managed Dogstatsd client

        https://feature-parity.us1.prod.dog/#/?feature=17
        """
        pytest.mark.features(feature_id=17)(test_object)
        return test_object

    @staticmethod
    def http_headers_as_tags_dd_trace_header_tags(test_object):
        """HTTP Headers as Tags (DD_TRACE_HEADER_TAGS)

        https://feature-parity.us1.prod.dog/#/?feature=18
        """
        pytest.mark.features(feature_id=18)(test_object)
        return test_object

    @staticmethod
    def dd_profiling_enabled(test_object):
        """DD_PROFILING_ENABLED

        https://feature-parity.us1.prod.dog/#/?feature=19
        """
        pytest.mark.features(feature_id=19)(test_object)
        return test_object

    @staticmethod
    def dogstatsd_unified_service_tagging(test_object):
        """Dogstatsd unified service tagging

        https://feature-parity.us1.prod.dog/#/?feature=20
        """
        pytest.mark.features(feature_id=20)(test_object)
        return test_object

    @staticmethod
    def trace_log_exporting_for_aws_lambda(test_object):
        """Trace Log Exporting for AWS Lambda

        https://feature-parity.us1.prod.dog/#/?feature=21
        """
        pytest.mark.features(feature_id=21)(test_object)
        return test_object

    @staticmethod
    def runtime_id_in_span_metadata_for_service_entry_spans(test_object):
        """Runtime-id in span metadata for service entry spans

        https://feature-parity.us1.prod.dog/#/?feature=22
        """
        pytest.mark.features(feature_id=22)(test_object)
        return test_object

    @staticmethod
    def partial_flush(test_object):
        """Partial flush

        https://feature-parity.us1.prod.dog/#/?feature=23
        """
        pytest.mark.features(feature_id=23)(test_object)
        return test_object

    @staticmethod
    def partial_flush_on_by_default(test_object):
        """Partial flush on by default

        https://feature-parity.us1.prod.dog/#/?feature=24
        """
        pytest.mark.features(feature_id=24)(test_object)
        return test_object

    @staticmethod
    def automatic_trace_id_injection_into_logs(test_object):
        """Automatic Trace-id injection into Logs

        https://feature-parity.us1.prod.dog/#/?feature=25
        """
        pytest.mark.features(feature_id=25)(test_object)
        return test_object

    @staticmethod
    def mapping_http_status_codes_to_errors(test_object):
        """Mapping HTTP status codes to errors

        https://feature-parity.us1.prod.dog/#/?feature=26
        """
        pytest.mark.features(feature_id=26)(test_object)
        return test_object

    @staticmethod
    def log_pipelines_updated_for_log_injection(test_object):
        """Log Pipelines updated for log injection

        https://feature-parity.us1.prod.dog/#/?feature=27
        """
        pytest.mark.features(feature_id=27)(test_object)
        return test_object

    @staticmethod
    def inject_service_env_version_into_logs(test_object):
        """Inject service, env, version into logs

        https://feature-parity.us1.prod.dog/#/?feature=28
        """
        pytest.mark.features(feature_id=28)(test_object)
        return test_object

    @staticmethod
    def top_level_detection_in_tracer(test_object):
        """Top-level detection in tracer

        https://feature-parity.us1.prod.dog/#/?feature=29
        """
        pytest.mark.features(feature_id=29)(test_object)
        return test_object

    @staticmethod
    def use_sampling_priorities_2_1_in_rules_based_sampler(test_object):
        """Use sampling priorities +2/-1 in rules-based sampler

        https://feature-parity.us1.prod.dog/#/?feature=30
        """
        pytest.mark.features(feature_id=30)(test_object)
        return test_object

    @staticmethod
    def trace_annotation(test_object):
        """Trace Annotation

        https://feature-parity.us1.prod.dog/#/?feature=31
        """
        pytest.mark.features(feature_id=31)(test_object)
        return test_object

    @staticmethod
    def runtime_metrics(test_object):
        """Runtime metrics

        https://feature-parity.us1.prod.dog/#/?feature=32
        """
        pytest.mark.features(feature_id=32)(test_object)
        return test_object

    @staticmethod
    def logs_throttling(test_object):
        """Logs Throttling

        https://feature-parity.us1.prod.dog/#/?feature=33
        """
        pytest.mark.features(feature_id=33)(test_object)
        return test_object

    @staticmethod
    def post_processing_traces(test_object):
        """Post-Processing Traces

        https://feature-parity.us1.prod.dog/#/?feature=34
        """
        pytest.mark.features(feature_id=34)(test_object)
        return test_object

    @staticmethod
    def span_baggage_item(test_object):
        """Span Baggage item

        https://feature-parity.us1.prod.dog/#/?feature=35
        """
        pytest.mark.features(feature_id=35)(test_object)
        return test_object

    @staticmethod
    def tracer_health_metrics(test_object):
        """Tracer Health Metrics

        https://feature-parity.us1.prod.dog/#/?feature=36
        """
        pytest.mark.features(feature_id=36)(test_object)
        return test_object

    @staticmethod
    def kafka_tracing(test_object):
        """Kafka Tracing

        https://feature-parity.us1.prod.dog/#/?feature=37
        """
        pytest.mark.features(feature_id=37)(test_object)
        return test_object

    @staticmethod
    def numeric_tags_for_trace_search_analytics_step_1(test_object):
        """Numeric tags for Trace Search/Analytics (step 1)

        https://feature-parity.us1.prod.dog/#/?feature=38
        """
        pytest.mark.features(feature_id=38)(test_object)
        return test_object

    @staticmethod
    def grpc_integration_tags(test_object):
        """GRPC integration tags

        https://feature-parity.us1.prod.dog/#/?feature=39
        """
        pytest.mark.features(feature_id=39)(test_object)
        return test_object

    @staticmethod
    def dd_trace_config_file(test_object):
        """DD_TRACE_CONFIG_FILE

        https://feature-parity.us1.prod.dog/#/?feature=40
        """
        pytest.mark.features(feature_id=40)(test_object)
        return test_object

    @staticmethod
    def dd_trace_methods(test_object):
        """DD_TRACE_METHODS

        https://feature-parity.us1.prod.dog/#/?feature=41
        """
        pytest.mark.features(feature_id=41)(test_object)
        return test_object

    @staticmethod
    def dd_tags_space_separated_tags(test_object):
        """DD_TAGS space-separated tags

        https://feature-parity.us1.prod.dog/#/?feature=42
        """
        pytest.mark.features(feature_id=42)(test_object)
        return test_object

    @staticmethod
    def report_tracer_drop_rate_ddtracer_kr(test_object):
        """Report tracer drop rate (_dd.tracer_kr)

        https://feature-parity.us1.prod.dog/#/?feature=43
        """
        pytest.mark.features(feature_id=43)(test_object)
        return test_object

    @staticmethod
    def obfuscation_of_pii_from_web_span_resource_names(test_object):
        """Obfuscation of PII from web span resource names

        https://feature-parity.us1.prod.dog/#/?feature=44
        """
        pytest.mark.features(feature_id=44)(test_object)
        return test_object

    @staticmethod
    def windows_named_pipe_support_for_traces(test_object):
        """Windows named pipe support for traces

        https://feature-parity.us1.prod.dog/#/?feature=45
        """
        pytest.mark.features(feature_id=45)(test_object)
        return test_object

    @staticmethod
    def setting_to_rename_service_by_tag_split_by_tag(test_object):
        """Setting to rename service by tag (split-by-tag)

        https://feature-parity.us1.prod.dog/#/?feature=46
        """
        pytest.mark.features(feature_id=46)(test_object)
        return test_object

    @staticmethod
    def collect_application_version_information(test_object):
        """Collect application version information

        https://feature-parity.us1.prod.dog/#/?feature=47
        """
        pytest.mark.features(feature_id=47)(test_object)
        return test_object

    @staticmethod
    def ensure_that_sampling_is_consistent_across_languages(test_object):
        """Ensure that sampling is consistent across languages

        https://feature-parity.us1.prod.dog/#/?feature=48
        """
        pytest.mark.features(feature_id=48)(test_object)
        return test_object

    @staticmethod
    def user_troubleshooting_tool(test_object):
        """User Troubleshooting Tool

        https://feature-parity.us1.prod.dog/#/?feature=49
        """
        pytest.mark.features(feature_id=49)(test_object)
        return test_object

    @staticmethod
    def option_to_remap_apm_error_response_severity_eg_404_to_error(test_object):
        """Option to remap APM error response severity (e.g. 404 to error)

        https://feature-parity.us1.prod.dog/#/?feature=50
        """
        pytest.mark.features(feature_id=50)(test_object)
        return test_object

    @staticmethod
    def obfuscation_of_httpurl_span_tag(test_object):
        """Obfuscation of http.url span tag

        https://feature-parity.us1.prod.dog/#/?feature=51
        """
        pytest.mark.features(feature_id=51)(test_object)
        return test_object

    @staticmethod
    def dd_trace_report_hostname(test_object):
        """DD_TRACE_REPORT_HOSTNAME

        https://feature-parity.us1.prod.dog/#/?feature=52
        """
        pytest.mark.features(feature_id=52)(test_object)
        return test_object

    @staticmethod
    def windows_named_pipe_support_for_metrics(test_object):
        """Windows named pipe support for metrics

        https://feature-parity.us1.prod.dog/#/?feature=53
        """
        pytest.mark.features(feature_id=53)(test_object)
        return test_object

    @staticmethod
    def ensure_consistent_http_client_integration_tags(test_object):
        """Ensure consistent HTTP client integration tags

        https://feature-parity.us1.prod.dog/#/?feature=54
        """
        pytest.mark.features(feature_id=54)(test_object)
        return test_object

    @staticmethod
    def aws_sdk_integration_tags(test_object):
        """AWS SDK Integration Tags

        https://feature-parity.us1.prod.dog/#/?feature=55
        """
        pytest.mark.features(feature_id=55)(test_object)
        return test_object

    @staticmethod
    def dont_set_username_tag_because_its_pii(test_object):
        """Don't set username tag because it's PII

        https://feature-parity.us1.prod.dog/#/?feature=56
        """
        pytest.mark.features(feature_id=56)(test_object)
        return test_object

    @staticmethod
    def trace_client_app_tagging(test_object):
        """Trace Client App Tagging

        https://feature-parity.us1.prod.dog/#/?feature=57
        """
        pytest.mark.features(feature_id=57)(test_object)
        return test_object

    @staticmethod
    def client_split_by_domain_service_host(test_object):
        """Client Split by domain/service/host

        https://feature-parity.us1.prod.dog/#/?feature=58
        """
        pytest.mark.features(feature_id=58)(test_object)
        return test_object

    @staticmethod
    def horizontal_propagation_of_x_datadog_tags_between_services(test_object):
        """Horizontal propagation of `x-datadog-tags` between services

        https://feature-parity.us1.prod.dog/#/?feature=59
        """
        pytest.mark.features(feature_id=59)(test_object)
        return test_object

    @staticmethod
    def vertical_propagation_of_x_datadog_tags_onto_each_chunk_root_span(test_object):
        """Vertical propagation of `x-datadog-tags` onto each chunk root span.

        https://feature-parity.us1.prod.dog/#/?feature=60
        """
        pytest.mark.features(feature_id=60)(test_object)
        return test_object

    @staticmethod
    def creation_and_propagation_of_ddpdm(test_object):
        """Creation and propagation of `_dd.p.dm`

        https://feature-parity.us1.prod.dog/#/?feature=61
        """
        pytest.mark.features(feature_id=61)(test_object)
        return test_object

    @staticmethod
    def client_side_stats_supported(test_object):
        """Client side stats supported

        https://feature-parity.us1.prod.dog/#/?feature=62
        """
        pytest.mark.features(feature_id=62)(test_object)
        return test_object

    @staticmethod
    def client_side_stats_on_by_default(test_object):
        """Client side stats on by default

        https://feature-parity.us1.prod.dog/#/?feature=63
        """
        pytest.mark.features(feature_id=63)(test_object)
        return test_object

    @staticmethod
    def instrumentation_telemetry_enabled_by_default(test_object):
        """Instrumentation Telemetry enabled by default

        https://feature-parity.us1.prod.dog/#/?feature=64
        """
        pytest.mark.features(feature_id=64)(test_object)
        return test_object

    @staticmethod
    def dd_instrumentation_telemetry_enabled_supported(test_object):
        """DD_INSTRUMENTATION_TELEMETRY_ENABLED supported

        https://feature-parity.us1.prod.dog/#/?feature=65
        """
        pytest.mark.features(feature_id=65)(test_object)
        return test_object

    @staticmethod
    def app_environment_collected(test_object):
        """App environment collected

        https://feature-parity.us1.prod.dog/#/?feature=66
        """
        pytest.mark.features(feature_id=66)(test_object)
        return test_object

    @staticmethod
    def dependencies_collected(test_object):
        """Dependencies collected

        https://feature-parity.us1.prod.dog/#/?feature=67
        """
        pytest.mark.features(feature_id=67)(test_object)
        return test_object

    @staticmethod
    def integrations_enabled_collected(test_object):
        """Integrations enabled collected

        https://feature-parity.us1.prod.dog/#/?feature=68
        """
        pytest.mark.features(feature_id=68)(test_object)
        return test_object

    @staticmethod
    def tracer_configurations_collected(test_object):
        """Tracer Configurations collected

        https://feature-parity.us1.prod.dog/#/?feature=69
        """
        pytest.mark.features(feature_id=69)(test_object)
        return test_object

    @staticmethod
    def telemetry_heart_beat_collected(test_object):
        """Heart beat collected

        https://feature-parity.us1.prod.dog/#/?feature=70
        """
        pytest.mark.features(feature_id=70)(test_object)
        return test_object

    @staticmethod
    def app_close_collected(test_object):
        """App close collected

        https://feature-parity.us1.prod.dog/#/?feature=71
        """
        pytest.mark.features(feature_id=71)(test_object)
        return test_object

    @staticmethod
    def redacted_error_logs_collected(test_object):
        """Redacted Error Logs collected

        https://feature-parity.us1.prod.dog/#/?feature=72
        """
        pytest.mark.features(feature_id=72)(test_object)
        return test_object

    @staticmethod
    def telemetry_metrics_collected(test_object):
        """Metrics collected

        https://feature-parity.us1.prod.dog/#/?feature=73
        """
        pytest.mark.features(feature_id=73)(test_object)
        return test_object

    @staticmethod
    def telemetry_api_v2_implemented(test_object):
        """API V2 Implemented

        https://feature-parity.us1.prod.dog/#/?feature=74
        """
        pytest.mark.features(feature_id=74)(test_object)
        return test_object

    @staticmethod
    def app_client_configuration_change_event(test_object):
        """app-client-configuration-change event

        https://feature-parity.us1.prod.dog/#/?feature=75
        """
        pytest.mark.features(feature_id=75)(test_object)
        return test_object

    @staticmethod
    def app_product_change_event(test_object):
        """app-product-change event

        https://feature-parity.us1.prod.dog/#/?feature=76
        """
        pytest.mark.features(feature_id=76)(test_object)
        return test_object

    @staticmethod
    def app_extended_heartbeat_event(test_object):
        """app-extended-heartbeat event

        https://feature-parity.us1.prod.dog/#/?feature=77
        """
        pytest.mark.features(feature_id=77)(test_object)
        return test_object

    @staticmethod
    def telemetry_message_batch(test_object):
        """message-batch

        https://feature-parity.us1.prod.dog/#/?feature=78
        """
        pytest.mark.features(feature_id=78)(test_object)
        return test_object

    @staticmethod
    def telemetry_app_started_event(test_object):
        """app-started changes

        https://feature-parity.us1.prod.dog/#/?feature=79
        """
        pytest.mark.features(feature_id=79)(test_object)
        return test_object

    @staticmethod
    def dd_telemetry_dependency_collection_enabled_supported(test_object):
        """DD_TELEMETRY_DEPENDENCY_COLLECTION_ENABLED supported

        https://feature-parity.us1.prod.dog/#/?feature=80
        """
        pytest.mark.features(feature_id=80)(test_object)
        return test_object

    @staticmethod
    def additional_http_headers_supported(test_object):
        """Additional HTTP Headers supported

        https://feature-parity.us1.prod.dog/#/?feature=81
        """
        pytest.mark.features(feature_id=81)(test_object)
        return test_object

    @staticmethod
    def remote_config_object_supported(test_object):
        """remote-config object supported

        https://feature-parity.us1.prod.dog/#/?feature=82
        """
        pytest.mark.features(feature_id=82)(test_object)
        return test_object

    @staticmethod
    def w3c_headers_injection_and_extraction(test_object):
        """W3C headers injection and extraction

        https://feature-parity.us1.prod.dog/#/?feature=83
        """
        pytest.mark.features(feature_id=83)(test_object)
        return test_object

    @staticmethod
    def otel_api(test_object):
        """OTel API

        https://feature-parity.us1.prod.dog/#/?feature=84
        """
        pytest.mark.features(feature_id=84)(test_object)
        return test_object

    @staticmethod
    def trace_id_128_bit_generation_propagation(test_object):
        """128-bit trace id generation + propagation

        https://feature-parity.us1.prod.dog/#/?feature=85
        """
        pytest.mark.features(feature_id=85)(test_object)
        return test_object

    @staticmethod
    def span_events(test_object):
        """Span Events

        https://feature-parity.us1.prod.dog/#/?feature=86
        """
        pytest.mark.features(feature_id=86)(test_object)
        return test_object

    @staticmethod
    def span_links(test_object):
        """Span Links

        https://feature-parity.us1.prod.dog/#/?feature=87
        """
        pytest.mark.features(feature_id=87)(test_object)
        return test_object

    @staticmethod
    def client_ip_adress_collection_dd_trace_client_ip_enabled(test_object):
        """Client IP adress collection (DD_TRACE_CLIENT_IP_ENABLED)

        https://feature-parity.us1.prod.dog/#/?feature=88
        """
        pytest.mark.features(feature_id=88)(test_object)
        return test_object

    @staticmethod
    def host_auto_instrumentation(test_object):
        """Host auto-instrumentation

        https://feature-parity.us1.prod.dog/#/?feature=89
        """
        pytest.mark.features(feature_id=89)(test_object)
        return test_object

    @staticmethod
    def container_auto_instrumentation(test_object):
        """Container auto-instrumentation

        https://feature-parity.us1.prod.dog/#/?feature=90
        """
        pytest.mark.features(feature_id=90)(test_object)
        return test_object

    @staticmethod
    def collect_http_post_data_and_headers(test_object):
        """Collect HTTP Post Data and Headers

        https://feature-parity.us1.prod.dog/#/?feature=94
        """
        pytest.mark.features(feature_id=94)(test_object)
        return test_object

    @staticmethod
    def weak_hash_vulnerability_detection(test_object):
        """Weak hash vulnerability detection

        https://feature-parity.us1.prod.dog/#/?feature=96
        """
        pytest.mark.features(feature_id=96)(test_object)
        return test_object

    @staticmethod
    def db_integrations(test_object):
        """DB Integrations

        https://feature-parity.us1.prod.dog/#/?feature=98
        """
        pytest.mark.features(feature_id=98)(test_object)
        return test_object

    @staticmethod
    def weak_cipher_detection(test_object):
        """Weak cipher detection

        https://feature-parity.us1.prod.dog/#/?feature=100
        """
        pytest.mark.features(feature_id=100)(test_object)
        return test_object

    @staticmethod
    def threats_alpha_preview(test_object):
        """Threats Alpha Preview

        https://feature-parity.us1.prod.dog/#/?feature=110
        """
        pytest.mark.features(feature_id=110)(test_object)
        return test_object

    @staticmethod
    def procedure_to_debug_install(test_object):
        """Procedure to debug install

        https://feature-parity.us1.prod.dog/#/?feature=113
        """
        pytest.mark.features(feature_id=113)(test_object)
        return test_object

    @staticmethod
    def security_events_metadata(test_object):
        """Security Events Metadata

        https://feature-parity.us1.prod.dog/#/?feature=124
        """
        pytest.mark.features(feature_id=124)(test_object)
        return test_object

    @staticmethod
    def appsec_rate_limiter(test_object):
        """Rate limiter

        https://feature-parity.us1.prod.dog/#/?feature=134
        """
        pytest.mark.features(feature_id=134)(test_object)
        return test_object

    @staticmethod
    def support_in_app_waf_metrics_report(test_object):
        """Support In-App WAF metrics report

        https://feature-parity.us1.prod.dog/#/?feature=140
        """
        pytest.mark.features(feature_id=140)(test_object)
        return test_object

    @staticmethod
    def user_monitoring(test_object):
        """User Monitoring

        https://feature-parity.us1.prod.dog/#/?feature=141
        """
        pytest.mark.features(feature_id=141)(test_object)
        return test_object

    @staticmethod
    def serialize_waf_rules_without_limiting_their_sizes(test_object):
        """Serialize WAF rules without limiting their sizes

        https://feature-parity.us1.prod.dog/#/?feature=142
        """
        pytest.mark.features(feature_id=142)(test_object)
        return test_object

    @staticmethod
    def threats_configuration(test_object):
        """Threats Configuration

        https://feature-parity.us1.prod.dog/#/?feature=143
        """
        pytest.mark.features(feature_id=143)(test_object)
        return test_object

    @staticmethod
    def sensitive_data_obfuscation(test_object):
        """Sensitive Data Obfuscation

        https://feature-parity.us1.prod.dog/#/?feature=144
        """
        pytest.mark.features(feature_id=144)(test_object)
        return test_object

    @staticmethod
    def propagation_of_user_id_rfc(test_object):
        """Propagation of user Id RFC

        https://feature-parity.us1.prod.dog/#/?feature=146
        """
        pytest.mark.features(feature_id=146)(test_object)
        return test_object

    @staticmethod
    def appsec_onboarding(test_object):
        """Onboarding

        https://feature-parity.us1.prod.dog/#/?feature=154
        """
        pytest.mark.features(feature_id=154)(test_object)
        return test_object

    @staticmethod
    def changing_rules_using_rc(test_object):
        """Changing rules using RC

        https://feature-parity.us1.prod.dog/#/?feature=157
        """
        pytest.mark.features(feature_id=157)(test_object)
        return test_object

    @staticmethod
    def appsec_shell_execution_tracing(test_object):
        """Shell execution tracing

        https://feature-parity.us1.prod.dog/#/?feature=158
        """
        pytest.mark.features(feature_id=158)(test_object)
        return test_object

    @staticmethod
    def custom_business_logic_events(test_object):
        """Custom Business Logic Events

        https://feature-parity.us1.prod.dog/#/?feature=161
        """
        pytest.mark.features(feature_id=161)(test_object)
        return test_object

    @staticmethod
    def graphql_threats_detection(test_object):
        """GraphQL Threats Detection

        https://feature-parity.us1.prod.dog/#/?feature=162
        """
        pytest.mark.features(feature_id=162)(test_object)
        return test_object

    @staticmethod
    def iast_sink_sql_injection(test_object):
        """IAST Sink: SQL Injection

        https://feature-parity.us1.prod.dog/#/?feature=165
        """
        pytest.mark.features(feature_id=165)(test_object)
        return test_object

    @staticmethod
    def iast_sink_code_injection(test_object):
        """IAST Sink: Code Injection

        https://feature-parity.us1.prod.dog/#/?feature=315
        """
        pytest.mark.features(feature_id=315)(test_object)
        return test_object

    @staticmethod
    def iast_sink_command_injection(test_object):
        """IAST Sink: Command Injection

        https://feature-parity.us1.prod.dog/#/?feature=166
        """
        pytest.mark.features(feature_id=166)(test_object)
        return test_object

    @staticmethod
    def iast_sink_path_traversal(test_object):
        """IAST Sink: Path Traversal

        https://feature-parity.us1.prod.dog/#/?feature=167
        """
        pytest.mark.features(feature_id=167)(test_object)
        return test_object

    @staticmethod
    def iast_sink_ldap_injection(test_object):
        """IAST Sink: LDAP Injection

        https://feature-parity.us1.prod.dog/#/?feature=168
        """
        pytest.mark.features(feature_id=168)(test_object)
        return test_object

    @staticmethod
    def iast_sink_header_injection(test_object):
        """IAST Sink: Header Injection

        https://feature-parity.us1.prod.dog/#/?feature=203
        """
        pytest.mark.features(feature_id=203)(test_object)
        return test_object

    @staticmethod
    def iast_sink_template_injection(test_object):
        """IAST Sink: Template Injection

        https://feature-parity.us1.prod.dog/#/?feature=330
        """
        pytest.mark.features(feature_id=330)(test_object)
        return test_object

    @staticmethod
    def iast_source_request_parameter_value(test_object):
        """IAST Source: Request Parameter Value

        https://feature-parity.us1.prod.dog/#/?feature=169
        """
        pytest.mark.features(feature_id=169)(test_object)
        return test_object

    @staticmethod
    def iast_source_request_parameter_name(test_object):
        """IAST Source: Request Parameter Name

        https://feature-parity.us1.prod.dog/#/?feature=170
        """
        pytest.mark.features(feature_id=170)(test_object)
        return test_object

    @staticmethod
    def iast_source_header_value(test_object):
        """IAST Source: Header Value

        https://feature-parity.us1.prod.dog/#/?feature=171
        """
        pytest.mark.features(feature_id=171)(test_object)
        return test_object

    @staticmethod
    def iast_source_header_name(test_object):
        """IAST Source: Header Name

        https://feature-parity.us1.prod.dog/#/?feature=172
        """
        pytest.mark.features(feature_id=172)(test_object)
        return test_object

    @staticmethod
    def iast_source_cookie_value(test_object):
        """IAST Source: Cookie Value

        https://feature-parity.us1.prod.dog/#/?feature=173
        """
        pytest.mark.features(feature_id=173)(test_object)
        return test_object

    @staticmethod
    def iast_source_cookie_name(test_object):
        """IAST Source: Cookie Name

        https://feature-parity.us1.prod.dog/#/?feature=174
        """
        pytest.mark.features(feature_id=174)(test_object)
        return test_object

    @staticmethod
    def iast_source_body(test_object):
        """IAST Source: Body

        https://feature-parity.us1.prod.dog/#/?feature=175
        """
        pytest.mark.features(feature_id=175)(test_object)
        return test_object

    @staticmethod
    def iast_source_kafka_key(test_object):
        """IAST Source: Kafka message key

        https://feature-parity.us1.prod.dog/#/?feature=277
        """
        pytest.mark.features(feature_id=277)(test_object)
        return test_object

    @staticmethod
    def iast_source_kafka_value(test_object):
        """IAST Source: Kafka message value

        https://feature-parity.us1.prod.dog/#/?feature=278
        """
        pytest.mark.features(feature_id=278)(test_object)
        return test_object

    @staticmethod
    def iast_graphql_resolver_argument(test_object):
        """IAST Source: Graphql resolver argument

        https://feature-parity.us1.prod.dog/#/?feature=281
        """
        pytest.mark.features(feature_id=281)(test_object)
        return test_object

    @staticmethod
    def grpc_threats_management(test_object):
        """GRPC Threats Management

        https://feature-parity.us1.prod.dog/#/?feature=176
        """
        pytest.mark.features(feature_id=176)(test_object)
        return test_object

    @staticmethod
    def waf_telemetry(test_object):
        """WAF Telemetry

        https://feature-parity.us1.prod.dog/#/?feature=178
        """
        pytest.mark.features(feature_id=178)(test_object)
        return test_object

    @staticmethod
    def kafkaspan_creationcontext_propagation_with_dd_trace(test_object):
        """[Kafka][Span Creation][Context Propagation] with dd-trace
        https://feature-parity.us1.prod.dog/#/?feature=192
        """
        pytest.mark.features(feature_id=192)(test_object)
        return test_object

    @staticmethod
    def open_tracing_api(test_object):
        """Open Tracing API

        https://feature-parity.us1.prod.dog/#/?feature=196
        """
        pytest.mark.features(feature_id=196)(test_object)
        return test_object

    @staticmethod
    def custom_tracing_api(test_object):
        """Custom Tracing API

        https://feature-parity.us1.prod.dog/#/?feature=197
        """
        pytest.mark.features(feature_id=197)(test_object)
        return test_object

    @staticmethod
    def iast_sink_hardcoded_passwords(test_object):
        """IAST sink: Hardcoded passwords detection

        https://feature-parity.us1.prod.dog/#/?feature=290
        """
        pytest.mark.features(feature_id=290)(test_object)
        return test_object

    @staticmethod
    def iast_sink_hardcoded_secrets(test_object):
        """IAST sink: Hardcoded secrets detection

        https://feature-parity.us1.prod.dog/#/?feature=198
        """
        pytest.mark.features(feature_id=198)(test_object)
        return test_object

    @staticmethod
    def appsec_request_blocking(test_object):
        """Request Blocking

        https://feature-parity.us1.prod.dog/#/?feature=199
        """
        pytest.mark.features(feature_id=199)(test_object)
        return test_object

    @staticmethod
    def appsec_response_blocking(test_object):
        """Response Blocking

        https://feature-parity.us1.prod.dog/#/?feature=200
        """
        pytest.mark.features(feature_id=200)(test_object)
        return test_object

    @staticmethod
    def appsec_blocking_action(test_object):
        """Blocking Action

        https://feature-parity.us1.prod.dog/#/?feature=201
        """
        pytest.mark.features(feature_id=201)(test_object)
        return test_object

    @staticmethod
    def appsec_client_ip_blocking(test_object):
        """Client IP Blocking

        https://feature-parity.us1.prod.dog/#/?feature=202
        """
        pytest.mark.features(feature_id=202)(test_object)
        return test_object

    @staticmethod
    def appsec_header_injection(test_object):
        """Header Injection

        https://feature-parity.us1.prod.dog/#/?feature=203
        """
        pytest.mark.features(feature_id=203)(test_object)
        return test_object

    @staticmethod
    def api_security_schemas(test_object):
        """Schema extraction for API Security

        https://feature-parity.us1.prod.dog/#/?feature=204
        """
        pytest.mark.features(feature_id=204)(test_object)
        return test_object

    @staticmethod
    def span_links_through_datadog_api(test_object):
        """Span links (through Datadog API)

        https://feature-parity.us1.prod.dog/#/?feature=205
        """
        pytest.mark.features(feature_id=205)(test_object)
        return test_object

    @staticmethod
    def cassandra_support(test_object):
        """Cassandra support

        https://feature-parity.us1.prod.dog/#/?feature=206
        """
        pytest.mark.features(feature_id=206)(test_object)
        return test_object

    @staticmethod
    def mysql_support(test_object):
        """MySQL Support

        https://feature-parity.us1.prod.dog/#/?feature=207
        """
        pytest.mark.features(feature_id=207)(test_object)
        return test_object

    @staticmethod
    def mssql_support(test_object):
        """MySQL Support

        https://feature-parity.us1.prod.dog/#/?feature=225
        """
        pytest.mark.features(feature_id=225)(test_object)
        return test_object

    @staticmethod
    def postgres_support(test_object):
        """PostGres Support

        https://feature-parity.us1.prod.dog/#/?feature=208
        """
        pytest.mark.features(feature_id=208)(test_object)
        return test_object

    @staticmethod
    def database_monitoring_correlation(test_object):
        """Database Monitoring correlation

        https://feature-parity.us1.prod.dog/#/?feature=209
        """
        pytest.mark.features(feature_id=209)(test_object)
        return test_object

    @staticmethod
    def datastreams_monitoring_support_for_http(test_object):
        """DataStreams Monitoring support for Http

        https://feature-parity.us1.prod.dog/#/?feature=210
        """
        pytest.mark.features(feature_id=210)(test_object)
        return test_object

    @staticmethod
    def debugger(test_object):
        """Debugger

        https://feature-parity.us1.prod.dog/#/?feature=211
        """
        pytest.mark.features(feature_id=211)(test_object)
        return test_object

    @staticmethod
    def datastreams_monitoring_support_for_kafka(test_object):
        """DataStreams Monitoring support for Kafka

        https://feature-parity.us1.prod.dog/#/?feature=212
        """
        pytest.mark.features(feature_id=212)(test_object)
        return test_object

    @staticmethod
    def datastreams_monitoring_support_for_rabbitmq(test_object):
        """DataStreams Monitoring support for RabbitMQ

        https://feature-parity.us1.prod.dog/#/?feature=213
        """
        pytest.mark.features(feature_id=213)(test_object)
        return test_object

    @staticmethod
    def datastreams_monitoring_support_for_rabbitmq_fanout(test_object):
        """DataStreams Monitoring support for RabbitMQ - Fanout

        https://feature-parity.us1.prod.dog/#/?feature=214
        """
        pytest.mark.features(feature_id=214)(test_object)
        return test_object

    @staticmethod
    def datastreams_monitoring_support_for_rabbitmq_topicexchange(test_object):
        """DataStreams Monitoring support for RabbitMq - TopicExchange

        https://feature-parity.us1.prod.dog/#/?feature=215
        """
        pytest.mark.features(feature_id=215)(test_object)
        return test_object

    @staticmethod
    def mongo_support(test_object):
        """Mongo Support

        https://feature-parity.us1.prod.dog/#/?feature=216
        """
        pytest.mark.features(feature_id=216)(test_object)
        return test_object

    @staticmethod
    def otel_mysql_support(test_object):
        """OTEL MySql Support

        https://feature-parity.us1.prod.dog/#/?feature=217
        """
        pytest.mark.features(feature_id=217)(test_object)
        return test_object

    @staticmethod
    def otel_mssql_support(test_object):
        """OTEL MySql Support

        https://feature-parity.us1.prod.dog/#/?feature=226
        """
        pytest.mark.features(feature_id=226)(test_object)
        return test_object

    @staticmethod
    def otel_postgres_support(test_object):
        """OTEL PostGres Support

        https://feature-parity.us1.prod.dog/#/?feature=218
        """
        pytest.mark.features(feature_id=218)(test_object)
        return test_object

    @staticmethod
    def sql_support(test_object):
        """Sql support

        https://feature-parity.us1.prod.dog/#/?feature=219
        """
        pytest.mark.features(feature_id=219)(test_object)
        return test_object

    @staticmethod
    def dynamic_configuration(test_object):
        """Dynamic Configuration

        https://feature-parity.us1.prod.dog/#/?feature=220
        """
        pytest.mark.features(feature_id=220)(test_object)
        return test_object

    @staticmethod
    def datadog_headers_propagation(test_object):
        """Datadog headers propagation

        https://feature-parity.us1.prod.dog/#/?feature=221
        """
        pytest.mark.features(feature_id=221)(test_object)
        return test_object

    @staticmethod
    def single_span_sampling(test_object):
        """Single Span Sampling

        https://feature-parity.us1.prod.dog/#/?feature=222
        """
        pytest.mark.features(feature_id=222)(test_object)
        return test_object

    @staticmethod
    def tracer_flare(test_object):
        """Tracer Flare

        https://feature-parity.us1.prod.dog/#/?feature=223
        """
        pytest.mark.features(feature_id=223)(test_object)
        return test_object

    @staticmethod
    def profiling(test_object):
        """Profiling

        https://feature-parity.us1.prod.dog/#/?feature=224
        """
        pytest.mark.features(feature_id=224)(test_object)
        return test_object

    @staticmethod
    def trace_sampling(test_object):
        """Profiling

        https://feature-parity.us1.prod.dog/#/?feature=227
        """
        pytest.mark.features(feature_id=227)(test_object)
        return test_object

    @staticmethod
    def telemetry_instrumentation(test_object):
        """Instrumentation telemetry

        https://feature-parity.us1.prod.dog/#/?feature=229
        """
        pytest.mark.features(feature_id=229)(test_object)
        return test_object

    @staticmethod
    def appsec_logs(test_object):
        """Appsec Logs

        https://feature-parity.us1.prod.dog/#/?feature=230
        """
        pytest.mark.features(feature_id=230)(test_object)
        return test_object

    @staticmethod
    def appsec_miscs_internals(test_object):
        """Appsec Miscs Internals

        https://feature-parity.us1.prod.dog/#/?feature=231
        """
        pytest.mark.features(feature_id=231)(test_object)
        return test_object

    @staticmethod
    def appsec_scrubbing(test_object):
        """Appsec Scrubbing

        https://feature-parity.us1.prod.dog/#/?feature=232
        """
        pytest.mark.features(feature_id=232)(test_object)
        return test_object

    @staticmethod
    def appsec_standard_tags_client_ip(test_object):
        """Appsec Standard Tags: client IP

        https://feature-parity.us1.prod.dog/#/?feature=233
        """
        pytest.mark.features(feature_id=233)(test_object)
        return test_object

    @staticmethod
    def waf_features(test_object):
        """WAF features

        https://feature-parity.us1.prod.dog/#/?feature=234
        """
        pytest.mark.features(feature_id=234)(test_object)
        return test_object

    @staticmethod
    def waf_rules(test_object):
        """WAF rules

        https://feature-parity.us1.prod.dog/#/?feature=235
        """
        pytest.mark.features(feature_id=235)(test_object)
        return test_object

    @staticmethod
    def iast_sink_hsts_missing_header(test_object):
        """IAST Sink: HSTS missing header

        https://feature-parity.us1.prod.dog/#/?feature=236
        """
        pytest.mark.features(feature_id=236)(test_object)
        return test_object

    @staticmethod
    def iast_sink_http_only_cookie(test_object):
        """IAST Sink: HTTP only cookie

        https://feature-parity.us1.prod.dog/#/?feature=237
        """
        pytest.mark.features(feature_id=237)(test_object)
        return test_object

    @staticmethod
    def iast_sink_insecure_cookie(test_object):
        """IAST Sink: Insecure cookie

        https://feature-parity.us1.prod.dog/#/?feature=238
        """
        pytest.mark.features(feature_id=238)(test_object)
        return test_object

    @staticmethod
    def iast_sink_samesite_cookie(test_object):
        """IAST Sink: SameSite cookie

        https://feature-parity.us1.prod.dog/#/?feature=240
        """
        pytest.mark.features(feature_id=240)(test_object)
        return test_object

    @staticmethod
    def iast_sink_ssrf(test_object):
        """IAST Sink: SSRF

        https://feature-parity.us1.prod.dog/#/?feature=241
        """
        pytest.mark.features(feature_id=241)(test_object)
        return test_object

    @staticmethod
    def iast_sink_trustboundaryviolation(test_object):
        """IAST Sink: TrustBoundaryViolation

        https://feature-parity.us1.prod.dog/#/?feature=242
        """
        pytest.mark.features(feature_id=242)(test_object)
        return test_object

    @staticmethod
    def iast_sink_unvalidatedforward(test_object):
        """IAST Sink: UnvalidatedForward

        https://feature-parity.us1.prod.dog/#/?feature=243
        """
        pytest.mark.features(feature_id=243)(test_object)
        return test_object

    @staticmethod
    def iast_sink_unvalidatedheader(test_object):
        """IAST Sink: UnvalidatedHeader

        https://feature-parity.us1.prod.dog/#/?feature=244
        """
        pytest.mark.features(feature_id=244)(test_object)
        return test_object

    @staticmethod
    def iast_sink_unvalidatedredirect(test_object):
        """IAST Sink: UnvalidatedRedirect

        https://feature-parity.us1.prod.dog/#/?feature=245
        """
        pytest.mark.features(feature_id=245)(test_object)
        return test_object

    @staticmethod
    def iast_sink_weakrandomness(test_object):
        """IAST Sink: WeakRandomness

        https://feature-parity.us1.prod.dog/#/?feature=246
        """
        pytest.mark.features(feature_id=246)(test_object)
        return test_object

    @staticmethod
    def iast_sink_xcontentsniffing(test_object):
        """IAST Sink: XContentSniffing

        https://feature-parity.us1.prod.dog/#/?feature=247
        """
        pytest.mark.features(feature_id=247)(test_object)
        return test_object

    @staticmethod
    def iast_sink_xpathinjection(test_object):
        """IAST Sink: XPathInjection

        https://feature-parity.us1.prod.dog/#/?feature=248
        """
        pytest.mark.features(feature_id=248)(test_object)
        return test_object

    @staticmethod
    def iast_sink_xss(test_object):
        """IAST Sink: XSS

        https://feature-parity.us1.prod.dog/#/?feature=249
        """
        pytest.mark.features(feature_id=249)(test_object)
        return test_object

    @staticmethod
    def iast_source_multipart(test_object):
        """IAST Source: Multipart

        https://feature-parity.us1.prod.dog/#/?feature=250
        """
        pytest.mark.features(feature_id=250)(test_object)
        return test_object

    @staticmethod
    def iast_source_path(test_object):
        """IAST Source: Path

        https://feature-parity.us1.prod.dog/#/?feature=251
        """
        pytest.mark.features(feature_id=251)(test_object)
        return test_object

    @staticmethod
    def iast_source_uri(test_object):
        """IAST Source: URI

        https://feature-parity.us1.prod.dog/#/?feature=252
        """
        pytest.mark.features(feature_id=252)(test_object)
        return test_object

    @staticmethod
    def iast_sink_mongodb_injection(test_object):
        """IAST Sink: MongoDB injection

        https://feature-parity.us1.prod.dog/#/?feature=253
        """
        pytest.mark.features(feature_id=253)(test_object)
        return test_object

    @staticmethod
    def appsec_user_blocking(test_object):
        """User blocking

        https://feature-parity.us1.prod.dog/#/?feature=254
        """
        pytest.mark.features(feature_id=254)(test_object)
        return test_object

    @staticmethod
    def decisionless_extraction(test_object):
        """Sampling behavior when extracted trace context does not convey a sampling decision
        https://feature-parity.us1.prod.dog/#/?feature=261
        """
        pytest.mark.features(feature_id=261)(test_object)
        return test_object

    @staticmethod
    def semantic_core_validations(test_object):
        """Semantic Core Validations

        https://feature-parity.us1.prod.dog/#/?feature=262
        """
        pytest.mark.features(feature_id=262)(test_object)
        return test_object

    @staticmethod
    def aws_sqs_span_creationcontext_propagation_via_xray_header_with_dd_trace(test_object):
        """[AWS-SQS][Span Creation][Context Propagation][AWS X-Ray] with dd-trace

        https://feature-parity.us1.prod.dog/#/?feature=263
        """
        pytest.mark.features(feature_id=263)(test_object)
        return test_object

    @staticmethod
    def aws_sqs_span_creationcontext_propagation_via_message_attributes_with_dd_trace(test_object):
        """[AWS-SQS][Span Creation][Context Propagation][AWS Message Attributes] with dd-trace

        https://feature-parity.us1.prod.dog/#/?feature=264
        """
        pytest.mark.features(feature_id=264)(test_object)
        return test_object

    @staticmethod
    def agent_remote_configuration(test_object):
        """Agent supports remote configuration

        https://feature-parity.us1.prod.dog/#/?feature=265
        """
        pytest.mark.features(feature_id=265)(test_object)
        return test_object

    @staticmethod
    def data_integrity(test_object):
        """Data integrity

        https://feature-parity.us1.prod.dog/#/?feature=266
        """
        pytest.mark.features(feature_id=266)(test_object)
        return test_object

    @staticmethod
    def library_scrubbing(test_object):
        """Library scrubbing

        https://feature-parity.us1.prod.dog/#/?feature=267
        """
        pytest.mark.features(feature_id=267)(test_object)
        return test_object

    @staticmethod
    def datastreams_monitoring_support_for_sqs(test_object):
        """DataStreams Monitoring support for AWS SQS

        https://feature-parity.us1.prod.dog/#/?feature=268
        """
        pytest.mark.features(feature_id=268)(test_object)
        return test_object

    @staticmethod
    def api_security_configuration(test_object):
        """Schema extraction for API Security

        https://feature-parity.us1.prod.dog/#/?feature=269
        """
        pytest.mark.features(feature_id=269)(test_object)
        return test_object

    @staticmethod
    def rabbitmq_span_creationcontext_propagation_with_dd_trace(test_object):
        """[RabbitMQ][Span Creation][Context Propagation] with dd-trace

        https://feature-parity.us1.prod.dog/#/?feature=270
        """
        pytest.mark.features(feature_id=270)(test_object)
        return test_object

    @staticmethod
    def aws_sns_span_creationcontext_propagation_via_message_attributes_with_dd_trace(test_object):
        """[AWS-SNS][Span Creation][Context Propagation] with dd-trace

        https://feature-parity.us1.prod.dog/#/?feature=271
        """
        pytest.mark.features(feature_id=271)(test_object)
        return test_object

    @staticmethod
    def datastreams_monitoring_support_for_sns(test_object):
        """DataStreams Monitoring support for AWS SNS

        https://feature-parity.us1.prod.dog/#/?feature=273
        """
        pytest.mark.features(feature_id=273)(test_object)
        return test_object

    @staticmethod
    def iast_sink_insecure_auth_protocol(test_object):
        """IAST Sink: Insecure auth protocol

        https://feature-parity.us1.prod.dog/#/?feature=272
        """
        pytest.mark.features(feature_id=272)(test_object)
        return test_object

    @staticmethod
    def container_auto_installation_script(test_object):
        """Agent installation script should allow us to install auto-injection software for containers

        https://feature-parity.us1.prod.dog/#/?feature=274
        """
        pytest.mark.features(feature_id=274)(test_object)
        return test_object

    @staticmethod
    def host_auto_installation_script(test_object):
        """Agent installation script should allow us to install auto-injection software for hosts

        https://feature-parity.us1.prod.dog/#/?feature=275
        """
        pytest.mark.features(feature_id=275)(test_object)
        return test_object

    @staticmethod
    def host_block_list(test_object):
        """SSI block lists

        https://feature-parity.us1.prod.dog/#/?feature=276
        """
        pytest.mark.features(feature_id=276)(test_object)
        return test_object

    @staticmethod
    def aws_kinesis_span_creationcontext_propagation_via_message_attributes_with_dd_trace(test_object):
        """[AWS-Kinesis][Span Creation][Context Propagation] with dd-trace

        https://feature-parity.us1.prod.dog/#/?feature=280
        """
        pytest.mark.features(feature_id=280)(test_object)
        return test_object

    @staticmethod
    def datastreams_monitoring_support_for_base64_encoding(test_object):
        """DataStreams Monitoring support for V2 Base64 Encoding using dd-pathway-ctx/dd-pathway-ctx-base64

        https://feature-parity.us1.prod.dog/#/?feature=284
        """
        pytest.mark.features(feature_id=284)(test_object)
        return test_object

    @staticmethod
    def datastreams_monitoring_support_context_injection_base64(test_object):
        """Datastreams Monitoring support for V2 Base64 Encoding injection using dd-pathway-ctx-base64

        https://feature-parity.us1.prod.dog/#/?feature=287
        """
        pytest.mark.features(feature_id=287)(test_object)
        return test_object

    @staticmethod
    def datastreams_monitoring_support_for_kinesis(test_object):
        """DataStreams Monitoring support for AWS Kinesis

        https://feature-parity.us1.prod.dog/#/?feature=282
        """
        pytest.mark.features(feature_id=282)(test_object)
        return test_object

    @staticmethod
    def iast_sink_reflection_injection(test_object):
        """IAST Sink: Reflection Injection

        https://feature-parity.us1.prod.dog/#/?feature=279
        """
        pytest.mark.features(feature_id=279)(test_object)
        return test_object

    @staticmethod
    def embeded_git_reference(test_object):
        """Embedding Git references to build artifacts

        https://feature-parity.us1.prod.dog/#/?feature=286
        """
        pytest.mark.features(feature_id=286)(test_object)
        return test_object

    @staticmethod
    def k8s_admission_controller(test_object):
        """Auto inject the tracer library for k8s enviroments using admission controller

        https://feature-parity.us1.prod.dog/#/?feature=288
        """
        pytest.mark.features(feature_id=288)(test_object)
        return test_object

    @staticmethod
    def f_otel_interoperability(test_object):
        """OTel Interoperability

        https://feature-parity.us1.prod.dog/#/?feature=289
        """
        pytest.mark.features(feature_id=289)(test_object)
        return test_object

    @staticmethod
    def debugger_pii_redaction(test_object):
        """PII Redaction

        https://feature-parity.us1.prod.dog/#/?feature=291
        """
        pytest.mark.features(feature_id=291)(test_object)
        return test_object

    @staticmethod
    def installer_auto_instrumentation(test_object):
        """Installer auto-instrumentation

        https://feature-parity.us1.prod.dog/#/?feature=292
        """
        pytest.mark.features(feature_id=292)(test_object)
        return test_object

    @staticmethod
    def rasp_local_file_inclusion(test_object):
        """Appsec RASP rule : local file inclusion

        https://feature-parity.us1.prod.dog/#/?feature=293
        """
        pytest.mark.features(feature_id=293)(test_object)
        return test_object

    @staticmethod
    def rasp_server_side_request_forgery(test_object):
        """Appsec RASP rule : server-side request forgery

        https://feature-parity.us1.prod.dog/#/?feature=294
        """
        pytest.mark.features(feature_id=294)(test_object)
        return test_object

    @staticmethod
    def rasp_sql_injection(test_object):
        """Appsec RASP rule : SQL injection

        https://feature-parity.us1.prod.dog/#/?feature=295
        """
        pytest.mark.features(feature_id=295)(test_object)
        return test_object

    @staticmethod
    def database_monitoring_support(test_object):
        """DBM: Database Monitoring is supported by an integration

        https://feature-parity.us1.prod.dog/#/?feature=296
        """
        pytest.mark.features(feature_id=296)(test_object)
        return test_object

    @staticmethod
    def rasp_stack_trace(test_object):
        """Appsec RASP: Stack Trace

        https://feature-parity.us1.prod.dog/#/?feature=297
        """
        pytest.mark.features(feature_id=297)(test_object)
        return test_object

    @staticmethod
    def rasp_span_tags(test_object):
        """Appsec RASP: Span Tags

        https://feature-parity.us1.prod.dog/#/?feature=298
        """
        pytest.mark.features(feature_id=298)(test_object)
        return test_object

    @staticmethod
    def debugger_expression_language(test_object):
        """Expression Language

        https://feature-parity.us1.prod.dog/#/?feature=303
        """
        pytest.mark.features(feature_id=303)(test_object)
        return test_object

    @staticmethod
    def auto_instrumentation_profiling(test_object):
        """auto-instrumentation with profiling

        https://feature-parity.us1.prod.dog/#/?feature=302
        """
        pytest.mark.features(feature_id=302)(test_object)
        return test_object

    @staticmethod
    def appsec_standalone(test_object):
        """Appsec Standalone Billing

        https://feature-parity.us1.prod.dog/#/?feature=305
        """
        pytest.mark.features(feature_id=305)(test_object)
        return test_object

    @staticmethod
    def iast_standalone(test_object):
        """Iast Standalone Billing

        https://feature-parity.us1.prod.dog/#/?feature=319
        """
        pytest.mark.features(feature_id=319)(test_object)
        return test_object

    @staticmethod
    def sca_standalone(test_object):
        """SCA Standalone Billing

        https://feature-parity.us1.prod.dog/#/?feature=320
        """
        pytest.mark.features(feature_id=320)(test_object)
        return test_object

    @staticmethod
    def security_events_metastruct(test_object):
        """Appsec meta struct

        https://feature-parity.us1.prod.dog/#/?feature=314
        """
        pytest.mark.features(feature_id=314)(test_object)
        return test_object

    @staticmethod
    def host_auto_installation_script_profiling(test_object):
        """Profiling works when enabled through the agent installer script in Host environments

        https://feature-parity.us1.prod.dog/#/?feature=306
        """
        pytest.mark.features(feature_id=306)(test_object)
        return test_object

    @staticmethod
    def container_auto_installation_script_profiling(test_object):
        """Profiling works when enabled through the agent installer script in Container environments

        https://feature-parity.us1.prod.dog/#/?feature=307
        """
        pytest.mark.features(feature_id=307)(test_object)
        return test_object

    @staticmethod
    def container_auto_instrumentation_profiling(test_object):
        """Profiling works when manually enabled with library injection in Container environments

        https://feature-parity.us1.prod.dog/#/?feature=310
        """
        pytest.mark.features(feature_id=310)(test_object)
        return test_object

    @staticmethod
    def host_guardrail(test_object):
        """When in SSI, bail out if our version of language is incompatible.

        https://feature-parity.us1.prod.dog/#/?feature=308
        """
        pytest.mark.features(feature_id=308)(test_object)
        return test_object

    @staticmethod
    def container_guardrail(test_object):
        """When in SSI, bail out if our version of language is incompatible or container is incompatible.

        https://feature-parity.us1.prod.dog/#/?feature=309
        """
        pytest.mark.features(feature_id=309)(test_object)
        return test_object

    @staticmethod
    def datastreams_monitoring_support_for_manual_checkpoints(test_object):
        """Ensure DSM Manual Checkpointing API is satisfied

        https://feature-parity.us1.prod.dog/#/?feature=327
        """
        pytest.mark.features(feature_id=327)(test_object)
        return test_object

    @staticmethod
    def suspicious_attacker_blocking(test_object):
        """Threats: request blocking on suspicious attacker

        https://feature-parity.us1.prod.dog/#/?feature=311
        """
        pytest.mark.features(feature_id=311)(test_object)
        return test_object

    @staticmethod
    def user_id_collection_modes(test_object):
        """Threats: User ID collection modes

        https://feature-parity.us1.prod.dog/#/?feature=312
        """
        pytest.mark.features(feature_id=312)(test_object)
        return test_object

    @staticmethod
    def fingerprinting(test_object):
        """Threats: Requests Fingerprinting

        https://feature-parity.us1.prod.dog/#/?feature=313
        """
        pytest.mark.features(feature_id=313)(test_object)
        return test_object

    @staticmethod
    def iast_sink_untrusted_deserialization(test_object):
        """IAST Sink: Untrusted Deserialization

        https://feature-parity.us1.prod.dog/#/?feature=316
        """
        pytest.mark.features(feature_id=316)(test_object)
        return test_object

    @staticmethod
    def crashtracking(test_object):
        """Crashtracking

        https://feature-parity.us1.prod.dog/#/?feature=317
        """
        pytest.mark.features(feature_id=317)(test_object)
        return test_object

    @staticmethod
    def rasp_shell_injection(test_object):
        """Appsec RASP rule : shell injection

        https://feature-parity.us1.prod.dog/#/?feature=318
        """
        pytest.mark.features(feature_id=318)(test_object)
        return test_object

    @staticmethod
    def rasp_command_injection(test_object):
        """Appsec RASP rule : command injection

        https://feature-parity.us1.prod.dog/#/?feature=345
        """
        pytest.mark.features(feature_id=345)(test_object)
        return test_object

    @staticmethod
    def debugger_exception_replay(test_object):
        """Exception replay

        https://feature-parity.us1.prod.dog/#/?feature=321
        """
        pytest.mark.features(feature_id=321)(test_object)
        return test_object

    @staticmethod
    def iast_source_path_parameter(test_object):
        """IAST Source: URI

        https://feature-parity.us1.prod.dog/#/?feature=324
        """
        pytest.mark.features(feature_id=324)(test_object)
        return test_object

    @staticmethod
    def iast_source_sql(test_object):
        """IAST Source: SQL

        https://feature-parity.us1.prod.dog/#/?feature=344
        """
        pytest.mark.features(feature_id=344)(test_object)
        return test_object

    @staticmethod
    def tracing_configuration_consistency(test_object):
        """Enforces standardized behaviors for configurations across the tracing libraries.

        https://feature-parity.us1.prod.dog/#/?feature=325
        """
        pytest.mark.features(feature_id=325)(test_object)
        return test_object

    @staticmethod
    def ssi_guardrails(test_object):
        """Docker ssi guardrails

        https://feature-parity.us1.prod.dog/#/?feature=322
        """
        pytest.mark.features(feature_id=322)(test_object)
        return test_object

    @staticmethod
    def ssi_crashtracking(test_object):
        """Docker ssi crashtracking

        https://feature-parity.us1.prod.dog/#/?feature=340
        """
        pytest.mark.features(feature_id=340)(test_object)
        return test_object

    @staticmethod
    def ssi_service_naming(test_object):
        """Docker ssi service naming feature

        https://feature-parity.us1.prod.dog/#/?feature=326
        """
        pytest.mark.features(feature_id=326)(test_object)
        return test_object

    @staticmethod
    def serverless_span_pointers(test_object):
        """Serverless : Span Pointers are correctly incorporated in spans

        https://feature-parity.us1.prod.dog/#/?feature=328
        """
        pytest.mark.features(feature_id=328)(test_object)
        return test_object

    @staticmethod
    def aws_api_gateway_inferred_span_creation(test_object):
        """AWS Api Gateway: Tests that API Gateway inferred span creation works as expected

        https://feature-parity.us1.prod.dog/#/?feature=341
        """
        pytest.mark.features(feature_id=341)(test_object)

        return test_object

    @staticmethod
    def parametric_endpoint_parity(test_object):
        """Enforces standardized behaviors for configurations across the tracing libraries.

        https://feature-parity.us1.prod.dog/#/?feature=339
        """
        pytest.mark.features(feature_id=339)(test_object)
        return test_object

    @staticmethod
    def iast_stack_trace(test_object):
        """IAST: Stack Trace

        https://feature-parity.us1.prod.dog/#/?feature=329
        """
        pytest.mark.features(feature_id=329)(test_object)
        return test_object

    @staticmethod
    def djm_ssi_k8s(test_object):
        """Data Jobs Monitoring: Java lib auto instrumentation for Spark applications on K8s.

        https://feature-parity.us1.prod.dog/#/?feature=342
        """
        pytest.mark.features(feature_id=342)(test_object)
        return test_object

    @staticmethod
    def adaptive_sampling(test_object):
        """Adaptive sampling rules + RC

        https://feature-parity.us1.prod.dog/#/?feature=346
        """
        pytest.mark.features(feature_id=346)(test_object)
        return test_object

    @staticmethod
    def agent_host_ipv6(test_object):
        """DD_AGENT_HOST supports an IPv6 address

        https://feature-parity.us1.prod.dog/#/?feature=347
        """
        pytest.mark.features(feature_id=347)(test_object)
        return test_object

    @staticmethod
    def iast_security_controls(test_object):
        """IAST: Security Controls

        https://feature-parity.us1.prod.dog/#/?feature=343
        """
        pytest.mark.features(feature_id=343)(test_object)
        return test_object

    @staticmethod
    def graphql_query_error_reporting(test_object):
        """GraphQL query error reporting

        https://feature-parity.us1.prod.dog/#/?feature=354
        """
        pytest.mark.features(feature_id=354)(test_object)
        return test_object

    @staticmethod
    def envoy_external_processing(test_object):
        """Support for Envoy External Processing

        https://feature-parity.us1.prod.dog/#/?feature=350
        """
        pytest.mark.features(feature_id=350)(test_object)
        return test_object

    @staticmethod
<<<<<<< HEAD
    def iast_sink_email_html_injection(test_object):
        """IAST Sink: Email HTML injection

        https://feature-parity.us1.prod.dog/#/?feature=358
        """
        pytest.mark.features(feature_id=358)(test_object)
=======
    def language_specifics(test_object):
        """Language specific tests

        https://feature-parity.us1.prod.dog/#/?feature=359
        """
        pytest.mark.features(feature_id=359)(test_object)
>>>>>>> 5e31a4e8
        return test_object


features = _Features()<|MERGE_RESOLUTION|>--- conflicted
+++ resolved
@@ -2321,21 +2321,21 @@
         return test_object
 
     @staticmethod
-<<<<<<< HEAD
     def iast_sink_email_html_injection(test_object):
         """IAST Sink: Email HTML injection
 
         https://feature-parity.us1.prod.dog/#/?feature=358
         """
         pytest.mark.features(feature_id=358)(test_object)
-=======
+        return test_object
+
+    @staticmethod
     def language_specifics(test_object):
         """Language specific tests
 
         https://feature-parity.us1.prod.dog/#/?feature=359
         """
         pytest.mark.features(feature_id=359)(test_object)
->>>>>>> 5e31a4e8
         return test_object
 
 
