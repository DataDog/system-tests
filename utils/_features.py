# pylint: disable=too-many-lines

import pytest


class features:
    """
    Data source is https://dd-feature-parity.azurewebsites.net/Import/Features

    run this command to get new features:

    ```
    PYTHONPATH=. python utils/scripts/update_features.py
    ```
    """

    @staticmethod
    def add_metadata_globally_to_all_spans_dd_tags(test_object):
        """
        Add Metadata globally to all spans (DD_TAGS)

        https://feature-parity.us1.prod.dog/#/?feature=1
        """
        pytest.mark.features(feature_id=1)(test_object)
        return test_object

    @staticmethod
    def change_agent_hostname_dd_agent_host(test_object):
        """
        Change Agent hostname (DD_AGENT_HOST)

        https://feature-parity.us1.prod.dog/#/?feature=2
        """
        pytest.mark.features(feature_id=2)(test_object)
        return test_object

    @staticmethod
    def add_metadata_to_spans_via_tags_dd_trace_analytics_enabled(test_object):
        """
        Add metadata to spans via tags (DD_TRACE_ANALYTICS_ENABLED)

        https://feature-parity.us1.prod.dog/#/?feature=3
        """
        pytest.mark.features(feature_id=3)(test_object)
        return test_object

    @staticmethod
    def trace_search_automatic_config(test_object):
        """
        Trace Search - automatic config

        https://feature-parity.us1.prod.dog/#/?feature=4
        """
        pytest.mark.features(feature_id=4)(test_object)
        return test_object

    @staticmethod
    def manual_trace_id_injection_into_logs(test_object):
        """
        Manual Trace-ID injection into Logs

        https://feature-parity.us1.prod.dog/#/?feature=5
        """
        pytest.mark.features(feature_id=5)(test_object)
        return test_object

    @staticmethod
    def unix_domain_sockets_support_for_traces(test_object):
        """
        Unix Domain Sockets support for traces

        https://feature-parity.us1.prod.dog/#/?feature=6
        """

        from utils._context.core import context

        if "uds" in context.weblog_variant:
            pytest.mark.features(feature_id=6)(test_object)

        return test_object

    @staticmethod
    def unix_domain_sockets_automatic_detection(test_object):
        """
        Unix Domain Sockets automatic detection

        https://feature-parity.us1.prod.dog/#/?feature=7
        """
        pytest.mark.features(feature_id=7)(test_object)
        return test_object

    @staticmethod
    def twl_customer_controls_ingestion_dd_trace_sampling_rules(test_object):
        """
        TwL - Customer Controls Ingestion (DD_TRACE_SAMPLING RULES)

        https://feature-parity.us1.prod.dog/#/?feature=8
        """
        pytest.mark.features(feature_id=8)(test_object)
        return test_object

    @staticmethod
    def synthetic_apm_http_header_span_tag_x_datadog_origin(test_object):
        """
        Synthetic APM (http header ▶ span tag) (x-datadog-origin))

        https://feature-parity.us1.prod.dog/#/?feature=9
        """
        pytest.mark.features(feature_id=9)(test_object)
        return test_object

    @staticmethod
    def log_tracer_status_at_startup(test_object):
        """
        Log Tracer status at startup

        https://feature-parity.us1.prod.dog/#/?feature=10
        """
        pytest.mark.features(feature_id=10)(test_object)
        return test_object

    @staticmethod
    def fargate_14_tagging_support(test_object):
        """
        Fargate 1.4 Tagging Support

        https://feature-parity.us1.prod.dog/#/?feature=11
        """
        pytest.mark.features(feature_id=11)(test_object)
        return test_object

    @staticmethod
    def container_tagging(test_object):
        """
        Container tagging

        https://feature-parity.us1.prod.dog/#/?feature=12
        """
        pytest.mark.features(feature_id=12)(test_object)
        return test_object

    @staticmethod
    def b3_headers_propagation(test_object):
        """
        B3 headers injection and extraction

        https://feature-parity.us1.prod.dog/#/?feature=13
        """
        pytest.mark.features(feature_id=13)(test_object)
        return test_object

    @staticmethod
    def unix_domain_sockets_support_for_metrics(test_object):
        """
        Unix Domain Sockets support for metrics

        https://feature-parity.us1.prod.dog/#/?feature=14
        """
        pytest.mark.features(feature_id=14)(test_object)
        return test_object

    @staticmethod
    def support_ddmeasured(test_object):
        """
        Support _dd.measured

        https://feature-parity.us1.prod.dog/#/?feature=15
        """
        pytest.mark.features(feature_id=15)(test_object)
        return test_object

    @staticmethod
    def dd_service_mapping(test_object):
        """
        DD_SERVICE_MAPPING

        https://feature-parity.us1.prod.dog/#/?feature=16
        """
        pytest.mark.features(feature_id=16)(test_object)
        return test_object

    @staticmethod
    def datadog_managed_dogstatsd_client(test_object):
        """
        Datadog managed Dogstatsd client

        https://feature-parity.us1.prod.dog/#/?feature=17
        """
        pytest.mark.features(feature_id=17)(test_object)
        return test_object

    @staticmethod
    def http_headers_as_tags_dd_trace_header_tags(test_object):
        """
        HTTP Headers as Tags (DD_TRACE_HEADER_TAGS)

        https://feature-parity.us1.prod.dog/#/?feature=18
        """
        pytest.mark.features(feature_id=18)(test_object)
        return test_object

    @staticmethod
    def dd_profiling_enabled(test_object):
        """
        DD_PROFILING_ENABLED

        https://feature-parity.us1.prod.dog/#/?feature=19
        """
        pytest.mark.features(feature_id=19)(test_object)
        return test_object

    @staticmethod
    def dogstatsd_unified_service_tagging(test_object):
        """
        Dogstatsd unified service tagging

        https://feature-parity.us1.prod.dog/#/?feature=20
        """
        pytest.mark.features(feature_id=20)(test_object)
        return test_object

    @staticmethod
    def trace_log_exporting_for_aws_lambda(test_object):
        """
        Trace Log Exporting for AWS Lambda

        https://feature-parity.us1.prod.dog/#/?feature=21
        """
        pytest.mark.features(feature_id=21)(test_object)
        return test_object

    @staticmethod
    def runtime_id_in_span_metadata_for_service_entry_spans(test_object):
        """
        Runtime-id in span metadata for service entry spans

        https://feature-parity.us1.prod.dog/#/?feature=22
        """
        pytest.mark.features(feature_id=22)(test_object)
        return test_object

    @staticmethod
    def partial_flush(test_object):
        """
        Partial flush

        https://feature-parity.us1.prod.dog/#/?feature=23
        """
        pytest.mark.features(feature_id=23)(test_object)
        return test_object

    @staticmethod
    def partial_flush_on_by_default(test_object):
        """
        Partial flush on by default

        https://feature-parity.us1.prod.dog/#/?feature=24
        """
        pytest.mark.features(feature_id=24)(test_object)
        return test_object

    @staticmethod
    def automatic_trace_id_injection_into_logs(test_object):
        """
        Automatic Trace-id injection into Logs

        https://feature-parity.us1.prod.dog/#/?feature=25
        """
        pytest.mark.features(feature_id=25)(test_object)
        return test_object

    @staticmethod
    def mapping_http_status_codes_to_errors(test_object):
        """
        Mapping HTTP status codes to errors

        https://feature-parity.us1.prod.dog/#/?feature=26
        """
        pytest.mark.features(feature_id=26)(test_object)
        return test_object

    @staticmethod
    def log_pipelines_updated_for_log_injection(test_object):
        """
        Log Pipelines updated for log injection

        https://feature-parity.us1.prod.dog/#/?feature=27
        """
        pytest.mark.features(feature_id=27)(test_object)
        return test_object

    @staticmethod
    def inject_service_env_version_into_logs(test_object):
        """
        Inject service, env, version into logs

        https://feature-parity.us1.prod.dog/#/?feature=28
        """
        pytest.mark.features(feature_id=28)(test_object)
        return test_object

    @staticmethod
    def top_level_detection_in_tracer(test_object):
        """
        Top-level detection in tracer

        https://feature-parity.us1.prod.dog/#/?feature=29
        """
        pytest.mark.features(feature_id=29)(test_object)
        return test_object

    @staticmethod
    def use_sampling_priorities_2_1_in_rules_based_sampler(test_object):
        """
        Use sampling priorities +2/-1 in rules-based sampler

        https://feature-parity.us1.prod.dog/#/?feature=30
        """
        pytest.mark.features(feature_id=30)(test_object)
        return test_object

    @staticmethod
    def trace_annotation(test_object):
        """
        Trace Annotation

        https://feature-parity.us1.prod.dog/#/?feature=31
        """
        pytest.mark.features(feature_id=31)(test_object)
        return test_object

    @staticmethod
    def runtime_metrics(test_object):
        """
        Runtime metrics

        https://feature-parity.us1.prod.dog/#/?feature=32
        """
        pytest.mark.features(feature_id=32)(test_object)
        return test_object

    @staticmethod
    def logs_throttling(test_object):
        """
        Logs Throttling

        https://feature-parity.us1.prod.dog/#/?feature=33
        """
        pytest.mark.features(feature_id=33)(test_object)
        return test_object

    @staticmethod
    def post_processing_traces(test_object):
        """
        Post-Processing Traces

        https://feature-parity.us1.prod.dog/#/?feature=34
        """
        pytest.mark.features(feature_id=34)(test_object)
        return test_object

    @staticmethod
    def span_baggage_item(test_object):
        """
        Span Baggage item

        https://feature-parity.us1.prod.dog/#/?feature=35
        """
        pytest.mark.features(feature_id=35)(test_object)
        return test_object

    @staticmethod
    def tracer_health_metrics(test_object):
        """
        Tracer Health Metrics

        https://feature-parity.us1.prod.dog/#/?feature=36
        """
        pytest.mark.features(feature_id=36)(test_object)
        return test_object

    @staticmethod
    def kafka_tracing(test_object):
        """
        Kafka Tracing

        https://feature-parity.us1.prod.dog/#/?feature=37
        """
        pytest.mark.features(feature_id=37)(test_object)
        return test_object

    @staticmethod
    def numeric_tags_for_trace_search_analytics_step_1(test_object):
        """
        Numeric tags for Trace Search/Analytics (step 1)

        https://feature-parity.us1.prod.dog/#/?feature=38
        """
        pytest.mark.features(feature_id=38)(test_object)
        return test_object

    @staticmethod
    def grpc_integration_tags(test_object):
        """
        gRPC integration tags

        https://feature-parity.us1.prod.dog/#/?feature=39
        """
        pytest.mark.features(feature_id=39)(test_object)
        return test_object

    @staticmethod
    def dd_trace_config_file(test_object):
        """
        DD_TRACE_CONFIG_FILE

        https://feature-parity.us1.prod.dog/#/?feature=40
        """
        pytest.mark.features(feature_id=40)(test_object)
        return test_object

    @staticmethod
    def dd_trace_methods(test_object):
        """
        DD_TRACE_METHODS

        https://feature-parity.us1.prod.dog/#/?feature=41
        """
        pytest.mark.features(feature_id=41)(test_object)
        return test_object

    @staticmethod
    def dd_tags_space_separated_tags(test_object):
        """
        DD_TAGS space-separated tags

        https://feature-parity.us1.prod.dog/#/?feature=42
        """
        pytest.mark.features(feature_id=42)(test_object)
        return test_object

    @staticmethod
    def report_tracer_drop_rate_ddtracer_kr(test_object):
        """
        Report tracer drop rate (_dd.tracer_kr)

        https://feature-parity.us1.prod.dog/#/?feature=43
        """
        pytest.mark.features(feature_id=43)(test_object)
        return test_object

    @staticmethod
    def obfuscation_of_pii_from_web_span_resource_names(test_object):
        """
        Obfuscation of PII from web span resource names

        https://feature-parity.us1.prod.dog/#/?feature=44
        """
        pytest.mark.features(feature_id=44)(test_object)
        return test_object

    @staticmethod
    def windows_named_pipe_support_for_traces(test_object):
        """
        Windows named pipe support for traces

        https://feature-parity.us1.prod.dog/#/?feature=45
        """
        pytest.mark.features(feature_id=45)(test_object)
        return test_object

    @staticmethod
    def setting_to_rename_service_by_tag_split_by_tag(test_object):
        """
        Setting to rename service by tag (split-by-tag)

        https://feature-parity.us1.prod.dog/#/?feature=46
        """
        pytest.mark.features(feature_id=46)(test_object)
        return test_object

    @staticmethod
    def collect_application_version_information(test_object):
        """
        Collect application version information

        https://feature-parity.us1.prod.dog/#/?feature=47
        """
        pytest.mark.features(feature_id=47)(test_object)
        return test_object

    @staticmethod
    def ensure_that_sampling_is_consistent_across_languages(test_object):
        """
        Ensure that sampling is consistent across languages

        https://feature-parity.us1.prod.dog/#/?feature=48
        """
        pytest.mark.features(feature_id=48)(test_object)
        return test_object

    @staticmethod
    def user_troubleshooting_tool(test_object):
        """
        User Troubleshooting Tool

        https://feature-parity.us1.prod.dog/#/?feature=49
        """
        pytest.mark.features(feature_id=49)(test_object)
        return test_object

    @staticmethod
    def option_to_remap_apm_error_response_severity_eg_404_to_error(test_object):
        """
        Option to remap APM error response severity (e.g. 404 to error)

        https://feature-parity.us1.prod.dog/#/?feature=50
        """
        pytest.mark.features(feature_id=50)(test_object)
        return test_object

    @staticmethod
    def obfuscation_of_httpurl_span_tag(test_object):
        """
        Obfuscation of http.url span tag

        https://feature-parity.us1.prod.dog/#/?feature=51
        """
        pytest.mark.features(feature_id=51)(test_object)
        return test_object

    @staticmethod
    def dd_trace_report_hostname(test_object):
        """
        DD_TRACE_REPORT_HOSTNAME

        https://feature-parity.us1.prod.dog/#/?feature=52
        """
        pytest.mark.features(feature_id=52)(test_object)
        return test_object

    @staticmethod
    def windows_named_pipe_support_for_metrics(test_object):
        """
        Windows named pipe support for metrics

        https://feature-parity.us1.prod.dog/#/?feature=53
        """
        pytest.mark.features(feature_id=53)(test_object)
        return test_object

    @staticmethod
    def ensure_consistent_http_client_integration_tags(test_object):
        """
        Ensure consistent HTTP client integration tags

        https://feature-parity.us1.prod.dog/#/?feature=54
        """
        pytest.mark.features(feature_id=54)(test_object)
        return test_object

    @staticmethod
    def aws_sdk_integration_tags(test_object):
        """
        AWS SDK Integration Tags

        https://feature-parity.us1.prod.dog/#/?feature=55
        """
        pytest.mark.features(feature_id=55)(test_object)
        return test_object

    @staticmethod
    def dont_set_username_tag_because_its_pii(test_object):
        """
        Don't set username tag because it's PII

        https://feature-parity.us1.prod.dog/#/?feature=56
        """
        pytest.mark.features(feature_id=56)(test_object)
        return test_object

    @staticmethod
    def trace_client_app_tagging(test_object):
        """
        Trace Client App Tagging

        https://feature-parity.us1.prod.dog/#/?feature=57
        """
        pytest.mark.features(feature_id=57)(test_object)
        return test_object

    @staticmethod
    def client_split_by_domain_service_host(test_object):
        """
        Client Split by domain/service/host

        https://feature-parity.us1.prod.dog/#/?feature=58
        """
        pytest.mark.features(feature_id=58)(test_object)
        return test_object

    @staticmethod
    def horizontal_propagation_of_x_datadog_tags_between_services(test_object):
        """
        Horizontal propagation of `x-datadog-tags` between services

        https://feature-parity.us1.prod.dog/#/?feature=59
        """
        pytest.mark.features(feature_id=59)(test_object)
        return test_object

    @staticmethod
    def vertical_propagation_of_x_datadog_tags_onto_each_chunk_root_span(test_object):
        """
        Vertical propagation of `x-datadog-tags` onto each chunk root span.

        https://feature-parity.us1.prod.dog/#/?feature=60
        """
        pytest.mark.features(feature_id=60)(test_object)
        return test_object

    @staticmethod
    def creation_and_propagation_of_ddpdm(test_object):
        """
        Creation and propagation of `_dd.p.dm`

        https://feature-parity.us1.prod.dog/#/?feature=61
        """
        pytest.mark.features(feature_id=61)(test_object)
        return test_object

    @staticmethod
    def client_side_stats_supported(test_object):
        """
        Client side stats supported

        https://feature-parity.us1.prod.dog/#/?feature=62
        """
        pytest.mark.features(feature_id=62)(test_object)
        return test_object

    @staticmethod
    def client_side_stats_on_by_default(test_object):
        """
        Client side stats on by default

        https://feature-parity.us1.prod.dog/#/?feature=63
        """
        pytest.mark.features(feature_id=63)(test_object)
        return test_object

    @staticmethod
    def instrumentation_telemetry_enabled_by_default(test_object):
        """
        Instrumentation Telemetry enabled by default

        https://feature-parity.us1.prod.dog/#/?feature=64
        """
        pytest.mark.features(feature_id=64)(test_object)
        return test_object

    @staticmethod
    def dd_instrumentation_telemetry_enabled_supported(test_object):
        """
        DD_INSTRUMENTATION_TELEMETRY_ENABLED supported

        https://feature-parity.us1.prod.dog/#/?feature=65
        """
        pytest.mark.features(feature_id=65)(test_object)
        return test_object

    @staticmethod
    def app_environment_collected(test_object):
        """
        App environment collected

        https://feature-parity.us1.prod.dog/#/?feature=66
        """
        pytest.mark.features(feature_id=66)(test_object)
        return test_object

    @staticmethod
    def dependencies_collected(test_object):
        """
        Dependencies collected

        https://feature-parity.us1.prod.dog/#/?feature=67
        """
        pytest.mark.features(feature_id=67)(test_object)
        return test_object

    @staticmethod
    def integrations_enabled_collected(test_object):
        """
        Integrations enabled collected

        https://feature-parity.us1.prod.dog/#/?feature=68
        """
        pytest.mark.features(feature_id=68)(test_object)
        return test_object

    @staticmethod
    def tracer_configurations_collected(test_object):
        """
        Tracer Configurations collected

        https://feature-parity.us1.prod.dog/#/?feature=69
        """
        pytest.mark.features(feature_id=69)(test_object)
        return test_object

    @staticmethod
    def telemetry_heart_beat_collected(test_object):
        """
        Heart beat collected

        https://feature-parity.us1.prod.dog/#/?feature=70
        """
        pytest.mark.features(feature_id=70)(test_object)
        return test_object

    @staticmethod
    def app_close_collected(test_object):
        """
        App close collected

        https://feature-parity.us1.prod.dog/#/?feature=71
        """
        pytest.mark.features(feature_id=71)(test_object)
        return test_object

    @staticmethod
    def redacted_error_logs_collected(test_object):
        """
        Redacted Error Logs collected

        https://feature-parity.us1.prod.dog/#/?feature=72
        """
        pytest.mark.features(feature_id=72)(test_object)
        return test_object

    @staticmethod
    def telemetry_metrics_collected(test_object):
        """
        Metrics collected

        https://feature-parity.us1.prod.dog/#/?feature=73
        """
        pytest.mark.features(feature_id=73)(test_object)
        return test_object

    @staticmethod
    def telemetry_api_v2_implemented(test_object):
        """
        API V2 Implemented

        https://feature-parity.us1.prod.dog/#/?feature=74
        """
        pytest.mark.features(feature_id=74)(test_object)
        return test_object

    @staticmethod
    def app_client_configuration_change_event(test_object):
        """
        app-client-configuration-change event

        https://feature-parity.us1.prod.dog/#/?feature=75
        """
        pytest.mark.features(feature_id=75)(test_object)
        return test_object

    @staticmethod
    def app_product_change_event(test_object):
        """
        app-product-change event

        https://feature-parity.us1.prod.dog/#/?feature=76
        """
        pytest.mark.features(feature_id=76)(test_object)
        return test_object

    @staticmethod
    def app_extended_heartbeat_event(test_object):
        """
        app-extended-heartbeat event

        https://feature-parity.us1.prod.dog/#/?feature=77
        """
        pytest.mark.features(feature_id=77)(test_object)
        return test_object

    @staticmethod
    def telemetry_message_batch(test_object):
        """
        message-batch

        https://feature-parity.us1.prod.dog/#/?feature=78
        """
        pytest.mark.features(feature_id=78)(test_object)
        return test_object

    @staticmethod
    def telemetry_app_started_event(test_object):
        """
        app-started changes

        https://feature-parity.us1.prod.dog/#/?feature=79
        """
        pytest.mark.features(feature_id=79)(test_object)
        return test_object

    @staticmethod
    def dd_telemetry_dependency_collection_enabled_supported(test_object):
        """
        DD_TELEMETRY_DEPENDENCY_COLLECTION_ENABLED supported

        https://feature-parity.us1.prod.dog/#/?feature=80
        """
        pytest.mark.features(feature_id=80)(test_object)
        return test_object

    @staticmethod
    def additional_http_headers_supported(test_object):
        """
        Additional HTTP Headers supported

        https://feature-parity.us1.prod.dog/#/?feature=81
        """
        pytest.mark.features(feature_id=81)(test_object)
        return test_object

    @staticmethod
    def remote_config_object_supported(test_object):
        """
        remote-config object supported

        https://feature-parity.us1.prod.dog/#/?feature=82
        """
        pytest.mark.features(feature_id=82)(test_object)
        return test_object

    @staticmethod
    def w3c_headers_injection_and_extraction(test_object):
        """
        W3C headers injection and extraction

        https://feature-parity.us1.prod.dog/#/?feature=83
        """
        pytest.mark.features(feature_id=83)(test_object)
        return test_object

    @staticmethod
    def otel_api(test_object):
        """
        OTel API

        https://feature-parity.us1.prod.dog/#/?feature=84
        """
        pytest.mark.features(feature_id=84)(test_object)
        return test_object

    @staticmethod
    def trace_id_128_bit_generation_propagation(test_object):
        """
        128-bit trace id generation + propagation

        https://feature-parity.us1.prod.dog/#/?feature=85
        """
        pytest.mark.features(feature_id=85)(test_object)
        return test_object

    @staticmethod
    def span_events(test_object):
        """
        Span Events

        https://feature-parity.us1.prod.dog/#/?feature=86
        """
        pytest.mark.features(feature_id=86)(test_object)
        return test_object

    @staticmethod
    def span_links(test_object):
        """
        Span Links

        https://feature-parity.us1.prod.dog/#/?feature=87
        """
        pytest.mark.features(feature_id=87)(test_object)
        return test_object

    @staticmethod
    def client_ip_adress_collection_dd_trace_client_ip_enabled(test_object):
        """
        Client IP adress collection (DD_TRACE_CLIENT_IP_ENABLED)

        https://feature-parity.us1.prod.dog/#/?feature=88
        """
        pytest.mark.features(feature_id=88)(test_object)
        return test_object

    @staticmethod
    def host_auto_instrumentation(test_object):
        """
        Host auto-instrumentation

        https://feature-parity.us1.prod.dog/#/?feature=89
        """
        pytest.mark.features(feature_id=89)(test_object)
        return test_object

    @staticmethod
    def container_auto_instrumentation(test_object):
        """
        Container auto-instrumentation

        https://feature-parity.us1.prod.dog/#/?feature=90
        """
        pytest.mark.features(feature_id=90)(test_object)
        return test_object

    @staticmethod
    def collect_http_post_data_and_headers(test_object):
        """
        Collect HTTP Post Data and Headers

        https://feature-parity.us1.prod.dog/#/?feature=94
        """
        pytest.mark.features(feature_id=94)(test_object)
        return test_object

    @staticmethod
    def weak_hash_vulnerability_detection(test_object):
        """
        Weak hash vulnerability detection

        https://feature-parity.us1.prod.dog/#/?feature=96
        """
        pytest.mark.features(feature_id=96)(test_object)
        return test_object

    @staticmethod
    def db_integrations(test_object):
        """
        DB Integrations

        https://feature-parity.us1.prod.dog/#/?feature=98
        """
        pytest.mark.features(feature_id=98)(test_object)
        return test_object

    @staticmethod
    def weak_cipher_detection(test_object):
        """
        Weak cipher detection

        https://feature-parity.us1.prod.dog/#/?feature=100
        """
        pytest.mark.features(feature_id=100)(test_object)
        return test_object

    @staticmethod
    def threats_alpha_preview(test_object):
        """
        Threats Alpha Preview

        https://feature-parity.us1.prod.dog/#/?feature=110
        """
        pytest.mark.features(feature_id=110)(test_object)
        return test_object

    @staticmethod
    def procedure_to_debug_install(test_object):
        """
        Procedure to debug install

        https://feature-parity.us1.prod.dog/#/?feature=113
        """
        pytest.mark.features(feature_id=113)(test_object)
        return test_object

    @staticmethod
    def security_events_metadata(test_object):
        """
        Security Events Metadata

        https://feature-parity.us1.prod.dog/#/?feature=124
        """
        pytest.mark.features(feature_id=124)(test_object)
        return test_object

    @staticmethod
    def appsec_rate_limiter(test_object):
        """
        Rate limiter

        https://feature-parity.us1.prod.dog/#/?feature=134
        """
        pytest.mark.features(feature_id=134)(test_object)
        return test_object

    @staticmethod
    def support_in_app_waf_metrics_report(test_object):
        """
        Support In-App WAF metrics report

        https://feature-parity.us1.prod.dog/#/?feature=140
        """
        pytest.mark.features(feature_id=140)(test_object)
        return test_object

    @staticmethod
    def user_monitoring(test_object):
        """
        User Monitoring

        https://feature-parity.us1.prod.dog/#/?feature=141
        """
        pytest.mark.features(feature_id=141)(test_object)
        return test_object

    @staticmethod
    def serialize_waf_rules_without_limiting_their_sizes(test_object):
        """
        Serialize WAF rules without limiting their sizes

        https://feature-parity.us1.prod.dog/#/?feature=142
        """
        pytest.mark.features(feature_id=142)(test_object)
        return test_object

    @staticmethod
    def threats_configuration(test_object):
        """
        Threats Configuration

        https://feature-parity.us1.prod.dog/#/?feature=143
        """
        pytest.mark.features(feature_id=143)(test_object)
        return test_object

    @staticmethod
    def sensitive_data_obfuscation(test_object):
        """
        Sensitive Data Obfuscation

        https://feature-parity.us1.prod.dog/#/?feature=144
        """
        pytest.mark.features(feature_id=144)(test_object)
        return test_object

    @staticmethod
    def propagation_of_user_id_rfc(test_object):
        """
        Propagation of user Id RFC

        https://feature-parity.us1.prod.dog/#/?feature=146
        """
        pytest.mark.features(feature_id=146)(test_object)
        return test_object

    @staticmethod
    def appsec_onboarding(test_object):
        """
        Onboarding

        https://feature-parity.us1.prod.dog/#/?feature=154
        """
        pytest.mark.features(feature_id=154)(test_object)
        return test_object

    @staticmethod
    def deactivate_rules_using_rc(test_object):
        """
        Deactivate rules using RC

        https://feature-parity.us1.prod.dog/#/?feature=157
        """
        pytest.mark.features(feature_id=157)(test_object)
        return test_object

    @staticmethod
    def appsec_shell_execution_tracing(test_object):
        """
        Shell execution tracing

        https://feature-parity.us1.prod.dog/#/?feature=158
        """
        pytest.mark.features(feature_id=158)(test_object)
        return test_object

    @staticmethod
    def custom_business_logic_events(test_object):
        """
        Custom Business Logic Events

        https://feature-parity.us1.prod.dog/#/?feature=161
        """
        pytest.mark.features(feature_id=161)(test_object)
        return test_object

    @staticmethod
    def graphql_threats_detection(test_object):
        """
        GraphQL Threats Detection

        https://feature-parity.us1.prod.dog/#/?feature=162
        """
        pytest.mark.features(feature_id=162)(test_object)
        return test_object

    @staticmethod
    def iast_sink_sql_injection(test_object):
        """
        IAST Sink: SQL Injection

        https://feature-parity.us1.prod.dog/#/?feature=165
        """
        pytest.mark.features(feature_id=165)(test_object)
        return test_object

    @staticmethod
    def iast_sink_command_injection(test_object):
        """
        IAST Sink: Command Injection

        https://feature-parity.us1.prod.dog/#/?feature=166
        """
        pytest.mark.features(feature_id=166)(test_object)
        return test_object

    @staticmethod
    def iast_sink_path_traversal(test_object):
        """
        IAST Sink: Path Traversal

        https://feature-parity.us1.prod.dog/#/?feature=167
        """
        pytest.mark.features(feature_id=167)(test_object)
        return test_object

    @staticmethod
    def iast_sink_ldap_injection(test_object):
        """
        IAST Sink: LDAP Injection

        https://feature-parity.us1.prod.dog/#/?feature=168
        """
        pytest.mark.features(feature_id=168)(test_object)
        return test_object

    @staticmethod
    def iast_sink_header_injection(test_object):
        """
        IAST Sink: Header Injection

        https://feature-parity.us1.prod.dog/#/?feature=203
        """
        pytest.mark.features(feature_id=203)(test_object)
        return test_object

    @staticmethod
    def iast_source_request_parameter_value(test_object):
        """
        IAST Source: Request Parameter Value

        https://feature-parity.us1.prod.dog/#/?feature=169
        """
        pytest.mark.features(feature_id=169)(test_object)
        return test_object

    @staticmethod
    def iast_source_request_parameter_name(test_object):
        """
        IAST Source: Request Parameter Name

        https://feature-parity.us1.prod.dog/#/?feature=170
        """
        pytest.mark.features(feature_id=170)(test_object)
        return test_object

    @staticmethod
    def iast_source_header_value(test_object):
        """
        IAST Source: Header Value

        https://feature-parity.us1.prod.dog/#/?feature=171
        """
        pytest.mark.features(feature_id=171)(test_object)
        return test_object

    @staticmethod
    def iast_source_header_name(test_object):
        """
        IAST Source: Header Name

        https://feature-parity.us1.prod.dog/#/?feature=172
        """
        pytest.mark.features(feature_id=172)(test_object)
        return test_object

    @staticmethod
    def iast_source_cookie_value(test_object):
        """
        IAST Source: Cookie Value

        https://feature-parity.us1.prod.dog/#/?feature=173
        """
        pytest.mark.features(feature_id=173)(test_object)
        return test_object

    @staticmethod
    def iast_source_cookie_name(test_object):
        """
        IAST Source: Cookie Name

        https://feature-parity.us1.prod.dog/#/?feature=174
        """
        pytest.mark.features(feature_id=174)(test_object)
        return test_object

    @staticmethod
    def iast_source_body(test_object):
        """
        IAST Source: Body

        https://feature-parity.us1.prod.dog/#/?feature=175
        """
        pytest.mark.features(feature_id=175)(test_object)
        return test_object

    @staticmethod
    def grpc_threats_management(test_object):
        """
        gRPC Threats Management

        https://feature-parity.us1.prod.dog/#/?feature=176
        """
        pytest.mark.features(feature_id=176)(test_object)
        return test_object

    @staticmethod
    def waf_telemetry(test_object):
        """
        WAF Telemetry

        https://feature-parity.us1.prod.dog/#/?feature=178
        """
        pytest.mark.features(feature_id=178)(test_object)
        return test_object

    @staticmethod
    def kafkaspan_creationcontext_propagation_with_dd_trace_py(test_object):
        """
        [Kafka][Span Creation][Context Propagation] with dd-trace-py

        https://feature-parity.us1.prod.dog/#/?feature=192
        """
        pytest.mark.features(feature_id=192)(test_object)
        return test_object

    @staticmethod
    def open_tracing_api(test_object):
        """
        Open Tracing API

        https://feature-parity.us1.prod.dog/#/?feature=196
        """
        pytest.mark.features(feature_id=196)(test_object)
        return test_object

    @staticmethod
    def custom_tracing_api(test_object):
        """
        Custom Tracing API

        https://feature-parity.us1.prod.dog/#/?feature=197
        """
        pytest.mark.features(feature_id=197)(test_object)
        return test_object

    @staticmethod
    def iast_sink_hardcoded_secrets(test_object):
        """
        IAST sink: Hardcoded secrets detection

        https://feature-parity.us1.prod.dog/#/?feature=198
        """
        pytest.mark.features(feature_id=198)(test_object)
        return test_object

    @staticmethod
    def appsec_request_blocking(test_object):
        """
        Request Blocking

        https://feature-parity.us1.prod.dog/#/?feature=199
        """
        pytest.mark.features(feature_id=199)(test_object)
        return test_object

    @staticmethod
    def appsec_response_blocking(test_object):
        """
        Response Blocking

        https://feature-parity.us1.prod.dog/#/?feature=200
        """
        pytest.mark.features(feature_id=200)(test_object)
        return test_object

    @staticmethod
    def appsec_blocking_action(test_object):
        """
        Blocking Action

        https://feature-parity.us1.prod.dog/#/?feature=201
        """
        pytest.mark.features(feature_id=201)(test_object)
        return test_object

    @staticmethod
    def appsec_client_ip_blocking(test_object):
        """
        Client IP Blocking

        https://feature-parity.us1.prod.dog/#/?feature=202
        """
        pytest.mark.features(feature_id=202)(test_object)
        return test_object

    @staticmethod
    def appsec_header_injection(test_object):
        """
        Header Injection

        https://feature-parity.us1.prod.dog/#/?feature=203
        """
        pytest.mark.features(feature_id=203)(test_object)
        return test_object

    @staticmethod
    def api_security_schemas(test_object):
        """
        Schema extraction for API Security

        https://feature-parity.us1.prod.dog/#/?feature=204
        """
        pytest.mark.features(feature_id=204)(test_object)
        return test_object

    @staticmethod
    def span_links_through_datadog_api(test_object):
        """
        Span links (through Datadog API)

        https://feature-parity.us1.prod.dog/#/?feature=205
        """
        pytest.mark.features(feature_id=205)(test_object)
        return test_object

    @staticmethod
    def cassandra_support(test_object):
        """
        Cassandra support

        https://feature-parity.us1.prod.dog/#/?feature=206
        """
        pytest.mark.features(feature_id=206)(test_object)
        return test_object

    @staticmethod
    def mysql_support(test_object):
        """
        MySQL Support

        https://feature-parity.us1.prod.dog/#/?feature=207
        """
        pytest.mark.features(feature_id=207)(test_object)
        return test_object

    @staticmethod
    def mssql_support(test_object):
        """
        MySQL Support

        https://feature-parity.us1.prod.dog/#/?feature=225
        """
        pytest.mark.features(feature_id=225)(test_object)
        return test_object

    @staticmethod
    def postgres_support(test_object):
        """
        PostGres Support

        https://feature-parity.us1.prod.dog/#/?feature=208
        """
        pytest.mark.features(feature_id=208)(test_object)
        return test_object

    @staticmethod
    def database_monitoring_correlation(test_object):
        """
        Database Monitoring correlation

        https://feature-parity.us1.prod.dog/#/?feature=209
        """
        pytest.mark.features(feature_id=209)(test_object)
        return test_object

    @staticmethod
    def datastreams_monitoring_support_for_http(test_object):
        """
        DataStreams Monitoring support for Http

        https://feature-parity.us1.prod.dog/#/?feature=210
        """
        pytest.mark.features(feature_id=210)(test_object)
        return test_object

    @staticmethod
    def debugger(test_object):
        """
        Debugger

        https://feature-parity.us1.prod.dog/#/?feature=211
        """
        pytest.mark.features(feature_id=211)(test_object)
        return test_object

    @staticmethod
    def datastreams_monitoring_support_for_kafka(test_object):
        """
        DataStreams Monitoring support for Kafka

        https://feature-parity.us1.prod.dog/#/?feature=212
        """
        pytest.mark.features(feature_id=212)(test_object)
        return test_object

    @staticmethod
    def datastreams_monitoring_support_for_rabbitmq(test_object):
        """
        DataStreams Monitoring support for RabbitMQ

        https://feature-parity.us1.prod.dog/#/?feature=213
        """
        pytest.mark.features(feature_id=213)(test_object)
        return test_object

    @staticmethod
    def datastreams_monitoring_support_for_rabbitmq_fanout(test_object):
        """
        DataStreams Monitoring support for RabbitMQ - Fanout

        https://feature-parity.us1.prod.dog/#/?feature=214
        """
        pytest.mark.features(feature_id=214)(test_object)
        return test_object

    @staticmethod
    def datastreams_monitoring_support_for_rabbitmq_topicexchange(test_object):
        """
        DataStreams Monitoring support for RabbitMq - TopicExchange

        https://feature-parity.us1.prod.dog/#/?feature=215
        """
        pytest.mark.features(feature_id=215)(test_object)
        return test_object

    @staticmethod
    def mongo_support(test_object):
        """
        Mongo Support

        https://feature-parity.us1.prod.dog/#/?feature=216
        """
        pytest.mark.features(feature_id=216)(test_object)
        return test_object

    @staticmethod
    def otel_mysql_support(test_object):
        """
        OTEL MySql Support

        https://feature-parity.us1.prod.dog/#/?feature=217
        """
        pytest.mark.features(feature_id=217)(test_object)
        return test_object

    @staticmethod
    def otel_mssql_support(test_object):
        """
        OTEL MySql Support

        https://feature-parity.us1.prod.dog/#/?feature=226
        """
        pytest.mark.features(feature_id=226)(test_object)
        return test_object

    @staticmethod
    def otel_postgres_support(test_object):
        """
        OTEL PostGres Support

        https://feature-parity.us1.prod.dog/#/?feature=218
        """
        pytest.mark.features(feature_id=218)(test_object)
        return test_object

    @staticmethod
    def sql_support(test_object):
        """
        Sql support

        https://feature-parity.us1.prod.dog/#/?feature=219
        """
        pytest.mark.features(feature_id=219)(test_object)
        return test_object

    @staticmethod
    def dynamic_configuration(test_object):
        """
        Dynamic Configuration

        https://feature-parity.us1.prod.dog/#/?feature=220
        """
        pytest.mark.features(feature_id=220)(test_object)
        return test_object

    @staticmethod
    def datadog_headers_propagation(test_object):
        """
        Datadog headers propagation

        https://feature-parity.us1.prod.dog/#/?feature=221
        """
        pytest.mark.features(feature_id=221)(test_object)
        return test_object

    @staticmethod
    def single_span_sampling(test_object):
        """
        Single Span Sampling

        https://feature-parity.us1.prod.dog/#/?feature=222
        """
        pytest.mark.features(feature_id=222)(test_object)
        return test_object

    @staticmethod
    def tracer_flare(test_object):
        """
        Tracer Flare

        https://feature-parity.us1.prod.dog/#/?feature=223
        """
        pytest.mark.features(feature_id=223)(test_object)
        return test_object

    @staticmethod
    def profiling(test_object):
        """
        Profiling

        https://feature-parity.us1.prod.dog/#/?feature=224
        """
        pytest.mark.features(feature_id=224)(test_object)
        return test_object

    @staticmethod
    def trace_sampling(test_object):
        """
        Profiling

        https://feature-parity.us1.prod.dog/#/?feature=227
        """
        pytest.mark.features(feature_id=227)(test_object)
        return test_object

    @staticmethod
    def telemetry_instrumentation(test_object):
        """
        Instrumentation telemetry

        https://feature-parity.us1.prod.dog/#/?feature=229
        """
        pytest.mark.features(feature_id=229)(test_object)
        return test_object

    @staticmethod
    def appsec_logs(test_object):
        """
        Appsec Logs

        https://feature-parity.us1.prod.dog/#/?feature=230
        """
        pytest.mark.features(feature_id=230)(test_object)
        return test_object

    @staticmethod
    def appsec_miscs_internals(test_object):
        """
        Appsec Miscs Internals

        https://feature-parity.us1.prod.dog/#/?feature=231
        """
        pytest.mark.features(feature_id=231)(test_object)
        return test_object

    @staticmethod
    def appsec_scrubbing(test_object):
        """
        Appsec Scrubbing

        https://feature-parity.us1.prod.dog/#/?feature=232
        """
        pytest.mark.features(feature_id=232)(test_object)
        return test_object

    @staticmethod
    def appsec_standard_tags_client_ip(test_object):
        """
        Appsec Standard Tags: client IP

        https://feature-parity.us1.prod.dog/#/?feature=233
        """
        pytest.mark.features(feature_id=233)(test_object)
        return test_object

    @staticmethod
    def waf_features(test_object):
        """
        WAF features

        https://feature-parity.us1.prod.dog/#/?feature=234
        """
        pytest.mark.features(feature_id=234)(test_object)
        return test_object

    @staticmethod
    def waf_rules(test_object):
        """
        WAF rules

        https://feature-parity.us1.prod.dog/#/?feature=235
        """
        pytest.mark.features(feature_id=235)(test_object)
        return test_object

    @staticmethod
    def iast_sink_hsts_missing_header(test_object):
        """
        IAST Sink: HSTS missing header

        https://feature-parity.us1.prod.dog/#/?feature=236
        """
        pytest.mark.features(feature_id=236)(test_object)
        return test_object

    @staticmethod
    def iast_sink_http_only_cookie(test_object):
        """
        IAST Sink: HTTP only cookie

        https://feature-parity.us1.prod.dog/#/?feature=237
        """
        pytest.mark.features(feature_id=237)(test_object)
        return test_object

    @staticmethod
    def iast_sink_insecure_cookie(test_object):
        """
        IAST Sink: Insecure cookie

        https://feature-parity.us1.prod.dog/#/?feature=238
        """
        pytest.mark.features(feature_id=238)(test_object)
        return test_object

    @staticmethod
    def iast_sink_samesite_cookie(test_object):
        """
        IAST Sink: SameSite cookie

        https://feature-parity.us1.prod.dog/#/?feature=240
        """
        pytest.mark.features(feature_id=240)(test_object)
        return test_object

    @staticmethod
    def iast_sink_ssrf(test_object):
        """
        IAST Sink: SSRF

        https://feature-parity.us1.prod.dog/#/?feature=241
        """
        pytest.mark.features(feature_id=241)(test_object)
        return test_object

    @staticmethod
    def iast_sink_trustboundaryviolation(test_object):
        """
        IAST Sink: TrustBoundaryViolation

        https://feature-parity.us1.prod.dog/#/?feature=242
        """
        pytest.mark.features(feature_id=242)(test_object)
        return test_object

    @staticmethod
    def iast_sink_unvalidatedforward(test_object):
        """
        IAST Sink: UnvalidatedForward

        https://feature-parity.us1.prod.dog/#/?feature=243
        """
        pytest.mark.features(feature_id=243)(test_object)
        return test_object

    @staticmethod
    def iast_sink_unvalidatedheader(test_object):
        """
        IAST Sink: UnvalidatedHeader

        https://feature-parity.us1.prod.dog/#/?feature=244
        """
        pytest.mark.features(feature_id=244)(test_object)
        return test_object

    @staticmethod
    def iast_sink_unvalidatedredirect(test_object):
        """
        IAST Sink: UnvalidatedRedirect

        https://feature-parity.us1.prod.dog/#/?feature=245
        """
        pytest.mark.features(feature_id=245)(test_object)
        return test_object

    @staticmethod
    def iast_sink_weakrandomness(test_object):
        """
        IAST Sink: WeakRandomness

        https://feature-parity.us1.prod.dog/#/?feature=246
        """
        pytest.mark.features(feature_id=246)(test_object)
        return test_object

    @staticmethod
    def iast_sink_xcontentsniffing(test_object):
        """
        IAST Sink: XContentSniffing

        https://feature-parity.us1.prod.dog/#/?feature=247
        """
        pytest.mark.features(feature_id=247)(test_object)
        return test_object

    @staticmethod
    def iast_sink_xpathinjection(test_object):
        """
        IAST Sink: XPathInjection

        https://feature-parity.us1.prod.dog/#/?feature=248
        """
        pytest.mark.features(feature_id=248)(test_object)
        return test_object

    @staticmethod
    def iast_sink_xss(test_object):
        """
        IAST Sink: XSS

        https://feature-parity.us1.prod.dog/#/?feature=249
        """
        pytest.mark.features(feature_id=249)(test_object)
        return test_object

    @staticmethod
    def iast_source_multipart(test_object):
        """
        IAST Source: Multipart

        https://feature-parity.us1.prod.dog/#/?feature=250
        """
        pytest.mark.features(feature_id=250)(test_object)
        return test_object

    @staticmethod
    def iast_source_path(test_object):
        """
        IAST Source: Path

        https://feature-parity.us1.prod.dog/#/?feature=251
        """
        pytest.mark.features(feature_id=251)(test_object)
        return test_object

    @staticmethod
    def iast_source_uri(test_object):
        """
        IAST Source: URI

        https://feature-parity.us1.prod.dog/#/?feature=252
        """
        pytest.mark.features(feature_id=252)(test_object)
        return test_object

    @staticmethod
    def iast_sink_mongodb_injection(test_object):
        """
        IAST Sink: MongoDB injection

        https://feature-parity.us1.prod.dog/#/?feature=253
        """
        pytest.mark.features(feature_id=253)(test_object)
        return test_object

    @staticmethod
    def appsec_user_blocking(test_object):
        """
        User blocking

        https://feature-parity.us1.prod.dog/#/?feature=254
        """
        pytest.mark.features(feature_id=254)(test_object)
        return test_object

    @staticmethod
    def kafkaspan_creationcontext_propagation_with_dd_trace_js(test_object):
        """
        [Kafka][Span Creation][Context Propagation] with dd-trace-js
        https://feature-parity.us1.prod.dog/#/?feature=259
        """
        pytest.mark.features(feature_id=259)(test_object)
        return test_object

    @staticmethod
    def kafkaspan_creationcontext_propagation_with_dd_trace_java(test_object):
        """
        [Kafka][Span Creation][Context Propagation] with dd-trace-java
        https://feature-parity.us1.prod.dog/#/?feature=256
        """
        pytest.mark.features(feature_id=256)(test_object)
        return test_object

    @staticmethod
    def kafkaspan_creationcontext_propagation_with_dd_trace_rb(test_object):
        """
        [Kafka][Span Creation][Context Propagation] with dd-trace-rb
        https://feature-parity.us1.prod.dog/#/?feature=257
        """
        pytest.mark.features(feature_id=257)(test_object)
        return test_object

    @staticmethod
    def kafkaspan_creationcontext_propagation_with_dd_trace_go(test_object):
        """
        [Kafka][Span Creation][Context Propagation] with dd-trace-go
        https://feature-parity.us1.prod.dog/#/?feature=258
        """
        pytest.mark.features(feature_id=258)(test_object)
        return test_object

    @staticmethod
<<<<<<< HEAD
    def decisionless_extraction(test_object):
        """
        Samping behavior when extracted trace context does not convey a sampling
        decision
=======
    def decisionless_trace_context_extraction(test_object):
        """
        Decisionless Trace Context Extraction
>>>>>>> b73b901d

        https://feature-parity.us1.prod.dog/#/?feature=261
        """
        pytest.mark.features(feature_id=261)(test_object)
<<<<<<< HEAD
=======
        return test_object

    @staticmethod
    def semantic_core_validations(test_object):
        """
        Semantic Core Validations

        https://feature-parity.us1.prod.dog/#/?feature=262
        """
        pytest.mark.features(feature_id=262)(test_object)
        return test_object

    @staticmethod
    def aws_sqsspan_creationcontext_propagationaws_x_ray_with_dd_trace(test_object):
        """
        [AWS-SQS][Span Creation][Context Propagation][AWS X-Ray] with dd-trace

        https://feature-parity.us1.prod.dog/#/?feature=263
        """
        pytest.mark.features(feature_id=263)(test_object)
        return test_object

    @staticmethod
    def aws_sqsspan_creationcontext_propagationaws_message_attributes_with_dd_trace(test_object):
        """
        [AWS-SQS][Span Creation][Context Propagation][AWS Message Attributes] with dd-trace

        https://feature-parity.us1.prod.dog/#/?feature=264
        """
        pytest.mark.features(feature_id=264)(test_object)
        return test_object

    @staticmethod
    def agent_remote_configuration(test_object):
        """
        Agent supports remote configuration

        https://feature-parity.us1.prod.dog/#/?feature=265
        """
        pytest.mark.features(feature_id=265)(test_object)
        return test_object

    @staticmethod
    def data_integrity(test_object):
        """
        Data integrity

        https://feature-parity.us1.prod.dog/#/?feature=266
        """
        pytest.mark.features(feature_id=266)(test_object)
        return test_object

    @staticmethod
    def library_scrubbing(test_object):
        """
        Library scrubbing

        https://feature-parity.us1.prod.dog/#/?feature=267
        """
        pytest.mark.features(feature_id=267)(test_object)
>>>>>>> b73b901d
        return test_object<|MERGE_RESOLUTION|>--- conflicted
+++ resolved
@@ -1866,22 +1866,12 @@
         return test_object
 
     @staticmethod
-<<<<<<< HEAD
     def decisionless_extraction(test_object):
         """
-        Samping behavior when extracted trace context does not convey a sampling
-        decision
-=======
-    def decisionless_trace_context_extraction(test_object):
-        """
-        Decisionless Trace Context Extraction
->>>>>>> b73b901d
-
+        Sampling behavior when extracted trace context does not convey a sampling decision
         https://feature-parity.us1.prod.dog/#/?feature=261
         """
         pytest.mark.features(feature_id=261)(test_object)
-<<<<<<< HEAD
-=======
         return test_object
 
     @staticmethod
@@ -1942,5 +1932,4 @@
         https://feature-parity.us1.prod.dog/#/?feature=267
         """
         pytest.mark.features(feature_id=267)(test_object)
->>>>>>> b73b901d
         return test_object