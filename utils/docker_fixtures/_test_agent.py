--- conflicted
+++ resolved
@@ -89,13 +89,11 @@
         if os.getenv("DEV_MODE") is not None:
             env["SNAPSHOT_CI"] = "0"
 
-<<<<<<< HEAD
         if not request.config.option.generate_cassettes:
             # have the test agent error if there are no recorded cassettes found when not generating cassettes
             env["VCR_CI_MODE"] = "1"
-=======
+
         env |= agent_env
->>>>>>> 2e242159
 
         host_port = get_host_port(worker_id, 4600)
         container_port = 8126
