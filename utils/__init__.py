--- conflicted
+++ resolved
@@ -11,13 +11,10 @@
 from utils._data_collector import data_collector
 from utils import coverage
 from utils._proxies import proxies
-<<<<<<< HEAD
 from utils.interfaces._core import ValidationError
-=======
 
 
 class ValidationException(Exception):
     def __init__(self, message, extra_info=None) -> None:
         super().__init__(message)
-        self.extra_info = extra_info
->>>>>>> 479484b7
+        self.extra_info = extra_info