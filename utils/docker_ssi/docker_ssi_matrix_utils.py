--- conflicted
+++ resolved
@@ -1,20 +1,17 @@
-<<<<<<< HEAD
-from utils.docker_ssi.docker_ssi_definitions import JavaRuntimeInstallableVersions, PythonRuntimeInstallableVersions
-=======
-from utils.docker_ssi.docker_ssi_definitions import JavaRuntimeInstallableVersions, PHPRuntimeInstallableVersions
->>>>>>> 54c2d9a4
+from utils.docker_ssi.docker_ssi_definitions import (
+    JavaRuntimeInstallableVersions,
+    PHPRuntimeInstallableVersions,
+    PythonRuntimeInstallableVersions,
+)
 
 
 def resolve_runtime_version(library, runtime):
     """ For installable runtimes, get the version identifier. ie JAVA_11 """
     if library == "java":
         return JavaRuntimeInstallableVersions.get_version_id(runtime)
-<<<<<<< HEAD
+    elif library == "php":
+        return PHPRuntimeInstallableVersions.get_version_id(runtime)
     elif library == "python":
         return PythonRuntimeInstallableVersions.get_version_id(runtime)
-=======
-    elif library == "php":
-        return PHPRuntimeInstallableVersions.get_version_id(runtime)
->>>>>>> 54c2d9a4
 
     raise ValueError(f"Library {library} not supported")