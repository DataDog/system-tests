--- conflicted
+++ resolved
@@ -89,9 +89,7 @@
             --progress=plain \
             -f utils/build/docker/agent.Dockerfile \
             -t system_tests/agent \
-<<<<<<< HEAD
             $BUILD_ARGS \
-=======
             $EXTRA_DOCKER_ARGS \
             .
 
@@ -101,7 +99,6 @@
             --build-arg SYSTEM_TESTS_AGENT_VERSION="$SYSTEM_TESTS_AGENT_VERSION" \
             -f utils/build/docker/set-system-tests-agent-env.Dockerfile \
             -t system_tests/agent \
->>>>>>> 2884119b
             .
 
     elif [[ $IMAGE_NAME == weblog ]]; then
