--- conflicted
+++ resolved
@@ -100,21 +100,15 @@
         # or an arg. So we use this 2-step trick to get it.
         # If anybody has an idea to achieve this in a cleanest way ...
         SYSTEM_TESTS_LIBRARY_VERSION=$(docker run system_tests/weblog cat SYSTEM_TESTS_LIBRARY_VERSION)
-<<<<<<< HEAD
         SYSTEM_TESTS_PHP_APPSEC_VERSION=$(docker run system_tests/weblog bash -c "touch SYSTEM_TESTS_PHP_APPSEC_VERSION && cat SYSTEM_TESTS_PHP_APPSEC_VERSION")
-=======
         SYSTEM_TESTS_LIBDDWAF_VERSION=$(docker run system_tests/weblog cat SYSTEM_TESTS_LIBDDWAF_VERSION)
->>>>>>> 48809a80
 
         docker build \
             --build-arg SYSTEM_TESTS_LIBRARY="$TEST_LIBRARY" \
             --build-arg SYSTEM_TESTS_WEBLOG_VARIANT="$WEBLOG_VARIANT" \
             --build-arg SYSTEM_TESTS_LIBRARY_VERSION="$SYSTEM_TESTS_LIBRARY_VERSION" \
-<<<<<<< HEAD
             --build-arg SYSTEM_TESTS_PHP_APPSEC_VERSION="$SYSTEM_TESTS_PHP_APPSEC_VERSION" \
-=======
             --build-arg SYSTEM_TESTS_LIBDDWAF_VERSION="$SYSTEM_TESTS_LIBDDWAF_VERSION" \
->>>>>>> 48809a80
             -f utils/build/docker/set-system-tests-env.Dockerfile \
             -t system_tests/weblog \
             .
