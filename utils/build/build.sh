#!/usr/bin/env bash

# Unless explicitly stated otherwise all files in this repository are licensed under the the Apache License Version 2.0.
# This product includes software developed at Datadog (https://www.datadoghq.com/).
# Copyright 2021 Datadog, Inc.

set -eu

# set .env if exists. Allow users to keep their conf via env vars
if [[ -f "./.env" ]]; then
    source ./.env
fi

WEBLOG_VARIANT=${WEBLOG_VARIANT:-${HTTP_FRAMEWORK:-}}

readonly DOCKER_REGISTRY_CACHE_PATH="${DOCKER_REGISTRY_CACHE_PATH:-ghcr.io/datadog/system-tests}"
readonly ALIAS_CACHE_FROM="R" #read cache
readonly ALIAS_CACHE_TO="W" #write cache

readonly DEFAULT_TEST_LIBRARY=nodejs
readonly DEFAULT_BUILD_IMAGES=weblog,runner
readonly DEFAULT_DOCKER_MODE=0
readonly DEFAULT_SAVE_TO_BINARIES=0

# Define default weblog variants.
# XXX: Avoid associative arrays for Bash 3 compatibility.
readonly DEFAULT_nodejs=express4
readonly DEFAULT_python=flask-poc
readonly DEFAULT_ruby=rails72
readonly DEFAULT_golang=net-http
readonly DEFAULT_java=spring-boot
readonly DEFAULT_java_otel=spring-boot-native
readonly DEFAULT_python_otel=flask-poc-otel
readonly DEFAULT_nodejs_otel=express4-otel
readonly DEFAULT_php=apache-mod-8.0
readonly DEFAULT_dotnet=poc
readonly DEFAULT_cpp=nginx
readonly DEFAULT_cpp_httpd=httpd
readonly DEFAULT_cpp_nginx=nginx
<<<<<<< HEAD
readonly DEFAULT_rust=axum
=======
readonly DEFAULT_python_lambda=apigw-rest
>>>>>>> 5bbb7913

readonly SCRIPT_NAME="${0}"
readonly SCRIPT_DIR="$(cd -- "$(dirname -- "${BASH_SOURCE[0]}")" && pwd)"

readonly CYAN='\033[0;36m'
readonly NC='\033[0m'
readonly WHITE_BOLD='\033[1;37m'

print_usage() {
    echo -e "${WHITE_BOLD}DESCRIPTION${NC}"
    echo -e "  Builds Docker images for weblog variants with tracers."
    echo
    echo -e "${WHITE_BOLD}USAGE${NC}"
    echo -e "  ${SCRIPT_NAME} [options...]"
    echo
    echo -e "${WHITE_BOLD}OPTIONS${NC}"
    echo -e "  ${CYAN}--library <lib>${NC}            Language of the tracer (env: TEST_LIBRARY, default: ${DEFAULT_TEST_LIBRARY})."
    echo -e "  ${CYAN}--weblog-variant <var>${NC}     Weblog variant (env: WEBLOG_VARIANT)."
    echo -e "  ${CYAN}--images <images>${NC}          Comma-separated list of images to build (env: BUILD_IMAGES, default: ${DEFAULT_BUILD_IMAGES})."
    echo -e "  ${CYAN}--docker${NC}                   Build docker image instead of local install (env: DOCKER_MODE, default: ${DEFAULT_DOCKER_MODE})."
    echo -e "  ${CYAN}--github-token-file <file>${NC} Path to a file containing a GitHub token used for authenticated operations (e.g. cloning private repos, accessing the API)."
    echo -e "  ${CYAN}--extra-docker-args <args>${NC} Extra arguments passed to docker build (env: EXTRA_DOCKER_ARGS)."
    echo -e "  ${CYAN}--cache-mode <mode>${NC}        Cache mode (env: DOCKER_CACHE_MODE)."
    echo -e "  ${CYAN}--platform <platform>${NC}      Target Docker platform."
    echo -e "  ${CYAN}--list-libraries${NC}           Lists all available libraries and exits."
    echo -e "  ${CYAN}--list-weblogs${NC}             Lists all available weblogs for a library and exits."
    echo -e "  ${CYAN}--default-weblog${NC}           Prints the name of the default weblog for a given library and exits."
    echo -e "  ${CYAN}--binary-path${NC}              Optional. Path of a directory binaries will be copied from. Should be used for local development only."
    echo -e "  ${CYAN}--binary-url${NC}               Optional. Url of the client library redistributable. Should be used for local development only."
    echo -e "  ${CYAN}--save-to-binaries${NC}         Optional. Save image in binaries folder as a tar.gz file."
    echo -e "  ${CYAN}--help${NC}                     Prints this message and exits."
    echo
    echo -e "${WHITE_BOLD}EXAMPLES${NC}"
    echo -e "  Build default images:"
    echo -e "    ${SCRIPT_NAME}"
    echo -e "  Build images for Java and Spring Boot:"
    echo -e "    ${SCRIPT_NAME} --library java --weblog-variant spring-boot"
    echo -e "  Build default images for .NET with binary path:"
    echo -e "    ${SCRIPT_NAME} dotnet --binary-path "/mnt/c/dev/dd-trace-dotnet-linux/tmp/linux-x64""
    echo -e "  Build default images for .NET with binary url:"
    echo -e "    ${SCRIPT_NAME} ./build.sh dotnet --binary-url "https://github.com/DataDog/dd-trace-dotnet/releases/download/v2.27.0/datadog-dotnet-apm-2.27.0.tar.gz""
    echo -e "  List libraries:"
    echo -e "    ${SCRIPT_NAME} --list-libraries"
    echo -e "  List weblogs for PHP:"
    echo -e "    ${SCRIPT_NAME} --list-weblogs --library php"
    echo -e "  Print default weblog for Python:"
    echo -e "    ${SCRIPT_NAME} --default-weblog --library python"
    echo
    echo -e "More info at https://github.com/DataDog/system-tests/blob/main/docs/execute/build.md"
    echo
}

list-libraries() {
    find "${SCRIPT_DIR}/docker" -mindepth 1 -maxdepth 1 -type d | sed -e 's~.*/~~g'
}

list-weblogs() {
    find "${SCRIPT_DIR}/docker/${TEST_LIBRARY}" -maxdepth 1 -name '*.Dockerfile' -type f | sed -e 's~.*/~~g' -e 's~.Dockerfile$~~g'
}

default-weblog() {
    local var="DEFAULT_${TEST_LIBRARY}"
    echo -n "${!var}"
}

build() {
    CACHE_TO=
    CACHE_FROM=
    if [[ "$DOCKER_CACHE_MODE" == *"$ALIAS_CACHE_FROM"* ]]; then
        echo "Setting remote cache for read"
        CACHE_FROM="--cache-from type=registry,ref=${DOCKER_REGISTRY_CACHE_PATH}/${WEBLOG_VARIANT}:cache"
    fi
    if [[ "$DOCKER_CACHE_MODE" == *"$ALIAS_CACHE_TO"* ]]; then
        echo "Setting remote cache for write"
        CACHE_TO="--cache-to type=registry,ref=${DOCKER_REGISTRY_CACHE_PATH}/${WEBLOG_VARIANT}:cache"
    fi

    echo "=================================="
    echo "build images for system tests"
    echo ""
    echo "TEST_LIBRARY:      $TEST_LIBRARY"
    echo "WEBLOG_VARIANT:    $WEBLOG_VARIANT"
    echo "BUILD_IMAGES:      $BUILD_IMAGES"
    echo "EXTRA_DOCKER_ARGS: $EXTRA_DOCKER_ARGS"
    echo ""

    # Issues with Mac M1 arm64 arch. This patch is intended to affect Mac M1 only.
    ARCH=$(uname -m | sed 's/x86_//;s/i[3-6]86/32/')

    case $ARCH in
    arm64|aarch64) DOCKER_PLATFORM_ARGS="${DOCKER_PLATFORM:-"--platform linux/arm64/v8"}";;
    *)             DOCKER_PLATFORM_ARGS="${DOCKER_PLATFORM:-"--platform linux/amd64"}";;
    esac

    # Build images
    for IMAGE_NAME in $(echo $BUILD_IMAGES | sed "s/,/ /g")
    do

        echo "-----------------------"
        echo Build $IMAGE_NAME
        if [[ $IMAGE_NAME == runner ]] && [[ $DOCKER_MODE != 1 ]]; then
            if [[ -z "${IN_NIX_SHELL:-}" ]]; then
                if [ ! -d "venv/" ]
                then
                    echo "Build virtual env"
                    if command -v python3.12 &> /dev/null
                    then
                        python3.12 -m venv venv --copies
                    elif command -v python3.9 &> /dev/null
                    then
                        echo "⚠️️️️⚠️⚠️️️️⚠️⚠️️️️⚠️⚠️️️️⚠️⚠️️️️⚠️⚠️️️️⚠️⚠️️️️⚠️⚠️️️️⚠️⚠️️️️⚠️⚠️️️️⚠️⚠️️️️⚠️⚠️⚠️⚠️️️️⚠️️️️⚠️⚠️️️️⚠️⚠️️️️⚠️⚠️️️️⚠️⚠️️️️⚠️⚠️️️️⚠️⚠️️️️⚠️⚠️️️️⚠️⚠️️️️⚠️⚠️️️️⚠️⚠️️️️⚠️⚠️⚠️⚠️️️️⚠️⚠️⚠️️️️⚠️⚠️⚠️️️️⚠️⚠️⚠️️️️⚠️⚠️⚠️️️️⚠️"
                        echo "DEPRECRATION WARNING: you are using python3.9 to run system-tests."
                        echo "This won't be supported soon. Install python 3.12, then run:"
                        echo "> rm -rf venv && ./build.sh -i runner"
                        echo "⚠️️️️⚠️⚠️️️️⚠️⚠️️️️⚠️⚠️️️️⚠️⚠️️️️⚠️⚠️️️️⚠️⚠️️️️⚠️⚠️️️️⚠️⚠️️️️⚠️⚠️️️️⚠️⚠️️️️⚠️⚠️⚠️⚠️️️️⚠️⚠️️️️⚠️⚠️️️️⚠️⚠️️️️⚠️⚠️️️️⚠️⚠️️️️⚠️⚠️️️️⚠️⚠️️️️⚠️⚠️️️️⚠️⚠️️️️⚠️⚠️️️️⚠️⚠️️️️⚠️⚠️⚠️⚠️️️️⚠️⚠️️️️⚠️⚠️️️️⚠️⚠️️️️⚠️⚠️️️️⚠️⚠️️️️⚠️⚠️️️️"
                        python3.9 -m venv venv
                    else
                        echo "Can't find python3.12, please install it"
                    fi
                fi
                source venv/bin/activate
                python -m pip install --upgrade pip setuptools==75.8.0
            fi
            python -m pip install -e .
            cp requirements.txt venv/requirements.txt


        elif [[ $IMAGE_NAME == runner ]] && [[ $DOCKER_MODE == 1 ]]; then
            docker buildx build \
                --build-arg BUILDKIT_INLINE_CACHE=1 \
                --load \
                --progress=plain \
                -f utils/build/docker/runner.Dockerfile \
                -t system_tests/runner \
                $EXTRA_DOCKER_ARGS \
                .

        elif [[ $IMAGE_NAME == proxy ]]; then
            docker buildx build \
                --build-arg BUILDKIT_INLINE_CACHE=1 \
                --load \
                --progress=plain \
                -f utils/build/docker/proxy.Dockerfile \
                -t datadog/system-tests:proxy-v1 \
                $EXTRA_DOCKER_ARGS \
                .

        elif [[ $IMAGE_NAME == agent ]]; then
            echo "Building agent is not needed anymore, system-tests now use directly the agent image from docker hub."

        elif [[ $IMAGE_NAME == weblog ]]; then
            clean-binaries() {
                find . -mindepth 1 -type d -exec rm -rf {} +
                find . ! -name 'README.md' -type f -exec rm -f {} +
            }

            if ! [[ -z "$BINARY_URL" ]]; then
                cd binaries
                clean-binaries
                curl -L -O $BINARY_URL
                cd ..
            fi

            if ! [[ -z "$BINARY_PATH" ]]; then
                cd binaries
                clean-binaries
                cp -r $BINARY_PATH/* ./
                cd ..
            fi

            # keep this name consistent with WeblogContainer.get_image_list()
            BINARIES_FILENAME=binaries/${TEST_LIBRARY}-${WEBLOG_VARIANT}-weblog.tar.gz

            if [ -f $BINARIES_FILENAME ]; then
                echo "Loading image from $BINARIES_FILENAME"
                docker load --input $BINARIES_FILENAME
            else

                DOCKERFILE=utils/build/docker/${TEST_LIBRARY}/${WEBLOG_VARIANT}.Dockerfile

                GITHUB_TOKEN_SECRET_ARG=""

                if [ -n "${GITHUB_TOKEN_FILE:-}" ]; then
                    if [ ! -f "$GITHUB_TOKEN_FILE" ]; then
                        echo "Error: GitHub token file not found at $GITHUB_TOKEN_FILE" >&2
                        exit 1
                    fi

                    echo "Using GitHub token from $GITHUB_TOKEN_FILE"
                    GITHUB_TOKEN_SECRET_ARG="--secret id=github_token,src=$GITHUB_TOKEN_FILE"
                fi

                docker buildx build \
                    --build-arg BUILDKIT_INLINE_CACHE=1 \
                    --load \
                    --progress=plain \
                    ${DOCKER_PLATFORM_ARGS} \
                    ${GITHUB_TOKEN_SECRET_ARG} \
                    -f ${DOCKERFILE} \
                    --label "system-tests-library=${TEST_LIBRARY}" \
                    --label "system-tests-weblog-variant=${WEBLOG_VARIANT}" \
                    -t system_tests/weblog \
                    $CACHE_TO \
                    $CACHE_FROM \
                    $EXTRA_DOCKER_ARGS \
                    .

                if test -f "binaries/waf_rule_set.json"; then

                    docker buildx build \
                        --build-arg BUILDKIT_INLINE_CACHE=1 \
                        --load \
                        --progress=plain \
                        ${DOCKER_PLATFORM_ARGS} \
                        -f utils/build/docker/overwrite_waf_rules.Dockerfile \
                        -t system_tests/weblog \
                        $EXTRA_DOCKER_ARGS \
                        .
                fi

                if [[ $SAVE_TO_BINARIES == 1 ]]; then
                    echo "Saving image to $BINARIES_FILENAME"
                    docker save system_tests/weblog | gzip > $BINARIES_FILENAME
                fi
            fi
        elif [[ $IMAGE_NAME == lambda-proxy ]]; then
            docker buildx build \
                --build-arg BUILDKIT_INLINE_CACHE=1 \
                --load \
                --progress=plain \
                -f utils/build/docker/lambda-proxy.Dockerfile \
                -t system_tests/lambda-proxy \
                $EXTRA_DOCKER_ARGS \
                .
        else
            echo "Don't know how to build $IMAGE_NAME"
            exit 1
        fi
    done
}

# Main
COMMAND=build

while [[ "$#" -gt 0 ]]; do
    case $1 in
<<<<<<< HEAD
        cpp_nginx|cpp_httpd|dotnet|golang|java|java_otel|nodejs|nodejs_otel|php|python|python_otel|ruby|rust) TEST_LIBRARY="$1";;
=======
        cpp_nginx|cpp_httpd|dotnet|golang|java|java_otel|nodejs|nodejs_otel|php|python|python_lambda|python_otel|ruby) TEST_LIBRARY="$1";;
>>>>>>> 5bbb7913
        -l|--library) TEST_LIBRARY="$2"; shift ;;
        -i|--images) BUILD_IMAGES="$2"; shift ;;
        -d|--docker) DOCKER_MODE=1;;
        -w|--weblog-variant) WEBLOG_VARIANT="$2"; shift ;;
        -e|--extra-docker-args) EXTRA_DOCKER_ARGS="$2"; shift ;;
        -c|--cache-mode) DOCKER_CACHE_MODE="$2"; shift ;;
        -p|--docker-platform) DOCKER_PLATFORM="--platform $2"; shift ;;
        -s|--save-to-binaries) SAVE_TO_BINARIES=1 ;;
        --github-token-file) GITHUB_TOKEN_FILE="$2"; shift ;;
        --binary-url) BINARY_URL="$2"; shift ;;
        --binary-path) BINARY_PATH="$2"; shift ;;
        --list-libraries) COMMAND=list-libraries ;;
        --list-weblogs) COMMAND=list-weblogs ;;
        --default-weblog) COMMAND=default-weblog ;;
        -h|--help) print_usage; exit 0 ;;
        --agent-base-image) AGENT_BASE_IMAGE="$2"; shift ;;  # deprecated
        *) echo "Invalid argument: ${1:-}"; echo; print_usage; exit 1 ;;
    esac
    shift
done

# Set defaults
DOCKER_CACHE_MODE="${DOCKER_CACHE_MODE:-}"
EXTRA_DOCKER_ARGS="${EXTRA_DOCKER_ARGS:-}"
DOCKER_PLATFORM="${DOCKER_PLATFORM:-}"
DOCKER_MODE="${DOCKER_MODE:-${DEFAULT_DOCKER_MODE}}"
SAVE_TO_BINARIES="${SAVE_TO_BINARIES:-${DEFAULT_SAVE_TO_BINARIES}}"
BUILD_IMAGES="${BUILD_IMAGES:-${DEFAULT_BUILD_IMAGES}}"
TEST_LIBRARY="${TEST_LIBRARY:-${DEFAULT_TEST_LIBRARY}}"
BINARY_PATH="${BINARY_PATH:-}"
BINARY_URL="${BINARY_URL:-}"
GITHUB_TOKEN_FILE="${GITHUB_TOKEN_FILE:-}"

if [[ "${BUILD_IMAGES}" =~ /weblog/ && ! -d "${SCRIPT_DIR}/docker/${TEST_LIBRARY}" ]]; then
    echo "Library ${TEST_LIBRARY} not found"
    echo "Available libraries: $(echo $(list-libraries))"
    exit 1
fi

WEBLOG_VARIANT="${WEBLOG_VARIANT:-$(default-weblog)}"

if [[ "${BUILD_IMAGES}" =~ /weblog/ && (-n "$WEBLOG_VARIANT") && (! -f "${SCRIPT_DIR}/docker/${TEST_LIBRARY}/${WEBLOG_VARIANT}.Dockerfile") ]]; then
    echo "Variant ${WEBLOG_VARIANT} for library ${TEST_LIBRARY} not found"
    echo "Available weblog variants for ${TEST_LIBRARY}: $(echo $(list-weblogs))"
    exit 1
fi

"${COMMAND}"<|MERGE_RESOLUTION|>--- conflicted
+++ resolved
@@ -37,11 +37,8 @@
 readonly DEFAULT_cpp=nginx
 readonly DEFAULT_cpp_httpd=httpd
 readonly DEFAULT_cpp_nginx=nginx
-<<<<<<< HEAD
+readonly DEFAULT_python_lambda=apigw-rest
 readonly DEFAULT_rust=axum
-=======
-readonly DEFAULT_python_lambda=apigw-rest
->>>>>>> 5bbb7913
 
 readonly SCRIPT_NAME="${0}"
 readonly SCRIPT_DIR="$(cd -- "$(dirname -- "${BASH_SOURCE[0]}")" && pwd)"
@@ -288,11 +285,7 @@
 
 while [[ "$#" -gt 0 ]]; do
     case $1 in
-<<<<<<< HEAD
-        cpp_nginx|cpp_httpd|dotnet|golang|java|java_otel|nodejs|nodejs_otel|php|python|python_otel|ruby|rust) TEST_LIBRARY="$1";;
-=======
-        cpp_nginx|cpp_httpd|dotnet|golang|java|java_otel|nodejs|nodejs_otel|php|python|python_lambda|python_otel|ruby) TEST_LIBRARY="$1";;
->>>>>>> 5bbb7913
+        cpp_nginx|cpp_httpd|dotnet|golang|java|java_otel|nodejs|nodejs_otel|php|python|python_lambda|python_otel|ruby|rust) TEST_LIBRARY="$1";;
         -l|--library) TEST_LIBRARY="$2"; shift ;;
         -i|--images) BUILD_IMAGES="$2"; shift ;;
         -d|--docker) DOCKER_MODE=1;;
