lang_variant:
    name: DefaultJDK
    version: default
    cache: true
    install:
      - os_type: linux
        os_distro: deb
        os_branch: debian
        remote-command: |
          if [ "$(. /etc/os-release && echo "$VERSION_CODENAME")" = "buster" ]; then
            echo 'deb http://archive.debian.org/debian buster main non-free contrib' | sudo tee -a /etc/apt/sources.list
          else
            echo 'deb http://deb.debian.org/debian unstable main non-free contrib' | sudo tee -a /etc/apt/sources.list
          fi
          sudo apt update
<<<<<<< HEAD
          sudo apt -y install openjdk-11-jdk

      - os_type: linux
        os_distro: deb
        remote-command: sudo apt-get -y update && sudo apt-get -y install openjdk-11-jdk-headless

      - os_type: linux
        os_distro: rpm
        os_branch: amazon_linux2
        remote-command: sudo yum -y install java-11-amazon-corretto-headless
=======
          sudo apt -y install default-jdk
          
      - os_type: linux
        os_distro: deb
        remote-command: sudo apt-get -y update && sudo apt-get -y install default-jdk
>>>>>>> 6f04f9d8

      - os_type: linux
        os_distro: rpm
        remote-command: sudo sudo dnf -y install java-devel || sudo yum -y install java-devel

weblog:
    name: test-app-java
    install:
      - os_type: linux

        copy_files:
          - name: copy-service
            local_path: utils/build/virtual_machine/weblogs/common/test-app.service

          - name: copy-service-run-script
            local_path: utils/build/virtual_machine/weblogs/common/create_and_run_app_service.sh

          - name: copy-compile-weblog-script
            local_path: utils/build/virtual_machine/weblogs/java/test-app-java/compile_app.sh

          - name: copy-run-weblog-script
            local_path: utils/build/virtual_machine/weblogs/java/test-app-java/test-app-java_run.sh

          - name: copy-java-app
            local_path: lib-injection/build/docker/java/jetty-app

        remote-command: sh test-app-java_run.sh<|MERGE_RESOLUTION|>--- conflicted
+++ resolved
@@ -13,24 +13,11 @@
             echo 'deb http://deb.debian.org/debian unstable main non-free contrib' | sudo tee -a /etc/apt/sources.list
           fi
           sudo apt update
-<<<<<<< HEAD
           sudo apt -y install openjdk-11-jdk
 
       - os_type: linux
         os_distro: deb
         remote-command: sudo apt-get -y update && sudo apt-get -y install openjdk-11-jdk-headless
-
-      - os_type: linux
-        os_distro: rpm
-        os_branch: amazon_linux2
-        remote-command: sudo yum -y install java-11-amazon-corretto-headless
-=======
-          sudo apt -y install default-jdk
-          
-      - os_type: linux
-        os_distro: deb
-        remote-command: sudo apt-get -y update && sudo apt-get -y install default-jdk
->>>>>>> 6f04f9d8
 
       - os_type: linux
         os_distro: rpm
