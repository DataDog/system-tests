lang_variant:
    name: OpenJDK11
    cache: true
    install:
      - os_type: linux
        os_distro: deb
        os_branch: debian
        remote-command: |
          echo 'deb http://deb.debian.org/debian unstable main non-free contrib' | sudo tee -a /etc/apt/sources.list
          sudo apt update
          sudo apt -y install openjdk-11-jdk

      - os_type: linux
        os_distro: deb
        remote-command: sudo apt-get -y update && sudo apt-get -y install openjdk-11-jdk-headless

      - os_type: linux
        os_distro: rpm
        remote-command: sudo amazon-linux-extras install java-openjdk11 || sudo dnf -y install java-11-amazon-corretto-devel || sudo yum -y install java-11-openjdk-devel

weblog:
    name: test-app-java-container
    excluded_os_branches: [amazon_linux2_dotnet6, amazon_linux2]
<<<<<<< HEAD
=======
    #Alma Linux 8 ARM64 is not stable.
    excluded_os_names: [AlmaLinux_8_arm64]
>>>>>>> c60699c1
    install:
      - os_type: linux
        copy_files:

          - name: copy-container-run-script
            local_path: utils/build/virtual_machine/weblogs/common/create_and_run_app_container.sh

          - name: copy-docker-file
            local_path: utils/build/virtual_machine/weblogs/java/test-app-java-container/Dockerfile.jdk11
            remote_path: Dockerfile.template

          - name: copy-docker-compose-file
            local_path: utils/build/virtual_machine/weblogs/java/test-app-java-container/docker-compose.yml

          - name: copy-java-app
            local_path: lib-injection/build/docker/java/jetty-app

          - name: compile-app-script
            local_path: utils/build/virtual_machine/weblogs/java/test-app-java/compile_app.sh

          - name: run-app-script
            local_path: utils/build/virtual_machine/weblogs/java/test-app-java/run_app.sh

        remote-command: |
          sh compile_app.sh 8080
          sh create_and_run_app_container.sh<|MERGE_RESOLUTION|>--- conflicted
+++ resolved
@@ -21,11 +21,6 @@
 weblog:
     name: test-app-java-container
     excluded_os_branches: [amazon_linux2_dotnet6, amazon_linux2]
-<<<<<<< HEAD
-=======
-    #Alma Linux 8 ARM64 is not stable.
-    excluded_os_names: [AlmaLinux_8_arm64]
->>>>>>> c60699c1
     install:
       - os_type: linux
         copy_files:
