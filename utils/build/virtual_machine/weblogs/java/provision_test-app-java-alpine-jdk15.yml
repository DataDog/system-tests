--- conflicted
+++ resolved
@@ -22,11 +22,6 @@
 weblog:
     name: test-app-java-alpine-jdk15
     excluded_os_branches: [amazon_linux2_dotnet6, amazon_linux2, ubuntu22_arm64, amazon_linux2023_arm64]
-<<<<<<< HEAD
-=======
-    #Alma Linux 8 ARM64 is not stable
-    excluded_os_names: [AlmaLinux_8_arm64]
->>>>>>> c60699c1
     install:
       - os_type: linux
         copy_files:
