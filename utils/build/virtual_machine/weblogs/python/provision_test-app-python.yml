--- conflicted
+++ resolved
@@ -21,10 +21,6 @@
             sudo yum groupinstall "Development Tools" -y
           fi
           sudo sh python_install.sh rpm 3.8.15
-<<<<<<< HEAD
-
-=======
->>>>>>> 2de7c868
 
 weblog:
     name: test-app-python
