weblog:
    name: test-app-nodejs-multicontainer
<<<<<<< HEAD
    excluded_os_names: [ RedHat_7_9_amd64]
=======
    nginx_config: utils/build/virtual_machine/weblogs/nodejs/test-app-nodejs-multicontainer/nginx.conf
>>>>>>> f77d6fbb
    install: 
      - os_type: linux
        copy_files:
          - name: copy-multicontainer-run-script
            local_path: utils/build/virtual_machine/weblogs/common/create_and_run_app_multicontainer.sh
          - name: copy-docker-compose-file
            local_path: utils/build/virtual_machine/weblogs/nodejs/test-app-nodejs-multicontainer/docker-compose.yml
          - name: copy-nodejs-app
            local_path: lib-injection/build/docker/nodejs/sample-app
          - name: copy-node18-app-dockerfile
            local_path: utils/build/virtual_machine/weblogs/nodejs/test-app-nodejs-multicontainer/Dockerfile.node18
          - name: copy-nodesj-alpine-app-dockerfile
            local_path: utils/build/virtual_machine/weblogs/nodejs/test-app-nodejs-multicontainer/Dockerfile.alpine
          - name: copy-reverseproxy-dockerfile
            local_path: utils/build/virtual_machine/weblogs/nodejs/test-app-nodejs-multicontainer/Dockerfile.reverseproxy
          - name: copy-reverseproxy-conf
            local_path: utils/build/virtual_machine/weblogs/nodejs/test-app-nodejs-multicontainer/nginx.conf
        remote-command: sh create_and_run_app_multicontainer.sh<|MERGE_RESOLUTION|>--- conflicted
+++ resolved
@@ -1,10 +1,6 @@
 weblog:
     name: test-app-nodejs-multicontainer
-<<<<<<< HEAD
-    excluded_os_names: [ RedHat_7_9_amd64]
-=======
     nginx_config: utils/build/virtual_machine/weblogs/nodejs/test-app-nodejs-multicontainer/nginx.conf
->>>>>>> f77d6fbb
     install: 
       - os_type: linux
         copy_files:
