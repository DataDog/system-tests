weblog:
    name: test-app-nodejs-container
<<<<<<< HEAD
    excluded_os_names: [ RedHat_7_9_amd64]
=======
    runtime_version: 18
>>>>>>> f77d6fbb
    install: 
      - os_type: linux
        copy_files:
          - name: copy-container-run-script
            local_path: utils/build/virtual_machine/weblogs/common/create_and_run_app_container.sh

          - name: copy-docker-compose-file
            local_path: utils/build/virtual_machine/weblogs/common/docker-compose.yml

          - name: copy-nodejs-app
            local_path: lib-injection/build/docker/nodejs/sample-app

          - name: copy-nodejs-app-dockerfile
            local_path: utils/build/virtual_machine/weblogs/nodejs/test-app-nodejs-container/Dockerfile.template

        remote-command: sh create_and_run_app_container.sh<|MERGE_RESOLUTION|>--- conflicted
+++ resolved
@@ -1,10 +1,6 @@
 weblog:
     name: test-app-nodejs-container
-<<<<<<< HEAD
-    excluded_os_names: [ RedHat_7_9_amd64]
-=======
     runtime_version: 18
->>>>>>> f77d6fbb
     install: 
       - os_type: linux
         copy_files:
