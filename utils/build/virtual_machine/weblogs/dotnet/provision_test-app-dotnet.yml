--- conflicted
+++ resolved
@@ -14,11 +14,7 @@
 
 weblog:
     name: test-app-dotnet
-<<<<<<< HEAD
-    excluded_os_branches: [ ubuntu18_amd64, amazon_linux2_amd64, amazon_linux2023_amd64]
-=======
-    excluded_os_branches: [ubuntu22_amd64, ubuntu22_arm64, ubuntu18_amd64, amazon_linux2_amd64, amazon_linux2023_amd64, centos_7_amd64]
->>>>>>> e7de8065
+    excluded_os_branches: [ubuntu22_amd64, ubuntu18_amd64, amazon_linux2_amd64, amazon_linux2023_amd64, centos_7_amd64]
     install: 
       - os_type: linux
         copy_files:
