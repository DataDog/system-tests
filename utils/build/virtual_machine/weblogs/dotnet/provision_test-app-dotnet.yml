--- conflicted
+++ resolved
@@ -16,11 +16,7 @@
     name: test-app-dotnet
     #ubuntu 22 arm excluded due to "dotnet-runtime-6.0 : Depends: liblttng-ust1 (>= 2.13.0) but it is not installable".
     #amazon_linux2_dotnet6 excluded due to https://datadoghq.atlassian.net/browse/AIT-10335
-<<<<<<< HEAD
-    excluded_os_branches: [ubuntu22_amd64, ubuntu22_arm64, ubuntu18_amd64, amazon_linux2, amazon_linux2_dotnet6, centos_7_amd64, ubuntu24, ubuntu20, debian]
-=======
-    excluded_os_branches: [ubuntu22_amd64, ubuntu22_arm64, ubuntu18_amd64, amazon_linux2, amazon_linux2_dotnet6, centos_7_amd64, ubuntu24, ubuntu20, ubuntu21, ubuntu23]
->>>>>>> b5335ee8
+    excluded_os_branches: [ubuntu22_amd64, ubuntu22_arm64, ubuntu18_amd64, amazon_linux2, amazon_linux2_dotnet6, centos_7_amd64, ubuntu24, ubuntu20, ubuntu21, ubuntu23, debian]
     excluded_os_names: [OracleLinux_7_9_amd64]
     install:
       - os_type: linux
