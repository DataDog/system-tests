lang_variant:
    name: dotnet
    cache: true
    version: 6
    install:
      - os_type: linux
        os_distro: deb
        os_branch: ubuntu24
        remote-command: |
          sudo add-apt-repository -y ppa:dotnet/backports
          sudo apt-get update
          sudo apt-get install -y dotnet-sdk-6.0
          sudo apt-get install -y dotnet-runtime-6.0

      - os_type: linux
        os_distro: deb
        os_branch: ubuntu22_arm64
        remote-command: |
          sudo apt-get update
          sudo apt-get install -y ca-certificates libc6 libgcc-s1 libgssapi-krb5-2 libicu70 liblttng-ust1 libssl3 libstdc++6 libunwind8 zlib1g
          sudo apt-get install -y dotnet-sdk-6.0
          sudo apt-get install -y dotnet-runtime-6.0

      - os_type: linux
        os_distro: deb
        remote-command: |
          sudo apt-get install -y dotnet-sdk-6.0
          sudo apt-get install -y dotnet-runtime-6.0

      - os_type: linux
        os_distro: rpm
        os_branch: amazon_linux2
        remote-command: |
          sudo yum install libicu
          sudo rpm -Uvh https://packages.microsoft.com/config/centos/7/packages-microsoft-prod.rpm
          sudo yum install -y dotnet-sdk-6.0

      - os_type: linux
        os_distro: rpm
        remote-command: dotnet --info || sudo yum install -y dotnet-sdk-6.0

weblog:
    name: test-app-dotnet
    #amazon_linux2_dotnet6 excluded due to https://datadoghq.atlassian.net/browse/AIT-10335
<<<<<<< HEAD
    excluded_os_branches: [ubuntu22_arm64, ubuntu18_amd64, amazon_linux2, amazon_linux2_dotnet6, centos_7_amd64, ubuntu20, ubuntu21, debian]
=======
    excluded_os_branches: [ubuntu18_amd64,amazon_linux2, amazon_linux2_dotnet6, centos_7_amd64, ubuntu20, ubuntu21, debian]
>>>>>>> f09c0017
    excluded_os_names: [OracleLinux_7_9_amd64]
    install:
      - os_type: linux
        copy_files:
          - name: copy-dotnet-app
            local_path: lib-injection/build/docker/dotnet/dd-lib-dotnet-init-test-app

          - name: copy-service
            local_path: utils/build/virtual_machine/weblogs/common/test-app.service

          - name: copy-service-run-script
            local_path: utils/build/virtual_machine/weblogs/common/create_and_run_app_service.sh

          - name: copy-run-weblog-script
            local_path: utils/build/virtual_machine/weblogs/dotnet/test-app-dotnet/test-app-dotnet_run.sh

        remote-command: sh test-app-dotnet_run.sh<|MERGE_RESOLUTION|>--- conflicted
+++ resolved
@@ -42,11 +42,7 @@
 weblog:
     name: test-app-dotnet
     #amazon_linux2_dotnet6 excluded due to https://datadoghq.atlassian.net/browse/AIT-10335
-<<<<<<< HEAD
-    excluded_os_branches: [ubuntu22_arm64, ubuntu18_amd64, amazon_linux2, amazon_linux2_dotnet6, centos_7_amd64, ubuntu20, ubuntu21, debian]
-=======
     excluded_os_branches: [ubuntu18_amd64,amazon_linux2, amazon_linux2_dotnet6, centos_7_amd64, ubuntu20, ubuntu21, debian]
->>>>>>> f09c0017
     excluded_os_names: [OracleLinux_7_9_amd64]
     install:
       - os_type: linux
