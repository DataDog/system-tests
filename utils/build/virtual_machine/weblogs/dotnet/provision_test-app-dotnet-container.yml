--- conflicted
+++ resolved
@@ -1,15 +1,9 @@
 weblog:
     name: test-app-dotnet-container
-<<<<<<< HEAD
     excluded_os_branches: [amazon_linux2_dotnet6]
-    #Alma Linux 8 ARM64 fails also without the SSI. It fails when we execute 'dotnet restore' in the Dockerfile
-    excluded_os_names: [AlmaLinux_8_arm64]
-=======
-    excluded_os_branches: [amazon_linux2_dotnet6, amazon_linux2023_amd64]
     # Alma Linux 8 ARM64 fails also without the SSI. It fails when we execute 'dotnet restore' in the Dockerfile
     # Same for RedHat 8.6 ARM64 (segfault)
     excluded_os_names: [AlmaLinux_8_arm64, RedHat_8_6_arm64]
->>>>>>> ab321389
     install: 
       - os_type: linux
         copy_files:
