--- conflicted
+++ resolved
@@ -30,14 +30,11 @@
     must_update_repositories="false"
     if [ -e "$lsb_release" ]; then
       if grep -q 'Ubuntu 21.04' "$lsb_release"; then
-<<<<<<< HEAD
-      echo "Configuring ubuntu 21.04 repositories"
-      sudo sed -i -r 's/ports.ubuntu.com/old-releases.ubuntu.com/g' /etc/apt/sources.list
-      sudo sed -i -r 's/ubuntu-ports/ubuntu/g' /etc/apt/sources.list
-      sudo sed -i -r 's/us-east-1.ec2.//g' /etc/apt/sources.list
-      fi
-      echo 'apt_preserve_sources_list: true' | sudo tee -a /etc/cloud/cloud.cfg
-      sudo apt-get update
+        must_update_repositories="true"
+    elif grep -q 'Ubuntu 23.10' "$lsb_release"; then
+        #Why this works for arm machine but not for amd64?
+        must_update_repositories="true"
+    fi
     fi
     if [ "$(. /etc/os-release && echo "$VERSION_CODENAME")" = "buster" ]; then
       echo "Configuring debian 10 repositories"
@@ -45,13 +42,6 @@
       echo 'apt_preserve_sources_list: true' | sudo tee -a /etc/cloud/cloud.cfg
       sudo apt-get update
     fi
-=======
-          must_update_repositories="true"
-      elif grep -q 'Ubuntu 23.10' "$lsb_release"; then
-          #Why this works for arm machine but not for amd64?
-          must_update_repositories="true"
-      fi
-    fi 
     if [ "$must_update_repositories" == "true" ]; then
         echo "Configuring archive ubuntu repositories"
         sudo sed -i -r 's/ports.ubuntu.com/old-releases.ubuntu.com/g' /etc/apt/sources.list 
@@ -61,7 +51,6 @@
         sudo apt-get update
     fi
 
->>>>>>> b1a68051
     sudo apt-get -y update
 
     #Install some basic tools (microvm doesn't have them by default)
