--- conflicted
+++ resolved
@@ -208,42 +208,14 @@
   });
 });
 
-<<<<<<< HEAD
-var integration_db_initialized=false
-
-app.get('/db', (req, res) => {
-=======
 
 app.get('/db', async (req, res) => {
->>>>>>> 1a86541e
   console.log("Service: " + req.query.service)
   console.log("Operation: " + req.query.operation)
 
   const pgsql = require('./integrations/db/postgres');
   const mysql = require('./integrations/db/mysql');
   const mssql = require('./integrations/db/mssql');
-<<<<<<< HEAD
-
-  if (!integration_db_initialized){
-    console.log('Initializing DBs');
-    integration_db_initialized=true
-    pgsql.init();
-    mysql.init();
-    mssql.init();
-  }
-
-  if (req.query.service == "postgresql") {
-    pgsql.doOperation(req.query.operation)
-  }else  if (req.query.service == "mysql") {
-    mysql.doOperation(req.query.operation)
-  }else  if (req.query.service == "mssql") {
-    mssql.doOperation(req.query.operation)
-  }
-
-});
-
-require("./iast")(app, tracer);
-=======
   var opResponse = "Service " + req.query.service + " not supported"
   if (req.query.service == "postgresql") {
     res.send(await pgsql.doOperation(req.query.operation));
@@ -256,7 +228,6 @@
 
 iast.initRoutes(app, tracer)
 
->>>>>>> 1a86541e
 require('./auth')(app, passport, tracer)
 require('./graphql')(app)
 
