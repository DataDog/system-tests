--- conflicted
+++ resolved
@@ -13,13 +13,9 @@
 const { spawnSync } = require('child_process')
 
 const { kafkaProduce, kafkaConsume } = require('./integrations/messaging/kafka/kafka')
-<<<<<<< HEAD
+const { rabbitmqProduce, rabbitmqConsume } = require('./integrations/messaging/rabbitmq/rabbitmq')
 const { sqsProduce, sqsConsume } = require('./integrations/messaging/aws/sqs')
 const { snsPublish, snsConsume } = require('./integrations/messaging/aws/sns')
-=======
-const { produceMessage, consumeMessage } = require('./integrations/messaging/aws/sqs')
-const { rabbitmqProduce, rabbitmqConsume } = require('./integrations/messaging/rabbitmq/rabbitmq')
->>>>>>> 0ba66812
 
 iast.initData().catch(() => {})
 
@@ -232,11 +228,7 @@
         res.status(500).send('Internal Server Error during RabbitMQ DSM produce')
       })
   } else {
-<<<<<<< HEAD
-    res.status(400).send('Wrong or missing integration, available integrations are [Kafka, SQS, SNS]')
-=======
-    res.status(400).send('Wrong or missing integration, available integrations are [Kafka, RabbitMQ, SQS]')
->>>>>>> 0ba66812
+    res.status(400).send('Wrong or missing integration, available integrations are [Kafka, RabbitMQ, SNS, SQS]')
   }
 })
 
