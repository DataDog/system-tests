--- conflicted
+++ resolved
@@ -5,7 +5,6 @@
 })
 
 const app = require('express')()
-const { Kafka } = require('kafkajs')
 const axios = require('axios')
 const fs = require('fs')
 const passport = require('passport')
@@ -13,6 +12,7 @@
 const iast = require('./iast')
 const { spawnSync } = require('child_process')
 
+const { kafkaProduce, kafkaConsume } = require('./integrations/messaging/kafka/kafka')
 const { produceMessage, consumeMessage } = require('./integrations/messaging/aws/sqs')
 
 iast.initData().catch(() => {})
@@ -139,178 +139,13 @@
   }
 })
 
-async function kafkaProduce (topic, message) {
-  const kafka = new Kafka({
-    clientId: 'my-app-producer',
-    brokers: ['kafka:9092'],
-    retry: {
-      initialRetryTime: 100, // Time to wait in milliseconds before the first retry
-      retries: 20 // Number of retries before giving up
-    }
-  })
-  const admin = kafka.admin()
-  const producer = kafka.producer()
-  const doKafkaOperations = async () => {
-    await admin.connect()
-    await producer.connect()
-    await admin.createTopics({
-      waitForLeaders: true, // While the topic already exists we use this to wait for leadership election to finish
-      topics: [
-        { topic }
-      ]
-    })
-    await producer.send({
-      topic,
-      messages: [
-        { value: message }
-      ]
-    })
-    await producer.disconnect()
-  }
-
-  return await doKafkaOperations()
-}
-
-async function kafkaConsume (topic, timeout) {
-  const kafka = new Kafka({
-    clientId: 'my-app-consumer',
-    brokers: ['kafka:9092'],
-    retry: {
-      initialRetryTime: 200, // Time to wait in milliseconds before the first retry
-      retries: 50 // Number of retries before giving up
-    }
-  })
-  let consumer
-  const doKafkaOperations = async () => {
-    consumer = kafka.consumer({ groupId: 'testgroup1' })
-
-    await consumer.connect()
-    await consumer.subscribe({ topic: topic, fromBeginning: true })
-
-    return new Promise((resolve, reject) => {
-      consumer.run({
-        eachMessage: async ({ messageTopic, messagePartition, message }) => {
-          console.log({
-            value: message.value.toString()
-          })
-          resolve()
-        }
-      })
-      setTimeout(() => {
-        reject(new Error('Message not received'))
-      }, timeout) // Set a timeout of n seconds for message reception
-    })
-  }
-
-  return new Promise((resolve, reject) => {
-    doKafkaOperations()
-      .then(async () => {
-        await consumer.stop()
-        await consumer.disconnect()
-        resolve()
-      })
-      .catch((error) => {
-        console.log(error)
-        reject(error)
-      })
-  })
-}
-
-<<<<<<< HEAD
-function sqsProduce (queue, message) {
-  // Create an SQS client
-  const sqs = new AWS.SQS({
-    endpoint: 'http://elasticmq:9324',
-    region: 'us-east-1'
-  })
-
-  const produceMessage = () => {
-    return new Promise((resolve, reject) => {
-      sqs.createQueue({
-        QueueName: queue
-      }, (err, res) => {
-        if (err) {
-          console.log(err)
-          reject(err)
-        } else {
-          // Send messages to the queue
-          const produce = () => {
-            sqs.sendMessage({
-              QueueUrl: `http://elasticmq:9324/000000000000/${queue}`,
-              MessageBody: message
-            }, (err, data) => {
-              if (err) {
-                console.log(err)
-                reject(err)
-              } else {
-                console.log(data)
-                resolve()
-              }
-            })
-            console.log('Produced a message')
-          }
-
-          // Start producing messages
-          produce()
-        }
-      })
-    })
-  }
-
-  return produceMessage()
-}
-
-async function sqsConsume (queue, timeout) {
-  // Create an SQS client
-  const sqs = new AWS.SQS({
-    endpoint: 'http://elasticmq:9324',
-    region: 'us-east-1'
-  })
-
-  const queueUrl = `http://elasticmq:9324/000000000000/${queue}`
-
-  const consumeMessage = async () => {
-    return new Promise((resolve, reject) => {
-      sqs.receiveMessage({
-        QueueUrl: queueUrl,
-        MaxNumberOfMessages: 1
-      }, (err, response) => {
-        if (err) {
-          console.error('Error receiving message: ', err)
-          reject(err)
-        }
-
-        try {
-          console.log(response)
-          if (response && response.Messages) {
-            for (const message of response.Messages) {
-              const consumedMessage = message.Body
-              console.log('Consumed the following: ' + consumedMessage)
-            }
-            resolve()
-          } else {
-            console.log('No messages received')
-          }
-        } catch (error) {
-          console.error('Error while consuming messages: ', error)
-          reject(err)
-        }
-      })
-      setTimeout(() => {
-        reject(new Error('Message not received'))
-      }, timeout) // Set a timeout of n seconds for message reception
-    })
-  }
-  return consumeMessage()
-}
-
 app.get('/dsm', (req, res) => {
   const integration = req.query.integration
-  const timeout = req.query.timeout ? req.query.timeout * 10000 : 60000
 
   if (integration === 'kafka') {
     const topic = 'dsm-system-tests-queue'
     const message = 'hello from kafka DSM JS'
+    const timeout = req.query.timeout ? req.query.timeout * 10000 : 60000
 
     kafkaProduce(topic, message)
       .then(() => {
@@ -330,10 +165,11 @@
   } else if (integration === 'sqs') {
     const queue = 'dsm-system-tests-queue'
     const message = 'hello from SQS DSM JS'
-
-    sqsProduce(queue, message)
+    const timeout = req.query.timeout ?? 5
+
+    produceMessage(queue, message)
       .then(() => {
-        sqsConsume(queue, timeout)
+        consumeMessage(queue, timeout)
           .then(() => {
             res.send('ok')
           })
@@ -353,6 +189,7 @@
 
 app.get('/kafka/produce', (req, res) => {
   const topic = req.query.topic
+
   kafkaProduce(topic, 'Hello from Kafka JS')
     .then(() => {
       res.status(200).send('produce ok')
@@ -366,6 +203,7 @@
 app.get('/kafka/consume', (req, res) => {
   const topic = req.query.topic
   const timeout = req.query.timeout ? req.query.timeout * 1000 : 60000
+
   kafkaConsume(topic, timeout)
     .then(() => {
       res.status(200).send('consume ok')
@@ -378,46 +216,28 @@
 
 app.get('/sqs/produce', (req, res) => {
   const queue = req.query.queue
-  sqsProduce(queue, 'Hello from SQS JavaScript injection')
+
+  produceMessage(queue)
     .then(() => {
       res.status(200).send('produce ok')
     })
     .catch((error) => {
       console.error(error)
-      res.status(500).send('Internal Server Error during sqs produce')
+      res.status(500).send('Internal Server Error during SQS produce')
     })
 })
 
 app.get('/sqs/consume', (req, res) => {
   const queue = req.query.queue
   const timeout = parseInt(req.query.timeout) ?? 5
-  sqsConsume(queue, timeout)
-=======
-app.get('/sqs/produce', (req, res) => {
-  const queue = req.query.queue
-
-  produceMessage(queue)
+
+  consumeMessage(queue, timeout)
     .then(() => {
-      res.status(200).send('produce ok')
+      res.status(200).send('consume ok')
     })
     .catch((error) => {
       console.error(error)
-      res.status(500).send('Internal Server Error')
-    })
-})
-
-app.get('/sqs/consume', (req, res) => {
-  const queue = req.query.queue
-  const timeout = parseInt(req.query.timeout) ?? 5
-
-  consumeMessage(queue, timeout)
->>>>>>> 529b9b01
-    .then(() => {
-      res.status(200).send('consume ok')
-    })
-    .catch((error) => {
-      console.error(error)
-      res.status(500).send('Internal Server Error during sqs consume')
+      res.status(500).send('Internal Server Error during SQS consume')
     })
 })
 
