{
  "name": "express4",
  "version": "1.0.0",
  "description": "",
  "main": "app.js",
  "scripts": {
    "test": "echo \"Error: no test specified\" && exit 1"
  },
  "author": "",
  "license": "ISC",
  "dependencies": {
    "body-parser": "^1.19.1",
    "cookie-parser": "^1.4.6",
    "express": "^4.17.2",
    "express-xml-bodyparser": "^0.3.0",
    "pg": "^8.8.0",
<<<<<<< HEAD
    "glob": "^8.0.3"
  }, 
  "loaded-dependencies": {
    "glob": "^8.0.3"
=======
    "axios": "1.2.3"
>>>>>>> b6586284
  }
}<|MERGE_RESOLUTION|>--- conflicted
+++ resolved
@@ -14,13 +14,10 @@
     "express": "^4.17.2",
     "express-xml-bodyparser": "^0.3.0",
     "pg": "^8.8.0",
-<<<<<<< HEAD
-    "glob": "^8.0.3"
+    "glob": "^8.0.3",
+    "axios": "1.2.3"
   }, 
   "loaded-dependencies": {
     "glob": "^8.0.3"
-=======
-    "axios": "1.2.3"
->>>>>>> b6586284
   }
 }