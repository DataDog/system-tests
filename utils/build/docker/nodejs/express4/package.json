{
  "name": "express4",
  "version": "1.0.0",
  "description": "",
  "main": "app.js",
  "scripts": {
    "test": "echo \"Error: no test specified\" && exit 1",
    "lint": "eslint ."
  },
  "author": "",
  "license": "ISC",
  "dependencies": {
<<<<<<< HEAD
    "apollo-server-express": "^3.13.0",
=======
    "amqplib": "^0.10.3",
>>>>>>> f4398f78
    "aws-sdk": "^2.1530.0",
    "axios": "1.2.3",
    "body-parser": "^1.19.1",
    "cookie-parser": "^1.4.6",
    "express": "^4.17.2",
    "express-mongo-sanitize": "^2.2.0",
    "express-xml-bodyparser": "^0.3.0",
    "glob": "^8.0.3",
    "graphql": "^15.8.0",
    "kafkajs": "^2.2.4",
    "ldapjs": "2.0.0",
    "mongodb": "^6.1.0",
    "mssql": "^9.1.0",
    "mysql2": "^3.5.0",
    "passport": "^0.6.0",
    "passport-http": "^0.3.0",
    "passport-local": "^1.0.0",
    "pg": "^8.8.0"
  },
  "devDependencies": {
    "eslint": "^8.53.0",
    "eslint-config-standard": "^17.1.0",
    "eslint-plugin-import": "^2.29.0",
    "eslint-plugin-mocha": "^10.2.0",
    "eslint-plugin-n": "^16.2.0",
    "eslint-plugin-promise": "^6.1.1"
  }
}<|MERGE_RESOLUTION|>--- conflicted
+++ resolved
@@ -10,11 +10,8 @@
   "author": "",
   "license": "ISC",
   "dependencies": {
-<<<<<<< HEAD
+    "amqplib": "^0.10.3",
     "apollo-server-express": "^3.13.0",
-=======
-    "amqplib": "^0.10.3",
->>>>>>> f4398f78
     "aws-sdk": "^2.1530.0",
     "axios": "1.2.3",
     "body-parser": "^1.19.1",
