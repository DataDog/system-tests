--- conflicted
+++ resolved
@@ -11,20 +11,14 @@
   "author": "",
   "license": "ISC",
   "dependencies": {
-<<<<<<< HEAD
     "apollo-server-express": "^3.13.0",
-=======
     "@types/ldapjs": "^3.0.6",
->>>>>>> b3ca29a6
     "axios": "1.2.3",
     "body-parser": "^1.20.1",
     "cookie-parser": "^1.4.6",
     "express": "^4.18.2",
-<<<<<<< HEAD
-=======
     "express-graphql": "^0.12.0",
     "express-mongo-sanitize": "^2.2.0",
->>>>>>> b3ca29a6
     "express-xml-bodyparser": "^0.3.0",
     "glob": "^8.0.3",
     "graphql": "^15.8.0",
