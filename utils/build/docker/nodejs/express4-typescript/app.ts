'use strict'

import { Request, Response } from "express";

const tracer = require('dd-trace').init({ debug: true });

const { promisify } = require('util')
const app = require('express')();
const axios = require('axios');
const passport = require('passport')
const { Kafka } = require("kafkajs")
const { spawnSync } = require('child_process');

const iast = require('./iast')

iast.initData().catch(() => {})

app.use(require('body-parser').json());
app.use(require('body-parser').urlencoded({ extended: true }));
app.use(require('express-xml-bodyparser')());
app.use(require('cookie-parser')());

iast.initMiddlewares(app)

require('./auth')(app, passport, tracer)
require('./graphql')(app)
iast.initRoutes(app)

app.get('/', (req: Request, res: Response) => {
  console.log('Received a request');
  res.send('Hello\n');
});

app.all(['/waf', '/waf/*'], (req: Request, res: Response) => {
  res.send('Hello\n');
});

app.get('/sample_rate_route/:i', (req: Request, res: Response) => {
  res.send('OK');
});

app.get('/params/:value', (req: Request, res: Response) => {
  res.send('OK');
});

app.get('/headers', (req: Request, res: Response) => {
  res.set({
    'content-type': 'text/plain',
    'content-length': '42',
    'content-language': 'en-US',
  });

  res.send('Hello, headers!');
});

app.get('/identify', (req: Request, res: Response) => {
  tracer.setUser({
    id: 'usr.id',
    email: 'usr.email',
    name: 'usr.name',
    session_id: 'usr.session_id',
    role: 'usr.role',
    scope: 'usr.scope'
  });

  res.send('OK');
});

app.get('/status', (req: Request, res: Response) => {
  res.status(parseInt('' + req.query.code)).send('OK');
});

app.get("/make_distant_call", (req: Request, res: Response) => {
  const url = req.query.url;
  console.log(url);

  axios.get(url)
    .then((response: Response) => {
      res.json({
        url: url,
        status_code: response.statusCode,
        request_headers: null,
        response_headers: null,
      });
    })
    .catch((error: Error) => {
      console.log(error);
      res.json({
        url: url,
        status_code: 500,
        request_headers: null,
        response_headers: null,
      });
    });
});

app.get("/user_login_success_event", (req: Request, res: Response) => {
  const userId = req.query.event_user_id || "system_tests_user";

  tracer.appsec.trackUserLoginSuccessEvent({
    id: userId,
    email: "system_tests_user@system_tests_user.com",
    name: "system_tests_user"
  }, { metadata0: "value0", metadata1: "value1" });

  res.send("OK");
});

app.get("/user_login_failure_event", (req: Request, res: Response) => {
  const userId = req.query.event_user_id || "system_tests_user";
  let exists = true;
  if (req.query && req.query.hasOwnProperty("event_user_exists")) {
    exists = (req.query.event_user_exists + "").toLowerCase() === "true"
  }

  tracer.appsec.trackUserLoginFailureEvent(userId, exists, { metadata0: "value0", metadata1: "value1" });

  res.send("OK");
});

app.get("/custom_event", (req: Request, res: Response) => {
  const eventName = req.query.event_name || "system_tests_event";

  tracer.appsec.trackCustomEvent(eventName, { metadata0: "value0", metadata1: "value1" });

  res.send("OK");
});

app.get("/users", (req: Request, res: Response) => {
  let user: { id?: any } = {}
  if (req.query['user']) {
    user.id = req.query['user']
  } else {
    user.id = 'anonymous'
  }

  const shouldBlock = tracer.appsec.isUserBlocked(user)
  if (shouldBlock) {
    tracer.appsec.blockRequest(req, res)
  } else {
    res.send(`Hello ${user.id}`)
  }
});

app.get("/dsm", (req: Request, res: Response) => {
  const kafka = new Kafka({
    clientId: 'my-app',
    brokers: ['kafka:9092'],
    retry: {
      initialRetryTime: 100, // Time to wait in milliseconds before the first retry
      retries: 20, // Number of retries before giving up
    },
  })
  const producer = kafka.producer()
  const doKafkaOperations = async () => {
    await producer.connect()
    await producer.send({
      topic: 'dsm-system-tests-queue',
      messages: [
        { value: 'hello world!' },
      ],
    })
    await producer.disconnect()

    const consumer = kafka.consumer({ groupId: 'testgroup1' })

    await consumer.connect()
    await consumer.subscribe({ topic: 'dsm-system-tests-queue', fromBeginning: true })

    await consumer.run({
      eachMessage: async () => {
        await consumer.stop();
        await consumer.disconnect();
      },
    })
  }
  doKafkaOperations()
    .then(() => {
      res.send('ok');
    })
    .catch((error: Error) => {
      console.error(error);
      res.status(500).send('Internal Server Error');
    });
});

app.get('/load_dependency', (req: Request, res: Response) => {
  console.log('Load dependency endpoint');
  const glob = require("glob")
  res.send("Loaded a dependency")
});

app.all('/tag_value/:tag/:status', (req: Request, res: Response) => {
  require('dd-trace/packages/dd-trace/src/plugins/util/web').root(req).setTag('appsec.events.system_tests_appsec_event.value', req.params.tag);

  for (const [k, v] of Object.entries(req.query)) {
    res.set(k, v && v.toString());
  }

  res.status(parseInt(req.params.status) || 200).send('Value tagged');
});

app.post('/shell_execution', (req: Request, res: Response) => {
<<<<<<< HEAD
  const options = { shell: req?.body?.options?.shell ? true : false }
  const args = req?.body?.args.split(' ')
=======
  const options = { shell: !!req?.body?.options?.shell }
  const reqArgs = req?.body?.args

  let args
  if (typeof reqArgs === 'string') {
    args = reqArgs.split(' ')
  } else {
    args = reqArgs
  }
>>>>>>> 492b655e

  const response = spawnSync(req?.body?.command, args, options)

  res.send(response)
})

app.get('/createextraservice', (req: Request, res: Response) => {
  const serviceName = req.query['serviceName']

  const span = tracer.scope().active()
  span.setTag('service.name', serviceName)

  res.send('OK')
})

// try to flush as much stuff as possible from the library
app.get('/flush', (req: Request, res: Response) => {
  // doesn't have a callback :(
  // tracer._tracer?._dataStreamsProcessor?.writer?.flush?.()
  tracer.dogstatsd?.flush?.()
  tracer._pluginManager?._pluginsByName?.openai?.metrics?.flush?.()

  // does have a callback :)
  const promises = []

  const { profiler } = require('dd-trace/packages/dd-trace/src/profiling/')
  if (profiler?._collect) {
    promises.push(profiler._collect('on_shutdown'))
  }

  if (tracer._tracer?._exporter?._writer?.flush) {
    promises.push(promisify((err: any) => tracer._tracer._exporter._writer.flush(err)))
  }

  if (tracer._pluginManager?._pluginsByName?.openai?.logger?.flush) {
    promises.push(promisify((err: any) => tracer._pluginManager._pluginsByName.openai.logger.flush(err)))
  }

  Promise.all(promises).then(() => {
    res.status(200).send('OK')
  }).catch((err) => {
    res.status(500).send(err)
  })
})

app.listen(7777, '0.0.0.0', () => {
  tracer.trace('init.service', () => {});
  console.log('listening');
});<|MERGE_RESOLUTION|>--- conflicted
+++ resolved
@@ -201,10 +201,6 @@
 });
 
 app.post('/shell_execution', (req: Request, res: Response) => {
-<<<<<<< HEAD
-  const options = { shell: req?.body?.options?.shell ? true : false }
-  const args = req?.body?.args.split(' ')
-=======
   const options = { shell: !!req?.body?.options?.shell }
   const reqArgs = req?.body?.args
 
@@ -214,7 +210,6 @@
   } else {
     args = reqArgs
   }
->>>>>>> 492b655e
 
   const response = spawnSync(req?.body?.command, args, options)
 
