--- conflicted
+++ resolved
@@ -206,10 +206,6 @@
 });
 
 app.post('/shell_execution', (req: Request, res: Response) => {
-<<<<<<< HEAD
-  const options = { shell: req?.body?.options?.shell ? true : false }
-  const args = req?.body?.args.split(' ')
-=======
   const options = { shell: !!req?.body?.options?.shell }
   const reqArgs = req?.body?.args
 
@@ -219,7 +215,6 @@
   } else {
     args = reqArgs
   }
->>>>>>> 892a564d
 
   const response = spawnSync(req?.body?.command, args, options)
 
