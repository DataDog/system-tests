'use strict'

const tracer = require('dd-trace').init({
  debug: true,
  flushInterval: 5000
})

const { promisify } = require('util')
const fastify = require('fastify')({ logger: true })
const axios = require('axios')
const crypto = require('crypto')
const http = require('http')
const pino = require('pino')

const iast = require('./iast')
const dsm = require('./dsm')
const di = require('./debugger')

const pgsql = require('./integrations/db/postgres')
const mysql = require('./integrations/db/mysql')
const mssql = require('./integrations/db/mssql')
const apiGateway = require('./integrations/api_gateway')
const { kinesisProduce, kinesisConsume } = require('./integrations/messaging/aws/kinesis')
const { snsPublish, snsConsume } = require('./integrations/messaging/aws/sns')
const { sqsProduce, sqsConsume } = require('./integrations/messaging/aws/sqs')
const { kafkaProduce, kafkaConsume } = require('./integrations/messaging/kafka/kafka')
const { rabbitmqProduce, rabbitmqConsume } = require('./integrations/messaging/rabbitmq/rabbitmq')

const logger = pino()

// Register Fastify plugins for parsing
fastify.register(require('@fastify/formbody'))
<<<<<<< HEAD
fastify.register(require('@fastify/cookie'), { hook: 'onRequest', secret: 'my-secret' })

iast.initPlugins(fastify)
iast.initData().catch(() => {})
=======
fastify.register(require('@fastify/multipart'), { attachFieldsToBody: true })
fastify.register(cookie)
>>>>>>> ea45475c

fastify.addContentTypeParser('application/xml', { parseAs: 'string' }, (req, body, done) => {
  try {
    const xml2js = require('xml2js')
    xml2js.parseString(body, (err, result) => {
      if (err) {
        err.statusCode = 400
        return done(err, undefined)
      }
      done(null, result)
    })
  } catch (err) {
    done(err, undefined)
  }
})

fastify.addContentTypeParser('application/octet-stream', { parseAs: 'buffer' }, function (req, body, done) {
  done(null, body)
})

fastify.addContentTypeParser('text/plain', { parseAs: 'buffer' }, function (req, body, done) {
  done(null, body)
})

fastify.get('/', async (request, reply) => {
  console.log('Received a request')
  return 'Hello\n'
})

fastify.get('/healthcheck', async (request, reply) => {
  return {
    status: 'ok',
    library: {
      name: 'nodejs',
      version: require('dd-trace/package.json').version
    }
  }
})

fastify.all('/waf', async (request, reply) => {
  return 'Hello\n'
})

fastify.all('/waf/*', async (request, reply) => {
  return 'Hello\n'
})

fastify.get('/sample_rate_route/:i', async (request, reply) => {
  return 'OK'
})

fastify.get('/api_security/sampling/:status', async (request, reply) => {
  reply.status(parseInt(request.params.status) || 200)
  return 'Hello!'
})

fastify.get('/api_security_sampling/:i', async (request, reply) => {
  return 'OK'
})

fastify.get('/params/:value', async (request, reply) => {
  return 'OK'
})

fastify.get('/headers', async (request, reply) => {
  reply.headers({
    'content-type': 'text/plain',
    'content-length': '42',
    'content-language': 'en-US'
  })

  return 'Hello, headers!'
})

fastify.get('/customResponseHeaders', (request, reply) => {
  reply.headers({
    'content-type': 'text/plain',
    'content-language': 'en-US',
    'x-test-header-1': 'value1',
    'x-test-header-2': 'value2',
    'x-test-header-3': 'value3',
    'x-test-header-4': 'value4',
    'x-test-header-5': 'value5'
  })
  return 'OK'
})

fastify.get('/exceedResponseHeaders', (request, reply) => {
  reply.header('content-type', 'text/plain')
  for (let i = 0; i < 50; i++) {
    reply.header(`x-test-header-${i}`, `value${i}`)
  }
  reply.header('content-language', 'en-US')
  return 'OK'
})

fastify.get('/identify', async (request, reply) => {
  tracer.setUser({
    id: 'usr.id',
    email: 'usr.email',
    name: 'usr.name',
    session_id: 'usr.session_id',
    role: 'usr.role',
    scope: 'usr.scope'
  })
  return 'OK'
})

fastify.get('/session/new', async (request, reply) => {
  // endpoint needs to be present to pass a test, but is currently not implemented properly
  // request.session.someData = 'blabla' // needed for the session to be saved
  // return request.session.sessionId
})

fastify.get('/status', async (request, reply) => {
  reply.status(parseInt(request.query.code))
  return 'OK'
})

fastify.get('/make_distant_call', async (request, reply) => {
  const url = request.query.url
  console.log(url)

  const parsedUrl = new URL(url)

  const options = {
    hostname: parsedUrl.hostname,
    port: parsedUrl.port || 80, // Use default port if not provided
    path: parsedUrl.pathname,
    method: 'GET'
  }

  return new Promise((resolve, reject) => {
    const httpRequest = http.request(options, (response) => {
      let responseBody = ''
      response.on('data', (chunk) => {
        responseBody += chunk
      })

      response.on('end', () => {
        resolve({
          url,
          status_code: response.statusCode,
          request_headers: response.req._headers,
          response_headers: response.headers,
          response_body: responseBody
        })
      })
    })

    httpRequest.on('error', (error) => {
      console.log(error)
      resolve({
        url,
        status_code: 500,
        request_headers: null,
        response_headers: null
      })
    })

    httpRequest.end()
  })
})

fastify.get('/user_login_success_event', async (request, reply) => {
  const userId = request.query.event_user_id || 'system_tests_user'

  tracer.appsec.trackUserLoginSuccessEvent({
    id: userId,
    email: 'system_tests_user@system_tests_user.com',
    name: 'system_tests_user'
  }, { metadata0: 'value0', metadata1: 'value1' })

  return 'OK'
})

fastify.get('/user_login_failure_event', async (request, reply) => {
  const userId = request.query.event_user_id || 'system_tests_user'
  let exists = true
  const query = request.query
  if (query && 'event_user_exists' in query) {
    exists = request.query.event_user_exists.toLowerCase() === 'true'
  }

  tracer.appsec.trackUserLoginFailureEvent(userId, exists, { metadata0: 'value0', metadata1: 'value1' })

  return 'OK'
})

fastify.get('/custom_event', async (request, reply) => {
  const eventName = request.query.event_name || 'system_tests_event'

  tracer.appsec.trackCustomEvent(eventName, { metadata0: 'value0', metadata1: 'value1' })

  return 'OK'
})

fastify.post('/user_login_success_event_v2', async (request, reply) => {
  const login = request.body.login
  const userId = request.body.user_id
  const metadata = request.body.metadata

  tracer.appsec.eventTrackingV2?.trackUserLoginSuccess(login, userId, metadata)

  return 'OK'
})

fastify.post('/user_login_failure_event_v2', async (request, reply) => {
  const login = request.body.login
  const exists = request.body.exists?.trim() === 'true'
  const metadata = request.body.metadata

  tracer.appsec.eventTrackingV2?.trackUserLoginFailure(login, exists, metadata)

  return 'OK'
})

fastify.get('/users', async (request, reply) => {
  const user = {}
  if (request.query.user) {
    user.id = request.query.user
  } else {
    user.id = 'anonymous'
  }

  tracer.setUser(user)

  const shouldBlock = tracer.appsec.isUserBlocked(user)
  if (shouldBlock) {
    tracer.appsec.blockRequest(request.raw, reply.raw)
  } else {
    return `Hello ${user.id}`
  }
})

fastify.get('/stub_dbm', async (request, reply) => {
  const integration = request.query.integration
  const operation = request.query.operation

  if (integration === 'pg') {
    tracer.use(integration, { dbmPropagationMode: 'full' })
    const dbmComment = await pgsql.doOperation(operation)
    return { status: 'ok', dbm_comment: dbmComment }
  } else if (integration === 'mysql2') {
    tracer.use(integration, { dbmPropagationMode: 'full' })
    const result = await mysql.doOperation(operation)
    return { status: 'ok', dbm_comment: result }
  } else if (integration === 'mssql') {
    tracer.use(integration, { dbmPropagationMode: 'full' })
    return await mssql.doOperation(operation)
  }
})

try {
  dsm.initRoutes(fastify, tracer)
} catch (e) {
  console.error('DSM routes initialization has failed', e)
}

try {
  apiGateway.initRoutes(fastify)
} catch (e) {
  console.error('Api Gateway routes initialization has failed', e)
}

fastify.get('/kafka/produce', async (request, reply) => {
  const topic = request.query.topic

  try {
    await kafkaProduce(topic, 'Hello from Kafka JS')
    reply.status(200)
    return '[Kafka] produce ok'
  } catch (error) {
    console.error(error)
    reply.status(500)
    return 'Internal Server Error during Kafka produce'
  }
})

fastify.get('/kafka/consume', async (request, reply) => {
  const topic = request.query.topic
  const timeout = request.query.timeout ? request.query.timeout * 1000 : 60000

  try {
    await kafkaConsume(topic, timeout)
    reply.status(200)
    return '[Kafka] consume ok'
  } catch (error) {
    console.error(error)
    reply.status(500)
    return 'Internal Server Error during Kafka consume'
  }
})

fastify.get('/log/library', (request, reply) => {
  const msg = request.query.msg || 'msg'
  switch (request.query.level) {
    case 'warn':
      logger.warn(msg)
      break
    case 'error':
      logger.error(msg)
      break
    default:
      logger.info(msg)
  }
  return 'OK'
})

fastify.get('/sqs/produce', async (request, reply) => {
  const queue = request.query.queue
  const message = request.query.message
  console.log(`[SQS] Produce: ${message}`)

  try {
    await sqsProduce(queue, message)
    reply.status(200)
    return '[SQS] produce ok'
  } catch (error) {
    console.error(error)
    reply.status(500)
    return '[SQS] Internal Server Error during SQS produce'
  }
})

fastify.get('/sqs/consume', async (request, reply) => {
  const queue = request.query.queue
  const message = request.query.message
  const timeout = parseInt(request.query.timeout) ?? 5
  console.log(`[SQS] Consume, Expected: ${message}`)

  try {
    await sqsConsume(queue, timeout * 1000, message)
    reply.status(200)
    return '[SQS] consume ok'
  } catch (error) {
    console.error(error)
    reply.status(500)
    return '[SQS] Internal Server Error during SQS consume'
  }
})

fastify.get('/sns/produce', async (request, reply) => {
  const queue = request.query.queue
  const topic = request.query.topic
  const message = request.query.message
  console.log(`[SNS->SQS] Produce: ${message}`)

  try {
    await snsPublish(queue, topic, message)
    reply.status(200)
    return '[SNS] publish ok'
  } catch (error) {
    console.error(error)
    reply.status(500)
    return '[SNS] Internal Server Error during SNS publish'
  }
})

fastify.get('/sns/consume', async (request, reply) => {
  const queue = request.query.queue
  const timeout = parseInt(request.query.timeout) ?? 5
  const message = request.query.message
  console.log(`[SNS->SQS] Consume, Expected: ${message}`)

  try {
    await snsConsume(queue, timeout * 1000, message)
    reply.status(200)
    return '[SNS->SQS] consume ok'
  } catch (error) {
    console.error(error)
    reply.status(500)
    return '[SNS->SQS] Internal Server Error during SQS consume from SNS'
  }
})

fastify.get('/kinesis/produce', async (request, reply) => {
  const stream = request.query.stream
  const message = request.query.message
  console.log(`[Kinesis] Produce: ${message}`)

  try {
    await kinesisProduce(stream, message, '1', null)
    reply.status(200)
    return '[Kinesis] publish ok'
  } catch (error) {
    console.error(error)
    reply.status(500)
    return '[Kinesis] Internal Server Error during Kinesis publish'
  }
})

fastify.get('/kinesis/consume', async (request, reply) => {
  const stream = request.query.stream
  const timeout = parseInt(request.query.timeout) ?? 5
  const message = request.query.message
  console.log(`[Kinesis] Consume, Expected: ${message}`)

  try {
    await kinesisConsume(stream, timeout * 1000, message)
    reply.status(200)
    return '[Kinesis] consume ok'
  } catch (error) {
    console.error(error)
    reply.status(500)
    return '[Kinesis] Internal Server Error during Kinesis consume'
  }
})

fastify.get('/rabbitmq/produce', async (request, reply) => {
  const queue = request.query.queue
  const exchange = request.query.exchange
  const routingKey = 'systemTestDirectRoutingKeyContextPropagation'
  console.log('[RabbitMQ] produce')

  try {
    await rabbitmqProduce(queue, exchange, routingKey, 'Node.js Produce Context Propagation Test RabbitMQ')
    reply.status(200)
    return '[RabbitMQ] produce ok'
  } catch (error) {
    console.error(error)
    reply.status(500)
    return '[RabbitMQ] Internal Server Error during RabbitMQ produce'
  }
})

fastify.get('/rabbitmq/consume', async (request, reply) => {
  const queue = request.query.queue
  const timeout = parseInt(request.query.timeout) ?? 5
  console.log('[RabbitMQ] consume')

  try {
    await rabbitmqConsume(queue, timeout * 1000)
    reply.status(200)
    return '[RabbitMQ] consume ok'
  } catch (error) {
    console.error(error)
    reply.status(500)
    return '[RabbitMQ] Internal Server Error during RabbitMQ consume'
  }
})

fastify.get('/load_dependency', async (request, reply) => {
  console.log('Load dependency endpoint')
  require('glob')
  return 'Loaded a dependency'
})

fastify.all('/tag_value/:tag_value/:status_code', async (request, reply) => {
  const web = require('dd-trace/packages/dd-trace/src/plugins/util/web')
  web.root(request.raw).setTag('appsec.events.system_tests_appsec_event.value', request.params.tag_value)

  for (const [k, v] of Object.entries(request.query)) {
    reply.header(k, v)
  }

  reply.status(parseInt(request.params.status_code) || 200)

  if (request.params.tag_value.startsWith?.('payload_in_response_body') && request.method === 'POST') {
    return { payload: request.body }
  } else {
    return 'Value tagged'
  }
})

fastify.get('/read_file', async (request, reply) => {
  const path = request.query.file

  return new Promise((resolve, reject) => {
    const fs = require('fs')
    fs.readFile(path, (err, data) => {
      if (err) {
        console.error(err)
        reply.status(500)
        resolve('ko')
      } else {
        resolve(data)
      }
    })
  })
})

fastify.get('/db', async (request, reply) => {
  console.log('Service: ' + request.query.service)
  console.log('Operation: ' + request.query.operation)

  if (request.query.service === 'postgresql') {
    return await pgsql.doOperation(request.query.operation)
  } else if (request.query.service === 'mysql') {
    return await mysql.doOperation(request.query.operation)
  } else if (request.query.service === 'mssql') {
    return await mssql.doOperation(request.query.operation)
  }
})

fastify.get('/otel_drop_in_default_propagator_extract', async (request, reply) => {
  const api = require('@opentelemetry/api')
  const ctx = api.propagation.extract(api.context.active(), request.headers)
  const spanContext = api.trace.getSpan(ctx).spanContext()

  const result = {}
  result.trace_id = parseInt(spanContext.traceId.substring(16), 16)
  result.span_id = parseInt(spanContext.spanId, 16)
  result.tracestate = spanContext.traceState.serialize()

  return result
})

fastify.get('/otel_drop_in_default_propagator_inject', async (request, reply) => {
  const api = require('@opentelemetry/api')
  const otelTracer = api.trace.getTracer('my-application', '0.1.0')
  const span = otelTracer.startSpan('main')
  const result = {}

  api.propagation.inject(
    api.trace.setSpanContext(api.ROOT_CONTEXT, span.spanContext()),
    result,
    api.defaultTextMapSetter
  )
  return result
})

fastify.post('/shell_execution', async (request, reply) => {
  const { spawnSync } = require('child_process')
  const options = { shell: !!request?.body?.options?.shell }
  const reqArgs = request?.body?.args

  let args
  if (typeof reqArgs === 'string') {
    args = reqArgs.split(' ')
  } else {
    args = reqArgs
  }

  const response = spawnSync(request?.body?.command, args, options)
  return response
})

fastify.get('/createextraservice', async (request, reply) => {
  const serviceName = request.query.serviceName

  const span = tracer.scope().active()
  span.setTag('service.name', serviceName)

  return 'OK'
})

iast.initRoutes(fastify, tracer)

di.initRoutes(fastify)

fastify.get('/flush', async (request, reply) => {
  // doesn't have a callback :(
  // tracer._tracer?._dataStreamsProcessor?.writer?.flush?.()
  tracer.dogstatsd?.flush?.()
  tracer._pluginManager?._pluginsByName?.openai?.metrics?.flush?.()

  // does have a callback :)
  const promises = []

  try {
    const { profiler } = require('dd-trace/packages/dd-trace/src/profiling/')
    if (profiler?._collect) {
      promises.push(profiler._collect('on_shutdown'))
    }
  } catch (err) {
    console.error('Unable to flush profiler:', err)
  }

  if (tracer._tracer?._exporter?._writer?.flush) {
    promises.push(promisify((err) => tracer._tracer._exporter._writer.flush(err))())
  }

  if (tracer._pluginManager?._pluginsByName?.openai?.logger?.flush) {
    promises.push(promisify((err) => tracer._pluginManager._pluginsByName.openai.logger.flush(err))())
  }

  try {
    await Promise.all(promises)
    reply.status(200)
    return 'OK'
  } catch (err) {
    reply.status(500)
    return err
  }
})

fastify.get('/requestdownstream', async (request, reply) => {
  try {
    const resFetch = await axios.get('http://127.0.0.1:7777/returnheaders')
    return resFetch.data
  } catch (e) {
    reply.status(500)
    return e
  }
})

fastify.get('/vulnerablerequestdownstream', async (request, reply) => {
  try {
    crypto.createHash('md5').update('password').digest('hex')
    const resFetch = await axios.get('http://127.0.0.1:7777/returnheaders')
    return resFetch.data
  } catch (e) {
    reply.status(500)
    return e
  }
})

fastify.get('/returnheaders', async (request, reply) => {
  return { ...request.headers }
})

fastify.get('/set_cookie', async (request, reply) => {
  const name = request.query.name
  const value = request.query.value

  reply.header('Set-Cookie', `${name}=${value}`)
  return 'OK'
})

fastify.get('/add_event', async (request, reply) => {
  const rootSpan = tracer.scope().active().context()._trace.started[0]

  rootSpan.addEvent('span.event', { string: 'value', int: 1 }, Date.now())

  reply.status(200)
  return { message: 'Event added' }
})

const startServer = async () => {
  try {
    await fastify.listen({ port: 7777, host: '0.0.0.0' })
    tracer.trace('init.service', () => {})
    console.log('listening')
  } catch (err) {
    fastify.log.error(err)
    process.exit(1)
  }
}

const graphQLEnabled = false
const initGraphQL = () => {
  return graphQLEnabled
    ? require('./graphql')(fastify) // TODO: create graphql folder
    : Promise.resolve()
}

initGraphQL()
  .then(startServer)
  .catch(error => {
    console.error('Failed to start server:', error)
    process.exit(1)
  })<|MERGE_RESOLUTION|>--- conflicted
+++ resolved
@@ -6,7 +6,7 @@
 })
 
 const { promisify } = require('util')
-const fastify = require('fastify')({ logger: true })
+const fastify = require('fastify')()
 const axios = require('axios')
 const crypto = require('crypto')
 const http = require('http')
@@ -30,15 +30,11 @@
 
 // Register Fastify plugins for parsing
 fastify.register(require('@fastify/formbody'))
-<<<<<<< HEAD
+fastify.register(require('@fastify/multipart'), { attachFieldsToBody: true })
 fastify.register(require('@fastify/cookie'), { hook: 'onRequest', secret: 'my-secret' })
 
 iast.initPlugins(fastify)
 iast.initData().catch(() => {})
-=======
-fastify.register(require('@fastify/multipart'), { attachFieldsToBody: true })
-fastify.register(cookie)
->>>>>>> ea45475c
 
 fastify.addContentTypeParser('application/xml', { parseAs: 'string' }, (req, body, done) => {
   try {
