'use strict'

const tracer = require('dd-trace').init({
  debug: true,
  flushInterval: 5000
})

const { promisify } = require('util')
const fastify = require('fastify')({ logger: true })
const axios = require('axios')
const crypto = require('crypto')
const http = require('http')
<<<<<<< HEAD
const winston = require('winston')
=======
const pino = require('pino')
const cookie = require('@fastify/cookie')
>>>>>>> ceced0c3

const dsm = require('./dsm')
const di = require('./debugger')

const pgsql = require('./integrations/db/postgres')
const mysql = require('./integrations/db/mysql')
const mssql = require('./integrations/db/mssql')
const apiGateway = require('./integrations/api_gateway')

const { kinesisProduce, kinesisConsume } = require('./integrations/messaging/aws/kinesis')
const { snsPublish, snsConsume } = require('./integrations/messaging/aws/sns')
const { sqsProduce, sqsConsume } = require('./integrations/messaging/aws/sqs')
const { kafkaProduce, kafkaConsume } = require('./integrations/messaging/kafka/kafka')
const { rabbitmqProduce, rabbitmqConsume } = require('./integrations/messaging/rabbitmq/rabbitmq')

// Unstructured logging (plain text)
const plainLogger = winston.createLogger({
  level: 'info',
  format: winston.format.simple(), // plain text
  transports: [new winston.transports.Console()]
})

// Structured logging (JSON)
const jsonLogger = winston.createLogger({
  level: 'info',
  format: winston.format.json(), // structured
  transports: [new winston.transports.Console()]
})

// Register Fastify plugins for parsing
fastify.register(require('@fastify/formbody'))
fastify.register(require('@fastify/multipart'), { attachFieldsToBody: true })
fastify.register(cookie)

fastify.addContentTypeParser('application/xml', { parseAs: 'string' }, (req, body, done) => {
  try {
    const xml2js = require('xml2js')
    xml2js.parseString(body, (err, result) => {
      if (err) {
        err.statusCode = 400
        return done(err, undefined)
      }
      done(null, result)
    })
  } catch (err) {
    done(err, undefined)
  }
})

fastify.addContentTypeParser('application/octet-stream', { parseAs: 'buffer' }, function (req, body, done) {
  done(null, body)
})

fastify.addContentTypeParser('text/plain', { parseAs: 'buffer' }, function (req, body, done) {
  done(null, body)
})

fastify.get('/', async (request, reply) => {
  console.log('Received a request')
  return 'Hello\n'
})

fastify.get('/healthcheck', async (request, reply) => {
  return {
    status: 'ok',
    library: {
      name: 'nodejs',
      version: require('dd-trace/package.json').version
    }
  }
})

fastify.all('/waf', async (request, reply) => {
  return 'Hello\n'
})

fastify.all('/waf/*', async (request, reply) => {
  return 'Hello\n'
})

fastify.get('/sample_rate_route/:i', async (request, reply) => {
  return 'OK'
})

fastify.get('/api_security/sampling/:status', async (request, reply) => {
  reply.status(parseInt(request.params.status) || 200)
  return 'Hello!'
})

fastify.get('/api_security_sampling/:i', async (request, reply) => {
  return 'OK'
})

fastify.get('/params/:value', async (request, reply) => {
  return 'OK'
})

fastify.get('/headers', async (request, reply) => {
  reply.headers({
    'content-type': 'text/plain',
    'content-length': '42',
    'content-language': 'en-US'
  })

  return 'Hello, headers!'
})

fastify.get('/customResponseHeaders', (request, reply) => {
  reply.headers({
    'content-type': 'text/plain',
    'content-language': 'en-US',
    'x-test-header-1': 'value1',
    'x-test-header-2': 'value2',
    'x-test-header-3': 'value3',
    'x-test-header-4': 'value4',
    'x-test-header-5': 'value5'
  })
  return 'OK'
})

fastify.get('/exceedResponseHeaders', (request, reply) => {
  reply.header('content-type', 'text/plain')
  for (let i = 0; i < 50; i++) {
    reply.header(`x-test-header-${i}`, `value${i}`)
  }
  reply.header('content-language', 'en-US')
  return 'OK'
})

fastify.get('/identify', async (request, reply) => {
  tracer.setUser({
    id: 'usr.id',
    email: 'usr.email',
    name: 'usr.name',
    session_id: 'usr.session_id',
    role: 'usr.role',
    scope: 'usr.scope'
  })
  return 'OK'
})

fastify.get('/session/new', async (request, reply) => {
  // endpoint needs to be present to pass a test, but is currently not implemented properly
  // request.session.someData = 'blabla' // needed for the session to be saved
  // return request.session.sessionId
})

fastify.get('/status', async (request, reply) => {
  reply.status(parseInt(request.query.code))
  return 'OK'
})

fastify.get('/make_distant_call', async (request, reply) => {
  const url = request.query.url
  console.log(url)

  const parsedUrl = new URL(url)

  const options = {
    hostname: parsedUrl.hostname,
    port: parsedUrl.port || 80, // Use default port if not provided
    path: parsedUrl.pathname,
    method: 'GET'
  }

  return new Promise((resolve, reject) => {
    const httpRequest = http.request(options, (response) => {
      let responseBody = ''
      response.on('data', (chunk) => {
        responseBody += chunk
      })

      response.on('end', () => {
        resolve({
          url,
          status_code: response.statusCode,
          request_headers: response.req._headers,
          response_headers: response.headers,
          response_body: responseBody
        })
      })
    })

    httpRequest.on('error', (error) => {
      console.log(error)
      resolve({
        url,
        status_code: 500,
        request_headers: null,
        response_headers: null
      })
    })

    httpRequest.end()
  })
})

fastify.get('/user_login_success_event', async (request, reply) => {
  const userId = request.query.event_user_id || 'system_tests_user'

  tracer.appsec.trackUserLoginSuccessEvent({
    id: userId,
    email: 'system_tests_user@system_tests_user.com',
    name: 'system_tests_user'
  }, { metadata0: 'value0', metadata1: 'value1' })

  return 'OK'
})

fastify.get('/user_login_failure_event', async (request, reply) => {
  const userId = request.query.event_user_id || 'system_tests_user'
  let exists = true
  const query = request.query
  if (query && 'event_user_exists' in query) {
    exists = request.query.event_user_exists.toLowerCase() === 'true'
  }

  tracer.appsec.trackUserLoginFailureEvent(userId, exists, { metadata0: 'value0', metadata1: 'value1' })

  return 'OK'
})

fastify.get('/custom_event', async (request, reply) => {
  const eventName = request.query.event_name || 'system_tests_event'

  tracer.appsec.trackCustomEvent(eventName, { metadata0: 'value0', metadata1: 'value1' })

  return 'OK'
})

fastify.post('/user_login_success_event_v2', async (request, reply) => {
  const login = request.body.login
  const userId = request.body.user_id
  const metadata = request.body.metadata

  tracer.appsec.eventTrackingV2?.trackUserLoginSuccess(login, userId, metadata)

  return 'OK'
})

fastify.post('/user_login_failure_event_v2', async (request, reply) => {
  const login = request.body.login
  const exists = request.body.exists?.trim() === 'true'
  const metadata = request.body.metadata

  tracer.appsec.eventTrackingV2?.trackUserLoginFailure(login, exists, metadata)

  return 'OK'
})

fastify.get('/users', async (request, reply) => {
  const user = {}
  if (request.query.user) {
    user.id = request.query.user
  } else {
    user.id = 'anonymous'
  }

  tracer.setUser(user)

  const shouldBlock = tracer.appsec.isUserBlocked(user)
  if (shouldBlock) {
    tracer.appsec.blockRequest(request.raw, reply.raw)
  } else {
    return `Hello ${user.id}`
  }
})

fastify.get('/stub_dbm', async (request, reply) => {
  const integration = request.query.integration
  const operation = request.query.operation

  if (integration === 'pg') {
    tracer.use(integration, { dbmPropagationMode: 'full' })
    const dbmComment = await pgsql.doOperation(operation)
    return { status: 'ok', dbm_comment: dbmComment }
  } else if (integration === 'mysql2') {
    tracer.use(integration, { dbmPropagationMode: 'full' })
    const result = await mysql.doOperation(operation)
    return { status: 'ok', dbm_comment: result }
  } else if (integration === 'mssql') {
    tracer.use(integration, { dbmPropagationMode: 'full' })
    return await mssql.doOperation(operation)
  }
})

try {
  dsm.initRoutes(fastify, tracer)
} catch (e) {
  console.error('DSM routes initialization has failed', e)
}

try {
  apiGateway.initRoutes(fastify)
} catch (e) {
  console.error('Api Gateway routes initialization has failed', e)
}

fastify.get('/kafka/produce', async (request, reply) => {
  const topic = request.query.topic

  try {
    await kafkaProduce(topic, 'Hello from Kafka JS')
    reply.status(200)
    return '[Kafka] produce ok'
  } catch (error) {
    console.error(error)
    reply.status(500)
    return 'Internal Server Error during Kafka produce'
  }
})

fastify.get('/kafka/consume', async (request, reply) => {
  const topic = request.query.topic
  const timeout = request.query.timeout ? request.query.timeout * 1000 : 60000

  try {
    await kafkaConsume(topic, timeout)
    reply.status(200)
    return '[Kafka] consume ok'
  } catch (error) {
    console.error(error)
    reply.status(500)
    return 'Internal Server Error during Kafka consume'
  }
})

fastify.get('/log/library', (request, reply) => {
  const msg = request.query.msg || 'msg'
  const logger = (
    request.query.structured === true ||
    request.query.structured?.toString().toLowerCase() === 'true' ||
    request.query.structured === undefined
  )
    ? jsonLogger
    : plainLogger
  switch (request.query.level) {
    case 'warn':
      logger.warn(msg)
      break
    case 'error':
      logger.error(msg)
      break
    default:
      logger.info(msg)
  }
  return 'OK'
})

fastify.get('/sqs/produce', async (request, reply) => {
  const queue = request.query.queue
  const message = request.query.message
  console.log(`[SQS] Produce: ${message}`)

  try {
    await sqsProduce(queue, message)
    reply.status(200)
    return '[SQS] produce ok'
  } catch (error) {
    console.error(error)
    reply.status(500)
    return '[SQS] Internal Server Error during SQS produce'
  }
})

fastify.get('/sqs/consume', async (request, reply) => {
  const queue = request.query.queue
  const message = request.query.message
  const timeout = parseInt(request.query.timeout) ?? 5
  console.log(`[SQS] Consume, Expected: ${message}`)

  try {
    await sqsConsume(queue, timeout * 1000, message)
    reply.status(200)
    return '[SQS] consume ok'
  } catch (error) {
    console.error(error)
    reply.status(500)
    return '[SQS] Internal Server Error during SQS consume'
  }
})

fastify.get('/sns/produce', async (request, reply) => {
  const queue = request.query.queue
  const topic = request.query.topic
  const message = request.query.message
  console.log(`[SNS->SQS] Produce: ${message}`)

  try {
    await snsPublish(queue, topic, message)
    reply.status(200)
    return '[SNS] publish ok'
  } catch (error) {
    console.error(error)
    reply.status(500)
    return '[SNS] Internal Server Error during SNS publish'
  }
})

fastify.get('/sns/consume', async (request, reply) => {
  const queue = request.query.queue
  const timeout = parseInt(request.query.timeout) ?? 5
  const message = request.query.message
  console.log(`[SNS->SQS] Consume, Expected: ${message}`)

  try {
    await snsConsume(queue, timeout * 1000, message)
    reply.status(200)
    return '[SNS->SQS] consume ok'
  } catch (error) {
    console.error(error)
    reply.status(500)
    return '[SNS->SQS] Internal Server Error during SQS consume from SNS'
  }
})

fastify.get('/kinesis/produce', async (request, reply) => {
  const stream = request.query.stream
  const message = request.query.message
  console.log(`[Kinesis] Produce: ${message}`)

  try {
    await kinesisProduce(stream, message, '1', null)
    reply.status(200)
    return '[Kinesis] publish ok'
  } catch (error) {
    console.error(error)
    reply.status(500)
    return '[Kinesis] Internal Server Error during Kinesis publish'
  }
})

fastify.get('/kinesis/consume', async (request, reply) => {
  const stream = request.query.stream
  const timeout = parseInt(request.query.timeout) ?? 5
  const message = request.query.message
  console.log(`[Kinesis] Consume, Expected: ${message}`)

  try {
    await kinesisConsume(stream, timeout * 1000, message)
    reply.status(200)
    return '[Kinesis] consume ok'
  } catch (error) {
    console.error(error)
    reply.status(500)
    return '[Kinesis] Internal Server Error during Kinesis consume'
  }
})

fastify.get('/rabbitmq/produce', async (request, reply) => {
  const queue = request.query.queue
  const exchange = request.query.exchange
  const routingKey = 'systemTestDirectRoutingKeyContextPropagation'
  console.log('[RabbitMQ] produce')

  try {
    await rabbitmqProduce(queue, exchange, routingKey, 'Node.js Produce Context Propagation Test RabbitMQ')
    reply.status(200)
    return '[RabbitMQ] produce ok'
  } catch (error) {
    console.error(error)
    reply.status(500)
    return '[RabbitMQ] Internal Server Error during RabbitMQ produce'
  }
})

fastify.get('/rabbitmq/consume', async (request, reply) => {
  const queue = request.query.queue
  const timeout = parseInt(request.query.timeout) ?? 5
  console.log('[RabbitMQ] consume')

  try {
    await rabbitmqConsume(queue, timeout * 1000)
    reply.status(200)
    return '[RabbitMQ] consume ok'
  } catch (error) {
    console.error(error)
    reply.status(500)
    return '[RabbitMQ] Internal Server Error during RabbitMQ consume'
  }
})

fastify.get('/load_dependency', async (request, reply) => {
  console.log('Load dependency endpoint')
  require('glob')
  return 'Loaded a dependency'
})

fastify.all('/tag_value/:tag_value/:status_code', async (request, reply) => {
  const web = require('dd-trace/packages/dd-trace/src/plugins/util/web')
  web.root(request.raw).setTag('appsec.events.system_tests_appsec_event.value', request.params.tag_value)

  for (const [k, v] of Object.entries(request.query)) {
    reply.header(k, v)
  }

  reply.status(parseInt(request.params.status_code) || 200)

  if (request.params.tag_value.startsWith?.('payload_in_response_body') && request.method === 'POST') {
    return { payload: request.body }
  } else {
    return 'Value tagged'
  }
})

fastify.get('/read_file', async (request, reply) => {
  const path = request.query.file

  return new Promise((resolve, reject) => {
    const fs = require('fs')
    fs.readFile(path, (err, data) => {
      if (err) {
        console.error(err)
        reply.status(500)
        resolve('ko')
      } else {
        resolve(data)
      }
    })
  })
})

fastify.get('/db', async (request, reply) => {
  console.log('Service: ' + request.query.service)
  console.log('Operation: ' + request.query.operation)

  if (request.query.service === 'postgresql') {
    return await pgsql.doOperation(request.query.operation)
  } else if (request.query.service === 'mysql') {
    return await mysql.doOperation(request.query.operation)
  } else if (request.query.service === 'mssql') {
    return await mssql.doOperation(request.query.operation)
  }
})

fastify.get('/otel_drop_in_default_propagator_extract', async (request, reply) => {
  const api = require('@opentelemetry/api')
  const ctx = api.propagation.extract(api.context.active(), request.headers)
  const spanContext = api.trace.getSpan(ctx).spanContext()

  const result = {}
  result.trace_id = parseInt(spanContext.traceId.substring(16), 16)
  result.span_id = parseInt(spanContext.spanId, 16)
  result.tracestate = spanContext.traceState.serialize()

  return result
})

fastify.get('/otel_drop_in_default_propagator_inject', async (request, reply) => {
  const api = require('@opentelemetry/api')
  const otelTracer = api.trace.getTracer('my-application', '0.1.0')
  const span = otelTracer.startSpan('main')
  const result = {}

  api.propagation.inject(
    api.trace.setSpanContext(api.ROOT_CONTEXT, span.spanContext()),
    result,
    api.defaultTextMapSetter
  )
  return result
})

fastify.post('/shell_execution', async (request, reply) => {
  const { spawnSync } = require('child_process')
  const options = { shell: !!request?.body?.options?.shell }
  const reqArgs = request?.body?.args

  let args
  if (typeof reqArgs === 'string') {
    args = reqArgs.split(' ')
  } else {
    args = reqArgs
  }

  const response = spawnSync(request?.body?.command, args, options)
  return response
})

fastify.get('/createextraservice', async (request, reply) => {
  const serviceName = request.query.serviceName

  const span = tracer.scope().active()
  span.setTag('service.name', serviceName)

  return 'OK'
})

di.initRoutes(fastify)

fastify.get('/flush', async (request, reply) => {
  // doesn't have a callback :(
  // tracer._tracer?._dataStreamsProcessor?.writer?.flush?.()
  tracer.dogstatsd?.flush?.()
  tracer._pluginManager?._pluginsByName?.openai?.metrics?.flush?.()

  // does have a callback :)
  const promises = []

  try {
    const { profiler } = require('dd-trace/packages/dd-trace/src/profiling/')
    if (profiler?._collect) {
      promises.push(profiler._collect('on_shutdown'))
    }
  } catch (err) {
    console.error('Unable to flush profiler:', err)
  }

  if (tracer._tracer?._exporter?._writer?.flush) {
    promises.push(promisify((err) => tracer._tracer._exporter._writer.flush(err))())
  }

  if (tracer._pluginManager?._pluginsByName?.openai?.logger?.flush) {
    promises.push(promisify((err) => tracer._pluginManager._pluginsByName.openai.logger.flush(err))())
  }

  try {
    await Promise.all(promises)
    reply.status(200)
    return 'OK'
  } catch (err) {
    reply.status(500)
    return err
  }
})

fastify.get('/requestdownstream', async (request, reply) => {
  try {
    const resFetch = await axios.get('http://127.0.0.1:7777/returnheaders')
    return resFetch.data
  } catch (e) {
    reply.status(500)
    return e
  }
})

fastify.get('/vulnerablerequestdownstream', async (request, reply) => {
  try {
    crypto.createHash('md5').update('password').digest('hex')
    const resFetch = await axios.get('http://127.0.0.1:7777/returnheaders')
    return resFetch.data
  } catch (e) {
    reply.status(500)
    return e
  }
})

fastify.get('/returnheaders', async (request, reply) => {
  return { ...request.headers }
})

fastify.get('/set_cookie', async (request, reply) => {
  const name = request.query.name
  const value = request.query.value

  reply.header('Set-Cookie', `${name}=${value}`)
  return 'OK'
})

fastify.get('/add_event', async (request, reply) => {
  const rootSpan = tracer.scope().active().context()._trace.started[0]

  rootSpan.addEvent('span.event', { string: 'value', int: 1 }, Date.now())

  reply.status(200)
  return { message: 'Event added' }
})

const startServer = async () => {
  try {
    await fastify.listen({ port: 7777, host: '0.0.0.0' })
    tracer.trace('init.service', () => {})
    console.log('listening')
  } catch (err) {
    fastify.log.error(err)
    process.exit(1)
  }
}

const graphQLEnabled = false
const initGraphQL = () => {
  return graphQLEnabled
    ? require('./graphql')(fastify) // TODO: create graphql folder
    : Promise.resolve()
}

initGraphQL()
  .then(startServer)
  .catch(error => {
    console.error('Failed to start server:', error)
    process.exit(1)
  })<|MERGE_RESOLUTION|>--- conflicted
+++ resolved
@@ -10,12 +10,8 @@
 const axios = require('axios')
 const crypto = require('crypto')
 const http = require('http')
-<<<<<<< HEAD
 const winston = require('winston')
-=======
-const pino = require('pino')
 const cookie = require('@fastify/cookie')
->>>>>>> ceced0c3
 
 const dsm = require('./dsm')
 const di = require('./debugger')
