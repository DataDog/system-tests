--- conflicted
+++ resolved
@@ -17,12 +17,9 @@
     "aws-sdk": "^2.1530.0",
     "axios": "1.2.3",
     "fastify": "^5.0.1",
-<<<<<<< HEAD
-=======
     "@fastify/formbody": "^8.0.0",
     "@fastify/multipart": "^9.0.3",
     "@fastify/cookie": "^11.0.2",
->>>>>>> ceced0c3
     "glob": "^8.0.3",
     "kafkajs": "^2.2.4",
     "mssql": "^9.1.0",
