'use strict'

<<<<<<< HEAD
=======
const semver = require('semver')
const libraryVersion = require('dd-trace/package.json').version

const shouldUseSession = semver.satisfies(libraryVersion, '>=5.35.0', { includePrerelease: true })

>>>>>>> f4f3b4bd
const passport = require('passport')
const { Strategy: LocalStrategy } = require('passport-local')
const { BasicStrategy } = require('passport-http')

const users = [
  {
    id: 'social-security-id',
    username: 'test',
    password: '1234',
    email: 'testuser@ddog.com'
  },
  {
    id: '591dc126-8431-4d0f-9509-b23318d3dce4',
    username: 'testuuid',
    password: '1234',
    email: 'testuseruuid@ddog.com'
  }
]

function findUser (fields) {
  return users.find((user) => {
    return Object.entries(fields).every(([field, value]) => user[field] === value)
  })
}
<<<<<<< HEAD

module.exports = function (app, tracer) {
  app.use(passport.initialize())
  app.use(passport.session())

  passport.serializeUser((user, done) => {
    done(null, user.id)
  })

  passport.deserializeUser((id, done) => {
    const user = findUser({ id })

    done(null, user)
  })

  passport.use(new LocalStrategy((username, password, done) => {
    const user = findUser({ username, password })

    done(null, user)
  }))

  passport.use(new BasicStrategy((username, password, done) => {
    const user = findUser({ username, password })

    done(null, user)
  }))

  // rewrite url depending on which strategy to use
  app.all('/login', (req, res, next) => {
    let newRoute

    switch (req.query?.auth) {
      case 'basic':
        newRoute = '/login/basic'
        break

      case 'local':
      default:
        newRoute = '/login/local'
    }

    req.url = req.url.replace('/login', newRoute)

    next()
  })

  app.use('/login/local', passport.authenticate('local', { failWithError: true }), handleError)
  app.use('/login/basic', passport.authenticate('basic', { failWithError: true }), handleError)

  // only stop if unexpected error
  function handleError (err, req, res, next) {
    if (err?.name !== 'AuthenticationError') {
      console.error('unexpected login error', err)
      next(err)
    } else {
      next()
    }
  }

  // callback for all strategies to run SDK
  app.all('/login/*', (req, res) => {
=======

module.exports = function (app, tracer) {
  function shouldSdkBlock (req, res) {
>>>>>>> f4f3b4bd
    const event = req.query.sdk_event
    const userId = req.query.sdk_user || 'sdk_user'
    const userMail = req.query.sdk_mail || 'system_tests_user@system_tests_user.com'
    const exists = req.query.sdk_user_exists === 'true'

<<<<<<< HEAD
    let statusCode = req.user ? 200 : 401
=======
    res.statusCode = req.user ? 200 : 401
>>>>>>> f4f3b4bd

    if (event === 'failure') {
      tracer.appsec.trackUserLoginFailureEvent(userId, exists, { metadata0: 'value0', metadata1: 'value1' })

<<<<<<< HEAD
      statusCode = 401
=======
      res.statusCode = 401
>>>>>>> f4f3b4bd
    } else if (event === 'success') {
      const sdkUser = {
        id: userId,
        email: userMail,
        name: 'system_tests_user'
      }
<<<<<<< HEAD

      tracer.appsec.trackUserLoginSuccessEvent(sdkUser, { metadata0: 'value0', metadata1: 'value1' })

      const isUserBlocked = tracer.appsec.isUserBlocked(sdkUser)
      if (isUserBlocked && tracer.appsec.blockRequest(req, res)) {
        return
      }

      statusCode = 200
    }

    res.sendStatus(statusCode)
=======

      tracer.appsec.trackUserLoginSuccessEvent(sdkUser, { metadata0: 'value0', metadata1: 'value1' })

      // temporary workaround to pass the test, i'll modify the test later
      tracer.setUser(sdkUser)

      const isUserBlocked = tracer.appsec.isUserBlocked(sdkUser)
      if (isUserBlocked && tracer.appsec.blockRequest(req, res)) {
        return true
      }

      res.statusCode = 200
    }
  }

  app.use(passport.initialize())

  if (shouldUseSession) {
    app.use(require('express-session')({
      secret: 'secret',
      resave: false,
      rolling: true,
      saveUninitialized: false
    }))

    app.use(passport.session())
  }

  passport.serializeUser((user, done) => {
    done(null, user.id)
  })

  passport.deserializeUser((id, done) => {
    const user = findUser({ id })

    done(null, user)
  })

  passport.use(new LocalStrategy((username, password, done) => {
    const user = findUser({ username, password })

    done(null, user)
  }))

  passport.use(new BasicStrategy((username, password, done) => {
    const user = findUser({ username, password })

    done(null, user)
  }))

  // rewrite url depending on which strategy to use
  app.all('/login', (req, res, next) => {
    if (req.query.sdk_trigger === 'before' && shouldSdkBlock(req, res)) {
      return
    }

    let newRoute

    switch (req.query?.auth) {
      case 'basic':
        newRoute = '/login/basic'
        break

      case 'local':
      default:
        newRoute = '/login/local'
    }

    req.url = req.url.replace('/login', newRoute)

    next()
  })

  app.use('/login/local', passport.authenticate('local', {
    session: shouldUseSession,
    failWithError: true
  }), handleError)
  app.use('/login/basic', passport.authenticate('basic', {
    session: shouldUseSession,
    failWithError: true
  }), handleError)

  // only stop if unexpected error
  function handleError (err, req, res, next) {
    if (err?.name !== 'AuthenticationError') {
      console.error('unexpected login error', err)
      next(err)
    } else {
      next()
    }
  }

  // callback for all strategies to run SDK
  // regex is required to be compatible with both express v4 and v5
  app.all(/^\/login\/.*$/i, (req, res) => {
    if (req.query.sdk_trigger !== 'before' && shouldSdkBlock(req, res)) {
      return
    }

    res.sendStatus(res.statusCode || 200)
>>>>>>> f4f3b4bd
  })
}<|MERGE_RESOLUTION|>--- conflicted
+++ resolved
@@ -1,13 +1,10 @@
 'use strict'
 
-<<<<<<< HEAD
-=======
 const semver = require('semver')
 const libraryVersion = require('dd-trace/package.json').version
 
 const shouldUseSession = semver.satisfies(libraryVersion, '>=5.35.0', { includePrerelease: true })
 
->>>>>>> f4f3b4bd
 const passport = require('passport')
 const { Strategy: LocalStrategy } = require('passport-local')
 const { BasicStrategy } = require('passport-http')
@@ -32,112 +29,26 @@
     return Object.entries(fields).every(([field, value]) => user[field] === value)
   })
 }
-<<<<<<< HEAD
-
-module.exports = function (app, tracer) {
-  app.use(passport.initialize())
-  app.use(passport.session())
-
-  passport.serializeUser((user, done) => {
-    done(null, user.id)
-  })
-
-  passport.deserializeUser((id, done) => {
-    const user = findUser({ id })
-
-    done(null, user)
-  })
-
-  passport.use(new LocalStrategy((username, password, done) => {
-    const user = findUser({ username, password })
-
-    done(null, user)
-  }))
-
-  passport.use(new BasicStrategy((username, password, done) => {
-    const user = findUser({ username, password })
-
-    done(null, user)
-  }))
-
-  // rewrite url depending on which strategy to use
-  app.all('/login', (req, res, next) => {
-    let newRoute
-
-    switch (req.query?.auth) {
-      case 'basic':
-        newRoute = '/login/basic'
-        break
-
-      case 'local':
-      default:
-        newRoute = '/login/local'
-    }
-
-    req.url = req.url.replace('/login', newRoute)
-
-    next()
-  })
-
-  app.use('/login/local', passport.authenticate('local', { failWithError: true }), handleError)
-  app.use('/login/basic', passport.authenticate('basic', { failWithError: true }), handleError)
-
-  // only stop if unexpected error
-  function handleError (err, req, res, next) {
-    if (err?.name !== 'AuthenticationError') {
-      console.error('unexpected login error', err)
-      next(err)
-    } else {
-      next()
-    }
-  }
-
-  // callback for all strategies to run SDK
-  app.all('/login/*', (req, res) => {
-=======
 
 module.exports = function (app, tracer) {
   function shouldSdkBlock (req, res) {
->>>>>>> f4f3b4bd
     const event = req.query.sdk_event
     const userId = req.query.sdk_user || 'sdk_user'
     const userMail = req.query.sdk_mail || 'system_tests_user@system_tests_user.com'
     const exists = req.query.sdk_user_exists === 'true'
 
-<<<<<<< HEAD
-    let statusCode = req.user ? 200 : 401
-=======
     res.statusCode = req.user ? 200 : 401
->>>>>>> f4f3b4bd
 
     if (event === 'failure') {
       tracer.appsec.trackUserLoginFailureEvent(userId, exists, { metadata0: 'value0', metadata1: 'value1' })
 
-<<<<<<< HEAD
-      statusCode = 401
-=======
       res.statusCode = 401
->>>>>>> f4f3b4bd
     } else if (event === 'success') {
       const sdkUser = {
         id: userId,
         email: userMail,
         name: 'system_tests_user'
       }
-<<<<<<< HEAD
-
-      tracer.appsec.trackUserLoginSuccessEvent(sdkUser, { metadata0: 'value0', metadata1: 'value1' })
-
-      const isUserBlocked = tracer.appsec.isUserBlocked(sdkUser)
-      if (isUserBlocked && tracer.appsec.blockRequest(req, res)) {
-        return
-      }
-
-      statusCode = 200
-    }
-
-    res.sendStatus(statusCode)
-=======
 
       tracer.appsec.trackUserLoginSuccessEvent(sdkUser, { metadata0: 'value0', metadata1: 'value1' })
 
@@ -238,6 +149,5 @@
     }
 
     res.sendStatus(res.statusCode || 200)
->>>>>>> f4f3b4bd
   })
 }