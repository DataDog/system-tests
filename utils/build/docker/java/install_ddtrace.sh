#!/bin/bash

set -eu

mkdir /dd-tracer

if [ $(ls /binaries/dd-java-agent*.jar | wc -l) = 0 ]; then
    BUILD_URL="https://github.com/DataDog/dd-trace-java/releases/latest/download/dd-java-agent.jar"
    echo "install from Github release: $BUILD_URL"
    curl  -Lf -o /dd-tracer/dd-java-agent.jar $BUILD_URL

elif [ $(ls /binaries/dd-java-agent*.jar | wc -l) = 1 ]; then
    echo "Install local file $(ls /binaries/dd-java-agent*.jar)"
    cp $(ls /binaries/dd-java-agent*.jar) /dd-tracer/dd-java-agent.jar

else
    echo "Too many jar files in binaries"
    exit 1
fi

java -jar /dd-tracer/dd-java-agent.jar > /binaries/SYSTEM_TESTS_LIBRARY_VERSION

echo "Installed $(cat /binaries/SYSTEM_TESTS_LIBRARY_VERSION) java library"

touch /binaries/SYSTEM_TESTS_LIBDDWAF_VERSION

SYSTEM_TESTS_LIBRARY_VERSION=$(cat /binaries/SYSTEM_TESTS_LIBRARY_VERSION)

<<<<<<< HEAD
if [[ $SYSTEM_TESTS_LIBRARY_VERSION == 0.10* ]]; then
    echo "1.3.1" > /binaries/SYSTEM_TESTS_APPSEC_EVENT_RULES_VERSION
elif [[ $SYSTEM_TESTS_LIBRARY_VERSION == 0.99* ]]; then
    echo "1.3.1" > /binaries/SYSTEM_TESTS_APPSEC_EVENT_RULES_VERSION
elif [[ $SYSTEM_TESTS_LIBRARY_VERSION == 0.98* ]]; then
    echo "1.2.6" > /binaries/SYSTEM_TESTS_APPSEC_EVENT_RULES_VERSION
elif [[ $SYSTEM_TESTS_LIBRARY_VERSION == 0.97* ]]; then
    echo "1.2.6" > /binaries/SYSTEM_TESTS_APPSEC_EVENT_RULES_VERSION
=======
if [[ $SYSTEM_TESTS_LIBRARY_VERSION == 0.96* ]]; then
  echo "1.2.5" > /binaries/SYSTEM_TESTS_APPSEC_EVENT_RULES_VERSION
>>>>>>> 4ae980dd
else
  bsdtar -O - -xf /dd-tracer/dd-java-agent.jar appsec/default_config.json | \
    grep rules_version | head -1 | awk -F'"' '{print $4;}' \
    > /binaries/SYSTEM_TESTS_APPSEC_EVENT_RULES_VERSION
fi

echo "dd-trace version: $(cat /binaries/SYSTEM_TESTS_LIBRARY_VERSION)"
echo "libddwaf version: $(cat /binaries/SYSTEM_TESTS_LIBDDWAF_VERSION)"
echo "rules version: $(cat /binaries/SYSTEM_TESTS_APPSEC_EVENT_RULES_VERSION)"
<|MERGE_RESOLUTION|>--- conflicted
+++ resolved
@@ -26,7 +26,6 @@
 
 SYSTEM_TESTS_LIBRARY_VERSION=$(cat /binaries/SYSTEM_TESTS_LIBRARY_VERSION)
 
-<<<<<<< HEAD
 if [[ $SYSTEM_TESTS_LIBRARY_VERSION == 0.10* ]]; then
     echo "1.3.1" > /binaries/SYSTEM_TESTS_APPSEC_EVENT_RULES_VERSION
 elif [[ $SYSTEM_TESTS_LIBRARY_VERSION == 0.99* ]]; then
@@ -35,10 +34,9 @@
     echo "1.2.6" > /binaries/SYSTEM_TESTS_APPSEC_EVENT_RULES_VERSION
 elif [[ $SYSTEM_TESTS_LIBRARY_VERSION == 0.97* ]]; then
     echo "1.2.6" > /binaries/SYSTEM_TESTS_APPSEC_EVENT_RULES_VERSION
-=======
-if [[ $SYSTEM_TESTS_LIBRARY_VERSION == 0.96* ]]; then
+elif [[ $SYSTEM_TESTS_LIBRARY_VERSION == 0.96* ]]; then
   echo "1.2.5" > /binaries/SYSTEM_TESTS_APPSEC_EVENT_RULES_VERSION
->>>>>>> 4ae980dd
+
 else
   bsdtar -O - -xf /dd-tracer/dd-java-agent.jar appsec/default_config.json | \
     grep rules_version | head -1 | awk -F'"' '{print $4;}' \
