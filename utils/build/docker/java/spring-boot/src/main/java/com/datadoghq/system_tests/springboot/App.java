--- conflicted
+++ resolved
@@ -584,35 +584,19 @@
         return new ResponseEntity<>(content, HttpStatus.OK);
     }
 
-<<<<<<< HEAD
-    static boolean integration_sql_dbs_created=false;
-
-=======
->>>>>>> 1a86541e
     @RequestMapping("/db")
     String db_sql_integrations(@RequestParam(required = true, name="service") String service,
                          @RequestParam(required = true, name="operation") String operation)
   {
         System.out.println("DB service [" + service + "], operation: [" + operation + "]");
         com.datadoghq.system_tests.springboot.integrations.db.DBFactory dbFactory = new com.datadoghq.system_tests.springboot.integrations.db.DBFactory();
-<<<<<<< HEAD
-        if (!integration_sql_dbs_created){
-            System.out.println("Creating DB service [" + service + "], operation: [" + operation + "]" );
-            integration_sql_dbs_created=true;
-            dbFactory.createAllSampleDatabases();
-        }
-=======
->>>>>>> 1a86541e
 
         com.datadoghq.system_tests.springboot.integrations.db.ICRUDOperation crudOperation = dbFactory.getDBOperator(service);
 
         switch (operation) {
-<<<<<<< HEAD
-=======
            case "init":
                 crudOperation.createSampleData();
                 break;
->>>>>>> 1a86541e
             case "select":
                 crudOperation.select();
                 break;
