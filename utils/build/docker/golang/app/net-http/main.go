package main

import (
	"context"
	"encoding/json"
	"errors"
	"fmt"
	"log"
	"net/http"
	"net/http/httptest"
	"os"
	"strconv"
	"time"

	"weblog/internal/common"
	"weblog/internal/grpc"
	"weblog/internal/rasp"

	"github.com/Shopify/sarama"

	saramatrace "gopkg.in/DataDog/dd-trace-go.v1/contrib/Shopify/sarama"
	"gopkg.in/DataDog/dd-trace-go.v1/datastreams"

	"go.opentelemetry.io/contrib/instrumentation/net/http/otelhttp"
	"go.opentelemetry.io/otel"
	"go.opentelemetry.io/otel/attribute"
	"go.opentelemetry.io/otel/propagation"
	"go.opentelemetry.io/otel/trace"
	oteltrace "go.opentelemetry.io/otel/trace"

	"gopkg.in/DataDog/dd-trace-go.v1/appsec"
	httptrace "gopkg.in/DataDog/dd-trace-go.v1/contrib/net/http"
	ddotel "gopkg.in/DataDog/dd-trace-go.v1/ddtrace/opentelemetry"
	"gopkg.in/DataDog/dd-trace-go.v1/ddtrace/tracer"
	ddtracer "gopkg.in/DataDog/dd-trace-go.v1/ddtrace/tracer"
)

func main() {
	ddtracer.Start()
	defer ddtracer.Stop()
	mux := httptrace.NewServeMux()

	mux.HandleFunc("/", func(w http.ResponseWriter, r *http.Request) {
		// "/" is the default route when the others don't match
		// cf. documentation at https://pkg.go.dev/net/http#ServeMux
		// Therefore, we need to check the URL path to only handle the `/` case
		if r.URL.Path != "/" {
			w.WriteHeader(http.StatusNotFound)
			return
		}
		w.WriteHeader(http.StatusOK)
	})

<<<<<<< HEAD
	mux.HandleFunc("/stats-unique", func(w http.ResponseWriter, r *http.Request) {
		if c := r.URL.Query().Get("code"); c != "" {
			if code, err := strconv.Atoi(c); err == nil {
				w.WriteHeader(code)
				return
			}
		}
		w.WriteHeader(http.StatusOK)
=======
	mux.HandleFunc("/healthcheck", func(w http.ResponseWriter, r *http.Request) {

		healthCheck, err := common.GetHealtchCheck()
        if err != nil {
            http.Error(w, "Can't get JSON data", http.StatusInternalServerError)
        }

        jsonData, err := json.Marshal(healthCheck)
        if err != nil {
            http.Error(w, "Can't build JSON data", http.StatusInternalServerError)
            return
        }

        w.Header().Set("Content-Type", "application/json")
        w.Write(jsonData)
>>>>>>> a65dfd1b
	})

	mux.HandleFunc("/waf", func(w http.ResponseWriter, r *http.Request) {
		body, err := common.ParseBody(r)
		if err == nil {
			appsec.MonitorParsedHTTPBody(r.Context(), body)
		}
		w.Write([]byte("Hello, WAF!\n"))
	})

	mux.HandleFunc("/waf/", func(w http.ResponseWriter, r *http.Request) {
		body, err := common.ParseBody(r)
		if err == nil {
			appsec.MonitorParsedHTTPBody(r.Context(), body)
		}
		write(w, r, []byte("Hello, WAF!"))
	})

	mux.HandleFunc("/users", func(w http.ResponseWriter, r *http.Request) {
		userId := r.URL.Query().Get("user")
		if err := appsec.SetUser(r.Context(), userId); err != nil {
			return
		}
		w.Write([]byte("Hello, user!"))
	})

	mux.HandleFunc("/sample_rate_route/", func(w http.ResponseWriter, r *http.Request) {
		// net/http mux doesn't support advanced patterns, but the given prefix will match any /sample_rate_route/{i}
		w.Write([]byte("OK"))
	})

	mux.HandleFunc("/status", func(w http.ResponseWriter, r *http.Request) {
		if c := r.URL.Query().Get("code"); c != "" {
			if code, err := strconv.Atoi(c); err == nil {
				w.WriteHeader(code)
			}
		}
		w.Write([]byte("OK"))
	})

	mux.HandleFunc("/make_distant_call", func(w http.ResponseWriter, r *http.Request) {
		if url := r.URL.Query().Get("url"); url != "" {

			client := httptrace.WrapClient(http.DefaultClient)
			req, _ := http.NewRequestWithContext(r.Context(), http.MethodGet, url, nil)
			_, err := client.Do(req)

			if err != nil {
				log.Fatalln(err)
				w.WriteHeader(500)
			}
		}
		w.Write([]byte("OK"))
	})

	mux.HandleFunc("/headers", headers)
	mux.HandleFunc("/headers/", headers)

	identify := func(w http.ResponseWriter, r *http.Request) {
		if span, ok := ddtracer.SpanFromContext(r.Context()); ok {
			ddtracer.SetUser(
				span, "usr.id", ddtracer.WithUserEmail("usr.email"),
				ddtracer.WithUserName("usr.name"), ddtracer.WithUserSessionID("usr.session_id"),
				ddtracer.WithUserRole("usr.role"), ddtracer.WithUserScope("usr.scope"),
			)
		}
		w.Write([]byte("Hello, identify!"))
	}
	mux.HandleFunc("/identify/", identify)
	mux.HandleFunc("/identify", identify)
	mux.HandleFunc("/identify-propagate", func(w http.ResponseWriter, r *http.Request) {
		if span, ok := ddtracer.SpanFromContext(r.Context()); ok {
			ddtracer.SetUser(span, "usr.id", ddtracer.WithPropagation())
		}
		w.Write([]byte("Hello, identify-propagate!"))
	})

	mux.HandleFunc("/kafka/produce", func(w http.ResponseWriter, r *http.Request) {
		var message = "Test"

		topic := r.URL.Query().Get("topic")
		if len(topic) == 0 {
			w.Write([]byte("missing param 'topic'"))
			w.WriteHeader(422)
			return
		}

		_, _, err := kafkaProduce(topic, message)
		if err != nil {
			w.Write([]byte(err.Error()))
			w.WriteHeader(500)
			return
		}

		w.Write([]byte("OK"))
		w.WriteHeader(200)
	})

	mux.HandleFunc("/kafka/consume", func(w http.ResponseWriter, r *http.Request) {
		topic := r.URL.Query().Get("topic")
		if len(topic) == 0 {
			w.Write([]byte("missing param 'topic'"))
			w.WriteHeader(422)
			return
		}

		timeout, err := strconv.ParseInt(r.URL.Query().Get("timeout"), 10, 0)
		if err != nil {
			timeout = 20
		}

		message, status, err := kafkaConsume(topic, timeout)
		if err != nil {
			panic(err)
		}

		w.Write([]byte(message))
		w.WriteHeader(status)
	})

	mux.HandleFunc("/user_login_success_event", func(w http.ResponseWriter, r *http.Request) {
		uquery := r.URL.Query()
		uid := "system_tests_user"
		if q := uquery.Get("event_user_id"); q != "" {
			uid = q
		}
		appsec.TrackUserLoginSuccessEvent(r.Context(), uid, map[string]string{"metadata0": "value0", "metadata1": "value1"})
	})

	mux.HandleFunc("/user_login_failure_event", func(w http.ResponseWriter, r *http.Request) {
		uquery := r.URL.Query()
		uid := "system_tests_user"
		if q := uquery.Get("event_user_id"); q != "" {
			uid = q
		}
		exists := true
		if q := uquery.Get("event_user_exists"); q != "" {
			parsed, err := strconv.ParseBool(q)
			if err != nil {
				exists = parsed
			}
		}
		appsec.TrackUserLoginFailureEvent(r.Context(), uid, exists, map[string]string{"metadata0": "value0", "metadata1": "value1"})
	})

	mux.HandleFunc("/custom_event", func(w http.ResponseWriter, r *http.Request) {
		uquery := r.URL.Query()
		name := "system_tests_event"
		if q := uquery.Get("event_name"); q != "" {
			name = q
		}
		appsec.TrackCustomEvent(r.Context(), name, map[string]string{"metadata0": "value0", "metadata1": "value1"})
	})

	mux.HandleFunc("/e2e_otel_span", func(w http.ResponseWriter, r *http.Request) {
		parentName := r.URL.Query().Get("parentName")
		childName := r.URL.Query().Get("childName")

		tags := []attribute.KeyValue{}
		// We need to propagate the user agent header to retain the mapping between the system-tests/weblog request id
		// and the traces/spans that will be generated below, so that we can reference to them in our tests.
		// See https://github.com/DataDog/system-tests/blob/2d6ae4d5bf87d55855afd36abf36ee710e7d8b3c/utils/interfaces/_core.py#L156
		userAgent := r.UserAgent()
		tags = append(tags, attribute.String("http.useragent", userAgent))

		if r.URL.Query().Get("shouldIndex") == "1" {
			tags = append(tags,
				attribute.Int("_dd.filter.kept", 1),
				attribute.String("_dd.filter.id", "system_tests_e2e"),
			)
		}

		p := ddotel.NewTracerProvider()
		tracer := p.Tracer("")
		otel.SetTracerProvider(p)
		otel.SetTextMapPropagator(propagation.TraceContext{})
		defer p.ForceFlush(time.Second, func(ok bool) {})

		// Parent span will have the following traits :
		// - spanId of 10000
		// - tags {'attributes':'values'}
		// - tags necessary to retain the mapping between the system-tests/weblog request id and the traces/spans
		// - error tag with 'testing_end_span_options' message
		parentCtx, parentSpan := tracer.Start(ddotel.ContextWithStartOptions(context.Background(),
			ddtracer.WithSpanID(10000)), parentName,
			trace.WithAttributes(tags...))
		parentSpan.SetAttributes(attribute.String("attributes", "values"))
		ddotel.EndOptions(parentSpan, ddtracer.WithError(errors.New("testing_end_span_options")))

		// Child span will have the following traits :
		// - tags necessary to retain the mapping between the system-tests/weblog request id and the traces/spans
		// - duration of one second
		// - span kind of SpanKind - Internal
		start := time.Now()
		_, childSpan := tracer.Start(parentCtx, childName, trace.WithTimestamp(start), trace.WithAttributes(tags...), trace.WithSpanKind(trace.SpanKindInternal))
		childSpan.End(oteltrace.WithTimestamp(start.Add(time.Second)))
		parentSpan.End()

		w.Write([]byte("OK"))
	})

	mux.HandleFunc("/e2e_otel_span/mixed_contrib", func(w http.ResponseWriter, r *http.Request) {
		parentName := r.URL.Query().Get("parentName")

		tags := []attribute.KeyValue{}
		// We need to propagate the user agent header to retain the mapping between the system-tests/weblog request id
		// and the traces/spans that will be generated below, so that we can reference to them in our tests.
		// See https://github.com/DataDog/system-tests/blob/2d6ae4d5bf87d55855afd36abf36ee710e7d8b3c/utils/interfaces/_core.py#L156
		userAgent := r.UserAgent()
		tags = append(tags, attribute.String("http.useragent", userAgent))

		if r.URL.Query().Get("shouldIndex") == "1" {
			tags = append(tags,
				attribute.Int("_dd.filter.kept", 1),
				attribute.String("_dd.filter.id", "system_tests_e2e"),
			)
		}

		p := ddotel.NewTracerProvider()
		tracer := p.Tracer("")
		otel.SetTracerProvider(p)
		otel.SetTextMapPropagator(propagation.TraceContext{})
		defer p.ForceFlush(time.Second, func(ok bool) {})

		parentCtx, parentSpan := tracer.Start(context.Background(), parentName, trace.WithAttributes(tags...))

		h := otelhttp.NewHandler(http.HandlerFunc(func(w http.ResponseWriter, r *http.Request) {
			receivedSpan := oteltrace.SpanFromContext(r.Context())
			// Need to propagate the user agent header to retain the mapping between
			// the system-tests/weblog request id and the traces/spans
			receivedSpan.SetAttributes(tags...)
			if receivedSpan.SpanContext().TraceID() != parentSpan.SpanContext().TraceID() {
				log.Fatalln("error in distributed tracing: Datadog OTel API and Otel net/http package span are not connected")
				w.WriteHeader(500)
				return
			}
		}), "testOperation")
		testServer := httptest.NewServer(h)
		defer testServer.Close()

		// Need to propagate the user agent header to retain the mapping between
		// the system-tests/weblog request id and the traces/spans
		c := http.Client{Transport: otelhttp.NewTransport(nil, otelhttp.WithSpanOptions(oteltrace.WithAttributes(tags...)))}
		req, err := http.NewRequestWithContext(parentCtx, http.MethodGet, testServer.URL, nil)
		if err != nil {
			log.Fatalln(err)
			w.WriteHeader(500)
			return
		}
		resp, err := c.Do(req)
		_ = resp.Body.Close() // Need to close body to cause otel span to end
		if err != nil {
			log.Fatalln(err)
			w.WriteHeader(500)
			return
		}
		parentSpan.End()

		w.Write([]byte("OK"))
	})

	mux.HandleFunc("/read_file", func(w http.ResponseWriter, r *http.Request) {
		path := r.URL.Query().Get("file")
		content, err := os.ReadFile(path)

		if err != nil {
			log.Fatalln(err)
			w.WriteHeader(500)
			return
		}
		w.Write([]byte(content))
	})

	mux.HandleFunc("/dsm", func(w http.ResponseWriter, r *http.Request) {
		var message = "Test DSM Context Propagation"

		integration := r.URL.Query().Get("integration")
		if len(integration) == 0 {
			w.WriteHeader(422)
			w.Write([]byte("missing param 'integration'"))
			return
		}

		if integration == "kafka" {
			queue := r.URL.Query().Get("queue")
			if len(queue) == 0 {
				w.WriteHeader(422)
				w.Write([]byte("missing param 'queue' for kafka dsm"))
				return
			}

			_, _, err := kafkaProduce(queue, message)
			if err != nil {
				w.WriteHeader(500)
				w.Write([]byte(err.Error()))
				return
			}

			timeout, err := strconv.ParseInt(r.URL.Query().Get("timeout"), 10, 0)
			if err != nil {
				timeout = 20
			}

			_, _, err = kafkaConsume(queue, timeout)
			if err != nil {
				w.WriteHeader(500)
				w.Write([]byte(err.Error()))
				return
			}
		}

		w.WriteHeader(200)
		w.Write([]byte("ok"))
	})

	mux.HandleFunc("/dsm/inject", func(w http.ResponseWriter, r *http.Request) {
		topic := r.URL.Query().Get("topic")
		if len(topic) == 0 {
			w.WriteHeader(422)
			w.Write([]byte("missing param 'topic'"))
			return
		}
		intType := r.URL.Query().Get("integration")
		if len(intType) == 0 {
			w.WriteHeader(422)
			w.Write([]byte("missing param 'integration'"))
			return
		}

		edges := []string{"direction:out", "topic:" + topic, "type:" + intType}
		carrier := make(carrier)
		ctx := context.Background()
		ctx, ok := tracer.SetDataStreamsCheckpoint(ctx, edges...)
		if !ok {
			w.WriteHeader(422)
			w.Write([]byte("failed to create DSM checkpoint"))
			return
		}
		datastreams.InjectToBase64Carrier(ctx, carrier)

		jsonData, err := json.Marshal(carrier)
		if err != nil {
			w.WriteHeader(422)
			w.Write([]byte("failed to convert carrier to JSON"))
			return
		}

		w.Header().Set("Content-Type", "application/json")
		w.WriteHeader(200)
		w.Write(jsonData)
	})

	mux.HandleFunc("/dsm/extract", func(w http.ResponseWriter, r *http.Request) {
		topic := r.URL.Query().Get("topic")
		if len(topic) == 0 {
			w.WriteHeader(422)
			w.Write([]byte("missing param 'topic'"))
			return
		}
		intType := r.URL.Query().Get("integration")
		if len(intType) == 0 {
			w.WriteHeader(422)
			w.Write([]byte("missing param 'integration'"))
			return
		}
		rawCtx := r.URL.Query().Get("ctx")
		if len(rawCtx) == 0 {
			w.WriteHeader(422)
			w.Write([]byte("missing param 'ctx'"))
			return
		}
		carrier := make(carrier)
		err := json.Unmarshal([]byte(rawCtx), &carrier)
		if err != nil {
			w.WriteHeader(422)
			w.Write([]byte("failed to parse JSON"))
			return
		}

		edges := []string{"direction:in", "topic:" + topic, "type:" + intType}
		ctx := datastreams.ExtractFromBase64Carrier(context.Background(), carrier)
		_, ok := tracer.SetDataStreamsCheckpoint(ctx, edges...)
		if !ok {
			w.WriteHeader(422)
			w.Write([]byte("failed to create DSM checkpoint"))
			return
		}

		w.WriteHeader(200)
		w.Write([]byte("ok"))
	})

	mux.HandleFunc("/rasp/lfi", rasp.LFI)
	mux.HandleFunc("/rasp/ssrf", rasp.SSRF)
	mux.HandleFunc("/rasp/sqli", rasp.SQLi)

	common.InitDatadog()
	go grpc.ListenAndServe()
	http.ListenAndServe(":7777", mux)
}

type carrier map[string]string

func (c carrier) Set(key, val string) {
	c[key] = val
}

func (c carrier) ForeachKey(handler func(key, val string) error) error {
	for k, v := range c {
		if err := handler(k, v); err != nil {
			return err
		}
	}
	return nil
}

func write(w http.ResponseWriter, r *http.Request, d []byte) {
	span, _ := ddtracer.StartSpanFromContext(r.Context(), "child.span")
	defer span.Finish()
	w.Write(d)
}

func headers(w http.ResponseWriter, r *http.Request) {
	//Data used for header content is irrelevant here, only header presence is checked
	w.Header().Set("content-type", "text/plain")
	w.Header().Set("content-length", "42")
	w.Header().Set("content-language", "en-US")
	w.Write([]byte("Hello, headers!"))
}

func kafkaProduce(topic, message string) (int32, int64, error) {
	var server = "kafka:9092"

	cfg := sarama.NewConfig()
	cfg.Producer.Return.Successes = true

	producer, err := sarama.NewSyncProducer([]string{server}, cfg)
	if err != nil {
		return 0, 0, err
	}
	defer producer.Close()

	producer = saramatrace.WrapSyncProducer(cfg, producer, saramatrace.WithDataStreams())

	msg := &sarama.ProducerMessage{
		Topic:     topic,
		Partition: 0,
		Value:     sarama.StringEncoder(message),
	}

	partition, offset, err := producer.SendMessage(msg)
	if err != nil {
		return 0, 0, err
	}

	log.Printf("PRODUCER SENT MESSAGE TO (partition offset): %d %d", partition, offset)
	return partition, offset, nil
}

func kafkaConsume(topic string, timeout int64) (string, int, error) {
	var server = "kafka:9092"
	cfg := sarama.NewConfig()

	consumer, err := sarama.NewConsumer([]string{server}, cfg)
	if err != nil {
		return "", 0, err
	}
	defer consumer.Close()

	consumer = saramatrace.WrapConsumer(consumer, saramatrace.WithDataStreams())
	partitionConsumer, err := consumer.ConsumePartition(topic, 0, sarama.OffsetOldest)
	if err != nil {
		return "", 0, err
	}
	defer partitionConsumer.Close()

	timeOutTimer := time.NewTimer(time.Duration(timeout) * time.Second)
	defer timeOutTimer.Stop()
	log.Printf("CONSUMING MESSAGES from topic: %s", topic)
	for {
		select {
		case receivedMsg := <-partitionConsumer.Messages():
			responseOutput := fmt.Sprintf("Consumed message.\n\tOffset: %s\n\tMessage: %s\n", fmt.Sprint(receivedMsg.Offset), string(receivedMsg.Value))
			log.Print(responseOutput)
			return responseOutput, 200, nil
		case <-timeOutTimer.C:
			timedOutMessage := "TimeOut"
			log.Print(timedOutMessage)
			return timedOutMessage, 408, nil
		}
	}
}<|MERGE_RESOLUTION|>--- conflicted
+++ resolved
@@ -51,7 +51,6 @@
 		w.WriteHeader(http.StatusOK)
 	})
 
-<<<<<<< HEAD
 	mux.HandleFunc("/stats-unique", func(w http.ResponseWriter, r *http.Request) {
 		if c := r.URL.Query().Get("code"); c != "" {
 			if code, err := strconv.Atoi(c); err == nil {
@@ -60,23 +59,23 @@
 			}
 		}
 		w.WriteHeader(http.StatusOK)
-=======
+	})
+
 	mux.HandleFunc("/healthcheck", func(w http.ResponseWriter, r *http.Request) {
 
 		healthCheck, err := common.GetHealtchCheck()
-        if err != nil {
-            http.Error(w, "Can't get JSON data", http.StatusInternalServerError)
-        }
-
-        jsonData, err := json.Marshal(healthCheck)
-        if err != nil {
-            http.Error(w, "Can't build JSON data", http.StatusInternalServerError)
-            return
-        }
-
-        w.Header().Set("Content-Type", "application/json")
-        w.Write(jsonData)
->>>>>>> a65dfd1b
+		if err != nil {
+			http.Error(w, "Can't get JSON data", http.StatusInternalServerError)
+		}
+
+		jsonData, err := json.Marshal(healthCheck)
+		if err != nil {
+			http.Error(w, "Can't build JSON data", http.StatusInternalServerError)
+			return
+		}
+
+		w.Header().Set("Content-Type", "application/json")
+		w.Write(jsonData)
 	})
 
 	mux.HandleFunc("/waf", func(w http.ResponseWriter, r *http.Request) {
