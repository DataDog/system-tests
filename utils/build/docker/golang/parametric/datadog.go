package main

import (
	"context"
<<<<<<< HEAD
	"encoding/binary"
	"fmt"
	"github.com/DataDog/dd-trace-go/v2/ddtrace/tracer"
=======
	"encoding/json"
	"fmt"
	"log"
	"net/http"
	"reflect"
	"regexp"
	"strings"

	"github.com/sirupsen/logrus"
	"gopkg.in/DataDog/dd-trace-go.v1/ddtrace"
	"gopkg.in/DataDog/dd-trace-go.v1/ddtrace/tracer"
>>>>>>> 4fe4740a
)

func (s *apmClientServer) startSpanHandler(w http.ResponseWriter, r *http.Request) {
	var args StartSpanArgs
	if err := json.NewDecoder(r.Body).Decode(&args); err != nil {
		http.Error(w, fmt.Sprintf("Error decoding JSON: %v", err), http.StatusBadRequest)
		return
	}

	span, err := s.StartSpan(r.Context(), &args)
	if err != nil {
		http.Error(w, "Failed to start span: "+err.Error(), http.StatusInternalServerError)
		return
	}
	w.Header().Set("Content-Type", "application/json")

	response := StartSpanReturn{
		SpanId:  span.Context().SpanID(),
		TraceId: span.Context().TraceID(),
	}
	if err := json.NewEncoder(w).Encode(response); err != nil {
		http.Error(w, "Failed to encode response: "+err.Error(), http.StatusInternalServerError)
		return
	}
}

func (s *apmClientServer) StartSpan(ctx context.Context, args *StartSpanArgs) (ddtrace.Span, error) {
	var opts []tracer.StartSpanOption
	if p := args.ParentId; p > 0 {
		if span, ok := s.spans[p]; ok {
			opts = append(opts, tracer.ChildOf(span.Context()))
		} else if spanContext, ok := s.spanContexts[p]; ok {
			opts = append(opts, tracer.ChildOf(spanContext))
		} else {
			return nil, fmt.Errorf("parent span not found")
		}
	}
	if r := args.Resource; r != "" {
		opts = append(opts, tracer.ResourceName(r))
	}
	if s := args.Service; s != "" {
		opts = append(opts, tracer.ServiceName(s))
	}
	if t := args.Type; t != "" {
		opts = append(opts, tracer.SpanType(t))
	}
	if len(args.SpanTags) != 0 {
		for _, tag := range args.SpanTags {
			opts = append(opts, tracer.Tag(tag.Key(), tag.Value()))
		}
	}
	span := tracer.StartSpan(args.Name, opts...)
	s.spans[span.Context().SpanID()] = span
<<<<<<< HEAD
	tIdBytes := span.Context().TraceIDBytes()
	// convert the lower bits to a uint64
	tId := binary.BigEndian.Uint64(tIdBytes[8:])
	return &StartSpanReturn{
		SpanId:  span.Context().SpanID(),
		TraceId: tId,
	}, nil
=======
	return span, nil
>>>>>>> 4fe4740a
}

func (s *apmClientServer) spanSetMetaHandler(w http.ResponseWriter, r *http.Request) {
	var args SpanSetMetaArgs
	if err := json.NewDecoder(r.Body).Decode(&args); err != nil {
		http.Error(w, fmt.Sprintf("Error decoding JSON: %v", err), http.StatusBadRequest)
		return
	}

	span, exists := s.spans[args.SpanId]
	if !exists {
		http.Error(w, "Span not found", http.StatusNotFound)
		return
	}
	span.SetTag(args.Key, args.Value)

	w.Header().Set("Content-Type", "application/json")
	w.WriteHeader(http.StatusOK)
	json.NewEncoder(w).Encode(struct{}{})
}

func (s *apmClientServer) spanSetMetricHandler(w http.ResponseWriter, r *http.Request) {
	var args SpanSetMetricArgs
	if err := json.NewDecoder(r.Body).Decode(&args); err != nil {
		http.Error(w, fmt.Sprintf("Error decoding JSON: %v", err), http.StatusBadRequest)
		return
	}
	defer r.Body.Close()

	span, exists := s.spans[args.SpanId]
	if !exists {
		http.Error(w, "Span not found", http.StatusNotFound)
		return
	}

	span.SetTag(args.Key, args.Value)

	w.Header().Set("Content-Type", "application/json")
	w.WriteHeader(http.StatusOK)
}

func (s *apmClientServer) finishSpanHandler(w http.ResponseWriter, r *http.Request) {
	var args FinishSpanArgs
	if err := json.NewDecoder(r.Body).Decode(&args); err != nil {
		http.Error(w, fmt.Sprintf("Error decoding JSON: %v", err), http.StatusBadRequest)
		return
	}
	defer r.Body.Close()
	span, exists := s.spans[args.Id]
	if !exists {
		http.Error(w, "Span not found", http.StatusNotFound)
		return
	}
	span.Finish()
	w.Header().Set("Content-Type", "application/json")
	w.WriteHeader(http.StatusOK)
}

func (s *apmClientServer) flushSpansHandler(w http.ResponseWriter, r *http.Request) {
	tracer.Flush()
<<<<<<< HEAD
	s.spans = make(map[uint64]*tracer.Span)
	return &FlushSpansReturn{}, nil
=======
	s.spans = make(map[uint64]tracer.Span)
	w.Header().Set("Content-Type", "application/json")
	w.WriteHeader(http.StatusOK)
>>>>>>> 4fe4740a
}

func (s *apmClientServer) flushStatsHandler(w http.ResponseWriter, r *http.Request) {
	tracer.Flush()
<<<<<<< HEAD
	s.spans = make(map[uint64]*tracer.Span)
	return &FlushTraceStatsReturn{}, nil
=======
	s.spans = make(map[uint64]tracer.Span)
	w.Header().Set("Content-Type", "application/json")
	w.WriteHeader(http.StatusOK)
}

func (s *apmClientServer) injectHeadersHandler(w http.ResponseWriter, r *http.Request) {
	if r.Method != http.MethodPost {
		http.Error(w, "Method not allowed", http.StatusMethodNotAllowed)
		return
	}

	var args InjectHeadersArgs
	if err := json.NewDecoder(r.Body).Decode(&args); err != nil {
		http.Error(w, fmt.Sprintf("Error decoding JSON: %v", err), http.StatusBadRequest)
		return
	}
	defer r.Body.Close()

	span, exists := s.spans[args.SpanId]
	if !exists {
		http.Error(w, "Span not found", http.StatusNotFound)
		return
	}

	headers := tracer.TextMapCarrier(map[string]string{})
	err := tracer.Inject(span.Context(), headers)
	if err != nil {
		http.Error(w, "Error while injecting headers", http.StatusInternalServerError)
		return
	}

	distr := []Tuple{}
	for k, v := range headers {
		distr = append(distr, []string{k, v})
	}

	response := InjectHeadersReturn{HttpHeaders: distr}
	w.Header().Set("Content-Type", "application/json")
	w.WriteHeader(http.StatusOK)
	json.NewEncoder(w).Encode(response)
>>>>>>> 4fe4740a
}

func (s *apmClientServer) extractHeadersHandler(w http.ResponseWriter, r *http.Request) {
	var args ExtractHeadersArgs
	if err := json.NewDecoder(r.Body).Decode(&args); err != nil {
		http.Error(w, fmt.Sprintf("Error decoding JSON: %v", err), http.StatusBadRequest)
		return
	}
	defer r.Body.Close()

	headers := map[string]string{}
	for _, headerTuple := range args.HttpHeaders {
		k := headerTuple.Key()
		v := headerTuple.Value()
		if k != "" && v != "" {
			headers[k] = v
		}
	}

	sctx, err := tracer.Extract(tracer.TextMapCarrier(headers))
	response := ExtractHeadersReturn{}
	if err == nil {
		spanID := sctx.SpanID()
		response.SpanId = &spanID
		s.spanContexts[spanID] = sctx
	} else {
		fmt.Printf("No trace context extracted from headers %v. headers: %v, args: %v\n", err, headers, args)
	}

	w.Header().Set("Content-Type", "application/json")
	w.WriteHeader(http.StatusOK)
	json.NewEncoder(w).Encode(response)
}

func (s *apmClientServer) spanSetErrorHandler(w http.ResponseWriter, r *http.Request) {
	var args SpanSetErrorArgs
	if err := json.NewDecoder(r.Body).Decode(&args); err != nil {
		http.Error(w, fmt.Sprintf("Error decoding JSON: %v", err), http.StatusBadRequest)
		return
	}

	span, exists := s.spans[args.SpanId]
	if !exists {
		http.Error(w, "Span not found", http.StatusNotFound)
		return
	}

	// Set the error tags on the span
	span.SetTag("error", true)
	span.SetTag("error.msg", args.Message)
	span.SetTag("error.type", args.Type)
	span.SetTag("error.stack", args.Stack)

	w.Header().Set("Content-Type", "application/json")
	w.WriteHeader(http.StatusOK)
}

type CustomLogger struct {
	*logrus.Logger
	globalConfig map[string]string
}

type Config struct {
	Service                string            `json:"service"`
	SampleRate             string            `json:"sample_rate"`
	RuntimeMetricsEnabled  bool              `json:"runtime_metrics_enabled"`
	Tags                   map[string]string `json:"tags"`
	PropagationStyleInject string            `json:"propagation_style_inject"`
	Debug                  bool              `json:"debug"`
	Env                    string            `json:"env"`
	DdVersion              string            `json:"dd_version"`
	TraceAgentURL          string            `json:"agent_url"`
	RateLimit              string            `json:"sample_rate_limit"`
}

// Log is a custom logger that extracts & parses the JSON configuration from the log message
// This is done to allow for the testing of tracer configuration using the startup logs as it seems
// to be the most simple way to do so
func (l *CustomLogger) Log(logMessage string) {
	re := regexp.MustCompile(`DATADOG TRACER CONFIGURATION (\{.*\})`)
	matches := re.FindStringSubmatch(logMessage)
	if len(matches) < 2 {
		log.Print("JSON not found in log message")
		return
	}
	jsonStr := matches[1]

	var config Config
	if err := json.Unmarshal([]byte(strings.ToLower(jsonStr)), &config); err != nil {
		log.Printf("Error unmarshaling JSON: %v\n", err)
		return
	}

	stringConfig := make(map[string]string)

	// Convert the config struct to a map of strings
	val := reflect.ValueOf(config)
	for i := 0; i < val.Type().NumField(); i++ {
		field := val.Type().Field(i)
		valueField := val.Field(i)

		// Convert field value to string and then to lowercase
		stringValue := fmt.Sprintf("%v", valueField.Interface())
		stringConfig[field.Name] = strings.ToLower(stringValue)
	}
	l.globalConfig = stringConfig
}

func parseTracerConfig(l *CustomLogger, tracerEnabled string) map[string]string {
	config := make(map[string]string)
	config["dd_service"] = l.globalConfig["Service"]
	// config["dd_log_level"] = nil // dd-trace-go does not support DD_LOG_LEVEL (use DD_TRACE_DEBUG instead)
	config["dd_trace_sample_rate"] = l.globalConfig["SampleRate"]
	config["dd_trace_enabled"] = tracerEnabled
	config["dd_runtime_metrics_enabled"] = l.globalConfig["RuntimeMetricsEnabled"]
	config["dd_tags"] = l.globalConfig["Tags"]
	config["dd_trace_propagation_style"] = l.globalConfig["PropagationStyleInject"]
	config["dd_trace_debug"] = l.globalConfig["Debug"]
	// config["dd_trace_otel_enabled"] = nil         // golang doesn't support DD_TRACE_OTEL_ENABLED
	// config["dd_trace_sample_ignore_parent"] = nil // golang doesn't support DD_TRACE_SAMPLE_IGNORE_PARENT
	config["dd_env"] = l.globalConfig["Env"]
	config["dd_version"] = l.globalConfig["DdVersion"]
	config["dd_trace_agent_url"] = l.globalConfig["TraceAgentURL"]
	config["dd_trace_rate_limit"] = l.globalConfig["RateLimit"]
	log.Print("Parsed config: ", config)
	return config
}

func (s *apmClientServer) getTraceConfigHandler(w http.ResponseWriter, r *http.Request) {
	var log = &CustomLogger{Logger: logrus.New(), globalConfig: make(map[string]string)}

	tracer.Start(tracer.WithLogger(log))

	tracerEnabled := "true"
	// If globalConfig is empty, then startup log wasn't generated -- tracer must be disabled
	if len(log.globalConfig) == 0 {
		tracerEnabled = "false"
	}

	// Prepare the response
	response := GetTraceConfigReturn{Config: parseTracerConfig(log, tracerEnabled)}

	w.Header().Set("Content-Type", "application/json")
	w.WriteHeader(http.StatusOK)
	json.NewEncoder(w).Encode(response)
}<|MERGE_RESOLUTION|>--- conflicted
+++ resolved
@@ -2,11 +2,6 @@
 
 import (
 	"context"
-<<<<<<< HEAD
-	"encoding/binary"
-	"fmt"
-	"github.com/DataDog/dd-trace-go/v2/ddtrace/tracer"
-=======
 	"encoding/json"
 	"fmt"
 	"log"
@@ -15,10 +10,9 @@
 	"regexp"
 	"strings"
 
+	"github.com/DataDog/dd-trace-go/v2/ddtrace"
+	"github.com/DataDog/dd-trace-go/v2/ddtrace/tracer"
 	"github.com/sirupsen/logrus"
-	"gopkg.in/DataDog/dd-trace-go.v1/ddtrace"
-	"gopkg.in/DataDog/dd-trace-go.v1/ddtrace/tracer"
->>>>>>> 4fe4740a
 )
 
 func (s *apmClientServer) startSpanHandler(w http.ResponseWriter, r *http.Request) {
@@ -72,17 +66,7 @@
 	}
 	span := tracer.StartSpan(args.Name, opts...)
 	s.spans[span.Context().SpanID()] = span
-<<<<<<< HEAD
-	tIdBytes := span.Context().TraceIDBytes()
-	// convert the lower bits to a uint64
-	tId := binary.BigEndian.Uint64(tIdBytes[8:])
-	return &StartSpanReturn{
-		SpanId:  span.Context().SpanID(),
-		TraceId: tId,
-	}, nil
-=======
 	return span, nil
->>>>>>> 4fe4740a
 }
 
 func (s *apmClientServer) spanSetMetaHandler(w http.ResponseWriter, r *http.Request) {
@@ -143,23 +127,14 @@
 
 func (s *apmClientServer) flushSpansHandler(w http.ResponseWriter, r *http.Request) {
 	tracer.Flush()
-<<<<<<< HEAD
 	s.spans = make(map[uint64]*tracer.Span)
-	return &FlushSpansReturn{}, nil
-=======
-	s.spans = make(map[uint64]tracer.Span)
-	w.Header().Set("Content-Type", "application/json")
-	w.WriteHeader(http.StatusOK)
->>>>>>> 4fe4740a
+	w.Header().Set("Content-Type", "application/json")
+	w.WriteHeader(http.StatusOK)
 }
 
 func (s *apmClientServer) flushStatsHandler(w http.ResponseWriter, r *http.Request) {
 	tracer.Flush()
-<<<<<<< HEAD
 	s.spans = make(map[uint64]*tracer.Span)
-	return &FlushTraceStatsReturn{}, nil
-=======
-	s.spans = make(map[uint64]tracer.Span)
 	w.Header().Set("Content-Type", "application/json")
 	w.WriteHeader(http.StatusOK)
 }
@@ -199,7 +174,6 @@
 	w.Header().Set("Content-Type", "application/json")
 	w.WriteHeader(http.StatusOK)
 	json.NewEncoder(w).Encode(response)
->>>>>>> 4fe4740a
 }
 
 func (s *apmClientServer) extractHeadersHandler(w http.ResponseWriter, r *http.Request) {
