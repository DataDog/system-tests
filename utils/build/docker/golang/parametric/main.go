--- conflicted
+++ resolved
@@ -9,33 +9,20 @@
 	"os"
 	"strconv"
 
+	"github.com/DataDog/dd-trace-go/v2/ddtrace"
 	"github.com/DataDog/dd-trace-go/v2/ddtrace/tracer"
 	"go.opentelemetry.io/otel"
-<<<<<<< HEAD
-	"google.golang.org/grpc"
-=======
-	"gopkg.in/DataDog/dd-trace-go.v1/ddtrace"
-	"gopkg.in/DataDog/dd-trace-go.v1/ddtrace/tracer"
->>>>>>> 4fe4740a
 
 	ddotel "github.com/DataDog/dd-trace-go/v2/ddtrace/opentelemetry"
 	otel_trace "go.opentelemetry.io/otel/trace"
 )
 
 type apmClientServer struct {
-<<<<<<< HEAD
-	UnimplementedAPMClientServer
-	spans     map[uint64]*tracer.Span
-	otelSpans map[uint64]spanContext
-	tp        *ddotel.TracerProvider
-	tracer    otel_trace.Tracer
-=======
-	spans        map[uint64]tracer.Span
+	spans        map[uint64]*tracer.Span
 	spanContexts map[uint64]ddtrace.SpanContext
 	otelSpans    map[uint64]spanContext
 	tp           *ddotel.TracerProvider
 	tracer       otel_trace.Tracer
->>>>>>> 4fe4740a
 }
 
 type spanContext struct {
@@ -45,14 +32,9 @@
 
 func newServer() *apmClientServer {
 	s := &apmClientServer{
-<<<<<<< HEAD
-		spans:     make(map[uint64]*tracer.Span),
-		otelSpans: make(map[uint64]spanContext),
-=======
-		spans:        make(map[uint64]tracer.Span),
+		spans:        make(map[uint64]*tracer.Span),
 		spanContexts: make(map[uint64]ddtrace.SpanContext),
 		otelSpans:    make(map[uint64]spanContext),
->>>>>>> 4fe4740a
 	}
 	s.tp = ddotel.NewTracerProvider()
 	otel.SetTracerProvider(s.tp)
