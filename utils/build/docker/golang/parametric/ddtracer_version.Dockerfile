--- conflicted
+++ resolved
@@ -1,15 +1,8 @@
 
 FROM golang:1.20
-<<<<<<< HEAD
-
 # install jq
 RUN apt-get update && apt-get -y install jq
 
-=======
-# install jq
-RUN apt-get update && apt-get -y install jq
-
->>>>>>> 290610cb
 WORKDIR /app
 
 COPY ./utils/build/docker/golang/parametric/go.mod /app
@@ -20,8 +13,4 @@
 # download the proper tracer version
 COPY utils/build/docker/golang/install_ddtrace.sh binaries* /binaries/
 RUN /binaries/install_ddtrace.sh
-<<<<<<< HEAD
-
-=======
->>>>>>> 290610cb
 CMD cat SYSTEM_TESTS_LIBRARY_VERSION