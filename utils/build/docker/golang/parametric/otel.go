package main

import (
	"context"
	"encoding/binary"
	"encoding/json"
	"fmt"
	"net/http"
	"strconv"
	"strings"
	"time"

	"go.opentelemetry.io/otel/codes"
	otel_trace "go.opentelemetry.io/otel/trace"
<<<<<<< HEAD

	ddotel "github.com/DataDog/dd-trace-go/v2/ddtrace/opentelemetry"
	"github.com/DataDog/dd-trace-go/v2/ddtrace/tracer"
=======
	ddotel "gopkg.in/DataDog/dd-trace-go.v1/ddtrace/opentelemetry"
	"gopkg.in/DataDog/dd-trace-go.v1/ddtrace/tracer"
>>>>>>> 4fe4740a
)

func (s *apmClientServer) otelStartSpanHandler(w http.ResponseWriter, r *http.Request) {
	var args OtelStartSpanArgs
	if err := json.NewDecoder(r.Body).Decode(&args); err != nil {
		http.Error(w, err.Error(), http.StatusBadRequest)
		return
	}

	result, err := s.OtelStartSpan(args)
	if err != nil {
		http.Error(w, err.Error(), http.StatusInternalServerError)
		return
	}

	w.Header().Set("Content-Type", "application/json")
	if err := json.NewEncoder(w).Encode(result); err != nil {
		http.Error(w, err.Error(), http.StatusInternalServerError)
	}
}

func (s *apmClientServer) OtelStartSpan(args OtelStartSpanArgs) (OtelStartSpanReturn, error) {
	if s.tracer == nil {
		s.tracer = s.tp.Tracer("")
	}
	var pCtx = context.Background()
	var ddOpts []tracer.StartSpanOption
	if pid := args.ParentId; pid != nil {
		parent, ok := s.otelSpans[*pid]
		if ok {
			pCtx = parent.ctx
		}
	}
	var otelOpts []otel_trace.SpanStartOption
	if args.SpanKind != nil {
		otelOpts = append(otelOpts, otel_trace.WithSpanKind(otel_trace.ValidateSpanKind(otel_trace.SpanKind(*args.SpanKind))))
	}
	if t := args.Timestamp; t != nil {
		tm := time.UnixMicro(*t)
		otelOpts = append(otelOpts, otel_trace.WithTimestamp(tm))
	}
	if a := args.Attributes; len(a) > 0 {
		otelOpts = append(otelOpts, otel_trace.WithAttributes(a.ConvertToAttributes()...))
	}

	if links := args.SpanLinks; links != nil {
		for _, link := range links {
<<<<<<< HEAD
			switch from := link.From.(type) {
			case *SpanLink_ParentId:
				if _, ok := s.otelSpans[from.ParentId]; ok {
					otelOpts = append(otelOpts, otel_trace.WithLinks(otel_trace.Link{SpanContext: s.otelSpans[from.ParentId].span.SpanContext(), Attributes: ConvertKeyValsToAttributes(link.GetAttributes().KeyVals)["1"]}))
				}
			case *SpanLink_HttpHeaders:
				headers := map[string]string{}
				for _, headerTuple := range from.HttpHeaders.HttpHeaders {
					k := headerTuple.GetKey()
					v := headerTuple.GetValue()
					if k != "" && v != "" {
						headers[k] = v
					}
				}
				extractedContext, _ := tracer.NewPropagator(nil).Extract(tracer.TextMapCarrier(headers))
				state, _ := otel_trace.ParseTraceState(headers["tracestate"])

				var (
					traceID otel_trace.TraceID
					spanID  otel_trace.SpanID
				)
				traceID = extractedContext.TraceIDBytes()
				uint64ToByte(extractedContext.SpanID(), spanID[:])
				config := otel_trace.SpanContextConfig{
					TraceID:    traceID,
					SpanID:     spanID,
					TraceState: state,
				}
				var newCtx = otel_trace.NewSpanContext(config)
				otelOpts = append(otelOpts, otel_trace.WithLinks(otel_trace.Link{
					SpanContext: newCtx,
					Attributes:  ConvertKeyValsToAttributes(link.GetAttributes().KeyVals)["1"],
				}))
=======
			if pSpan, ok := s.otelSpans[link.ParentId]; ok {
				otelOpts = append(otelOpts, otel_trace.WithLinks(otel_trace.Link{SpanContext: pSpan.span.SpanContext(), Attributes: link.Attributes.ConvertToAttributesStringified()}))
			} else {
				return OtelStartSpanReturn{}, fmt.Errorf("OtelStartSpan call failed. Failed to generate a link to span with id=%d", link.ParentId)
>>>>>>> 4fe4740a
			}
		}
	}

	ctx, span := s.tracer.Start(ddotel.ContextWithStartOptions(pCtx, ddOpts...), args.Name, otelOpts...)
	hexSpanId, err := hex2int(span.SpanContext().SpanID().String())
	if err != nil {
		return OtelStartSpanReturn{}, err
	}
	s.otelSpans[hexSpanId] = spanContext{
		span: span,
		ctx:  ctx,
	}
<<<<<<< HEAD
	return &OtelStartSpanReturn{
=======
	hexTid, err := hex2int(span.SpanContext().TraceID().String())
	if err != nil {
		return OtelStartSpanReturn{}, err
	}
	return OtelStartSpanReturn{
>>>>>>> 4fe4740a
		SpanId:  hexSpanId,
		TraceId: hexTid,
	}, nil
}

func uint64ToByte(n uint64, b []byte) {
	binary.BigEndian.PutUint64(b, n)
}

func (s *apmClientServer) otelEndSpanHandler(w http.ResponseWriter, r *http.Request) {
	var args OtelEndSpanArgs
	if err := json.NewDecoder(r.Body).Decode(&args); err != nil {
		http.Error(w, err.Error(), http.StatusBadRequest)
		return
	}

	err := s.OtelEndSpan(args)
	if err != nil {
		http.Error(w, err.Error(), http.StatusInternalServerError)
		return
	}

	w.Header().Set("Content-Type", "application/json")
	w.WriteHeader(http.StatusOK)
}

func (s *apmClientServer) OtelEndSpan(args OtelEndSpanArgs) error {
	sctx, ok := s.otelSpans[args.Id]
	if !ok {
		return fmt.Errorf("OtelEndSpan call failed, span with id=%d not found", args.Id)
	}

	endOpts := []otel_trace.SpanEndOption{}
	if t := args.Timestamp; t != 0 {
		tm := time.UnixMicro(t)
		endOpts = append(endOpts, otel_trace.WithTimestamp(tm))
	}

	sctx.span.End(endOpts...)
	return nil
}

func (s *apmClientServer) otelSetAttributesHandler(w http.ResponseWriter, r *http.Request) {
	var args OtelSetAttributesArgs
	if err := json.NewDecoder(r.Body).Decode(&args); err != nil {
		http.Error(w, err.Error(), http.StatusBadRequest)
		return
	}

	err := s.OtelSetAttributes(args)
	if err != nil {
		http.Error(w, err.Error(), http.StatusInternalServerError)
		return
	}

	w.Header().Set("Content-Type", "application/json")
	w.WriteHeader(http.StatusOK)
}

func (s *apmClientServer) OtelSetAttributes(args OtelSetAttributesArgs) error {
	sctx, ok := s.otelSpans[args.SpanId]
	if !ok {
		return fmt.Errorf("OtelSetAttributes call failed, span with id=%d not found", args.SpanId)
	}
	span := sctx.span
	span.SetAttributes(args.Attributes.ConvertToAttributes()...)
	return nil
}

func (s *apmClientServer) otelSetNameHandler(w http.ResponseWriter, r *http.Request) {
	var args OtelSetNameArgs
	if err := json.NewDecoder(r.Body).Decode(&args); err != nil {
		http.Error(w, err.Error(), http.StatusBadRequest)
		return
	}

	sctx, ok := s.otelSpans[args.SpanId]
	if !ok {
		http.Error(w, fmt.Sprintf("OtelSetName call failed, span with id=%d not found", args.SpanId), http.StatusInternalServerError)
		return
	}
	sctx.span.SetName(args.Name)

	w.Header().Set("Content-Type", "application/json")
	w.WriteHeader(http.StatusOK)
}

func (s *apmClientServer) otelFlushSpansHandler(w http.ResponseWriter, r *http.Request) {
	var args OtelFlushSpansArgs
	if err := json.NewDecoder(r.Body).Decode(&args); err != nil {
		http.Error(w, err.Error(), http.StatusBadRequest)
		return
	}
	s.otelSpans = make(map[uint64]spanContext)
	success := false
	s.tp.ForceFlush(time.Duration(args.Seconds)*time.Second, func(ok bool) { success = ok })
	w.Header().Set("Content-Type", "application/json")
	if err := json.NewEncoder(w).Encode(&OtelFlushSpansReturn{Success: success}); err != nil {
		http.Error(w, err.Error(), http.StatusInternalServerError)
	}
}

func (s *apmClientServer) otelIsRecordingHandler(w http.ResponseWriter, r *http.Request) {
	var args OtelIsRecordingArgs
	if err := json.NewDecoder(r.Body).Decode(&args); err != nil {
		http.Error(w, err.Error(), http.StatusBadRequest)
		return
	}
	sctx, ok := s.otelSpans[args.SpanId]
	if !ok {
		http.Error(w, fmt.Sprintf("OtelIsRecording call failed, span with id=%d not found", args.SpanId), http.StatusBadRequest)
		return
	}
	w.Header().Set("Content-Type", "application/json")
	if err := json.NewEncoder(w).Encode(&OtelIsRecordingReturn{IsRecording: sctx.span.IsRecording()}); err != nil {
		http.Error(w, err.Error(), http.StatusInternalServerError)
	}
}

func (s *apmClientServer) otelSpanContextHandler(w http.ResponseWriter, r *http.Request) {
	var args OtelSpanContextArgs
	if err := json.NewDecoder(r.Body).Decode(&args); err != nil {
		http.Error(w, err.Error(), http.StatusBadRequest)
		return
	}
	sctx, ok := s.otelSpans[(args.SpanId)]
	if !ok {
		http.Error(w, fmt.Sprintf("OtelSpanContext call failed, span with id=%d not found", args.SpanId), http.StatusBadRequest)
		return
	}
	sc := sctx.span.SpanContext()
	w.Header().Set("Content-Type", "application/json")
	if err := json.NewEncoder(w).Encode(&OtelSpanContextReturn{
		SpanId:     sc.SpanID().String(),
		TraceId:    sc.TraceID().String(),
		TraceFlags: sc.TraceFlags().String(),
		TraceState: sc.TraceState().String(),
		Remote:     sc.IsRemote(),
	}); err != nil {
		http.Error(w, err.Error(), http.StatusInternalServerError)
	}
}

func (s *apmClientServer) otelAddEventHandler(w http.ResponseWriter, r *http.Request) {
	var args OtelAddEventArgs
	if err := json.NewDecoder(r.Body).Decode(&args); err != nil {
		http.Error(w, err.Error(), http.StatusBadRequest)
		return
	}
	sctx, ok := s.otelSpans[args.SpanId]
	if !ok {
		http.Error(w, fmt.Sprintf("OtelSetStatus call failed, span with id=%d not found", args.SpanId), http.StatusBadRequest)
		return
	}
	span := sctx.span
	opts := []otel_trace.EventOption{}
	if args.Timestamp != 0 {
		// args.Timestamp is represented in microseconds
		opts = append(opts, otel_trace.WithTimestamp(time.UnixMicro(args.Timestamp)))
	}
	if args.Attributes != nil {
		opts = append(opts, otel_trace.WithAttributes(args.Attributes.ConvertToAttributes()...))
	}
	span.AddEvent(args.Name, opts...)
	w.Header().Set("Content-Type", "application/json")
	w.WriteHeader(http.StatusOK)
}

func (s *apmClientServer) otelSetStatusHandler(w http.ResponseWriter, r *http.Request) {
	var args OtelSetStatusArgs
	if err := json.NewDecoder(r.Body).Decode(&args); err != nil {
		http.Error(w, err.Error(), http.StatusBadRequest)
		return
	}
	sctx, ok := s.otelSpans[args.SpanId]
	if !ok {
		http.Error(w, fmt.Sprintf("OtelSetStatus call failed, span with id=%d not found", args.SpanId), http.StatusBadRequest)
		return
	}
	span := sctx.span
	switch args.Code {
	case "UNSET":
		span.SetStatus(codes.Unset, args.Description)
	case "ERROR":
		span.SetStatus(codes.Error, args.Description)
	case "OK":
		span.SetStatus(codes.Ok, args.Description)
	default:
		http.Error(w, fmt.Sprintf("OtelSetStatus call failed, status has invalid code %v", args.Code), http.StatusBadRequest)
		return
	}
	w.Header().Set("Content-Type", "application/json")
	w.WriteHeader(http.StatusOK)
}

func hex2int(hexStr string) (uint64, error) {
	// remove 0x suffix if found in the input string
	cleaned := strings.Replace(hexStr, "0x", "", -1)
	if len(cleaned) > 16 {
		// truncate 128bit ids to 64bit
		// TODO: revisit this logic, hexStr is expected to be 16 characters long
		cleaned = cleaned[len(cleaned)-16:]
	}
	// base 16 for hexadecimal
	result, err := strconv.ParseUint(cleaned, 16, 64)
	if err != nil {
		return 0, fmt.Errorf("converting hex string to uint64 failed, hex string : %s", hexStr)
	}
	return result, nil
}<|MERGE_RESOLUTION|>--- conflicted
+++ resolved
@@ -12,14 +12,9 @@
 
 	"go.opentelemetry.io/otel/codes"
 	otel_trace "go.opentelemetry.io/otel/trace"
-<<<<<<< HEAD
 
 	ddotel "github.com/DataDog/dd-trace-go/v2/ddtrace/opentelemetry"
 	"github.com/DataDog/dd-trace-go/v2/ddtrace/tracer"
-=======
-	ddotel "gopkg.in/DataDog/dd-trace-go.v1/ddtrace/opentelemetry"
-	"gopkg.in/DataDog/dd-trace-go.v1/ddtrace/tracer"
->>>>>>> 4fe4740a
 )
 
 func (s *apmClientServer) otelStartSpanHandler(w http.ResponseWriter, r *http.Request) {
@@ -67,46 +62,10 @@
 
 	if links := args.SpanLinks; links != nil {
 		for _, link := range links {
-<<<<<<< HEAD
-			switch from := link.From.(type) {
-			case *SpanLink_ParentId:
-				if _, ok := s.otelSpans[from.ParentId]; ok {
-					otelOpts = append(otelOpts, otel_trace.WithLinks(otel_trace.Link{SpanContext: s.otelSpans[from.ParentId].span.SpanContext(), Attributes: ConvertKeyValsToAttributes(link.GetAttributes().KeyVals)["1"]}))
-				}
-			case *SpanLink_HttpHeaders:
-				headers := map[string]string{}
-				for _, headerTuple := range from.HttpHeaders.HttpHeaders {
-					k := headerTuple.GetKey()
-					v := headerTuple.GetValue()
-					if k != "" && v != "" {
-						headers[k] = v
-					}
-				}
-				extractedContext, _ := tracer.NewPropagator(nil).Extract(tracer.TextMapCarrier(headers))
-				state, _ := otel_trace.ParseTraceState(headers["tracestate"])
-
-				var (
-					traceID otel_trace.TraceID
-					spanID  otel_trace.SpanID
-				)
-				traceID = extractedContext.TraceIDBytes()
-				uint64ToByte(extractedContext.SpanID(), spanID[:])
-				config := otel_trace.SpanContextConfig{
-					TraceID:    traceID,
-					SpanID:     spanID,
-					TraceState: state,
-				}
-				var newCtx = otel_trace.NewSpanContext(config)
-				otelOpts = append(otelOpts, otel_trace.WithLinks(otel_trace.Link{
-					SpanContext: newCtx,
-					Attributes:  ConvertKeyValsToAttributes(link.GetAttributes().KeyVals)["1"],
-				}))
-=======
 			if pSpan, ok := s.otelSpans[link.ParentId]; ok {
 				otelOpts = append(otelOpts, otel_trace.WithLinks(otel_trace.Link{SpanContext: pSpan.span.SpanContext(), Attributes: link.Attributes.ConvertToAttributesStringified()}))
 			} else {
 				return OtelStartSpanReturn{}, fmt.Errorf("OtelStartSpan call failed. Failed to generate a link to span with id=%d", link.ParentId)
->>>>>>> 4fe4740a
 			}
 		}
 	}
@@ -120,15 +79,11 @@
 		span: span,
 		ctx:  ctx,
 	}
-<<<<<<< HEAD
-	return &OtelStartSpanReturn{
-=======
-	hexTid, err := hex2int(span.SpanContext().TraceID().String())
+	hexTid, err := hex2int(span.SpanContext().TraceID())
 	if err != nil {
 		return OtelStartSpanReturn{}, err
 	}
 	return OtelStartSpanReturn{
->>>>>>> 4fe4740a
 		SpanId:  hexSpanId,
 		TraceId: hexTid,
 	}, nil
