#!/bin/bash

set -eu

curl -Lf -o /tmp/dd-library-php-setup.php \
  https://raw.githubusercontent.com/DataDog/dd-trace-php/cataphract/appsec-installer/dd-library-php-setup.php

cd /binaries

BINARIES_APPSEC_N=$(find . -name 'dd-appsec-php-*.tar.gz' | wc -l)
BINARIES_TRACER_N=$(find . -name 'datadog-php-tracer*.tar.gz' | wc -l)
INSTALLER_ARGS=()
if [[ $BINARIES_APPSEC_N -eq 1 ]]; then
  INSTALLER_ARGS+=(--appsec-file /binaries/dd-appsec-php-*.tar.gz)
elif [[ $BINARIES_APPSEC_N -gt 1 ]]; then
  echo "Too many appsec packages in /binaries" >&2
  exit 1
else
  INSTALLER_ARGS+=(--appsec-version $APPSEC_VERSION)
fi

if [[ $BINARIES_TRACER_N -eq 1 ]]; then
  INSTALLER_ARGS+=(--tracer-file /binaries/datadog-php-tracer*.tar.gz)
elif [[ $BINARIES_TRACER_N -gt 1 ]]; then
  echo "Too many appsec packages in /binaries" >&2
  exit 1
else
  INSTALLER_ARGS+=(--tracer-version $TRACER_VERSION)
fi

export DD_APPSEC_ENABLED=0
PHP_INI_SCAN_DIR=/etc/php/ php /tmp/dd-library-php-setup.php \
  "${INSTALLER_ARGS[@]}"\
  --php-bin all

php -d extension=ddtrace.so -d extension=ddappsec.so -r 'echo phpversion("ddtrace");' > \
  ./SYSTEM_TESTS_LIBRARY_VERSION

php -d extension=ddtrace.so -d extension=ddappsec.so -r 'echo phpversion("ddappsec");' > \
  ./SYSTEM_TESTS_PHP_APPSEC_VERSION

find /opt -name ddappsec-helper -exec ln -s '{}' /usr/local/bin/ \;
mkdir -p /etc/dd-appsec
find /opt -name recommended.json -exec ln -s '{}' /etc/dd-appsec/ \;

<<<<<<< HEAD
rm -rf /tmp/{dd-library-php-setup.php,dd-library,dd-appsec}
=======
apk info datadog-php-tracer | grep -m 1 description | sed 's/datadog-php-tracer-//' | sed 's/ description://' > SYSTEM_TESTS_LIBRARY_VERSION
touch SYSTEM_TESTS_LIBDDWAF_VERSION
>>>>>>> 48809a80
<|MERGE_RESOLUTION|>--- conflicted
+++ resolved
@@ -39,13 +39,10 @@
 php -d extension=ddtrace.so -d extension=ddappsec.so -r 'echo phpversion("ddappsec");' > \
   ./SYSTEM_TESTS_PHP_APPSEC_VERSION
 
+touch SYSTEM_TESTS_LIBDDWAF_VERSION
+
 find /opt -name ddappsec-helper -exec ln -s '{}' /usr/local/bin/ \;
 mkdir -p /etc/dd-appsec
 find /opt -name recommended.json -exec ln -s '{}' /etc/dd-appsec/ \;
 
-<<<<<<< HEAD
-rm -rf /tmp/{dd-library-php-setup.php,dd-library,dd-appsec}
-=======
-apk info datadog-php-tracer | grep -m 1 description | sed 's/datadog-php-tracer-//' | sed 's/ description://' > SYSTEM_TESTS_LIBRARY_VERSION
-touch SYSTEM_TESTS_LIBDDWAF_VERSION
->>>>>>> 48809a80
+rm -rf /tmp/{dd-library-php-setup.php,dd-library,dd-appsec}