--- conflicted
+++ resolved
@@ -516,14 +516,11 @@
         'dd_log_level' => trim(var_export(\dd_trace_env_config("DD_TRACE_LOG_LEVEL"), true), "'"),
         'dd_trace_agent_url' => trim(var_export(\dd_trace_env_config("DD_TRACE_AGENT_URL"), true), "'"),
         'dd_trace_rate_limit' => var_export(\dd_trace_env_config("DD_TRACE_RATE_LIMIT"), true),
-<<<<<<< HEAD
+        'dd_dogstatsd_port' => trim(var_export(\dd_trace_env_config("DD_DOGSTATSD_PORT"), true), "'"),
+        'dd_dogstatsd_host' => trim(var_export(\dd_trace_env_config("DD_DOGSTATSD_HOST"), true), "'"),
         'dd_profiling_enabled' => strtolower(trim(ini_get("datadog.profiling.enabled"), "'")),
         'dd_data_streams_enabled' => 'false', // PHP doesn't implement DD_DATA_STREAMS_ENABLED
         'dd_logs_injection' => strtolower(trim(ini_get("datadog.logs_injection"), "'")),
-=======
-        'dd_dogstatsd_port' => trim(var_export(\dd_trace_env_config("DD_DOGSTATSD_PORT"), true), "'"),
-        'dd_dogstatsd_host' => trim(var_export(\dd_trace_env_config("DD_DOGSTATSD_HOST"), true), "'"),
->>>>>>> 761b9e7a
     );
     return jsonResponse(array(
         'config' => $config
