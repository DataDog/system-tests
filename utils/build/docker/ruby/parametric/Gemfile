source "https://rubygems.org"

<<<<<<< HEAD
gem 'grpc'
gem 'grpc-tools'

=======
gem 'ddtrace' # To be overwrite by the script
gem 'rack', '~> 2.2' 
gem 'webrick'
>>>>>>> 0f0e1b51
# Only used for OpenTelemetry testing.
gem 'opentelemetry-sdk'<|MERGE_RESOLUTION|>--- conflicted
+++ resolved
@@ -1,13 +1,6 @@
 source "https://rubygems.org"
 
-<<<<<<< HEAD
-gem 'grpc'
-gem 'grpc-tools'
-
-=======
-gem 'ddtrace' # To be overwrite by the script
 gem 'rack', '~> 2.2' 
 gem 'webrick'
->>>>>>> 0f0e1b51
 # Only used for OpenTelemetry testing.
 gem 'opentelemetry-sdk'