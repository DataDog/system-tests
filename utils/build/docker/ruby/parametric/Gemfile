source "https://rubygems.org"

gem 'rack', '~> 2.2' 
gem 'webrick'
# Only used for OpenTelemetry testing.
gem 'opentelemetry-sdk'
<<<<<<< HEAD
gem 'opentelemetry-exporter-otlp'
gem 'opentelemetry-metrics-sdk', '>= 0.8'
gem 'opentelemetry-exporter-otlp-metrics', '>= 0.6'
=======
# Used for OpenFeature testing
gem 'openfeature-sdk'
>>>>>>> 7b4df5bf
<|MERGE_RESOLUTION|>--- conflicted
+++ resolved
@@ -4,11 +4,8 @@
 gem 'webrick'
 # Only used for OpenTelemetry testing.
 gem 'opentelemetry-sdk'
-<<<<<<< HEAD
 gem 'opentelemetry-exporter-otlp'
 gem 'opentelemetry-metrics-sdk', '>= 0.8'
 gem 'opentelemetry-exporter-otlp-metrics', '>= 0.6'
-=======
 # Used for OpenFeature testing
-gem 'openfeature-sdk'
->>>>>>> 7b4df5bf
+gem 'openfeature-sdk'