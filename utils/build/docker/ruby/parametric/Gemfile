source "https://rubygems.org"

gem 'ddtrace'
<<<<<<< HEAD

=======
>>>>>>> 972c6ef1
gem 'grpc'
gem 'grpc-tools'

# Only used for OpenTelemetry testing.
gem 'opentelemetry-sdk'<|MERGE_RESOLUTION|>--- conflicted
+++ resolved
@@ -1,10 +1,6 @@
 source "https://rubygems.org"
 
 gem 'ddtrace'
-<<<<<<< HEAD
-
-=======
->>>>>>> 972c6ef1
 gem 'grpc'
 gem 'grpc-tools'
 
