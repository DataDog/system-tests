# Add current folder to the search path
current_dir = Dir.pwd
$LOAD_PATH.unshift(current_dir) unless $LOAD_PATH.include?(current_dir)

require 'grpc'
require 'ddtrace'
require 'datadog/tracing/contrib/grpc/distributed/propagation' # Loads optional `Datadog::Tracing::Contrib::GRPC::Distributed`
require 'apm_test_client_services_pb'

Datadog.configure do |c|
  c.diagnostics.debug = true # When tests fail, ensure there's enough data to debug the failure.
  c.logger.instance = Logger.new(STDOUT) # Make sure logs are available for inspection from outside the container.
  c.tracing.instrument :http # Used for `http_client_request`
<<<<<<< HEAD
end

if Datadog::Core::Remote.active_remote
  # TODO: Remove this whole `if` condition if remote configuration is started by default.
  raise "Remote Configuration worker already started! Remove this check and `Datadog::Core::Remote.active_remote.start` below." if Datadog::Core::Remote.active_remote.started?
  Datadog::Core::Remote.active_remote.start
=======
>>>>>>> 49e9abbe
end

# Ensure output is always flushed, to prevent a forced shutdown from losing all logs.
STDOUT.sync = true
puts 'Loading server classes...'

class ServerImpl < APMClient::Service
  def start_span(start_span_args, _call)
    if start_span_args.http_headers.http_headers.size != 0 && (!start_span_args.origin.empty? || start_span_args.parent_id != 0)
      raise "cannot provide both http_headers and origin+parent_id for propagation: #{start_span_args.inspect}"
    end

    digest = if start_span_args.http_headers.http_headers.size != 0
               # Emulate how Rack headers concatenates header with duplicate values with a `, `.
               headers = start_span_args.http_headers.http_headers.group_by(&:key).map do |name, values|
                 [name, values.map(&:value).join(', ')]
               end

               Datadog::Tracing::Contrib::GRPC::Distributed::Propagation.new.extract(headers.to_h)
             elsif !start_span_args.origin.empty? || start_span_args.parent_id != 0
               # DEV: Parametric tests do not differentiate between a distributed span request from a span parenting request.
               # DEV: We have to consider the parent_id being present present and origin being absent as a span parenting request.
               # DEV: This is incorrect because a distributed request can have an absent origin.
               if !start_span_args.origin.empty?
                 Datadog::Tracing::TraceDigest.new(trace_origin: start_span_args.origin, span_id: start_span_args.parent_id)
               else
                 unless Datadog::Tracing.active_span&.id == start_span_args.parent_id
                   raise "active parent span id (#{Datadog::Tracing.active_span&.id}) does not match requested parent_id (#{start_span_args.parent_id})"
                 end
               end
             end

    span = Datadog::Tracing.trace(
      start_span_args.name,
      service: start_span_args.service,
      resource: start_span_args.resource,
      type: start_span_args.type,
      continue_from: digest,
    )

    StartSpanReturn.new(trace_id: Datadog::Tracing::Utils::TraceId.to_low_order(span.trace_id), span_id: span.id)
  end

  def finish_span(finish_span_args, _call)
    span = find_span(finish_span_args.id)

    span.finish

    FinishSpanReturn.new
  end

  def span_set_meta(span_set_meta_args, _call)
    span = find_span(span_set_meta_args.span_id)

    span.set_tag(
      span_set_meta_args.key,
      span_set_meta_args.value
    )

    SpanSetMetaReturn.new
  end

  def span_set_metric(span_set_metric_args, _call)
    span = find_span(span_set_metric_args.span_id)

    span.set_metric(
      span_set_metric_args.key,
      span_set_metric_args.value
    )

    SpanSetMetricReturn.new
  end

  def span_set_error(span_set_error_args, _call)
    span = find_span(span_set_error_args.span_id)

    span.set_error([
                     span_set_error_args.type,
                     span_set_error_args.message,
                     span_set_error_args.stack,
                   ])

    SpanSetErrorReturn.new
  end

  def http_client_request(httprequest_args, _call)
    url = URI(httprequest_args.url)
    headers = httprequest_args.headers.http_headers.map{|x|[x.key, x.value] }.to_h
    method = httprequest_args.to_h[:method]

    request_class = Net::HTTP.const_get(method.capitalize)
    request = request_class.new(url, headers).tap { |r| r.body = httprequest_args.body }

    response = Net::HTTP.start(url.hostname, url.port, use_ssl: url.scheme == 'https') do |http|
      http.request(request)
    end

    HTTPRequestReturn.new(status_code: response.code)
  end

  # DEV: Defined in proto but not yet used in any test.
  def http_server_request(_httprequest_args, _call)
    raise NotImplementedError
  end

  def inject_headers(inject_headers_args, _call)
    find_span(inject_headers_args.span_id)

    env = {}
    Datadog::Tracing::Contrib::GRPC::Distributed::Propagation.new.inject!(Datadog::Tracing.active_trace.to_digest, env)

    tuples = env.map do |key, value|
      HeaderTuple.new(key:, value:)
    end

    InjectHeadersReturn.new(http_headers: DistributedHTTPHeaders.new(http_headers: tuples))
  end

  def flush_spans(flush_spans_args, _call)
    sleep 0.05 until Datadog.send(:components).tracer.writer.worker&.trace_buffer.empty?
    FlushSpansReturn.new
  end

  def flush_trace_stats(flush_trace_stats_args, _call)
    FlushTraceStatsReturn.new
  end

  # TODO: Implement the following OTel methods
  # :otel_start_span, ::OtelStartSpanArgs, ::OtelStartSpanReturn
  # :otel_end_span, ::OtelEndSpanArgs, ::OtelEndSpanReturn
  # :otel_is_recording, ::OtelIsRecordingArgs, ::OtelIsRecordingReturn
  # :otel_span_context, ::OtelSpanContextArgs, ::OtelSpanContextReturn
  # :otel_set_status, ::OtelSetStatusArgs, ::OtelSetStatusReturn
  # :otel_set_name, ::OtelSetNameArgs, ::OtelSetNameReturn
  # :otel_set_attributes, ::OtelSetAttributesArgs, ::OtelSetAttributesReturn
  # :otel_flush_spans, ::OtelFlushSpansArgs, ::OtelFlushSpansReturn
  # :otel_flush_trace_stats, ::OtelFlushTraceStatsArgs, ::OtelFlushTraceStatsReturn

  def stop_tracer(stop_tracer_args, _call)
    Datadog.shutdown!
    StopTracerReturn.new
  end

  # The Ruby tracer holds spans on a per-Fiber basis.
  # To allow for `#start_span`/`#finish_span` pairs to work seemly,
  # the easiest way is to ensure all calls to this server execute in a single context.
  #
  # Because Fibers cannot be resumed across different threads, and this gRPC
  # server handles each request in a different thread, we are using the next best thing,
  # Threads, to ensure we are executing all requests to this server in a single thread.
  # This allows `ddtrace` to handle trace and span context natively.
  def initialize
    super

    @request_queue = Queue.new
    @return_queue = Queue.new

    @thread = Thread.new do
      loop do
        m, args = @request_queue.pop
        ret = public_send(m, *args)
        @return_queue.push(ret)
      rescue StandardError => e
        @return_queue.push(e)
      end
    end
  end

  # Wrap all public methods to ensure they execute in a single thread.
  public_instance_methods(false).each do |m|
    alias_method("wrapped_#{m}", m)
    define_method(m) do |*args|
      @request_queue.push ["wrapped_#{m}", args]
      res = @return_queue.pop

      if res.is_a?(Exception)
        # Include the backtrace in the error returned to the test suite.
        res.message << ": #{res.backtrace}"
        raise res
      end

      res
    end
  end

  private

  def find_span(span_id)
    span = Datadog::Tracing.active_span
    raise 'Request span is not the active span' unless span && span.id == span_id

    span
  end
end

port = ENV.fetch('APM_TEST_CLIENT_SERVER_PORT', 50051)
endpoint = "0.0.0.0:#{port}"
s = GRPC::RpcServer.new
s.add_http2_port(endpoint, :this_port_is_insecure)
GRPC.logger.info("... running insecurely on #{port}")

# Run this Ruby file with DEBUG=1 to start a debugging session.
Thread.new do
  sleep 0.01 # Wait for server to start

  # This is the gRPC client instance for this server
  client = APMClient::Stub.new(endpoint, :this_channel_is_insecure)

  puts "TIP: You cause use the `client` object to make gPRC requests."

  binding.irb

  exit(0)
end if ENV['DEBUG'] == '1'

puts 'Running gRPC server...'
s.handle(ServerImpl.new())

# Runs the server with SIGHUP, SIGINT and SIGQUIT signal handlers to
#   gracefully shutdown.
# User could also choose to run server via call to run_till_terminated
s.run_till_terminated_or_interrupted([1, 'int', 'SIGQUIT'])<|MERGE_RESOLUTION|>--- conflicted
+++ resolved
@@ -11,15 +11,12 @@
   c.diagnostics.debug = true # When tests fail, ensure there's enough data to debug the failure.
   c.logger.instance = Logger.new(STDOUT) # Make sure logs are available for inspection from outside the container.
   c.tracing.instrument :http # Used for `http_client_request`
-<<<<<<< HEAD
 end
 
 if Datadog::Core::Remote.active_remote
   # TODO: Remove this whole `if` condition if remote configuration is started by default.
   raise "Remote Configuration worker already started! Remove this check and `Datadog::Core::Remote.active_remote.start` below." if Datadog::Core::Remote.active_remote.started?
   Datadog::Core::Remote.active_remote.start
-=======
->>>>>>> 49e9abbe
 end
 
 # Ensure output is always flushed, to prevent a forced shutdown from losing all logs.
