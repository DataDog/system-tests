--- conflicted
+++ resolved
@@ -92,20 +92,10 @@
     @trace_id = trace_id
   end
 
-<<<<<<< HEAD
-    span = Datadog::Tracing.trace(
-      start_span_args.name,
-      service: start_span_args.service.empty? ? nil : start_span_args.service,
-      resource: start_span_args.resource.empty? ? nil : start_span_args.resource,
-      type: start_span_args.type.empty? ? nil : start_span_args.type,
-      continue_from: digest,
-    )
-=======
   def to_json(*_args)
     { span_id: @span_id, trace_id: @trace_id }.to_json
   end
 end
->>>>>>> be08395c
 
 class SpanFinishArgs
   attr_accessor :span_id
@@ -128,27 +118,8 @@
     @config = config
   end
 
-<<<<<<< HEAD
-  def get_trace_config(get_trace_config_args, _call)
-    config = {}
-    Datadog.configure do |c|
-      config["dd_service"] = c.service || ""
-      config["dd_trace_sample_rate"] = c.tracing.sampling.default_rate.to_s
-      config["dd_trace_enabled"] = c.tracing.enabled.to_s
-      config["dd_runtime_metrics_enabled"] = c.runtime_metrics.enabled.to_s
-      config["dd_trace_propagation_style"] = c.tracing.propagation_style.join(",")
-      config["dd_trace_debug"] = c.diagnostics.debug.to_s
-      config["dd_env"] = c.env || ""
-      config["dd_version"] = c.version || ""
-      config["dd_tags"] = c.tags.nil? ? "" : c.tags.map { |k, v| "#{k}:#{v}" }.join(",")
-      config["dd_trace_rate_limit"] = c.tracing.sampling.rate_limit.to_s
-      config["dd_trace_agent_url"] = Datadog::Tracing::Diagnostics::EnvironmentCollector.collect_config![:agent_url] || ""
-    end
-    GetTraceConfigReturn.new(config: config)
-=======
   def to_json(*_args)
     { config: @config }.to_json
->>>>>>> be08395c
   end
 end
 
@@ -622,13 +593,13 @@
                  end
                end
              end
-
+ 
     span = Datadog::Tracing.trace(
-      args.name,
-      service: args.service,
-      resource: args.resource,
-      type: args.type,
-      continue_from: digest
+      start_span_args.name,
+      service: start_span_args.service.empty? ? nil : start_span_args.service,
+      resource: start_span_args.resource.empty? ? nil : start_span_args.resource,
+      type: start_span_args.type.empty? ? nil : start_span_args.type,
+      continue_from: digest,
     )
     if args.links.size > 0
       span.links = args.links.map do |link|
@@ -655,26 +626,23 @@
     res.write(SpanSetMetaReturn.new.to_json)
   end
 
-<<<<<<< HEAD
-  def find_span(span_id)
-    @dd_spans[span_id] || raise("Requested span #{span_id} not found. All spans: #{@dd_spans}")
-=======
   def handle_trace_config(_req, res)
     config = {}
 
     Datadog.configure do |c|
-      config['dd_service'] = c.service || ''
-      config['dd_trace_sample_rate'] = c.tracing.sampling.default_rate.to_s
-      config['dd_trace_enabled'] = c.tracing.enabled.to_s
-      config['dd_runtime_metrics_enabled'] = c.runtime_metrics.enabled.to_s
-      config['dd_trace_propagation_style'] = c.tracing.propagation_style.join(',')
-      config['dd_trace_debug'] = c.diagnostics.debug.to_s
-      config['dd_env'] = c.env || ''
-      config['dd_version'] = c.version || ''
-      config['dd_tags'] = c.tags.nil? ? '' : c.tags.map { |k, v| "#{k}:#{v}" }.join(',')
+      config["dd_service"] = c.service || ""
+      config["dd_trace_sample_rate"] = c.tracing.sampling.default_rate.to_s
+      config["dd_trace_enabled"] = c.tracing.enabled.to_s
+      config["dd_runtime_metrics_enabled"] = c.runtime_metrics.enabled.to_s
+      config["dd_trace_propagation_style"] = c.tracing.propagation_style.join(",")
+      config["dd_trace_debug"] = c.diagnostics.debug.to_s
+      config["dd_env"] = c.env || ""
+      config["dd_version"] = c.version || ""
+      config["dd_tags"] = c.tags.nil? ? "" : c.tags.map { |k, v| "#{k}:#{v}" }.join(",")
+      config["dd_trace_rate_limit"] = c.tracing.sampling.rate_limit.to_s
+      config["dd_trace_agent_url"] = Datadog::Tracing::Diagnostics::EnvironmentCollector.collect_config![:agent_url] || ""
     end
     res.write(TraceConfigReturn.new(config).to_json)
->>>>>>> be08395c
   end
 
   def handle_trace_span_set_metric(req, res)
