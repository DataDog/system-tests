require 'pry'
require 'sinatra'
require "net/http"
require "uri"
require 'json'

require 'ddtrace/auto_instrument'

Datadog.configure do |c|
  c.diagnostics.debug = true

  unless c.respond_to?(:tracing)
    c.use :sinatra, service_name: (ENV['DD_SERVICE'] || 'sinatra')
  end
end

require 'rack/contrib/json_body_parser'
use Rack::JSONBodyParser

# Send non-web init event

if defined?(Datadog::Tracing)
  Datadog::Tracing.trace('init.service') { }
else
  Datadog.tracer.trace('init.service') { }
end

get '/' do
  'Hello, world!'
end

post '/' do
  'Hello, world!'
end

get '/waf' do
  'Hello, world!'
end

post '/waf' do
  'Hello, world!'
end

get '/waf/:value' do
  'Hello, world!'
end

post '/waf/:value' do
  'Hello, world!'
end

get '/params/:value' do
  'Hello, world!'
end

get '/spans' do
  begin
    repeats = Integer(request.params['repeats'] || 0)
    garbage = Integer(request.params['garbage'] || 0)
  rescue ArgumentError
    response.status = 400

    'bad request'
  else
    repeats.times do |i|
      Datadog::Tracing.trace('repeat-#{i}') do |span|
        garbage.times do |j|
          span.set_tag("garbage-#{j}", "#{j}")
        end
      end
    end
  end

  'Generated #{repeats} spans with #{garbage} garbage tags'
end

get '/headers' do
  response.headers['Cache-Control'] = 'public, max-age=300'

  response.headers['Content-Type'] = 'text/plain'
  response.headers['Content-Length'] = '15'
  response.headers['Content-Language'] = 'en-US'

  'Hello, headers!'
end

get '/identify' do
  trace = Datadog::Tracing.active_trace
  trace.set_tag('usr.id', 'usr.id')
  trace.set_tag('usr.name', 'usr.name')
  trace.set_tag('usr.email', 'usr.email')
  trace.set_tag('usr.session_id', 'usr.session_id')
  trace.set_tag('usr.role', 'usr.role')
  trace.set_tag('usr.scope', 'usr.scope')

  'Hello, world!'
end

get '/status' do
  code = params['code'].to_i
  status code

  'Ok'
end

get '/make_distant_call' do
  content_type :json

  url = request.params["url"]
  uri = URI(url)
  request = nil
  response = nil

  Net::HTTP.start(uri.host, uri.port) do |http|
    request = Net::HTTP::Get.new(uri)

    response = http.request(request)
  end

  result = {
    "url": url,
    "status_code": response.code,
    "request_headers": request.each_header.to_h,
    "response_headers": response.each_header.to_h,
  }

  result.to_json
end

require 'datadog/kit/appsec/events'

get '/user_login_success_event' do
  Datadog::Kit::AppSec::Events.track_login_success(
    Datadog::Tracing.active_trace, user: {id: 'system_tests_user'}, metadata0: "value0", metadata1: "value1"
  )

  'Ok'
end

get '/user_login_failure_event' do
  Datadog::Kit::AppSec::Events.track_login_failure(
    Datadog::Tracing.active_trace, user_id: 'system_tests_user', user_exists: true, metadata0: "value0", metadata1: "value1"
  )

  'Ok'
end

get '/custom_event' do
  Datadog::Kit::AppSec::Events.track('system_tests_event', Datadog::Tracing.active_trace,  metadata0: "value0", metadata1: "value1")

  'Ok'
end

%i(get post options).each do |request_method|
  send(request_method, '/tag_value/:tag_value/:status_code') do
<<<<<<< HEAD
=======
    if request_method == :post && params["tag_value"].include?('payload_in_response_body')
      content_type :json
      return {"payload":  request.POST }.to_json
    end

>>>>>>> 1a86541e
    trace = Datadog::Tracing.active_trace
    trace.set_tag("appsec.events.system_tests_appsec_event.value", params["tag_value"])

    status params["status_code"]
    headers request.params || {}

    'Value tagged'
  end
end

get '/users' do
  user_id = request.params["user"]

  Datadog::Kit::Identity.set_user(id: user_id)

  'Hello, user!'
end<|MERGE_RESOLUTION|>--- conflicted
+++ resolved
@@ -153,14 +153,11 @@
 
 %i(get post options).each do |request_method|
   send(request_method, '/tag_value/:tag_value/:status_code') do
-<<<<<<< HEAD
-=======
     if request_method == :post && params["tag_value"].include?('payload_in_response_body')
       content_type :json
       return {"payload":  request.POST }.to_json
     end
 
->>>>>>> 1a86541e
     trace = Datadog::Tracing.active_trace
     trace.set_tag("appsec.events.system_tests_appsec_event.value", params["tag_value"])
 
