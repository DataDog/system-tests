FROM python:3.9

# print versions
RUN python --version && curl --version

# install hello world app
RUN pip install flask gunicorn gevent

COPY utils/build/docker/python/flask_app.py app.py
ENV FLASK_APP=app.py

COPY utils/build/docker/python/install_ddtrace.sh binaries* /binaries/
RUN /binaries/install_ddtrace.sh

<<<<<<< HEAD
# Datadog setup
ENV DD_TRACE_SAMPLE_RATE=0.5
ENV DD_TAGS='key1:val1, key2 : val2 '
ENV DD_GEVENT_PATCH_ALL=1
ENV DD_TRACE_COMPUTE_STATS=1
ENV DD_TRACE_DEBUG=1

=======
>>>>>>> f61c8867
# docker startup
RUN echo '#!/bin/bash \n\
ddtrace-run gunicorn -w 2 -b 0.0.0.0:7777 --access-logfile - app:app -k gevent\n' > /app.sh
RUN chmod +x /app.sh
CMD ./app.sh

# docker build -f utils/build/docker/python/flask-poc.Dockerfile -t test .
# docker run -ti -p 7777:7777 test
<|MERGE_RESOLUTION|>--- conflicted
+++ resolved
@@ -12,16 +12,8 @@
 COPY utils/build/docker/python/install_ddtrace.sh binaries* /binaries/
 RUN /binaries/install_ddtrace.sh
 
-<<<<<<< HEAD
-# Datadog setup
-ENV DD_TRACE_SAMPLE_RATE=0.5
-ENV DD_TAGS='key1:val1, key2 : val2 '
 ENV DD_GEVENT_PATCH_ALL=1
-ENV DD_TRACE_COMPUTE_STATS=1
-ENV DD_TRACE_DEBUG=1
 
-=======
->>>>>>> f61c8867
 # docker startup
 RUN echo '#!/bin/bash \n\
 ddtrace-run gunicorn -w 2 -b 0.0.0.0:7777 --access-logfile - app:app -k gevent\n' > /app.sh
