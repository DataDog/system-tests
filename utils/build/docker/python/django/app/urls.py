--- conflicted
+++ resolved
@@ -654,8 +654,6 @@
 
 @csrf_exempt
 def view_iast_sampling_by_route_method(request, id):
-<<<<<<< HEAD
-=======
     """Test function for IAST vulnerability sampling algorithm.
 
     This function contains 15 identical command injection vulnerabilities for both GET and POST methods.
@@ -670,7 +668,6 @@
     Returns:
         HttpResponse with 200 status code
     """
->>>>>>> 0d06c774
     if request.GET:
         param_tainted = request.GET.get("param")
         os.system(f"ls {param_tainted}")
@@ -707,9 +704,6 @@
         os.system(f"ls {param_tainted}")
     return HttpResponse("OK", status=200)
 
-<<<<<<< HEAD
-def view_iast_sampling_by_route_method_2(request, id):
-=======
 
 def view_iast_sampling_by_route_method_2(request, id):
     """Secondary test function for IAST vulnerability sampling algorithm.
@@ -726,7 +720,6 @@
     Returns:
         HttpResponse with 200 status code
     """
->>>>>>> 0d06c774
     param_tainted = request.GET.get("param")
     os.system(f"ls {param_tainted}")
     os.system(f"ls {param_tainted}")
@@ -745,10 +738,7 @@
     os.system(f"ls {param_tainted}")
     return HttpResponse("OK", status=200)
 
-<<<<<<< HEAD
-=======
-
->>>>>>> 0d06c774
+
 @csrf_exempt
 def view_iast_source_path_parameter(request, table):
     _sink_point_sqli(table=table)
