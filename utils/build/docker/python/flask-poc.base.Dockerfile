FROM python:3.9-slim

# install bin dependancies
RUN apt-get update && apt-get install -y curl git gcc g++ make cmake

# print versions
RUN python --version && curl --version

#DRIVER MSSQL
RUN apt-get update \
    && apt-get install -y curl apt-transport-https gnupg2\
    && curl https://packages.microsoft.com/keys/microsoft.asc | apt-key add - \
    && curl https://packages.microsoft.com/config/debian/11/prod.list > /etc/apt/sources.list.d/mssql-release.list \
    && apt-get update \
    && ACCEPT_EULA=Y apt-get install -y msodbcsql18 unixodbc-dev 
    
#pip install driver pymysql and pyodbc(mssql)
RUN pip install pymysql cryptography pyodbc

# install python deps
# Tracer does not support flask 2.3.0 or higher, pin the flask version for now
<<<<<<< HEAD
RUN pip install flask==2.2.4 gunicorn gevent requests pycryptodome psycopg2-binary flask-login
=======
RUN pip install flask==2.2.4 gunicorn gevent requests pycryptodome psycopg2-binary confluent-kafka==2.1.1
>>>>>>> 019f8047

# docker build --progress=plain -f utils/build/docker/python/flask-poc.base.Dockerfile -t datadog/system-tests:flask-poc.base-v2 .
# docker push datadog/system-tests:flask-poc.base-v2
<|MERGE_RESOLUTION|>--- conflicted
+++ resolved
@@ -19,11 +19,7 @@
 
 # install python deps
 # Tracer does not support flask 2.3.0 or higher, pin the flask version for now
-<<<<<<< HEAD
-RUN pip install flask==2.2.4 gunicorn gevent requests pycryptodome psycopg2-binary flask-login
-=======
-RUN pip install flask==2.2.4 gunicorn gevent requests pycryptodome psycopg2-binary confluent-kafka==2.1.1
->>>>>>> 019f8047
+RUN pip install flask==2.2.4 gunicorn gevent requests pycryptodome psycopg2-binary confluent-kafka==2.1.1 flask-login
 
 # docker build --progress=plain -f utils/build/docker/python/flask-poc.base.Dockerfile -t datadog/system-tests:flask-poc.base-v2 .
 # docker push datadog/system-tests:flask-poc.base-v2
