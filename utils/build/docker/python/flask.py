--- conflicted
+++ resolved
@@ -1,13 +1,9 @@
 import requests
 from ddtrace import tracer
-<<<<<<< HEAD
-from flask import Flask, request as flask_request, Response
-import psycopg2
-=======
 from flask import Flask, Response
 from flask import request as flask_request
 from iast import secure_algorithm, weak_hash
->>>>>>> e2d1df95
+import psycopg2
 
 try:
     from ddtrace.contrib.trace_utils import set_user
@@ -116,7 +112,6 @@
     return Response("OK")
 
 
-<<<<<<< HEAD
 @app.route("/dbm")
 def dbm():
     integration = flask_request.headers.get('integration')
@@ -133,7 +128,8 @@
         return Response(f"Cursor method is not supported: {cursor_method}", 406)
 
     return Response(f"Integration is not supported: {integration}", 406)
-=======
+
+
 @app.route("/iast/insecure_hashing/multiple_hash")
 def view_weak_hash_multiple_hash():
     result = weak_hash()
@@ -150,5 +146,4 @@
 @app.route("/iast/insecure_hashing/test_md5_algorithm")
 def view_weak_hash_md5_algorithm():
     result = weak_hash()
-    return Response("OK")
->>>>>>> e2d1df95
+    return Response("OK")