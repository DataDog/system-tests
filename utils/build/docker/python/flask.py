--- conflicted
+++ resolved
@@ -52,7 +52,6 @@
 
 @app.route("/status")
 def status_code():
-<<<<<<< HEAD
     code = flask_request.args.get("code", default=200, type=int)
     return Response("OK, probably", status=code)
 
@@ -73,11 +72,6 @@
     }
 
     return result
-=======
-    code = request.args.get("code", default=200, type=int)
-    return Response("OK, probably", status=code)
-
-
 @app.route("/identify")
 def identify():
     set_user(
@@ -104,5 +98,4 @@
         scope="usr.scope",
         propagate=True,
     )
-    return Response("OK")
->>>>>>> 05bdda55
+    return Response("OK")