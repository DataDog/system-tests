--- conflicted
+++ resolved
@@ -130,11 +130,7 @@
             "dd_env": config.env,
             "dd_version": config.version,
             "dd_trace_rate_limit": str(config._trace_rate_limit),
-<<<<<<< HEAD
-            "dd_trace_agent_url": config._trace_agent_url,
-=======
             "dd_trace_agent_url": str(ddtrace.tracer._agent_url),
->>>>>>> d7b047f8
             "dd_dogstatsd_host": urlparse(ddtrace.tracer._dogstatsd_url).hostname,
             "dd_dogstatsd_port": urlparse(ddtrace.tracer._dogstatsd_url).port,
             "dd_logs_injection": str(config._logs_injection).lower(),
