import psycopg2
import requests
<<<<<<< HEAD
from ddtrace import tracer, patch_all, patch
from ddtrace.internal.telemetry import telemetry_writer
=======
from ddtrace import tracer
from ddtrace.appsec import trace_utils as appsec_trace_utils
>>>>>>> cc35cf2b
from flask import Flask, Response
from flask import request as flask_request
from iast import (
    weak_cipher,
    weak_cipher_secure_algorithm,
    weak_hash,
    weak_hash_duplicates,
    weak_hash_multiple,
    weak_hash_secure_algorithm,
)

try:
    from ddtrace.contrib.trace_utils import set_user
except ImportError:
    set_user = lambda *args, **kwargs: None

POSTGRES_CONFIG = dict(
    host="postgres", port="5433", user="system_tests_user", password="system_tests", dbname="system_tests",
)

app = Flask(__name__)

tracer.trace("init.service").finish()


@app.route("/")
def hello_world():
    return "Hello, World!\\n"


@app.route("/sample_rate_route/<i>")
def sample_rate(i):
    return "OK"


_TRACK_CUSTOM_APPSEC_EVENT_NAME = "system_tests_appsec_event"


@app.route("/waf", methods=["GET", "POST", "OPTIONS"])
@app.route("/waf/", methods=["GET", "POST", "OPTIONS"])
@app.route("/waf/<path:url>", methods=["GET", "POST", "OPTIONS"])
@app.route("/params/<path>", methods=["GET", "POST", "OPTIONS"])
@app.route("/tag_value/<string:value>/<int:code>", methods=["GET", "POST", "OPTIONS"])
def waf(*args, **kwargs):
    if "value" in kwargs:
        appsec_trace_utils.track_custom_event(
            tracer, event_name=_TRACK_CUSTOM_APPSEC_EVENT_NAME, metadata={"value": kwargs["value"]}
        )
        return "Value tagged", kwargs["code"], flask_request.args
    return "Hello, World!\\n"


@app.route("/read_file", methods=["GET"])
def read_file():
    if "file" not in flask_request.args:
        return "Please provide a file parameter", 400

    filename = flask_request.args.get("file")

    with open(filename, "r") as f:
        return f.read()


@app.route("/headers")
def headers():
    resp = Response("OK")
    resp.headers["Content-Language"] = "en-US"
    return resp


@app.route("/status")
def status_code():
    code = flask_request.args.get("code", default=200, type=int)
    return Response("OK, probably", status=code)


@app.route("/make_distant_call")
def make_distant_call():
    url = flask_request.args["url"]
    response = requests.get(url)

    result = {
        "url": url,
        "status_code": response.status_code,
        "request_headers": dict(response.request.headers),
        "response_headers": dict(response.headers),
    }

    return result


@app.route("/identify")
def identify():
    set_user(
        tracer,
        user_id="usr.id",
        email="usr.email",
        name="usr.name",
        session_id="usr.session_id",
        role="usr.role",
        scope="usr.scope",
    )
    return Response("OK")


@app.route("/identify-propagate")
def identify_propagate():
    set_user(
        tracer,
        user_id="usr.id",
        email="usr.email",
        name="usr.name",
        session_id="usr.session_id",
        role="usr.role",
        scope="usr.scope",
        propagate=True,
    )
    return Response("OK")


@app.route("/users")
def users():
    user = flask_request.args.get("user")
    set_user(
        tracer,
        user_id=user,
        email="usr.email",
        name="usr.name",
        session_id="usr.session_id",
        role="usr.role",
        scope="usr.scope",
    )
    return Response("OK")


@app.route("/dbm")
def dbm():
    integration = flask_request.args.get("integration")
    if integration == "psycopg":
        postgres_db = psycopg2.connect(**POSTGRES_CONFIG)
        cursor = postgres_db.cursor()
        operation = flask_request.args.get("operation")
        if operation == "execute":
            cursor.execute("select 'blah'")
            return Response("OK")
        elif operation == "executemany":
            cursor.executemany("select %s", (("blah",), ("moo",)))
            return Response("OK")
        return Response(f"Cursor method is not supported: {operation}", 406)

    return Response(f"Integration is not supported: {integration}", 406)


@app.route("/iast/insecure_hashing/multiple_hash")
def view_weak_hash_multiple_hash():
    weak_hash_multiple()
    return Response("OK")


@app.route("/iast/insecure_hashing/test_secure_algorithm")
def view_weak_hash_secure_algorithm():
    result = weak_hash_secure_algorithm()
    return Response("OK")


@app.route("/iast/insecure_hashing/test_md5_algorithm")
def view_weak_hash_md5_algorithm():
    result = weak_hash()
    return Response("OK")


@app.route("/iast/insecure_hashing/deduplicate")
def view_weak_hash_deduplicate():
    weak_hash_duplicates()
    return Response("OK")


@app.route("/iast/insecure_cipher/test_insecure_algorithm")
def view_weak_cipher_insecure():
    weak_cipher()
    return Response("OK")


@app.route("/iast/insecure_cipher/test_secure_algorithm")
def view_weak_cipher_secure():
    weak_cipher_secure_algorithm()
    return Response("OK")


<<<<<<< HEAD
@app.route("/enable_integration")
def enable_integration():
    patch(httplib=True)
    import http.client

    telemetry_writer.periodic()
    return Response("Enabled Integration!")
=======
_TRACK_METADATA = {
    "metadata0": "value0",
    "metadata1": "value1",
}


_TRACK_USER = "system_tests_user"


@app.route("/user_login_success_event")
def track_user_login_success_event():
    appsec_trace_utils.track_user_login_success_event(tracer, user_id=_TRACK_USER, metadata=_TRACK_METADATA)
    return Response("OK")


@app.route("/user_login_failure_event")
def track_user_login_failure_event():
    appsec_trace_utils.track_user_login_failure_event(
        tracer, user_id=_TRACK_USER, exists=True, metadata=_TRACK_METADATA,
    )
    return Response("OK")


_TRACK_CUSTOM_EVENT_NAME = "system_tests_event"


@app.route("/custom_event")
def track_custom_event():
    appsec_trace_utils.track_custom_event(tracer, event_name=_TRACK_CUSTOM_EVENT_NAME, metadata=_TRACK_METADATA)
    return Response("OK")


@app.route("/iast/sqli/test_secure", methods=["POST"])
def view_sqli_secure():
    sql = "SELECT * FROM IAST_USER WHERE USERNAME = ? AND PASSWORD = ?"
    postgres_db = psycopg2.connect(**POSTGRES_CONFIG)
    cursor = postgres_db.cursor()
    cursor.execute(sql, flask_request.form["username"], flask_request.form["password"])
    return Response("OK")


@app.route("/iast/sqli/test_insecure", methods=["POST"])
def view_sqli_insecure():
    sql = (
        "SELECT * FROM IAST_USER WHERE USERNAME = '"
        + flask_request.form["username"]
        + "' AND PASSWORD = '"
        + flask_request.form["password"]
        + "'"
    )
    postgres_db = psycopg2.connect(**POSTGRES_CONFIG)
    cursor = postgres_db.cursor()
    cursor.execute(sql)
    return Response("OK")
>>>>>>> cc35cf2b
<|MERGE_RESOLUTION|>--- conflicted
+++ resolved
@@ -1,12 +1,8 @@
 import psycopg2
 import requests
-<<<<<<< HEAD
 from ddtrace import tracer, patch_all, patch
 from ddtrace.internal.telemetry import telemetry_writer
-=======
-from ddtrace import tracer
 from ddtrace.appsec import trace_utils as appsec_trace_utils
->>>>>>> cc35cf2b
 from flask import Flask, Response
 from flask import request as flask_request
 from iast import (
@@ -196,7 +192,6 @@
     return Response("OK")
 
 
-<<<<<<< HEAD
 @app.route("/enable_integration")
 def enable_integration():
     patch(httplib=True)
@@ -204,7 +199,8 @@
 
     telemetry_writer.periodic()
     return Response("Enabled Integration!")
-=======
+
+
 _TRACK_METADATA = {
     "metadata0": "value0",
     "metadata1": "value1",
@@ -258,5 +254,4 @@
     postgres_db = psycopg2.connect(**POSTGRES_CONFIG)
     cursor = postgres_db.cursor()
     cursor.execute(sql)
-    return Response("OK")
->>>>>>> cc35cf2b
+    return Response("OK")