import logging
import os
import random
import subprocess
import threading
import time

import boto3
from confluent_kafka import Producer, Consumer
import psycopg2
import requests
from flask import Flask, Response, jsonify
from flask import request
from flask import request as flask_request
from iast import (
    weak_cipher,
    weak_cipher_secure_algorithm,
    weak_hash,
    weak_hash_duplicates,
    weak_hash_multiple,
    weak_hash_secure_algorithm,
)
from integrations.db.mssql import executeMssqlOperation
from integrations.db.mysqldb import executeMysqlOperation
from integrations.db.postgres import executePostgresOperation

import ddtrace

ddtrace.patch_all()
from ddtrace import config
from ddtrace import tracer
from ddtrace.appsec import trace_utils as appsec_trace_utils
from ddtrace import Pin, tracer
from ddtrace.appsec import trace_utils as appsec_trace_utils

try:
    from ddtrace.contrib.trace_utils import set_user
except ImportError:
    set_user = lambda *args, **kwargs: None

POSTGRES_CONFIG = dict(
    host="postgres", port="5433", user="system_tests_user", password="system_tests", dbname="system_tests",
)

app = Flask(__name__)

tracer.trace("init.service").finish()


@app.route("/")
def hello_world():
    return "Hello, World!\\n"


@app.route("/sample_rate_route/<i>")
def sample_rate(i):
    return "OK"


_TRACK_CUSTOM_APPSEC_EVENT_NAME = "system_tests_appsec_event"


@app.route("/waf", methods=["GET", "POST", "OPTIONS"])
@app.route("/waf/", methods=["GET", "POST", "OPTIONS"])
@app.route("/waf/<path:url>", methods=["GET", "POST", "OPTIONS"])
@app.route("/params/<path>", methods=["GET", "POST", "OPTIONS"])
@app.route(
    "/tag_value/<string:tag_value>/<int:status_code>", methods=["GET", "POST", "OPTIONS"],
)
def waf(*args, **kwargs):
    if "tag_value" in kwargs:
        appsec_trace_utils.track_custom_event(
            tracer, event_name=_TRACK_CUSTOM_APPSEC_EVENT_NAME, metadata={"value": kwargs["tag_value"]},
        )
        if kwargs["tag_value"].startswith("payload_in_response_body") and request.method == "POST":
            return jsonify({"payload": request.form}), kwargs["status_code"], flask_request.args

        return "Value tagged", kwargs["status_code"], flask_request.args
    return "Hello, World!\n"


@app.route("/read_file", methods=["GET"])
def read_file():
    if "file" not in flask_request.args:
        return "Please provide a file parameter", 400

    filename = flask_request.args.get("file")

    with open(filename, "r") as f:
        return f.read()


@app.route("/headers")
def headers():
    resp = Response("OK")
    resp.headers["Content-Language"] = "en-US"
    return resp


@app.route("/status")
def status_code():
    code = flask_request.args.get("code", default=200, type=int)
    return Response("OK, probably", status=code)


@app.route("/make_distant_call")
def make_distant_call():
    url = flask_request.args["url"]
    response = requests.get(url)

    result = {
        "url": url,
        "status_code": response.status_code,
        "request_headers": dict(response.request.headers),
        "response_headers": dict(response.headers),
    }

    return result


@app.route("/identify")
def identify():
    set_user(
        tracer,
        user_id="usr.id",
        email="usr.email",
        name="usr.name",
        session_id="usr.session_id",
        role="usr.role",
        scope="usr.scope",
    )
    return Response("OK")


@app.route("/identify-propagate")
def identify_propagate():
    set_user(
        tracer,
        user_id="usr.id",
        email="usr.email",
        name="usr.name",
        session_id="usr.session_id",
        role="usr.role",
        scope="usr.scope",
        propagate=True,
    )
    return Response("OK")


@app.route("/users")
def users():
    user = flask_request.args.get("user")
    set_user(
        tracer,
        user_id=user,
        email="usr.email",
        name="usr.name",
        session_id="usr.session_id",
        role="usr.role",
        scope="usr.scope",
    )
    return Response("OK")


@app.route("/dbm")
def dbm():
    integration = flask_request.args.get("integration")
    if integration == "psycopg":
        postgres_db = psycopg2.connect(**POSTGRES_CONFIG)
        cursor = postgres_db.cursor()
        operation = flask_request.args.get("operation")
        if operation == "execute":
            cursor.execute("SELECT version()")
            return Response("OK")
        elif operation == "executemany":
            cursor.executemany("SELECT version()", [((),)])
            return Response("OK")
        return Response(f"Cursor method is not supported: {operation}", 406)

    return Response(f"Integration is not supported: {integration}", 406)


<<<<<<< HEAD
def kafka_produce(topic, message, callback=None):
=======
@app.route("/kafka/produce")
def produce_kafka_message():
    """
    The goal of this endpoint is to trigger kafka producer calls
    """

>>>>>>> 529b9b01
    producer = Producer({"bootstrap.servers": "kafka:9092", "client.id": "python-producer"})
    if callback:
        producer.produce(topic, value=message, callback=callback)
    else:
        producer.produce(topic, value=message)
    producer.flush()
    return {"result": "ok"}


<<<<<<< HEAD
def kafka_consume(topic, group_id, timeout=120):
=======
@app.route("/kafka/consume")
def consume_kafka_message():
    """
    The goal of this endpoint is to trigger kafka consumer calls
    """
    message_topic = flask_request.args.get("topic", "DistributedTracing")
    timeout_s = int(flask_request.args.get("timeout", 60))

>>>>>>> 529b9b01
    consumer = Consumer(
        {
            "bootstrap.servers": "kafka:9092",
            "group.id": group_id,
            "enable.auto.commit": True,
            "auto.offset.reset": "earliest",
        }
    )
    consumer.subscribe([topic])

    msg = None
    start_time = time.time()

    while not msg and time.time() - start_time < timeout:
        msg = consumer.poll(1)
        if msg is None:
            logging.info("[kafka] Message not found, still polling.")
        elif msg.error():
            logging.info("[kafka] Consumed message but got error " + msg.error().str())
        else:
            logging.info("[kafka] Consumed message")

    consumer.close()

    if msg is None:
        return {"error": "message not found"}

    return {"message": msg.value().decode("utf-8")}


@app.route("/kafka/produce")
def produce_kafka_message():
    """
        The goal of this endpoint is to trigger kafka producer calls
    """
    topic = flask_request.args.get("topic", "DistributedTracing")
    message = b"Distributed Tracing Test from Python for Kafka!"
    output = kafka_produce(topic, message)
    if "error" in output:
        return output, 404
    else:
        return output, 200


@app.route("/kafka/consume")
def consume_kafka_message():
    """
        The goal of this endpoint is to trigger kafka consumer calls
    """
    topic = flask_request.args.get("topic", "DistributedTracing")
    timeout = int(flask_request.args.get("timeout", 60))
    output = kafka_consume(topic, "apm_test", timeout)
    if "error" in output:
        return output, 404
    else:
        return output, 200


def sqs_produce(queue, message):
    """
        The goal of this function is to trigger sqs producer calls
    """
    # Create an SQS client
    logging.info("DSM Enabled")
    logging.info(config._data_streams_enabled)
    logging.info(config.botocore["distributed_tracing"])
    sqs = boto3.client("sqs", endpoint_url="http://elasticmq:9324", region_name="us-east-1")

    try:
        sqs.create_queue(QueueName=queue)
        logging.info(f"Created SQS Queue with name: {queue}")
    except Exception as e:
        logging.info(f"Error during Python SQS create queue: {str(e)}")

    try:
        # Send the message to the SQS queue
        sqs.send_message(QueueUrl=f"http://elasticmq:9324/000000000000/{queue}", MessageBody=message)
        logging.info("Python SQS message sent successfully")
        return "SQS Produce ok"
    except Exception as e:
        logging.info(f"Error during Python SQS send message: {str(e)}")
        return {"error": f"Error during Python SQS send message: {str(e)}"}


def sqs_consume(queue, timeout=60):
    """
        The goal of this function is to trigger sqs consumer calls
    """
    # Create an SQS client
    sqs = boto3.client("sqs", endpoint_url="http://elasticmq:9324", region_name="us-east-1")

    consumed_message = None
    start_time = time.time()

    while not consumed_message and time.time() - start_time < timeout:
        try:
            response = sqs.receive_message(QueueUrl=f"http://elasticmq:9324/000000000000/{queue}")
            if response and "Messages" in response:
                for message in response["Messages"]:
                    consumed_message = message["Body"]
                    logging.info("Consumed the following: " + consumed_message)
        except Exception as e:
            logging.warning(e)
        time.sleep(1)

    if not consumed_message:
        return {"error": "No messages to consume"}
    else:
        return {"message": consumed_message}


@app.route("/sqs/produce")
def produce_sqs_message():
    queue = flask_request.args.get("queue", "DistributedTracing")
    message = "Hello from Python SQS"
    output = sqs_produce(queue, message)
    if "error" in output:
        return output, 404
    else:
        return output, 200


@app.route("/sqs/consume")
def consume_sqs_message():
    queue = flask_request.args.get("queue", "DistributedTracing")
    timeout = int(flask_request.args.get("timeout", 60))
    output = sqs_consume(queue, timeout)
    if "error" in output:
        return output, 404
    else:
        return output, 200


@app.route("/dsm")
def dsm():
    logging.basicConfig(
        format="%(asctime)s %(levelname)-8s %(message)s", level=logging.INFO, datefmt="%Y-%m-%d %H:%M:%S",
    )
    topic = "dsm-system-tests-queue"
<<<<<<< HEAD
=======
    consumer_group = "testgroup1"

    def delivery_report(err, msg):
        if err is not None:
            logging.info(f"[kafka] Message delivery failed: {err}")
        else:
            logging.info(
                "[kafka] Message delivered to topic %s and partition %s", msg.topic(), msg.partition(),
            )

    def produce():
        producer = Producer({"bootstrap.servers": "kafka:9092", "client.id": "python-producer"})
        message = b"Hello, Kafka!"
        producer.produce(topic, value=message, callback=delivery_report)
        producer.flush()

    def consume():
        consumer = Consumer(
            {
                "bootstrap.servers": "kafka:9092",
                "group.id": consumer_group,
                "enable.auto.commit": True,
                "auto.offset.reset": "earliest",
            }
        )
>>>>>>> 529b9b01

    integration = flask_request.args.get("integration")
    logging.info(f"[DSM] Got request with integration: {integration}")
    if integration == "kafka":

        def delivery_report(err, msg):
            if err is not None:
                logging.info(f"[kafka] Message delivery failed: {err}")
            else:
                logging.info("[kafka] Message delivered to topic %s and partition %s", msg.topic(), msg.partition())

        produce_thread = threading.Thread(
            target=kafka_produce, args=(topic, b"Hello, Kafka from DSM!", delivery_report,)
        )
        consume_thread = threading.Thread(target=kafka_consume, args=(topic, "testgroup1",))
        produce_thread.start()
        consume_thread.start()
        produce_thread.join()
        consume_thread.join()
        logging.info("[kafka] Returning response")
        return Response("ok")
    elif integration == "sqs":
        produce_thread = threading.Thread(target=sqs_produce, args=(topic, "Hello, SQS from DSM!",))
        consume_thread = threading.Thread(target=sqs_consume, args=(topic,))
        produce_thread.start()
        consume_thread.start()
        produce_thread.join()
        consume_thread.join()
        logging.info("[sqs] Returning response")
        return Response("ok")

    return Response(f"Integration is not supported: {integration}", 406)


@app.route("/iast/insecure_hashing/multiple_hash")
def view_weak_hash_multiple_hash():
    weak_hash_multiple()
    return Response("OK")


@app.route("/iast/insecure_hashing/test_secure_algorithm")
def view_weak_hash_secure_algorithm():
    result = weak_hash_secure_algorithm()
    return Response("OK")


@app.route("/iast/insecure_hashing/test_md5_algorithm")
def view_weak_hash_md5_algorithm():
    result = weak_hash()
    return Response("OK")


@app.route("/iast/insecure_hashing/deduplicate")
def view_weak_hash_deduplicate():
    weak_hash_duplicates()
    return Response("OK")


@app.route("/iast/insecure_cipher/test_insecure_algorithm")
def view_weak_cipher_insecure():
    weak_cipher()
    return Response("OK")


@app.route("/iast/insecure_cipher/test_secure_algorithm")
def view_weak_cipher_secure():
    weak_cipher_secure_algorithm()
    return Response("OK")


def _sink_point(table="user", id="1"):
    sql = "SELECT * FROM " + table + " WHERE id = '" + id + "'"
    postgres_db = psycopg2.connect(**POSTGRES_CONFIG)
    cursor = postgres_db.cursor()
    cursor.execute(sql)


@app.route("/iast/source/body/test", methods=["POST"])
def view_iast_source_body():
    table = flask_request.json.get("name")
    user = flask_request.json.get("value")
    _sink_point(table=table, id=user)
    return Response("OK")


@app.route("/iast/source/cookiename/test")
def view_iast_source_cookie_name():
    param = [key for key in flask_request.cookies.keys() if key == "user"]
    _sink_point(id=param[0])
    return Response("OK")


@app.route("/iast/source/cookievalue/test")
def view_iast_source_cookie_value():
    table = flask_request.cookies.get("table")
    _sink_point(table=table)
    return Response("OK")


@app.route("/iast/source/headername/test")
def view_iast_source_header_name():
    param = [key for key in flask_request.headers.keys() if key == "User"]
    _sink_point(id=param[0])
    return Response("OK")


@app.route("/iast/source/header/test")
def view_iast_source_header_value():
    table = flask_request.headers.get("table")
    _sink_point(table=table)
    return Response("OK")


@app.route("/iast/source/parametername/test", methods=["GET"])
def view_iast_source_parametername_get():
    param = [key for key in flask_request.args.keys() if key == "user"]
    _sink_point(id=param[0])
    return Response("OK")


@app.route("/iast/source/parametername/test", methods=["POST"])
def view_iast_source_parametername_post():
    param = [key for key in flask_request.json.keys() if key == "user"]
    _sink_point(id=param[0])
    return Response("OK")


@app.route("/iast/source/parameter/test", methods=["GET", "POST"])
def view_iast_source_parameter():
    if flask_request.args:
        table = flask_request.args.get("table")
    else:
        table = flask_request.json.get("table")
    _sink_point(table=table)
    return Response("OK")


@app.route("/iast/path_traversal/test_insecure", methods=["POST"])
def view_iast_path_traversal_insecure():
    path = flask_request.form["path"]
    os.mkdir(path)
    return Response("OK")


@app.route("/iast/path_traversal/test_secure", methods=["POST"])
def view_iast_path_traversal_secure():
    path = flask_request.form["path"]
    root_dir = "/home/usr/secure_folder/"

    if os.path.commonprefix((os.path.realpath(path), root_dir)) == root_dir:
        open(path)

    return Response("OK")


@app.route("/iast/ssrf/test_insecure", methods=["POST"])
def view_iast_ssrf_insecure():
    import requests

    url = flask_request.form["url"]
    try:
        requests.get(url)
    except Exception:
        pass
    return Response("OK")


@app.route("/iast/ssrf/test_secure", methods=["POST"])
def view_iast_ssrf_secure():
    from urllib.parse import urlparse
    import requests

    url = flask_request.form["url"]
    # Validate the URL and enforce whitelist
    allowed_domains = ["example.com", "api.example.com"]
    parsed_url = urlparse(url)

    if parsed_url.hostname not in allowed_domains:
        return "Forbidden", 403

    try:
        requests.get(url)
    except Exception:
        pass

    return Response("OK")


_TRACK_METADATA = {
    "metadata0": "value0",
    "metadata1": "value1",
}


_TRACK_USER = "system_tests_user"


@app.route("/user_login_success_event")
def track_user_login_success_event():
    appsec_trace_utils.track_user_login_success_event(tracer, user_id=_TRACK_USER, metadata=_TRACK_METADATA)
    return Response("OK")


@app.route("/user_login_failure_event")
def track_user_login_failure_event():
    appsec_trace_utils.track_user_login_failure_event(
        tracer, user_id=_TRACK_USER, exists=True, metadata=_TRACK_METADATA,
    )
    return Response("OK")


_TRACK_CUSTOM_EVENT_NAME = "system_tests_event"


@app.route("/custom_event")
def track_custom_event():
    appsec_trace_utils.track_custom_event(tracer, event_name=_TRACK_CUSTOM_EVENT_NAME, metadata=_TRACK_METADATA)
    return Response("OK")


@app.route("/iast/sqli/test_secure", methods=["POST"])
def view_sqli_secure():
    sql = "SELECT * FROM IAST_USER WHERE USERNAME = ? AND PASSWORD = ?"
    postgres_db = psycopg2.connect(**POSTGRES_CONFIG)
    cursor = postgres_db.cursor()
    cursor.execute(sql, flask_request.form["username"], flask_request.form["password"])
    return Response("OK")


@app.route("/iast/sqli/test_insecure", methods=["POST"])
def view_sqli_insecure():
    sql = (
        "SELECT * FROM IAST_USER WHERE USERNAME = '"
        + flask_request.form["username"]
        + "' AND PASSWORD = '"
        + flask_request.form["password"]
        + "'"
    )
    postgres_db = psycopg2.connect(**POSTGRES_CONFIG)
    cursor = postgres_db.cursor()
    cursor.execute(sql)
    return Response("OK")


@app.route("/iast/insecure-cookie/test_insecure")
def test_insecure_cookie():
    resp = Response("OK")
    resp.set_cookie("insecure", "cookie", secure=False, httponly=False, samesite="None")
    return resp


@app.route("/iast/insecure-cookie/test_secure")
def test_secure_cookie():
    resp = Response("OK")
    resp.set_cookie(key="secure3", value="value", secure=True, httponly=True, samesite="Strict")
    return resp


@app.route("/iast/insecure-cookie/test_empty_cookie")
def test_empty_cookie():
    resp = Response("OK")
    resp.set_cookie(key="secure3", value="", secure=True, httponly=True, samesite="Strict")
    return resp


@app.route("/iast/no-httponly-cookie/test_insecure")
def test_nohttponly_insecure_cookie():
    resp = Response("OK")
    resp.set_cookie("insecure", "cookie", secure=True, httponly=False, samesite="Strict")
    return resp


@app.route("/iast/no-httponly-cookie/test_secure")
def test_nohttponly_secure_cookie():
    resp = Response("OK")
    resp.set_cookie(key="secure3", value="value", secure=True, httponly=True, samesite="Strict")
    return resp


@app.route("/iast/no-httponly-cookie/test_empty_cookie")
def test_nohttponly_empty_cookie():
    resp = Response("OK")
    resp.set_cookie(key="secure3", value="", secure=True, httponly=True, samesite="Strict")
    return resp


@app.route("/iast/no-samesite-cookie/test_insecure")
def test_nosamesite_insecure_cookie():
    resp = Response("OK")
    resp.set_cookie("insecure", "cookie", secure=True, httponly=True, samesite="None")
    return resp


@app.route("/iast/no-samesite-cookie/test_secure")
def test_nosamesite_secure_cookie():
    resp = Response("OK")
    resp.set_cookie(key="secure3", value="value", secure=True, httponly=True, samesite="Strict")
    return resp


@app.route("/iast/weak_randomness/test_insecure")
def test_weak_randomness_insecure():
    _ = random.randint(1, 100)
    return Response("OK")


@app.route("/iast/weak_randomness/test_secure")
def test_weak_randomness_secure():
    random_secure = random.SystemRandom()
    _ = random_secure.randint(1, 100)
    return Response("OK")


@app.route("/iast/cmdi/test_insecure", methods=["POST"])
def view_cmdi_insecure():
    filename = "/"
    command = flask_request.form["cmd"]
    subp = subprocess.Popen(args=[command, "-la", filename])
    subp.communicate()
    subp.wait()

    return Response("OK")


@app.route("/iast/cmdi/test_secure", methods=["POST"])
def view_cmdi_secure():
    filename = "/"
    command = " ".join([flask_request.form["cmd"], "-la", filename])
    # TODO: add secure command
    # subp = subprocess.check_output(command, shell=False)
    # subp.communicate()
    # subp.wait()
    return Response("OK")


@app.route("/db", methods=["GET", "POST", "OPTIONS"])
def db():
    service = flask_request.args.get("service")
    operation = flask_request.args.get("operation")

    print("REQUEST RECEIVED!")

    if service == "postgresql":
        executePostgresOperation(operation)
    elif service == "mysql":
        executeMysqlOperation(operation)
    elif service == "mssql":
        executeMssqlOperation(operation)
    else:
        print(f"SERVICE NOT SUPPORTED: {service}")

    return "YEAH"


@app.route("/createextraservice", methods=["GET"])
def create_extra_service():
    new_service_name = request.args.get("serviceName", default="", type=str)
    if new_service_name:
        Pin.override(Flask, service=new_service_name, tracer=tracer)
    return Response("OK")<|MERGE_RESOLUTION|>--- conflicted
+++ resolved
@@ -3,10 +3,7 @@
 import random
 import subprocess
 import threading
-import time
-
-import boto3
-from confluent_kafka import Producer, Consumer
+
 import psycopg2
 import requests
 from flask import Flask, Response, jsonify
@@ -23,11 +20,14 @@
 from integrations.db.mssql import executeMssqlOperation
 from integrations.db.mysqldb import executeMysqlOperation
 from integrations.db.postgres import executePostgresOperation
+from integrations.messaging.aws.sqs import sqs_consume
+from integrations.messaging.aws.sqs import sqs_produce
+from integrations.messaging.kafka import kafka_consume
+from integrations.messaging.kafka import kafka_produce
 
 import ddtrace
 
 ddtrace.patch_all()
-from ddtrace import config
 from ddtrace import tracer
 from ddtrace.appsec import trace_utils as appsec_trace_utils
 from ddtrace import Pin, tracer
@@ -180,71 +180,10 @@
     return Response(f"Integration is not supported: {integration}", 406)
 
 
-<<<<<<< HEAD
-def kafka_produce(topic, message, callback=None):
-=======
 @app.route("/kafka/produce")
 def produce_kafka_message():
     """
     The goal of this endpoint is to trigger kafka producer calls
-    """
-
->>>>>>> 529b9b01
-    producer = Producer({"bootstrap.servers": "kafka:9092", "client.id": "python-producer"})
-    if callback:
-        producer.produce(topic, value=message, callback=callback)
-    else:
-        producer.produce(topic, value=message)
-    producer.flush()
-    return {"result": "ok"}
-
-
-<<<<<<< HEAD
-def kafka_consume(topic, group_id, timeout=120):
-=======
-@app.route("/kafka/consume")
-def consume_kafka_message():
-    """
-    The goal of this endpoint is to trigger kafka consumer calls
-    """
-    message_topic = flask_request.args.get("topic", "DistributedTracing")
-    timeout_s = int(flask_request.args.get("timeout", 60))
-
->>>>>>> 529b9b01
-    consumer = Consumer(
-        {
-            "bootstrap.servers": "kafka:9092",
-            "group.id": group_id,
-            "enable.auto.commit": True,
-            "auto.offset.reset": "earliest",
-        }
-    )
-    consumer.subscribe([topic])
-
-    msg = None
-    start_time = time.time()
-
-    while not msg and time.time() - start_time < timeout:
-        msg = consumer.poll(1)
-        if msg is None:
-            logging.info("[kafka] Message not found, still polling.")
-        elif msg.error():
-            logging.info("[kafka] Consumed message but got error " + msg.error().str())
-        else:
-            logging.info("[kafka] Consumed message")
-
-    consumer.close()
-
-    if msg is None:
-        return {"error": "message not found"}
-
-    return {"message": msg.value().decode("utf-8")}
-
-
-@app.route("/kafka/produce")
-def produce_kafka_message():
-    """
-        The goal of this endpoint is to trigger kafka producer calls
     """
     topic = flask_request.args.get("topic", "DistributedTracing")
     message = b"Distributed Tracing Test from Python for Kafka!"
@@ -258,7 +197,7 @@
 @app.route("/kafka/consume")
 def consume_kafka_message():
     """
-        The goal of this endpoint is to trigger kafka consumer calls
+    The goal of this endpoint is to trigger kafka consumer calls
     """
     topic = flask_request.args.get("topic", "DistributedTracing")
     timeout = int(flask_request.args.get("timeout", 60))
@@ -267,59 +206,6 @@
         return output, 404
     else:
         return output, 200
-
-
-def sqs_produce(queue, message):
-    """
-        The goal of this function is to trigger sqs producer calls
-    """
-    # Create an SQS client
-    logging.info("DSM Enabled")
-    logging.info(config._data_streams_enabled)
-    logging.info(config.botocore["distributed_tracing"])
-    sqs = boto3.client("sqs", endpoint_url="http://elasticmq:9324", region_name="us-east-1")
-
-    try:
-        sqs.create_queue(QueueName=queue)
-        logging.info(f"Created SQS Queue with name: {queue}")
-    except Exception as e:
-        logging.info(f"Error during Python SQS create queue: {str(e)}")
-
-    try:
-        # Send the message to the SQS queue
-        sqs.send_message(QueueUrl=f"http://elasticmq:9324/000000000000/{queue}", MessageBody=message)
-        logging.info("Python SQS message sent successfully")
-        return "SQS Produce ok"
-    except Exception as e:
-        logging.info(f"Error during Python SQS send message: {str(e)}")
-        return {"error": f"Error during Python SQS send message: {str(e)}"}
-
-
-def sqs_consume(queue, timeout=60):
-    """
-        The goal of this function is to trigger sqs consumer calls
-    """
-    # Create an SQS client
-    sqs = boto3.client("sqs", endpoint_url="http://elasticmq:9324", region_name="us-east-1")
-
-    consumed_message = None
-    start_time = time.time()
-
-    while not consumed_message and time.time() - start_time < timeout:
-        try:
-            response = sqs.receive_message(QueueUrl=f"http://elasticmq:9324/000000000000/{queue}")
-            if response and "Messages" in response:
-                for message in response["Messages"]:
-                    consumed_message = message["Body"]
-                    logging.info("Consumed the following: " + consumed_message)
-        except Exception as e:
-            logging.warning(e)
-        time.sleep(1)
-
-    if not consumed_message:
-        return {"error": "No messages to consume"}
-    else:
-        return {"message": consumed_message}
 
 
 @app.route("/sqs/produce")
@@ -350,39 +236,11 @@
         format="%(asctime)s %(levelname)-8s %(message)s", level=logging.INFO, datefmt="%Y-%m-%d %H:%M:%S",
     )
     topic = "dsm-system-tests-queue"
-<<<<<<< HEAD
-=======
-    consumer_group = "testgroup1"
-
-    def delivery_report(err, msg):
-        if err is not None:
-            logging.info(f"[kafka] Message delivery failed: {err}")
-        else:
-            logging.info(
-                "[kafka] Message delivered to topic %s and partition %s", msg.topic(), msg.partition(),
-            )
-
-    def produce():
-        producer = Producer({"bootstrap.servers": "kafka:9092", "client.id": "python-producer"})
-        message = b"Hello, Kafka!"
-        producer.produce(topic, value=message, callback=delivery_report)
-        producer.flush()
-
-    def consume():
-        consumer = Consumer(
-            {
-                "bootstrap.servers": "kafka:9092",
-                "group.id": consumer_group,
-                "enable.auto.commit": True,
-                "auto.offset.reset": "earliest",
-            }
-        )
->>>>>>> 529b9b01
-
     integration = flask_request.args.get("integration")
+
     logging.info(f"[DSM] Got request with integration: {integration}")
+
     if integration == "kafka":
-
         def delivery_report(err, msg):
             if err is not None:
                 logging.info(f"[kafka] Message delivery failed: {err}")
@@ -390,7 +248,7 @@
                 logging.info("[kafka] Message delivered to topic %s and partition %s", msg.topic(), msg.partition())
 
         produce_thread = threading.Thread(
-            target=kafka_produce, args=(topic, b"Hello, Kafka from DSM!", delivery_report,)
+            target=kafka_produce, args=(topic, b"Hello, Kafka from DSM python!", delivery_report,)
         )
         consume_thread = threading.Thread(target=kafka_consume, args=(topic, "testgroup1",))
         produce_thread.start()
@@ -400,7 +258,7 @@
         logging.info("[kafka] Returning response")
         return Response("ok")
     elif integration == "sqs":
-        produce_thread = threading.Thread(target=sqs_produce, args=(topic, "Hello, SQS from DSM!",))
+        produce_thread = threading.Thread(target=sqs_produce, args=(topic, "Hello, SQS from DSM python!",))
         consume_thread = threading.Thread(target=sqs_consume, args=(topic,))
         produce_thread.start()
         consume_thread.start()
