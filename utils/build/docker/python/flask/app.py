--- conflicted
+++ resolved
@@ -22,18 +22,13 @@
 from integrations.db.mysqldb import executeMysqlOperation
 from integrations.db.postgres import executePostgresOperation
 
-<<<<<<< HEAD
 from flask_login import LoginManager
 from flask_login import UserMixin
 from flask_login import login_user
 
-=======
 import ddtrace
 
 ddtrace.patch_all()
-from ddtrace import tracer
-from ddtrace.appsec import trace_utils as appsec_trace_utils
->>>>>>> 019f8047
 from ddtrace import Pin, tracer
 from ddtrace.settings.asm import config as asm_config
 from ddtrace.appsec._constants import LOGIN_EVENTS_MODE
