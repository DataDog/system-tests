--- conflicted
+++ resolved
@@ -4,23 +4,9 @@
 
 import psycopg2
 import requests
-from ddtrace import tracer
-from ddtrace.appsec import trace_utils as appsec_trace_utils
 from flask import Flask, Response, jsonify
 from flask import request
 from flask import request as flask_request
-<<<<<<< HEAD
-
-# from iast import (weak_cipher, weak_cipher_secure_algorithm, weak_hash,
-#                   weak_hash_duplicates, weak_hash_multiple,
-#                   weak_hash_secure_algorithm)
-from integrations.db.mssql import executeMssqlOperation
-from integrations.db.mysqldb import executeMysqlOperation
-from integrations.db.postgres import executePostgresOperation
-
-from ddtrace import Pin, tracer
-from ddtrace.appsec import trace_utils as appsec_trace_utils
-=======
 from iast import (
     weak_cipher,
     weak_cipher_secure_algorithm,
@@ -32,7 +18,9 @@
 from integrations.db.mssql import executeMssqlOperation
 from integrations.db.mysqldb import executeMysqlOperation
 from integrations.db.postgres import executePostgresOperation
->>>>>>> cb60617f
+
+from ddtrace import Pin, tracer
+from ddtrace.appsec import trace_utils as appsec_trace_utils
 
 try:
     from ddtrace.contrib.trace_utils import set_user
@@ -74,13 +62,8 @@
         if kwargs["tag_value"].startswith("payload_in_response_body") and request.method == "POST":
             return jsonify({"payload": request.form})
 
-<<<<<<< HEAD
-        return "Value tagged", kwargs["code"], flask_request.args
+        return "Value tagged", kwargs["status_code"], flask_request.args
     return "Hello, World!\n"
-=======
-        return "Value tagged", kwargs["status_code"], flask_request.args
-    return "Hello, World!\\n"
->>>>>>> cb60617f
 
 
 @app.route("/read_file", methods=["GET"])
