import logging
import os
import random
import subprocess
import threading

import psycopg2
import requests
from flask import Flask, Response, jsonify
from flask import request
from flask import request as flask_request
from iast import (
    weak_cipher,
    weak_cipher_secure_algorithm,
    weak_hash,
    weak_hash_duplicates,
    weak_hash_multiple,
    weak_hash_secure_algorithm,
)
from integrations.db.mssql import executeMssqlOperation
from integrations.db.mysqldb import executeMysqlOperation
from integrations.db.postgres import executePostgresOperation
<<<<<<< HEAD
from integrations.messaging.aws.kinesis import kinesis_consume
from integrations.messaging.aws.kinesis import kinesis_produce
=======
from integrations.messaging.aws.sns import sns_consume
from integrations.messaging.aws.sns import sns_produce
>>>>>>> a9066640
from integrations.messaging.aws.sqs import sqs_consume
from integrations.messaging.aws.sqs import sqs_produce
from integrations.messaging.kafka import kafka_consume
from integrations.messaging.kafka import kafka_produce
from integrations.messaging.rabbitmq import rabbitmq_consume
from integrations.messaging.rabbitmq import rabbitmq_produce

import ddtrace

from ddtrace import tracer
from ddtrace.appsec import trace_utils as appsec_trace_utils
from ddtrace import Pin, tracer
from ddtrace.appsec import trace_utils as appsec_trace_utils

# Patch kombu since its not patched automatically
ddtrace.patch_all(kombu=True)

try:
    from ddtrace.contrib.trace_utils import set_user
except ImportError:
    set_user = lambda *args, **kwargs: None

POSTGRES_CONFIG = dict(
    host="postgres", port="5433", user="system_tests_user", password="system_tests", dbname="system_tests",
)

app = Flask(__name__)

tracer.trace("init.service").finish()


@app.route("/")
def hello_world():
    return "Hello, World!\\n"


@app.route("/sample_rate_route/<i>")
def sample_rate(i):
    return "OK"


_TRACK_CUSTOM_APPSEC_EVENT_NAME = "system_tests_appsec_event"


@app.route("/waf", methods=["GET", "POST", "OPTIONS"])
@app.route("/waf/", methods=["GET", "POST", "OPTIONS"])
@app.route("/waf/<path:url>", methods=["GET", "POST", "OPTIONS"])
@app.route("/params/<path>", methods=["GET", "POST", "OPTIONS"])
@app.route(
    "/tag_value/<string:tag_value>/<int:status_code>", methods=["GET", "POST", "OPTIONS"],
)
def waf(*args, **kwargs):
    if "tag_value" in kwargs:
        appsec_trace_utils.track_custom_event(
            tracer, event_name=_TRACK_CUSTOM_APPSEC_EVENT_NAME, metadata={"value": kwargs["tag_value"]},
        )
        if kwargs["tag_value"].startswith("payload_in_response_body") and request.method == "POST":
            return jsonify({"payload": request.form}), kwargs["status_code"], flask_request.args

        return "Value tagged", kwargs["status_code"], flask_request.args
    return "Hello, World!\n"


@app.route("/read_file", methods=["GET"])
def read_file():
    if "file" not in flask_request.args:
        return "Please provide a file parameter", 400

    filename = flask_request.args.get("file")

    with open(filename, "r") as f:
        return f.read()


@app.route("/headers")
def headers():
    resp = Response("OK")
    resp.headers["Content-Language"] = "en-US"
    return resp


@app.route("/status")
def status_code():
    code = flask_request.args.get("code", default=200, type=int)
    return Response("OK, probably", status=code)


@app.route("/make_distant_call")
def make_distant_call():
    url = flask_request.args["url"]
    response = requests.get(url)

    result = {
        "url": url,
        "status_code": response.status_code,
        "request_headers": dict(response.request.headers),
        "response_headers": dict(response.headers),
    }

    return result


@app.route("/identify")
def identify():
    set_user(
        tracer,
        user_id="usr.id",
        email="usr.email",
        name="usr.name",
        session_id="usr.session_id",
        role="usr.role",
        scope="usr.scope",
    )
    return Response("OK")


@app.route("/identify-propagate")
def identify_propagate():
    set_user(
        tracer,
        user_id="usr.id",
        email="usr.email",
        name="usr.name",
        session_id="usr.session_id",
        role="usr.role",
        scope="usr.scope",
        propagate=True,
    )
    return Response("OK")


@app.route("/users")
def users():
    user = flask_request.args.get("user")
    set_user(
        tracer,
        user_id=user,
        email="usr.email",
        name="usr.name",
        session_id="usr.session_id",
        role="usr.role",
        scope="usr.scope",
    )
    return Response("OK")


@app.route("/dbm")
def dbm():
    integration = flask_request.args.get("integration")
    if integration == "psycopg":
        postgres_db = psycopg2.connect(**POSTGRES_CONFIG)
        cursor = postgres_db.cursor()
        operation = flask_request.args.get("operation")
        if operation == "execute":
            cursor.execute("SELECT version()")
            return Response("OK")
        elif operation == "executemany":
            cursor.executemany("SELECT version()", [((),)])
            return Response("OK")
        return Response(f"Cursor method is not supported: {operation}", 406)

    return Response(f"Integration is not supported: {integration}", 406)


@app.route("/kafka/produce")
def produce_kafka_message():
    """
    The goal of this endpoint is to trigger kafka producer calls
    """
    topic = flask_request.args.get("topic", "DistributedTracing")
    message = b"Distributed Tracing Test from Python for Kafka!"
    output = kafka_produce(topic, message)
    if "error" in output:
        return output, 400
    else:
        return output, 200


@app.route("/kafka/consume")
def consume_kafka_message():
    """
    The goal of this endpoint is to trigger kafka consumer calls
    """
    topic = flask_request.args.get("topic", "DistributedTracing")
    timeout = int(flask_request.args.get("timeout", 60))
    output = kafka_consume(topic, "apm_test", timeout)
    if "error" in output:
        return output, 400
    else:
        return output, 200


@app.route("/sqs/produce")
def produce_sqs_message():
    queue = flask_request.args.get("queue", "DistributedTracing")
    message = "Hello from Python SQS"
    output = sqs_produce(queue, message)
    if "error" in output:
        return output, 400
    else:
        return output, 200


@app.route("/sqs/consume")
def consume_sqs_message():
    queue = flask_request.args.get("queue", "DistributedTracing")
    timeout = int(flask_request.args.get("timeout", 60))
    output = sqs_consume(queue, timeout)
    if "error" in output:
        return output, 400
    else:
        return output, 200


<<<<<<< HEAD
@app.route("/kinesis/produce")
def produce_kinesis_message():
    stream = flask_request.args.get("stream", "DistributedTracing")
    timeout = int(flask_request.args.get("timeout", 60))
    message = b"Hello from Python Kinesis"
    output = kinesis_produce(stream, message, "1", timeout)
=======
@app.route("/sns/produce")
def produce_sns_message():
    queue = flask_request.args.get("queue", "DistributedTracing SNS")
    topic = flask_request.args.get("topic", "DistributedTracing SNS Topic")
    message = "Hello from Python SNS -> SQS"
    output = sns_produce(queue, topic, message)
>>>>>>> a9066640
    if "error" in output:
        return output, 400
    else:
        return output, 200


<<<<<<< HEAD
@app.route("/kinesis/consume")
def consume_kinesis_message():
    stream = flask_request.args.get("stream", "DistributedTracing")
    timeout = int(flask_request.args.get("timeout", 60))
    output = kinesis_consume(stream, timeout)
=======
@app.route("/sns/consume")
def consume_sns_message():
    queue = flask_request.args.get("queue", "DistributedTracing SNS")
    timeout = int(flask_request.args.get("timeout", 60))
    output = sns_consume(queue, timeout)
>>>>>>> a9066640
    if "error" in output:
        return output, 400
    else:
        return output, 200


@app.route("/rabbitmq/produce")
def produce_rabbitmq_message():
    queue = flask_request.args.get("queue", "DistributedTracingContextPropagation")
    exchange = flask_request.args.get("exchange", "DistributedTracingContextPropagation")
    message = "Hello from Python RabbitMQ Context Propagation Test"
    output = rabbitmq_produce(queue, exchange, message)
    if "error" in output:
        return output, 400
    else:
        return output, 200


@app.route("/rabbitmq/consume")
def consume_rabbitmq_message():
    queue = flask_request.args.get("queue", "DistributedTracingContextPropagation")
    exchange = flask_request.args.get("exchange", "DistributedTracingContextPropagation")
    timeout = int(flask_request.args.get("timeout", 60))
    output = rabbitmq_consume(queue, exchange, timeout)
    if "error" in output:
        return output, 400
    else:
        return output, 200


@app.route("/dsm")
def dsm():
    logging.basicConfig(
        format="%(asctime)s %(levelname)-8s %(message)s", level=logging.INFO, datefmt="%Y-%m-%d %H:%M:%S",
    )
    queue = "dsm-system-tests-queue"
    topic = "dsm-system-tests-topic"
    integration = flask_request.args.get("integration")

    logging.info(f"[DSM] Got request with integration: {integration}")

    # force reset DSM context for global tracer and global DSM processor
    try:
        del tracer.data_streams_processor._current_context.value
    except AttributeError:
        pass
    try:
        from ddtrace.internal.datastreams import data_streams_processor

        del data_streams_processor()._current_context.value
    except AttributeError:
        pass

    response = Response(f"Integration is not supported: {integration}", 406)

    if integration == "kafka":

        def delivery_report(err, msg):
            if err is not None:
                logging.info(f"[kafka] Message delivery failed: {err}")
            else:
                logging.info("[kafka] Message delivered to topic %s and partition %s", msg.topic(), msg.partition())

        produce_thread = threading.Thread(
            target=kafka_produce, args=(queue, b"Hello, Kafka from DSM python!", delivery_report,)
        )
        consume_thread = threading.Thread(target=kafka_consume, args=(queue, "testgroup1",))
        produce_thread.start()
        consume_thread.start()
        produce_thread.join()
        consume_thread.join()
        logging.info("[kafka] Returning response")
        response = Response("ok")
    elif integration == "sqs":
        produce_thread = threading.Thread(target=sqs_produce, args=(queue, "Hello, SQS from DSM python!",))
        consume_thread = threading.Thread(target=sqs_consume, args=(queue,))
        produce_thread.start()
        consume_thread.start()
        produce_thread.join()
        consume_thread.join()
        logging.info("[sqs] Returning response")
        response = Response("ok")
    elif integration == "rabbitmq":
        timeout = int(flask_request.args.get("timeout", 60))
        produce_thread = threading.Thread(
            target=rabbitmq_produce, args=(queue, queue, "Hello, RabbitMQ from DSM python!")
        )
        consume_thread = threading.Thread(target=rabbitmq_consume, args=(queue, queue, timeout))
        produce_thread.start()
        consume_thread.start()
        produce_thread.join()
        consume_thread.join()
        logging.info("[RabbitMQ] Returning response")
        response = Response("ok")
    elif integration == "sns":
        sns_queue = queue + "-sns"
        sns_topic = topic + "-sns"
        produce_thread = threading.Thread(
            target=sns_produce, args=(sns_queue, sns_topic, "Hello, SNS->SQS from DSM python!",)
        )
        consume_thread = threading.Thread(target=sns_consume, args=(sns_queue,))
        produce_thread.start()
        consume_thread.start()
        produce_thread.join()
        consume_thread.join()
        logging.info("[SNS->SQS] Returning response")
        response = Response("ok")

    # force flush stats to ensure they're available to agent after test setup is complete
    tracer.data_streams_processor.periodic()
    return response


@app.route("/iast/insecure_hashing/multiple_hash")
def view_weak_hash_multiple_hash():
    weak_hash_multiple()
    return Response("OK")


@app.route("/iast/insecure_hashing/test_secure_algorithm")
def view_weak_hash_secure_algorithm():
    result = weak_hash_secure_algorithm()
    return Response("OK")


@app.route("/iast/insecure_hashing/test_md5_algorithm")
def view_weak_hash_md5_algorithm():
    result = weak_hash()
    return Response("OK")


@app.route("/iast/insecure_hashing/deduplicate")
def view_weak_hash_deduplicate():
    weak_hash_duplicates()
    return Response("OK")


@app.route("/iast/insecure_cipher/test_insecure_algorithm")
def view_weak_cipher_insecure():
    weak_cipher()
    return Response("OK")


@app.route("/iast/insecure_cipher/test_secure_algorithm")
def view_weak_cipher_secure():
    weak_cipher_secure_algorithm()
    return Response("OK")


def _sink_point(table="user", id="1"):
    sql = "SELECT * FROM " + table + " WHERE id = '" + id + "'"
    postgres_db = psycopg2.connect(**POSTGRES_CONFIG)
    cursor = postgres_db.cursor()
    cursor.execute(sql)


@app.route("/iast/source/body/test", methods=["POST"])
def view_iast_source_body():
    table = flask_request.json.get("name")
    user = flask_request.json.get("value")
    _sink_point(table=table, id=user)
    return Response("OK")


@app.route("/iast/source/cookiename/test")
def view_iast_source_cookie_name():
    param = [key for key in flask_request.cookies.keys() if key == "user"]
    _sink_point(id=param[0])
    return Response("OK")


@app.route("/iast/source/cookievalue/test")
def view_iast_source_cookie_value():
    table = flask_request.cookies.get("table")
    _sink_point(table=table)
    return Response("OK")


@app.route("/iast/source/headername/test")
def view_iast_source_header_name():
    param = [key for key in flask_request.headers.keys() if key == "User"]
    _sink_point(id=param[0])
    return Response("OK")


@app.route("/iast/source/header/test")
def view_iast_source_header_value():
    table = flask_request.headers.get("table")
    _sink_point(table=table)
    return Response("OK")


@app.route("/iast/source/parametername/test", methods=["GET"])
def view_iast_source_parametername_get():
    param = [key for key in flask_request.args.keys() if key == "user"]
    _sink_point(id=param[0])
    return Response("OK")


@app.route("/iast/source/parametername/test", methods=["POST"])
def view_iast_source_parametername_post():
    param = [key for key in flask_request.json.keys() if key == "user"]
    _sink_point(id=param[0])
    return Response("OK")


@app.route("/iast/source/parameter/test", methods=["GET", "POST"])
def view_iast_source_parameter():
    if flask_request.args:
        table = flask_request.args.get("table")
    else:
        table = flask_request.json.get("table")
    _sink_point(table=table)
    return Response("OK")


@app.route("/iast/path_traversal/test_insecure", methods=["POST"])
def view_iast_path_traversal_insecure():
    path = flask_request.form["path"]
    os.mkdir(path)
    return Response("OK")


@app.route("/iast/path_traversal/test_secure", methods=["POST"])
def view_iast_path_traversal_secure():
    path = flask_request.form["path"]
    root_dir = "/home/usr/secure_folder/"

    if os.path.commonprefix((os.path.realpath(path), root_dir)) == root_dir:
        open(path)

    return Response("OK")


@app.route("/iast/ssrf/test_insecure", methods=["POST"])
def view_iast_ssrf_insecure():
    import requests

    url = flask_request.form["url"]
    try:
        requests.get(url)
    except Exception:
        pass
    return Response("OK")


@app.route("/iast/ssrf/test_secure", methods=["POST"])
def view_iast_ssrf_secure():
    from urllib.parse import urlparse
    import requests

    url = flask_request.form["url"]
    # Validate the URL and enforce whitelist
    allowed_domains = ["example.com", "api.example.com"]
    parsed_url = urlparse(url)

    if parsed_url.hostname not in allowed_domains:
        return "Forbidden", 403

    try:
        requests.get(url)
    except Exception:
        pass

    return Response("OK")


_TRACK_METADATA = {
    "metadata0": "value0",
    "metadata1": "value1",
}


_TRACK_USER = "system_tests_user"


@app.route("/user_login_success_event")
def track_user_login_success_event():
    appsec_trace_utils.track_user_login_success_event(tracer, user_id=_TRACK_USER, metadata=_TRACK_METADATA)
    return Response("OK")


@app.route("/user_login_failure_event")
def track_user_login_failure_event():
    appsec_trace_utils.track_user_login_failure_event(
        tracer, user_id=_TRACK_USER, exists=True, metadata=_TRACK_METADATA,
    )
    return Response("OK")


_TRACK_CUSTOM_EVENT_NAME = "system_tests_event"


@app.route("/custom_event")
def track_custom_event():
    appsec_trace_utils.track_custom_event(tracer, event_name=_TRACK_CUSTOM_EVENT_NAME, metadata=_TRACK_METADATA)
    return Response("OK")


@app.route("/iast/sqli/test_secure", methods=["POST"])
def view_sqli_secure():
    sql = "SELECT * FROM IAST_USER WHERE USERNAME = ? AND PASSWORD = ?"
    postgres_db = psycopg2.connect(**POSTGRES_CONFIG)
    cursor = postgres_db.cursor()
    cursor.execute(sql, flask_request.form["username"], flask_request.form["password"])
    return Response("OK")


@app.route("/iast/sqli/test_insecure", methods=["POST"])
def view_sqli_insecure():
    sql = (
        "SELECT * FROM IAST_USER WHERE USERNAME = '"
        + flask_request.form["username"]
        + "' AND PASSWORD = '"
        + flask_request.form["password"]
        + "'"
    )
    postgres_db = psycopg2.connect(**POSTGRES_CONFIG)
    cursor = postgres_db.cursor()
    cursor.execute(sql)
    return Response("OK")


@app.route("/iast/insecure-cookie/test_insecure")
def test_insecure_cookie():
    resp = Response("OK")
    resp.set_cookie("insecure", "cookie", secure=False, httponly=False, samesite="None")
    return resp


@app.route("/iast/insecure-cookie/test_secure")
def test_secure_cookie():
    resp = Response("OK")
    resp.set_cookie(key="secure3", value="value", secure=True, httponly=True, samesite="Strict")
    return resp


@app.route("/iast/insecure-cookie/test_empty_cookie")
def test_empty_cookie():
    resp = Response("OK")
    resp.set_cookie(key="secure3", value="", secure=True, httponly=True, samesite="Strict")
    return resp


@app.route("/iast/no-httponly-cookie/test_insecure")
def test_nohttponly_insecure_cookie():
    resp = Response("OK")
    resp.set_cookie("insecure", "cookie", secure=True, httponly=False, samesite="Strict")
    return resp


@app.route("/iast/no-httponly-cookie/test_secure")
def test_nohttponly_secure_cookie():
    resp = Response("OK")
    resp.set_cookie(key="secure3", value="value", secure=True, httponly=True, samesite="Strict")
    return resp


@app.route("/iast/no-httponly-cookie/test_empty_cookie")
def test_nohttponly_empty_cookie():
    resp = Response("OK")
    resp.set_cookie(key="secure3", value="", secure=True, httponly=True, samesite="Strict")
    return resp


@app.route("/iast/no-samesite-cookie/test_insecure")
def test_nosamesite_insecure_cookie():
    resp = Response("OK")
    resp.set_cookie("insecure", "cookie", secure=True, httponly=True, samesite="None")
    return resp


@app.route("/iast/no-samesite-cookie/test_secure")
def test_nosamesite_secure_cookie():
    resp = Response("OK")
    resp.set_cookie(key="secure3", value="value", secure=True, httponly=True, samesite="Strict")
    return resp


@app.route("/iast/weak_randomness/test_insecure")
def test_weak_randomness_insecure():
    _ = random.randint(1, 100)
    return Response("OK")


@app.route("/iast/weak_randomness/test_secure")
def test_weak_randomness_secure():
    random_secure = random.SystemRandom()
    _ = random_secure.randint(1, 100)
    return Response("OK")


@app.route("/iast/cmdi/test_insecure", methods=["POST"])
def view_cmdi_insecure():
    filename = "/"
    command = flask_request.form["cmd"]
    subp = subprocess.Popen(args=[command, "-la", filename])
    subp.communicate()
    subp.wait()

    return Response("OK")


@app.route("/iast/cmdi/test_secure", methods=["POST"])
def view_cmdi_secure():
    filename = "/"
    command = " ".join([flask_request.form["cmd"], "-la", filename])
    # TODO: add secure command
    # subp = subprocess.check_output(command, shell=False)
    # subp.communicate()
    # subp.wait()
    return Response("OK")


@app.route("/db", methods=["GET", "POST", "OPTIONS"])
def db():
    service = flask_request.args.get("service")
    operation = flask_request.args.get("operation")

    print("REQUEST RECEIVED!")

    if service == "postgresql":
        executePostgresOperation(operation)
    elif service == "mysql":
        executeMysqlOperation(operation)
    elif service == "mssql":
        executeMssqlOperation(operation)
    else:
        print(f"SERVICE NOT SUPPORTED: {service}")

    return "YEAH"


@app.route("/createextraservice", methods=["GET"])
def create_extra_service():
    new_service_name = request.args.get("serviceName", default="", type=str)
    if new_service_name:
        Pin.override(Flask, service=new_service_name, tracer=tracer)
    return Response("OK")<|MERGE_RESOLUTION|>--- conflicted
+++ resolved
@@ -20,13 +20,10 @@
 from integrations.db.mssql import executeMssqlOperation
 from integrations.db.mysqldb import executeMysqlOperation
 from integrations.db.postgres import executePostgresOperation
-<<<<<<< HEAD
 from integrations.messaging.aws.kinesis import kinesis_consume
 from integrations.messaging.aws.kinesis import kinesis_produce
-=======
 from integrations.messaging.aws.sns import sns_consume
 from integrations.messaging.aws.sns import sns_produce
->>>>>>> a9066640
 from integrations.messaging.aws.sqs import sqs_consume
 from integrations.messaging.aws.sqs import sqs_produce
 from integrations.messaging.kafka import kafka_consume
@@ -241,40 +238,46 @@
         return output, 200
 
 
-<<<<<<< HEAD
+@app.route("/sns/produce")
+def produce_sns_message():
+    queue = flask_request.args.get("queue", "DistributedTracing SNS")
+    topic = flask_request.args.get("topic", "DistributedTracing SNS Topic")
+    message = "Hello from Python SNS -> SQS"
+    output = sns_produce(queue, topic, message)
+    if "error" in output:
+        return output, 400
+    else:
+        return output, 200
+
+
+@app.route("/sns/consume")
+def consume_sns_message():
+    queue = flask_request.args.get("queue", "DistributedTracing SNS")
+    timeout = int(flask_request.args.get("timeout", 60))
+    output = sns_consume(queue, timeout)
+    if "error" in output:
+        return output, 400
+    else:
+        return output, 200
+
+
 @app.route("/kinesis/produce")
 def produce_kinesis_message():
     stream = flask_request.args.get("stream", "DistributedTracing")
     timeout = int(flask_request.args.get("timeout", 60))
     message = b"Hello from Python Kinesis"
     output = kinesis_produce(stream, message, "1", timeout)
-=======
-@app.route("/sns/produce")
-def produce_sns_message():
-    queue = flask_request.args.get("queue", "DistributedTracing SNS")
-    topic = flask_request.args.get("topic", "DistributedTracing SNS Topic")
-    message = "Hello from Python SNS -> SQS"
-    output = sns_produce(queue, topic, message)
->>>>>>> a9066640
-    if "error" in output:
-        return output, 400
-    else:
-        return output, 200
-
-
-<<<<<<< HEAD
+    if "error" in output:
+        return output, 400
+    else:
+        return output, 200
+
+
 @app.route("/kinesis/consume")
 def consume_kinesis_message():
     stream = flask_request.args.get("stream", "DistributedTracing")
     timeout = int(flask_request.args.get("timeout", 60))
     output = kinesis_consume(stream, timeout)
-=======
-@app.route("/sns/consume")
-def consume_sns_message():
-    queue = flask_request.args.get("queue", "DistributedTracing SNS")
-    timeout = int(flask_request.args.get("timeout", 60))
-    output = sns_consume(queue, timeout)
->>>>>>> a9066640
     if "error" in output:
         return output, 400
     else:
