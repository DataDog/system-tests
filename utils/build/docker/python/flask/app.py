import logging
import os
import random
import subprocess
import threading

from confluent_kafka import Producer, Consumer
import psycopg2
import requests
<<<<<<< HEAD
import ddtrace
ddtrace.patch_all()
from ddtrace import tracer
from ddtrace.appsec import trace_utils as appsec_trace_utils
=======
>>>>>>> 59d0f871
from flask import Flask, Response, jsonify
from flask import request
from flask import request as flask_request
from iast import (
    weak_cipher,
    weak_cipher_secure_algorithm,
    weak_hash,
    weak_hash_duplicates,
    weak_hash_multiple,
    weak_hash_secure_algorithm,
)
from integrations.db.mssql import executeMssqlOperation
from integrations.db.mysqldb import executeMysqlOperation
from integrations.db.postgres import executePostgresOperation

from ddtrace import Pin, tracer
from ddtrace.appsec import trace_utils as appsec_trace_utils

try:
    from ddtrace.contrib.trace_utils import set_user
except ImportError:
    set_user = lambda *args, **kwargs: None

POSTGRES_CONFIG = dict(
    host="postgres", port="5433", user="system_tests_user", password="system_tests", dbname="system_tests",
)

app = Flask(__name__)

tracer.trace("init.service").finish()


@app.route("/")
def hello_world():
    return "Hello, World!\\n"


@app.route("/sample_rate_route/<i>")
def sample_rate(i):
    return "OK"


_TRACK_CUSTOM_APPSEC_EVENT_NAME = "system_tests_appsec_event"


@app.route("/waf", methods=["GET", "POST", "OPTIONS"])
@app.route("/waf/", methods=["GET", "POST", "OPTIONS"])
@app.route("/waf/<path:url>", methods=["GET", "POST", "OPTIONS"])
@app.route("/params/<path>", methods=["GET", "POST", "OPTIONS"])
@app.route("/tag_value/<string:tag_value>/<int:status_code>", methods=["GET", "POST", "OPTIONS"])
def waf(*args, **kwargs):
    if "tag_value" in kwargs:
        appsec_trace_utils.track_custom_event(
            tracer, event_name=_TRACK_CUSTOM_APPSEC_EVENT_NAME, metadata={"value": kwargs["tag_value"]}
        )
        if kwargs["tag_value"].startswith("payload_in_response_body") and request.method == "POST":
            return jsonify({"payload": request.form})

        return "Value tagged", kwargs["status_code"], flask_request.args
    return "Hello, World!\n"


@app.route("/read_file", methods=["GET"])
def read_file():
    if "file" not in flask_request.args:
        return "Please provide a file parameter", 400

    filename = flask_request.args.get("file")

    with open(filename, "r") as f:
        return f.read()


@app.route("/headers")
def headers():
    resp = Response("OK")
    resp.headers["Content-Language"] = "en-US"
    return resp


@app.route("/status")
def status_code():
    code = flask_request.args.get("code", default=200, type=int)
    return Response("OK, probably", status=code)


@app.route("/make_distant_call")
def make_distant_call():
    url = flask_request.args["url"]
    response = requests.get(url)

    result = {
        "url": url,
        "status_code": response.status_code,
        "request_headers": dict(response.request.headers),
        "response_headers": dict(response.headers),
    }

    return result


@app.route("/identify")
def identify():
    set_user(
        tracer,
        user_id="usr.id",
        email="usr.email",
        name="usr.name",
        session_id="usr.session_id",
        role="usr.role",
        scope="usr.scope",
    )
    return Response("OK")


@app.route("/identify-propagate")
def identify_propagate():
    set_user(
        tracer,
        user_id="usr.id",
        email="usr.email",
        name="usr.name",
        session_id="usr.session_id",
        role="usr.role",
        scope="usr.scope",
        propagate=True,
    )
    return Response("OK")


@app.route("/users")
def users():
    user = flask_request.args.get("user")
    set_user(
        tracer,
        user_id=user,
        email="usr.email",
        name="usr.name",
        session_id="usr.session_id",
        role="usr.role",
        scope="usr.scope",
    )
    return Response("OK")


@app.route("/dbm")
def dbm():
    integration = flask_request.args.get("integration")
    if integration == "psycopg":
        postgres_db = psycopg2.connect(**POSTGRES_CONFIG)
        cursor = postgres_db.cursor()
        operation = flask_request.args.get("operation")
        if operation == "execute":
            cursor.execute("select 'blah'")
            return Response("OK")
        elif operation == "executemany":
            cursor.executemany("select %s", (("blah",), ("moo",)))
            return Response("OK")
        return Response(f"Cursor method is not supported: {operation}", 406)

    return Response(f"Integration is not supported: {integration}", 406)


@app.route("/dsm")
def dsm():
    logging.basicConfig(
        format = '%(asctime)s %(levelname)-8s %(message)s',
        level = logging.INFO,
        datefmt = '%Y-%m-%d %H:%M:%S')
    topic = "dsm-system-tests-queue"
    consumer_group = "testgroup1"

    def delivery_report(err, msg):
        if err is not None:
            logging.info(f"[kafka] Message delivery failed: {err}")
        else:
            logging.info("[kafka] Message delivered to topic %s and partition %s", msg.topic(), msg.partition())

    def produce():
        producer = Producer({
            'bootstrap.servers': 'kafka:9092',
            'client.id': "python-producer"
        })
        message = b"Hello, Kafka!"
        producer.produce(topic, value=message, callback=delivery_report)
        producer.flush()

    def consume():
        consumer = Consumer(
            {
                'bootstrap.servers': 'kafka:9092',
                'group.id': consumer_group,
                'enable.auto.commit': True,
                'auto.offset.reset': 'earliest',
            })

        consumer.subscribe([topic])

        msg_received = False
        while not msg_received:
            msg = consumer.poll(1)
            if msg is None:
                logging.info("[kafka] Consumed message but got nothing")
            elif msg.error():
                logging.info("[kafka] Consumed message but got error " + msg.error())
            else:
                logging.info("[kafka] Consumed message")
                msg_received = True
        consumer.close()

    integration = flask_request.args.get("integration")
    logging.info(f"[kafka] Got request with integration: {integration}")
    if integration == "kafka":
        produce_thread = threading.Thread(target=produce, args=())
        consume_thread = threading.Thread(target=consume, args=())
        produce_thread.start()
        consume_thread.start()
        produce_thread.join()
        consume_thread.join()
        logging.info("[kafka] Returning response")
        return Response("ok")

    return Response(f"Integration is not supported: {integration}", 406)


@app.route("/iast/insecure_hashing/multiple_hash")
def view_weak_hash_multiple_hash():
    weak_hash_multiple()
    return Response("OK")


@app.route("/iast/insecure_hashing/test_secure_algorithm")
def view_weak_hash_secure_algorithm():
    result = weak_hash_secure_algorithm()
    return Response("OK")


@app.route("/iast/insecure_hashing/test_md5_algorithm")
def view_weak_hash_md5_algorithm():
    result = weak_hash()
    return Response("OK")


@app.route("/iast/insecure_hashing/deduplicate")
def view_weak_hash_deduplicate():
    weak_hash_duplicates()
    return Response("OK")


@app.route("/iast/insecure_cipher/test_insecure_algorithm")
def view_weak_cipher_insecure():
    weak_cipher()
    return Response("OK")


@app.route("/iast/insecure_cipher/test_secure_algorithm")
def view_weak_cipher_secure():
    weak_cipher_secure_algorithm()
    return Response("OK")


def _sink_point(table="user", id="1"):
    sql = "SELECT * FROM " + table + " WHERE id = '" + id + "'"
    postgres_db = psycopg2.connect(**POSTGRES_CONFIG)
    cursor = postgres_db.cursor()
    cursor.execute(sql)


@app.route("/iast/source/body/test", methods=["POST"])
def view_iast_source_body():
    table = flask_request.json.get("name")
    user = flask_request.json.get("value")
    _sink_point(table=table, id=user)
    return Response("OK")


@app.route("/iast/source/cookiename/test")
def view_iast_source_cookie_name():
    param = [key for key in flask_request.cookies.keys() if key == "user"]
    _sink_point(id=param[0])
    return Response("OK")


@app.route("/iast/source/cookievalue/test")
def view_iast_source_cookie_value():
    table = flask_request.cookies.get("table")
    _sink_point(table=table)
    return Response("OK")


@app.route("/iast/source/headername/test")
def view_iast_source_header_name():
    param = [key for key in flask_request.headers.keys() if key == "User"]
    _sink_point(id=param[0])
    return Response("OK")


@app.route("/iast/source/header/test")
def view_iast_source_header_value():
    table = flask_request.headers.get("table")
    _sink_point(table=table)
    return Response("OK")


@app.route("/iast/source/parametername/test", methods=["GET"])
def view_iast_source_parametername_get():
    param = [key for key in flask_request.args.keys() if key == "user"]
    _sink_point(id=param[0])
    return Response("OK")


@app.route("/iast/source/parametername/test", methods=["POST"])
def view_iast_source_parametername_post():
    param = [key for key in flask_request.json.keys() if key == "user"]
    _sink_point(id=param[0])
    return Response("OK")


@app.route("/iast/source/parameter/test", methods=["GET", "POST"])
def view_iast_source_parameter():
    if flask_request.args:
        table = flask_request.args.get("table")
    else:
        table = flask_request.json.get("table")
    _sink_point(table=table)
    return Response("OK")


@app.route("/iast/path_traversal/test_insecure", methods=["POST"])
def view_iast_path_traversal_insecure():
    path = flask_request.form["path"]
    os.mkdir(path)
    return Response("OK")


@app.route("/iast/path_traversal/test_secure", methods=["POST"])
def view_iast_path_traversal_secure():
    path = flask_request.form["path"]
    root_dir = "/home/usr/secure_folder/"

    if os.path.commonprefix((os.path.realpath(path), root_dir)) == root_dir:
        open(path)

    return Response("OK")


_TRACK_METADATA = {
    "metadata0": "value0",
    "metadata1": "value1",
}


_TRACK_USER = "system_tests_user"


@app.route("/user_login_success_event")
def track_user_login_success_event():
    appsec_trace_utils.track_user_login_success_event(tracer, user_id=_TRACK_USER, metadata=_TRACK_METADATA)
    return Response("OK")


@app.route("/user_login_failure_event")
def track_user_login_failure_event():
    appsec_trace_utils.track_user_login_failure_event(
        tracer, user_id=_TRACK_USER, exists=True, metadata=_TRACK_METADATA,
    )
    return Response("OK")


_TRACK_CUSTOM_EVENT_NAME = "system_tests_event"


@app.route("/custom_event")
def track_custom_event():
    appsec_trace_utils.track_custom_event(tracer, event_name=_TRACK_CUSTOM_EVENT_NAME, metadata=_TRACK_METADATA)
    return Response("OK")


@app.route("/iast/sqli/test_secure", methods=["POST"])
def view_sqli_secure():
    sql = "SELECT * FROM IAST_USER WHERE USERNAME = ? AND PASSWORD = ?"
    postgres_db = psycopg2.connect(**POSTGRES_CONFIG)
    cursor = postgres_db.cursor()
    cursor.execute(sql, flask_request.form["username"], flask_request.form["password"])
    return Response("OK")


@app.route("/iast/sqli/test_insecure", methods=["POST"])
def view_sqli_insecure():
    sql = (
        "SELECT * FROM IAST_USER WHERE USERNAME = '"
        + flask_request.form["username"]
        + "' AND PASSWORD = '"
        + flask_request.form["password"]
        + "'"
    )
    postgres_db = psycopg2.connect(**POSTGRES_CONFIG)
    cursor = postgres_db.cursor()
    cursor.execute(sql)
    return Response("OK")


@app.route("/iast/insecure-cookie/test_insecure")
def test_insecure_cookie():
    resp = Response("OK")
    resp.set_cookie("insecure", "cookie", secure=False, httponly=False, samesite="None")
    return resp


@app.route("/iast/insecure-cookie/test_secure")
def test_secure_cookie():
    resp = Response("OK")
    resp.set_cookie(key="secure3", value="value", secure=True, httponly=True, samesite="Strict")
    return resp


@app.route("/iast/insecure-cookie/test_empty_cookie")
def test_empty_cookie():
    resp = Response("OK")
    resp.set_cookie(key="secure3", value="", secure=True, httponly=True, samesite="Strict")
    return resp


@app.route("/iast/no-httponly-cookie/test_insecure")
def test_nohttponly_insecure_cookie():
    resp = Response("OK")
    resp.set_cookie("insecure", "cookie", secure=True, httponly=False, samesite="Strict")
    return resp


@app.route("/iast/no-httponly-cookie/test_secure")
def test_nohttponly_secure_cookie():
    resp = Response("OK")
    resp.set_cookie(key="secure3", value="value", secure=True, httponly=True, samesite="Strict")
    return resp


@app.route("/iast/no-httponly-cookie/test_empty_cookie")
def test_nohttponly_empty_cookie():
    resp = Response("OK")
    resp.set_cookie(key="secure3", value="", secure=True, httponly=True, samesite="Strict")
    return resp


@app.route("/iast/no-samesite-cookie/test_insecure")
def test_nosamesite_insecure_cookie():
    resp = Response("OK")
    resp.set_cookie("insecure", "cookie", secure=True, httponly=True, samesite="None")
    return resp


@app.route("/iast/no-samesite-cookie/test_secure")
def test_nosamesite_secure_cookie():
    resp = Response("OK")
    resp.set_cookie(key="secure3", value="value", secure=True, httponly=True, samesite="Strict")
    return resp


@app.route("/iast/weak_randomness/test_insecure")
def test_weak_randomness_insecure():
    _ = random.randint(1, 100)
    return Response("OK")


@app.route("/iast/weak_randomness/test_secure")
def test_weak_randomness_secure():
    random_secure = random.SystemRandom()
    _ = random_secure.randint(1, 100)
    return Response("OK")


@app.route("/iast/cmdi/test_insecure", methods=["POST"])
def view_cmdi_insecure():
    filename = "/"
    command = flask_request.form["cmd"]
    subp = subprocess.Popen(args=[command, "-la", filename])
    subp.communicate()
    subp.wait()

    return Response("OK")


@app.route("/iast/cmdi/test_secure", methods=["POST"])
def view_cmdi_secure():
    filename = "/"
    command = " ".join([flask_request.form["cmd"], "-la", filename])
    # TODO: add secure command
    # subp = subprocess.check_output(command, shell=False)
    # subp.communicate()
    # subp.wait()
    return Response("OK")


@app.route("/db", methods=["GET", "POST", "OPTIONS"])
def db():
    service = flask_request.args.get("service")
    operation = flask_request.args.get("operation")

    print("REQUEST RECEIVED!")

    if service == "postgresql":
        executePostgresOperation(operation)
    elif service == "mysql":
        executeMysqlOperation(operation)
    elif service == "mssql":
        executeMssqlOperation(operation)
    else:
        print(f"SERVICE NOT SUPPORTED: {service}")

    return "YEAH"


@app.route("/createextraservice", methods=["GET"])
def create_extra_service():
    new_service_name = request.args.get("serviceName", default="", type=str)
    if new_service_name:
        Pin.override(Flask, service=new_service_name, tracer=tracer)
    return Response("OK")<|MERGE_RESOLUTION|>--- conflicted
+++ resolved
@@ -7,13 +7,6 @@
 from confluent_kafka import Producer, Consumer
 import psycopg2
 import requests
-<<<<<<< HEAD
-import ddtrace
-ddtrace.patch_all()
-from ddtrace import tracer
-from ddtrace.appsec import trace_utils as appsec_trace_utils
-=======
->>>>>>> 59d0f871
 from flask import Flask, Response, jsonify
 from flask import request
 from flask import request as flask_request
@@ -29,6 +22,10 @@
 from integrations.db.mysqldb import executeMysqlOperation
 from integrations.db.postgres import executePostgresOperation
 
+import ddtrace
+ddtrace.patch_all()
+from ddtrace import tracer
+from ddtrace.appsec import trace_utils as appsec_trace_utils
 from ddtrace import Pin, tracer
 from ddtrace.appsec import trace_utils as appsec_trace_utils
 
