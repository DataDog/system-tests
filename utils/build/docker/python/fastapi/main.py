--- conflicted
+++ resolved
@@ -196,13 +196,9 @@
         return PlainTextResponse(f"{file} could not be open: {e!r}")
 
 
-<<<<<<< HEAD
-def _get_request_domain(request: Request):
-=======
 @app.get("/rasp/ssrf")
 @app.post("/rasp/ssrf")
 async def rasp_ssrf(request: Request):
->>>>>>> 28b2d98a
     domain = None
     if request.method == "GET":
         domain = request.query_params.get("domain")
@@ -218,15 +214,7 @@
         except Exception as e:
             print(repr(e), file=sys.stderr)
             pass
-    return domain
-
-
-@app.get("/rasp/ssrf")
-@app.post("/rasp/ssrf")
-async def rasp_ssrf(request: Request):
-    print("rasp_ssrf", repr(request), file=sys.stderr)
-
-    domain = _get_request_domain(request)
+
     if domain is None:
         return PlainTextResponse("missing domain parameter", status_code=400)
     try:
