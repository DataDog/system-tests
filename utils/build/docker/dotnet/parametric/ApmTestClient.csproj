﻿<Project Sdk="Microsoft.NET.Sdk.Web">

  <PropertyGroup>
    <TargetFramework>net7.0</TargetFramework>
    <Nullable>enable</Nullable>
    <ImplicitUsings>enable</ImplicitUsings>
  </PropertyGroup>

  <ItemGroup>
	  <Protobuf Include="Protos\apm_test_client.proto" GrpcServices="Server" />
  </ItemGroup>

  <ItemGroup>
<<<<<<< HEAD
    <PackageReference Include="Datadog.Trace.Bundle" Version="2.33.0" />
=======
    <PackageReference Include="Datadog.Trace.Bundle" Version="2.34.0" />
>>>>>>> 98e28e16
    <PackageReference Include="Grpc.AspNetCore" Version="2.52.0" />
    <PackageReference Include="LucasP.DuckTyping" Version="0.1.0" />
  </ItemGroup>

</Project><|MERGE_RESOLUTION|>--- conflicted
+++ resolved
@@ -11,11 +11,7 @@
   </ItemGroup>
 
   <ItemGroup>
-<<<<<<< HEAD
-    <PackageReference Include="Datadog.Trace.Bundle" Version="2.33.0" />
-=======
     <PackageReference Include="Datadog.Trace.Bundle" Version="2.34.0" />
->>>>>>> 98e28e16
     <PackageReference Include="Grpc.AspNetCore" Version="2.52.0" />
     <PackageReference Include="LucasP.DuckTyping" Version="0.1.0" />
   </ItemGroup>
