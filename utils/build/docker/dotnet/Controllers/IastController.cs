--- conflicted
+++ resolved
@@ -1,423 +1,420 @@
-using Microsoft.AspNetCore.Http;
-using Microsoft.AspNetCore.Mvc;
-using Microsoft.AspNetCore.Routing;
-using System;
-using System.Collections.Generic;
-using System.Data.SqlClient;
-using System.Diagnostics;
-using System.Linq;
-using System.Security.Cryptography;
-using System.Threading.Tasks;
-#nullable disable
-
-namespace weblog
-{
-    public class RequestData
-    {
-        public string user{get; set;}
-        public string cmd{get; set;}
-        public string table{get; set;}
-        public string path{get; set;}
-        public string url{get; set;}
-    };
-    
-    public class BodyForIast
-    {
-        public string name { get; set; }
-        public string value { get; set; }
-    }
-
-    [ApiController]
-    [Route("iast")]
-    public partial class IastController : Controller
-    {
-        [HttpGet("insecure_hashing/test_md5_algorithm")]
-        public IActionResult test_md5_algorithm(string user)
-        {
-            var byteArg = new byte[] { 3, 5, 6 };
-            var result = MD5.Create().ComputeHash(byteArg);
-            return Content(result.ToString());
-        }
-
-        [HttpGet("insecure_hashing/test_secure_algorithm")]
-        public IActionResult test_secure_algorithm(string user)
-        {
-            var byteArg = new byte[] { 3, 5, 6 };
-            var result = SHA256.Create().ComputeHash(byteArg);
-            return Content(result.ToString());
-        }
-
-
-        [HttpGet("insecure_hashing/multiple_hash")]
-        public IActionResult multiple_hash(string user)
-        {
-            var byteArg = new byte[] { 3, 5, 6 };
-            var result = MD5.Create().ComputeHash(byteArg);
-            _ = GetSHA1(byteArg);
-            return Content(result.ToString());
-        }
-        
-        private byte[] GetSHA1(byte[] array)
-        {
-            return SHA1.Create().ComputeHash(array);
-        }
-        
-        [HttpGet("insecure_hashing/deduplicate")]
-        public IActionResult deduplicate(string user)
-        {
-            var byteArg = new byte[] { 3, 5, 6 };
-            
-            byte[] result = null;
-            for (int i = 0; i < 10; i++)
-            {
-                result = MD5.Create().ComputeHash(byteArg);
-            }
-            
-            return Content(result.ToString());
-        }
-        
-        [HttpPost("source/parameter/test")]
-        public IActionResult parameterTestPost([FromForm] RequestData data)
-        {
-            return StartProcess(data.table);
-        }
-
-        [HttpGet("source/parameter/test")]
-        public IActionResult parameterTest(string table)
-        {
-            return StartProcess(table);
-        }
-        
-        [HttpPost("source/parametername/test")]
-        public IActionResult parameterNameTestPost([FromForm] RequestData data)
-        {
-            try
-            {
-                System.Diagnostics.Process.Start(data.user);
-                
-                return Content("Ok");
-            }
-            catch
-            {
-                return StatusCode(500, "NotOk");
-            }
-        }
-
-        [HttpGet("source/parametername/test")]
-        public IActionResult parameterNameTest(string user)
-        {
-            try
-            {
-                System.Diagnostics.Process.Start(Request.Query.First().Key);
-                
-                return Content("Ok");
-            }
-            catch
-            {
-                return StatusCode(500, "NotOk");
-            }
-        }
-
-        [HttpGet("insecure_cipher/test_insecure_algorithm")]
-        public IActionResult test_insecure_weakCipher()
-        {
-            DES.Create();
-            return StatusCode(200);
-        }
-        
-        [HttpGet("insecure_cipher/test_secure_algorithm")]
-        public IActionResult test_secure_weakCipher()
-        {
-            Aes.Create();
-            return StatusCode(200);
-        }
-
-        [HttpPost("cmdi/test_insecure")]
-        public IActionResult test_insecure_cmdI([FromForm] RequestData data)
-        {
-            return StartProcess(data.cmd);
-        }
-        
-        [HttpPost("cmdi/test_secure")]
-        public IActionResult test_secure_cmdI([FromForm] RequestData data)
-        {
-            return StartProcess("ls");
-        }
-
-        [HttpGet("insecure-cookie/test_insecure")]
-        public IActionResult test_insecure_insecureCookie()
-        {
-            Response.Headers.Append("Set-Cookie", "user-id=7;HttpOnly;SameSite=Strict");
-            return StatusCode(200);
-        }
-
-        [HttpGet("insecure-cookie/test_secure")]
-        public IActionResult test_secure_insecureCookie()
-        {
-            Response.Headers.Append("Set-Cookie", "user-id=7;Secure;HttpOnly;SameSite=Strict");
-            return StatusCode(200);
-        }
-        
-        [HttpGet("no-samesite-cookie/test_insecure")]
-        public IActionResult test_insecure_noSameSiteCookie()
-        {
-            Response.Headers.Append("Set-Cookie", "user-id=7;HttpOnly;Secure");
-            return StatusCode(200);
-        }
-        
-        [HttpGet("no-samesite-cookie/test_secure")]
-        public IActionResult test_secure_noSameSiteCookie()
-        {
-            Response.Headers.Append("Set-Cookie", "user-id=7;Secure;HttpOnly;SameSite=Strict");
-            return StatusCode(200);
-        }
-        
-        [HttpGet("no-httponly-cookie/test_empty_cookie")]
-        [HttpGet("no-samesite-cookie/test_empty_cookie")]
-        [HttpGet("insecure-cookie/test_empty_cookie")]
-        public IActionResult test_EmptyCookie()
-        {
-            Response.Headers.Append("Set-Cookie", string.Empty);
-            return StatusCode(200);
-        }
-
-        [HttpGet("no-httponly-cookie/test_insecure")]
-        public IActionResult test_insecure_noHttpOnly()
-        {
-            Response.Headers.Append("Set-Cookie", "user-id=7;Secure;SameSite=Strict");
-            return StatusCode(200);
-        }
-        
-        [HttpGet("no-httponly-cookie/test_secure")]
-        public IActionResult test_secure_noHttpOnly()
-        {
-            Response.Headers.Append("Set-Cookie", "user-id=7;Secure;HttpOnly;SameSite=Strict");
-            return StatusCode(200);
-        }        
-        
-        [HttpPost("path_traversal/test_insecure")]
-        public IActionResult TestInsecurePathTraversal([FromForm] RequestData data)
-        {
-            try
-            {
-                var result = System.IO.File.ReadAllText(data.path);
-                return Content($"File content: " + result);
-            }
-            catch
-            {
-                return StatusCode(500, "Error reading file.");
-            }
-        }
-
-        [HttpPost("path_traversal/test_secure")]
-        public IActionResult TestSecurePathTraversal([FromForm] RequestData data)
-        {
-            try
-            {
-                var result = System.IO.File.ReadAllText("file.txt");
-                return Content($"File content: " + result);
-            }
-            catch
-            {
-                return StatusCode(500, "Error reading file.");
-            }
-        }
-        
-        [HttpPost("ssrf/test_insecure")]
-        public IActionResult TestInsecureSSRF([FromForm] RequestData data)
-        {
-            return MakeRequest(data.url);
-        }
-        
-        [HttpPost("ssrf/test_secure")]
-        public IActionResult TestSecureSSRF([FromForm] RequestData data)
-        {
-            return MakeRequest("notAUrl");
-        }
-        
-        private IActionResult MakeRequest(string url)
-        {
-            try
-            {
-                var result = new System.Net.Http.HttpClient().GetStringAsync(url).Result;
-                return Content($"Reponse: " + result);
-            }
-            catch
-            {
-                return StatusCode(500, "Error in request.");
-            }
-        }
-        
-        [HttpPost("ldapi/test_insecure")]
-        public IActionResult TestInsecureLdap([FromForm] string username, [FromForm] string password)
-        {
-            try
-            {
-                string ldapPath = "LDAP://" + username + ":" + password + "@ldap.example.com/OU=Users,DC=example,DC=com";
-                _ = new System.DirectoryServices.DirectoryEntry(ldapPath);
-                return Content($"Conection created");
-            }
-            catch
-            {
-                return Content($"Error creating connection");
-            }
-        }
-        
-        [HttpPost("ldapi/test_secure")]
-        public IActionResult TestSecureLdap([FromForm] string username, [FromForm] string password)
-        {
-            try
-            {        
-                _ = new System.DirectoryServices.DirectoryEntry("LDAP://ldap.example.com/OU=Users,DC=example,DC=com", username, password);
-                return Content($"Conection created");
-            }
-            catch
-            {
-                return Content($"Error creating connection");
-            }                
-        }
-        
-        [HttpPost("sqli/test_insecure")]
-        public IActionResult test_insecure_sqlI([FromForm] string username, [FromForm] string password)
-        {
-            try
-            {
-                if (!string.IsNullOrEmpty(username))
-                {
-                    var sb = new System.Text.StringBuilder();
-                    sb.AppendLine("Insecure SQL command executed:");
-                    using var conn = Sql.GetSqliteConnection();
-                    conn.Open();
-                    using var cmd = conn.CreateCommand();
-                    cmd.CommandText = "SELECT * FROM users WHERE user = '" + username + "'";
-                    using var reader = cmd.ExecuteReader();
-
-                    while (reader.Read())
-                    {
-                        sb.AppendLine(reader["user"]?.ToString() + ", " + reader["pwd"]?.ToString());
-                    }
-
-                    return Content(sb.ToString());
-                }
-                else
-                {
-                    return BadRequest($"No params provided");
-                }
-            }
-            catch
-            {
-                return StatusCode(500, "Error executing query.");
-            }        
-        }
-        
-        [HttpPost("sqli/test_secure")]
-        public IActionResult test_secure_sqlI([FromForm] string username, [FromForm] string password)
-        {
-            try
-            {
-                if (!string.IsNullOrEmpty(username))
-                {
-                    var sb = new System.Text.StringBuilder();
-                    sb.AppendLine("Secure SQL command executed:");
-                    using var conn = Sql.GetSqliteConnection();
-                    conn.Open();
-                    using var cmd = conn.CreateCommand();
-                    cmd.CommandText = "SELECT * FROM data WHERE value = $user";
-                    cmd.Parameters.Add("$user");
-                    cmd.Parameters["$user"].Value = username;
-                    using var reader = cmd.ExecuteReader();
-                    while (reader.Read())
-                    {
-                        sb.AppendLine(reader["value"]?.ToString());
-                    }
-
-                    return Content(sb.ToString());
-                }
-                else
-                {
-                    return BadRequest($"No params provided");
-                }
-            }
-            catch
-            {
-                return StatusCode(500, "Error executing query.");
-            }
-        }
-
-        [HttpGet("weak_randomness/test_insecure")]
-        public IActionResult test_insecure_weakRandomness(string user)
-        {
-            return Content("Weak random number: " + (new Random()).Next().ToString(), "text/html");
-        }
-
-        [HttpGet("weak_randomness/test_secure")]
-        public IActionResult test_secure_weakRandomness(string user)
-        {
-            return Content("Secure random number: " + RandomNumberGenerator.GetInt32(100).ToString(), "text/html");
-        }
-<<<<<<< HEAD
-        
-        [HttpGet("source/cookievalue/test")]
-        public IActionResult test_cookie_value()
-        {
-            return StartProcess(Request.Cookies["table"]);
-        }
-        
-        [HttpGet("source/cookiename/test")]
-        public IActionResult test_cookie_name()
-        {
-            return StartProcess(Request.Cookies.Keys.First());
-        }        
-        
-        private IActionResult StartProcess(string process)
-        {
-            try
-            {
-                if (!string.IsNullOrEmpty(process))
-                {
-                    var result = Process.Start(process);
-                    return Content($"Process launched: " + result.ProcessName);
-                }
-                else
-                {
-                    return BadRequest($"No file was provided");
-                }
-            }
-            catch
-            {
-                return StatusCode(500, "Error launching process.");
-            }
-        }        
-=======
-
-        [HttpPost("source/body/test")]
-        public IActionResult test_source_body([FromBody]BodyForIast body)
-        {
-            try
-            {
-                var result = System.IO.File.ReadAllText(body.value);
-                return Content($"Executed injection");
-            }
-            catch
-            {
-                return StatusCode(500, "Error executing query.");
-            }               
-        }
-        
-        [HttpGet("source/header/test")]
-        public IActionResult test_headerValue()
-        {
-            var headerValue = Request.Headers["table"].ToString();
-            try
-            {
-                var result = System.IO.File.ReadAllText(headerValue);
-                return Content($"Executed injection");
-            }
-            catch
-            {
-                return StatusCode(500, "Error executing query.");
-            }               
-        }
->>>>>>> 8af8b0a4
-    }
-}
+using Microsoft.AspNetCore.Http;
+using Microsoft.AspNetCore.Mvc;
+using Microsoft.AspNetCore.Routing;
+using System;
+using System.Collections.Generic;
+using System.Data.SqlClient;
+using System.Diagnostics;
+using System.Linq;
+using System.Security.Cryptography;
+using System.Threading.Tasks;
+#nullable disable
+
+namespace weblog
+{
+    public class RequestData
+    {
+        public string user{get; set;}
+        public string cmd{get; set;}
+        public string table{get; set;}
+        public string path{get; set;}
+        public string url{get; set;}
+    };
+    
+    public class BodyForIast
+    {
+        public string name { get; set; }
+        public string value { get; set; }
+    }
+
+    [ApiController]
+    [Route("iast")]
+    public partial class IastController : Controller
+    {
+        [HttpGet("insecure_hashing/test_md5_algorithm")]
+        public IActionResult test_md5_algorithm(string user)
+        {
+            var byteArg = new byte[] { 3, 5, 6 };
+            var result = MD5.Create().ComputeHash(byteArg);
+            return Content(result.ToString());
+        }
+
+        [HttpGet("insecure_hashing/test_secure_algorithm")]
+        public IActionResult test_secure_algorithm(string user)
+        {
+            var byteArg = new byte[] { 3, 5, 6 };
+            var result = SHA256.Create().ComputeHash(byteArg);
+            return Content(result.ToString());
+        }
+
+
+        [HttpGet("insecure_hashing/multiple_hash")]
+        public IActionResult multiple_hash(string user)
+        {
+            var byteArg = new byte[] { 3, 5, 6 };
+            var result = MD5.Create().ComputeHash(byteArg);
+            _ = GetSHA1(byteArg);
+            return Content(result.ToString());
+        }
+        
+        private byte[] GetSHA1(byte[] array)
+        {
+            return SHA1.Create().ComputeHash(array);
+        }
+        
+        [HttpGet("insecure_hashing/deduplicate")]
+        public IActionResult deduplicate(string user)
+        {
+            var byteArg = new byte[] { 3, 5, 6 };
+            
+            byte[] result = null;
+            for (int i = 0; i < 10; i++)
+            {
+                result = MD5.Create().ComputeHash(byteArg);
+            }
+            
+            return Content(result.ToString());
+        }
+        
+        [HttpPost("source/parameter/test")]
+        public IActionResult parameterTestPost([FromForm] RequestData data)
+        {
+            return StartProcess(data.table);
+        }
+
+        [HttpGet("source/parameter/test")]
+        public IActionResult parameterTest(string table)
+        {
+            return StartProcess(table);
+        }
+        
+        [HttpPost("source/parametername/test")]
+        public IActionResult parameterNameTestPost([FromForm] RequestData data)
+        {
+            try
+            {
+                System.Diagnostics.Process.Start(data.user);
+                
+                return Content("Ok");
+            }
+            catch
+            {
+                return StatusCode(500, "NotOk");
+            }
+        }
+
+        [HttpGet("source/parametername/test")]
+        public IActionResult parameterNameTest(string user)
+        {
+            try
+            {
+                System.Diagnostics.Process.Start(Request.Query.First().Key);
+                
+                return Content("Ok");
+            }
+            catch
+            {
+                return StatusCode(500, "NotOk");
+            }
+        }
+
+        [HttpGet("insecure_cipher/test_insecure_algorithm")]
+        public IActionResult test_insecure_weakCipher()
+        {
+            DES.Create();
+            return StatusCode(200);
+        }
+        
+        [HttpGet("insecure_cipher/test_secure_algorithm")]
+        public IActionResult test_secure_weakCipher()
+        {
+            Aes.Create();
+            return StatusCode(200);
+        }
+
+        [HttpPost("cmdi/test_insecure")]
+        public IActionResult test_insecure_cmdI([FromForm] RequestData data)
+        {
+            return StartProcess(data.cmd);
+        }
+        
+        [HttpPost("cmdi/test_secure")]
+        public IActionResult test_secure_cmdI([FromForm] RequestData data)
+        {
+            return StartProcess("ls");
+        }
+
+        [HttpGet("insecure-cookie/test_insecure")]
+        public IActionResult test_insecure_insecureCookie()
+        {
+            Response.Headers.Append("Set-Cookie", "user-id=7;HttpOnly;SameSite=Strict");
+            return StatusCode(200);
+        }
+
+        [HttpGet("insecure-cookie/test_secure")]
+        public IActionResult test_secure_insecureCookie()
+        {
+            Response.Headers.Append("Set-Cookie", "user-id=7;Secure;HttpOnly;SameSite=Strict");
+            return StatusCode(200);
+        }
+        
+        [HttpGet("no-samesite-cookie/test_insecure")]
+        public IActionResult test_insecure_noSameSiteCookie()
+        {
+            Response.Headers.Append("Set-Cookie", "user-id=7;HttpOnly;Secure");
+            return StatusCode(200);
+        }
+        
+        [HttpGet("no-samesite-cookie/test_secure")]
+        public IActionResult test_secure_noSameSiteCookie()
+        {
+            Response.Headers.Append("Set-Cookie", "user-id=7;Secure;HttpOnly;SameSite=Strict");
+            return StatusCode(200);
+        }
+        
+        [HttpGet("no-httponly-cookie/test_empty_cookie")]
+        [HttpGet("no-samesite-cookie/test_empty_cookie")]
+        [HttpGet("insecure-cookie/test_empty_cookie")]
+        public IActionResult test_EmptyCookie()
+        {
+            Response.Headers.Append("Set-Cookie", string.Empty);
+            return StatusCode(200);
+        }
+
+        [HttpGet("no-httponly-cookie/test_insecure")]
+        public IActionResult test_insecure_noHttpOnly()
+        {
+            Response.Headers.Append("Set-Cookie", "user-id=7;Secure;SameSite=Strict");
+            return StatusCode(200);
+        }
+        
+        [HttpGet("no-httponly-cookie/test_secure")]
+        public IActionResult test_secure_noHttpOnly()
+        {
+            Response.Headers.Append("Set-Cookie", "user-id=7;Secure;HttpOnly;SameSite=Strict");
+            return StatusCode(200);
+        }        
+        
+        [HttpPost("path_traversal/test_insecure")]
+        public IActionResult TestInsecurePathTraversal([FromForm] RequestData data)
+        {
+            try
+            {
+                var result = System.IO.File.ReadAllText(data.path);
+                return Content($"File content: " + result);
+            }
+            catch
+            {
+                return StatusCode(500, "Error reading file.");
+            }
+        }
+
+        [HttpPost("path_traversal/test_secure")]
+        public IActionResult TestSecurePathTraversal([FromForm] RequestData data)
+        {
+            try
+            {
+                var result = System.IO.File.ReadAllText("file.txt");
+                return Content($"File content: " + result);
+            }
+            catch
+            {
+                return StatusCode(500, "Error reading file.");
+            }
+        }
+        
+        [HttpPost("ssrf/test_insecure")]
+        public IActionResult TestInsecureSSRF([FromForm] RequestData data)
+        {
+            return MakeRequest(data.url);
+        }
+        
+        [HttpPost("ssrf/test_secure")]
+        public IActionResult TestSecureSSRF([FromForm] RequestData data)
+        {
+            return MakeRequest("notAUrl");
+        }
+        
+        private IActionResult MakeRequest(string url)
+        {
+            try
+            {
+                var result = new System.Net.Http.HttpClient().GetStringAsync(url).Result;
+                return Content($"Reponse: " + result);
+            }
+            catch
+            {
+                return StatusCode(500, "Error in request.");
+            }
+        }
+        
+        [HttpPost("ldapi/test_insecure")]
+        public IActionResult TestInsecureLdap([FromForm] string username, [FromForm] string password)
+        {
+            try
+            {
+                string ldapPath = "LDAP://" + username + ":" + password + "@ldap.example.com/OU=Users,DC=example,DC=com";
+                _ = new System.DirectoryServices.DirectoryEntry(ldapPath);
+                return Content($"Conection created");
+            }
+            catch
+            {
+                return Content($"Error creating connection");
+            }
+        }
+        
+        [HttpPost("ldapi/test_secure")]
+        public IActionResult TestSecureLdap([FromForm] string username, [FromForm] string password)
+        {
+            try
+            {        
+                _ = new System.DirectoryServices.DirectoryEntry("LDAP://ldap.example.com/OU=Users,DC=example,DC=com", username, password);
+                return Content($"Conection created");
+            }
+            catch
+            {
+                return Content($"Error creating connection");
+            }                
+        }
+        
+        [HttpPost("sqli/test_insecure")]
+        public IActionResult test_insecure_sqlI([FromForm] string username, [FromForm] string password)
+        {
+            try
+            {
+                if (!string.IsNullOrEmpty(username))
+                {
+                    var sb = new System.Text.StringBuilder();
+                    sb.AppendLine("Insecure SQL command executed:");
+                    using var conn = Sql.GetSqliteConnection();
+                    conn.Open();
+                    using var cmd = conn.CreateCommand();
+                    cmd.CommandText = "SELECT * FROM users WHERE user = '" + username + "'";
+                    using var reader = cmd.ExecuteReader();
+
+                    while (reader.Read())
+                    {
+                        sb.AppendLine(reader["user"]?.ToString() + ", " + reader["pwd"]?.ToString());
+                    }
+
+                    return Content(sb.ToString());
+                }
+                else
+                {
+                    return BadRequest($"No params provided");
+                }
+            }
+            catch
+            {
+                return StatusCode(500, "Error executing query.");
+            }        
+        }
+        
+        [HttpPost("sqli/test_secure")]
+        public IActionResult test_secure_sqlI([FromForm] string username, [FromForm] string password)
+        {
+            try
+            {
+                if (!string.IsNullOrEmpty(username))
+                {
+                    var sb = new System.Text.StringBuilder();
+                    sb.AppendLine("Secure SQL command executed:");
+                    using var conn = Sql.GetSqliteConnection();
+                    conn.Open();
+                    using var cmd = conn.CreateCommand();
+                    cmd.CommandText = "SELECT * FROM data WHERE value = $user";
+                    cmd.Parameters.Add("$user");
+                    cmd.Parameters["$user"].Value = username;
+                    using var reader = cmd.ExecuteReader();
+                    while (reader.Read())
+                    {
+                        sb.AppendLine(reader["value"]?.ToString());
+                    }
+
+                    return Content(sb.ToString());
+                }
+                else
+                {
+                    return BadRequest($"No params provided");
+                }
+            }
+            catch
+            {
+                return StatusCode(500, "Error executing query.");
+            }
+        }
+
+        [HttpGet("weak_randomness/test_insecure")]
+        public IActionResult test_insecure_weakRandomness(string user)
+        {
+            return Content("Weak random number: " + (new Random()).Next().ToString(), "text/html");
+        }
+
+        [HttpGet("weak_randomness/test_secure")]
+        public IActionResult test_secure_weakRandomness(string user)
+        {
+            return Content("Secure random number: " + RandomNumberGenerator.GetInt32(100).ToString(), "text/html");
+        }
+        
+        [HttpGet("source/cookievalue/test")]
+        public IActionResult test_cookie_value()
+        {
+            return StartProcess(Request.Cookies["table"]);
+        }
+        
+        [HttpGet("source/cookiename/test")]
+        public IActionResult test_cookie_name()
+        {
+            return StartProcess(Request.Cookies.Keys.First());
+        }        
+        
+        private IActionResult StartProcess(string process)
+        {
+            try
+            {
+                if (!string.IsNullOrEmpty(process))
+                {
+                    var result = Process.Start(process);
+                    return Content($"Process launched: " + result.ProcessName);
+                }
+                else
+                {
+                    return BadRequest($"No file was provided");
+                }
+            }
+            catch
+            {
+                return StatusCode(500, "Error launching process.");
+            }
+        }        
+
+        [HttpPost("source/body/test")]
+        public IActionResult test_source_body([FromBody]BodyForIast body)
+        {
+            try
+            {
+                var result = System.IO.File.ReadAllText(body.value);
+                return Content($"Executed injection");
+            }
+            catch
+            {
+                return StatusCode(500, "Error executing query.");
+            }               
+        }
+        
+        [HttpGet("source/header/test")]
+        public IActionResult test_headerValue()
+        {
+            var headerValue = Request.Headers["table"].ToString();
+            try
+            {
+                var result = System.IO.File.ReadAllText(headerValue);
+                return Content($"Executed injection");
+            }
+            catch
+            {
+                return StatusCode(500, "Error executing query.");
+            }               
+        }
+    }
+}