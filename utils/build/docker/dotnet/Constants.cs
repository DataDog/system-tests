namespace weblog
{
    public static class Constants
    {
        public const string SqlConnectionString = @"Server=mssql-db;User Id=sa;Password=non-prod-password123;";
        public const string MySqlConnectionString = @"server=mysqldb;user=mysqldb;password=mysqldb;database=world";
        public const string NpgSqlConnectionString = @"Server=postgres;Username=system_tests_user;Database=system_tests;Port=5433;Password=system_tests";
<<<<<<< HEAD
        public const string SqlClientConnectionString = @"Server=mssql;User=sa;Password=yourStrong(!)Password;";
=======
        public const string SqlClientConnectionString = @"Server=host.docker.internal;User=sa;Password=Strong!Passw0rd;";
        public const string SqliteConnectionString = "Data Source=TestDatabase;Mode=Memory;Cache=Shared";
>>>>>>> 1102df5a
    }
}<|MERGE_RESOLUTION|>--- conflicted
+++ resolved
@@ -5,11 +5,7 @@
         public const string SqlConnectionString = @"Server=mssql-db;User Id=sa;Password=non-prod-password123;";
         public const string MySqlConnectionString = @"server=mysqldb;user=mysqldb;password=mysqldb;database=world";
         public const string NpgSqlConnectionString = @"Server=postgres;Username=system_tests_user;Database=system_tests;Port=5433;Password=system_tests";
-<<<<<<< HEAD
         public const string SqlClientConnectionString = @"Server=mssql;User=sa;Password=yourStrong(!)Password;";
-=======
-        public const string SqlClientConnectionString = @"Server=host.docker.internal;User=sa;Password=Strong!Passw0rd;";
         public const string SqliteConnectionString = "Data Source=TestDatabase;Mode=Memory;Cache=Shared";
->>>>>>> 1102df5a
     }
 }