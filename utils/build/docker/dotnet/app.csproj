--- conflicted
+++ resolved
@@ -11,12 +11,9 @@
 	</PropertyGroup>
 	<ItemGroup>
 		<PackageReference Include="System.Data.SqlClient" />
-<<<<<<< HEAD
 		<PackageReference Include="NLog" Version="5.1.1" />
 		<PackageReference Include="NLog.Web.AspNetCore" Version="5.1.1" />   
-=======
 		<PackageReference Include="NodaTime" Version="3.1.6"/>
->>>>>>> 865c079b
 		<Reference Include="Datadog.Trace">
 			<HintPath>/opt/datadog/netcoreapp3.1/Datadog.Trace.dll</HintPath>
 		</Reference>
