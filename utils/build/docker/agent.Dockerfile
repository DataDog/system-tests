--- conflicted
+++ resolved
@@ -6,26 +6,16 @@
     gnupg2 \
     ca-certificates
 
-<<<<<<< HEAD
-=======
-RUN echo 'deb https://apt.datadoghq.com/ stable 7' > /etc/apt/sources.list.d/datadog.list
-
-RUN apt-key adv --recv-keys --keyserver hkp://keyserver.ubuntu.com:80 A2923DFF56EDA6E76E55E492D3A80E30382E94DE
-RUN apt-key adv --recv-keys --keyserver hkp://keyserver.ubuntu.com:80 D75CEA17048B9ACBF186794B32637D44F14F620E
-
-# RUN apt-get update && apt-get -y install curl datadog-agent=1:7.35.2-1
-RUN apt-get update && apt-get -y install curl datadog-agent
-
->>>>>>> bade9bce
 # Datadog agent conf
 RUN touch /etc/datadog-agent/datadog.yaml
 RUN echo '\
-log_level: TRACE\n\
+log_level: DEBUG\n\
 apm_config:\n\
   apm_non_local_traffic: true\n\
 proxy:\n\
     http: "http://agent_proxy:8082"\n\
     https: "http://agent_proxy:8082"\n\
+    no_proxy_nonexact_match: false\n\
 ' >> /etc/datadog-agent/datadog.yaml
 
 # Proxy conf
