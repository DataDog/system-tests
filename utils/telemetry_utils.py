--- conflicted
+++ resolved
@@ -8,10 +8,8 @@
         "java": {"org.apache.httpcomponents:httpclient": False},
         "ruby": {"bundler": False},
         "python": {"requests": False},
-<<<<<<< HEAD
         "golang": {"github.com/tinylib/msgp": False},
-=======
->>>>>>> ab601ee6
+        "php": {"weblog/acme": False},
         "php": {"weblog/acme": False},
     }
 
