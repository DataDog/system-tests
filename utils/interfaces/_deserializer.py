# Unless explicitly stated otherwise all files in this repository are licensed under the the Apache License Version 2.0.
# This product includes software developed at Datadog (https://www.datadoghq.com/).
# Copyright 2021 Datadog, Inc.

import json
import ast
import msgpack
from requests_toolbelt.multipart.decoder import MultipartDecoder
from google.protobuf.json_format import MessageToDict
from utils.interfaces._decoders.protobuf_schemas import TracePayload
from utils.tools import logger


def get_header_value(name, headers):
    return next((h[1] for h in headers if h[0].lower() == name.lower()), None)


def _parse_as_unsigned_int(value, size_in_bits):
    """This is necessary because some fields in spans are decribed as a 64 bits unsigned integers, but
    java, and other languages only supports signed integer. As such, they might send trace ids as negative
    number if >2**63 -1. The agent parses it signed and interpret the bytes as unsigned. See
    https://github.com/DataDog/datadog-agent/blob/778855c6c31b13f9235a42b758a1f7c8ab7039e5/pkg/trace/pb/decoder_bytes.go#L181-L196"""
    if not isinstance(value, int):
        return value

    # Asserts that the unsigned is either a no bigger than the size in bits
    assert -(2 ** size_in_bits - 1) <= value <= 2 ** size_in_bits - 1

    # Take two's complement of the number if negative
    return value if value >= 0 else (-value ^ (2 ** size_in_bits - 1)) + 1


def _decode_unsigned_int_traces(content):
    for span in (span for trace in content for span in trace):
        for sub_key in ("trace_id", "parent_id", "span_id"):
            if sub_key in span:
                span[sub_key] = _parse_as_unsigned_int(span[sub_key], 64)


def _decode_v_0_5_traces(content):
    # https://github.com/DataDog/architecture/blob/master/rfcs/apm/agent/v0.5-endpoint/rfc.md
    strings, payload = content

    result = []
    for spans in payload:
        decoded_spans = []
        result.append(decoded_spans)
        for span in spans:
            decoded_span = {
                "service": strings[int(span[0])],
                "name": strings[int(span[1])],
                "resource": strings[int(span[2])],
                "trace_id": span[3],
                "span_id": span[4],
                "parent_id": span[5] if span[5] != 0 else None,
                "start": span[6],
                "duration": span[7] if span[7] != 0 else None,
                "error": span[8],
                "meta": {strings[int(key)]: strings[int(value)] for key, value in span[9].items()},
                "metrics": {strings[int(key)]: value for key, value in span[10].items()},
                "type": strings[int(span[11])],
            }

            decoded_spans.append(decoded_span)

    return result


def deserialize_http_message(path, message, data, interface, key):
    if not isinstance(data, (str, bytes)):
        return data

    def json_load():
        return None if message.get("length") == 0 else json.loads(data)

    content_type = get_header_value("content-type", message["headers"])
    content_type = None if content_type is None else content_type.lower()

    if content_type and any((mime_type in content_type for mime_type in ("application/json", "text/json"))):
<<<<<<< HEAD
        if len(data) == 0:
            return None
        else:
            try:
                return json.loads(data)
            except:
                return data
=======
        return json_load()
>>>>>>> 041cfc7b

    if path == "/v0.7/config":  # Kyle, please add content-type header :)
        return json_load()

    if interface == "library" and key == "response" and path == "/info":
        return json_load()

    if content_type in ("application/msgpack", "application/msgpack, application/msgpack"):
        result = msgpack.unpackb(data, unicode_errors="replace", strict_map_key=False)

        if interface == "library":
            if path == "/v0.4/traces":
                _decode_unsigned_int_traces(result)

            elif path == "/v0.5/traces":
                result = _decode_v_0_5_traces(result)
                _decode_unsigned_int_traces(result)

        _convert_bytes_values(result)

        return result

    if content_type == "application/x-protobuf" and path == "/api/v0.2/traces":
        return MessageToDict(TracePayload.FromString(data))

    if content_type == "application/x-www-form-urlencoded" and data == b"[]" and path == "/v0.4/traces":
        return []

    if content_type and content_type.startswith("multipart/form-data;"):
        decoded = []
        for part in MultipartDecoder(data, content_type).parts:
            headers = {k.decode("utf-8"): v.decode("utf-8") for k, v in part.headers.items()}
            item = {"headers": headers}
            try:
                item["content"] = part.text
            except UnicodeDecodeError:
                item["content"] = part.content

            decoded.append(item)

        return decoded

    return data


def _convert_bytes_values(item):
    if isinstance(item, dict):
        for key in item:
            if isinstance(item[key], bytes):
                item[key] = item[key].decode("ascii")
            elif isinstance(item[key], dict):
                _convert_bytes_values(item[key])
    elif isinstance(item, (list, tuple)):
        for value in item:
            _convert_bytes_values(value)


def deserialize(data, interface):
    for key in ("request", "response"):
        if key in data:
            try:
                content = ast.literal_eval(data[key]["content"])
                decoded = deserialize_http_message(data["path"], data[key], content, interface, key)
                data[key]["content"] = decoded
            except Exception:
                logger.exception(f"Error while deserializing {data['log_filename']}", exc_info=True)


# if __name__ == "__main__":
#     content = json.load(open("logs/interfaces/library/005__v0.5_traces.json"))["request"]["content"]
#     print(json.dumps(_decode_v_0_5_traces(content), indent=2))<|MERGE_RESOLUTION|>--- conflicted
+++ resolved
@@ -71,23 +71,19 @@
         return data
 
     def json_load():
-        return None if message.get("length") == 0 else json.loads(data)
+        if len(data) == 0:
+            return None
+
+        elif message.get("length") == 0:
+            return None
+
+        return json.loads(data)
 
     content_type = get_header_value("content-type", message["headers"])
     content_type = None if content_type is None else content_type.lower()
 
     if content_type and any((mime_type in content_type for mime_type in ("application/json", "text/json"))):
-<<<<<<< HEAD
-        if len(data) == 0:
-            return None
-        else:
-            try:
-                return json.loads(data)
-            except:
-                return data
-=======
         return json_load()
->>>>>>> 041cfc7b
 
     if path == "/v0.7/config":  # Kyle, please add content-type header :)
         return json_load()
