# Unless explicitly stated otherwise all files in this repository are licensed under the the Apache License Version 2.0.
# This product includes software developed at Datadog (https://www.datadoghq.com/).
# Copyright 2021 Datadog, Inc.

import threading

from utils import context
from utils.interfaces._core import InterfaceValidator
from utils.interfaces._schemas_validators import SchemaValidator

from utils.interfaces._library.appsec import _NoAppsecEvent, _WafAttack, _AppSecValidation, _ReportedHeader
from utils.interfaces._library.remote_configuration import _RemoteConfigurationValidation
from utils.interfaces._profiling import _ProfilingValidation, _ProfilingFieldAssertion
from utils.interfaces._library.metrics import _MetricAbsence, _MetricExistence
from utils.interfaces._library.miscs import (
    _TraceIdUniqueness,
    _ReceiveRequestRootTrace,
    _SpanValidation,
    _SpanTagValidation,
    _TracesValidation,
    _TraceExistence,
)
from utils.interfaces._library.sampling import (
    _TracesSamplingDecision,
    _AllRequestsTransmitted,
    _AddSamplingDecisionValidation,
    _DistributedTracesDeterministicSamplingDecisisonValidation,
)
from utils.interfaces._library.telemetry import (
    _TelemetryValidation,
    _SeqIdLatencyValidation,
    _NoSkippedSeqId,
    TELEMETRY_AGENT_ENDPOINT,
)
from utils.interfaces._misc_validators import HeadersPresenceValidation


class LibraryInterfaceValidator(InterfaceValidator):
    """Validate library/agent interface"""

    def __init__(self):
        super().__init__("library")
        self.ready = threading.Event()
        self.uniqueness_exceptions = _TraceIdUniquenessExceptions()

        if context.library == "java":
            self.expected_timeout = 30
        elif context.library.library in ("golang",):
            self.expected_timeout = 10
        elif context.library.library in ("nodejs",):
            self.expected_timeout = 5
        elif context.library.library in ("php",):
            self.expected_timeout = 10  # possibly something weird on obfuscator, let increase the delay for now
<<<<<<< HEAD
        elif context.library.library in ("dotnet",):
            self.expected_timeout = 80
=======
        elif context.library.library in ("python",):
            self.expected_timeout = 25
>>>>>>> d8b85860
        else:
            self.expected_timeout = 40

    def append_data(self, data):
        self.ready.set()
        return super().append_data(data)

    def assert_headers_presence(self, path_filter, request_headers=(), response_headers=(), check_condition=None):
        self.append_validation(
            HeadersPresenceValidation(path_filter, request_headers, response_headers, check_condition)
        )

    def assert_receive_request_root_trace(self):
        self.append_validation(_ReceiveRequestRootTrace())

    def assert_schemas(self, allowed_errors=None):
        self.append_validation(SchemaValidator("library", allowed_errors))

    def assert_sampling_decision_respected(self, sampling_rate):
        self.append_validation(_TracesSamplingDecision(sampling_rate))

    def assert_all_traces_requests_forwarded(self, paths):
        self.append_validation(_AllRequestsTransmitted(paths))

    def assert_trace_id_uniqueness(self):
        self.append_validation(_TraceIdUniqueness(self.uniqueness_exceptions))

    def assert_sampling_decisions_added(self, traces):
        self.append_validation(_AddSamplingDecisionValidation(traces))

    def assert_deterministic_sampling_decisions(self, traces):
        self.append_validation(_DistributedTracesDeterministicSamplingDecisisonValidation(traces))

    def assert_no_appsec_event(self, request):
        self.append_validation(_NoAppsecEvent(request))

    def assert_waf_attack(
        self, request, rule=None, pattern=None, value=None, address=None, patterns=None, key_path=None
    ):
        self.append_validation(
            _WafAttack(
                request, rule=rule, pattern=pattern, value=value, address=address, patterns=patterns, key_path=key_path
            )
        )

    def assert_metric_existence(self, metric_name):
        self.append_validation(_MetricExistence(metric_name))

    def assert_metric_absence(self, metric_name):
        self.append_validation(_MetricAbsence(metric_name))

    def add_traces_validation(self, validator, is_success_on_expiry=False):
        self.append_validation(_TracesValidation(validator=validator, is_success_on_expiry=is_success_on_expiry))

    def add_span_validation(self, request=None, validator=None, is_success_on_expiry=False):
        self.append_validation(
            _SpanValidation(request=request, validator=validator, is_success_on_expiry=is_success_on_expiry)
        )

    def add_span_tag_validation(self, request=None, tags={}, value_as_regular_expression=False):
        self.append_validation(
            _SpanTagValidation(request=request, tags=tags, value_as_regular_expression=value_as_regular_expression)
        )

    def add_appsec_validation(self, request=None, validator=None, legacy_validator=None, is_success_on_expiry=False):
        self.append_validation(
            _AppSecValidation(
                request=request,
                validator=validator,
                legacy_validator=legacy_validator,
                is_success_on_expiry=is_success_on_expiry,
            )
        )

    def add_telemetry_validation(self, validator=None, is_success_on_expiry=False):
        self.append_validation(_TelemetryValidation(validator=validator, is_success_on_expiry=is_success_on_expiry))

    def add_appsec_reported_header(self, request, header_name):
        self.append_validation(_ReportedHeader(request, header_name))

    def assert_seq_ids_are_roughly_sequential(self):
        self.append_validation(_SeqIdLatencyValidation())

    def assert_no_skipped_seq_ids(self):
        self.append_validation(_NoSkippedSeqId())

    def add_profiling_validation(self, validator):
        self.append_validation(_ProfilingValidation(validator))

    def profiling_assert_field(self, field_name, content_pattern=None):
        self.append_validation(_ProfilingFieldAssertion(field_name, content_pattern))

    def assert_trace_exists(self, request, span_type=None):
        self.append_validation(_TraceExistence(request=request, span_type=span_type))

    def add_remote_configuration_validation(self, validator, is_success_on_expiry=False):
        self.append_validation(_RemoteConfigurationValidation(validator, is_success_on_expiry=is_success_on_expiry))


class _TraceIdUniquenessExceptions:
    def __init__(self) -> None:
        self._lock = threading.Lock()
        self.traces_ids = set()

    def add_trace_id(self, id):
        with self._lock:
            self.traces_ids.add(id)

    def should_be_unique(self, trace_id):
        with self._lock:
            return trace_id not in self.traces_ids<|MERGE_RESOLUTION|>--- conflicted
+++ resolved
@@ -51,13 +51,10 @@
             self.expected_timeout = 5
         elif context.library.library in ("php",):
             self.expected_timeout = 10  # possibly something weird on obfuscator, let increase the delay for now
-<<<<<<< HEAD
         elif context.library.library in ("dotnet",):
             self.expected_timeout = 80
-=======
         elif context.library.library in ("python",):
             self.expected_timeout = 25
->>>>>>> d8b85860
         else:
             self.expected_timeout = 40
 
