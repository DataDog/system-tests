# Unless explicitly stated otherwise all files in this repository are licensed under the the Apache License Version 2.0.
# This product includes software developed at Datadog (https://www.datadoghq.com/).
# Copyright 2021 Datadog, Inc.

import threading

from utils import context
from utils.interfaces._core import InterfaceValidator
from utils.interfaces._schemas_validators import SchemaValidator

from utils.interfaces._library.appsec import _NoAppsecEvent, _WafAttack, _AppSecValidation, _ReportedHeader
from utils.interfaces._profiling import _ProfilingValidation, _ProfilingFieldAssertion
from utils.interfaces._library.metrics import _MetricAbsence, _MetricExistence
from utils.interfaces._library.miscs import (
    _TraceIdUniqueness,
    _ReceiveRequestRootTrace,
    _SpanValidation,
    _TracesValidation,
    _TraceExistence,
)
from utils.interfaces._library.sampling import (
    _TracesSamplingDecision,
    _AllRequestsTransmitted,
    _AddSamplingDecisionValidation,
    _DistributedTracesDeterministicSamplingDecisisonValidation,
)
<<<<<<< HEAD
from utils.interfaces._library.trace_headers import (
    _TraceHeadersContainerTags,
    _TraceHeadersCount,
    _TraceHeadersPresentPhp,
    _TraceHeadersContainerTagsCpp,
)
from utils.interfaces._library.telemetry import (
    _TelemetryRequestSuccessValidation,
    _SeqIdLatencyValidation,
    _NoSkippedSeqId,
    _TelemetryProxyValidation,
    _AppStartedLibraryValidation,
    _IntegrationChangedValidation,
    _DependenciesLoadedValidation,
    TELEMETRY_AGENT_ENDPOINT,
)
=======
>>>>>>> 4ae980dd
from utils.interfaces._misc_validators import HeadersPresenceValidation


class LibraryInterfaceValidator(InterfaceValidator):
    """Validate library/agent interface"""

    def __init__(self):
        super().__init__("library")
        self.ready = threading.Event()
        self.uniqueness_exceptions = _TraceIdUniquenessExceptions()

        if context.library == "java":
            self.expected_timeout = 30
        elif context.library.library in ("nodejs", "golang",):
            self.expected_timeout = 5
        elif context.library.library in ("php",):
            self.expected_timeout = 10  # possibly something weird on obfuscator, let increase the delay for now
        else:
            self.expected_timeout = 40

    def append_data(self, data):
        self.ready.set()
        return super().append_data(data)

    def assert_headers_presence(self, path_filter, request_headers=(), response_headers=(), check_condition=None):
        self.append_validation(
            HeadersPresenceValidation(path_filter, request_headers, response_headers, check_condition)
        )

    def assert_receive_request_root_trace(self):
        self.append_validation(_ReceiveRequestRootTrace())

    def assert_schemas(self, allowed_errors=None):
        self.append_validation(SchemaValidator("library", allowed_errors))

    def assert_sampling_decision_respected(self, sampling_rate):
        self.append_validation(_TracesSamplingDecision(sampling_rate))

    def assert_all_traces_requests_forwarded(self, paths):
        self.append_validation(_AllRequestsTransmitted(paths))

    def assert_trace_id_uniqueness(self):
        self.append_validation(_TraceIdUniqueness(self.uniqueness_exceptions))

    def assert_sampling_decisions_added(self, traces):
        self.append_validation(_AddSamplingDecisionValidation(traces))

    def assert_deterministic_sampling_decisions(self, traces):
        self.append_validation(_DistributedTracesDeterministicSamplingDecisisonValidation(traces))

    def assert_no_appsec_event(self, request):
        self.append_validation(_NoAppsecEvent(request))

    def assert_waf_attack(
        self, request, rule=None, pattern=None, value=None, address=None, patterns=None, key_path=None
    ):
        self.append_validation(
            _WafAttack(
                request, rule=rule, pattern=pattern, value=value, address=address, patterns=patterns, key_path=key_path
            )
        )

    def assert_metric_existence(self, metric_name):
        self.append_validation(_MetricExistence(metric_name))

    def assert_metric_absence(self, metric_name):
        self.append_validation(_MetricAbsence(metric_name))

    def add_traces_validation(self, validator, is_success_on_expiry=False):
        self.append_validation(_TracesValidation(validator=validator, is_success_on_expiry=is_success_on_expiry))

    def add_span_validation(self, request=None, validator=None):
        self.append_validation(_SpanValidation(request=request, validator=validator))

    def add_appsec_validation(self, request=None, validator=None, legacy_validator=None):
        self.append_validation(
            _AppSecValidation(request=request, validator=validator, legacy_validator=legacy_validator)
        )

    def add_appsec_reported_header(self, request, header_name):
        self.append_validation(_ReportedHeader(request, header_name))

    def assert_telemetry_requests_are_successful(self):
        self.append_validation(_TelemetryRequestSuccessValidation(TELEMETRY_AGENT_ENDPOINT))

    def assert_seq_ids_are_roughly_sequential(self):
        self.append_validation(_SeqIdLatencyValidation())

    def assert_no_skipped_seq_ids(self):
        self.append_validation(_NoSkippedSeqId())

    def assert_send_app_started(self):
        self.append_validation(_AppStartedLibraryValidation())

    def assert_telemetry_messages_valid(self):
        self.append_validation(_IntegrationChangedValidation())
        self.append_validation(_DependenciesLoadedValidation())

    def assert_all_telemetry_messages_proxied(self, agent_interface):
        validation = _TelemetryProxyValidation.LibToAgent()
        self.append_validation(validation)
        agent_interface.append_validation(_TelemetryProxyValidation(validation))

    def add_profiling_validation(self, validator):
        self.append_validation(_ProfilingValidation(validator))

    def profiling_assert_field(self, field_name, content_pattern=None):
        self.append_validation(_ProfilingFieldAssertion(field_name, content_pattern))

    def assert_trace_exists(self, request, span_type=None):
        self.append_validation(_TraceExistence(request=request, span_type=span_type))


class _TraceIdUniquenessExceptions:
    def __init__(self) -> None:
        self._lock = threading.Lock()
        self.traces_ids = set()

    def add_trace_id(self, id):
        with self._lock:
            self.traces_ids.add(id)

    def should_be_unique(self, trace_id):
        with self._lock:
            return trace_id not in self.traces_ids<|MERGE_RESOLUTION|>--- conflicted
+++ resolved
@@ -24,13 +24,6 @@
     _AddSamplingDecisionValidation,
     _DistributedTracesDeterministicSamplingDecisisonValidation,
 )
-<<<<<<< HEAD
-from utils.interfaces._library.trace_headers import (
-    _TraceHeadersContainerTags,
-    _TraceHeadersCount,
-    _TraceHeadersPresentPhp,
-    _TraceHeadersContainerTagsCpp,
-)
 from utils.interfaces._library.telemetry import (
     _TelemetryRequestSuccessValidation,
     _SeqIdLatencyValidation,
@@ -41,8 +34,6 @@
     _DependenciesLoadedValidation,
     TELEMETRY_AGENT_ENDPOINT,
 )
-=======
->>>>>>> 4ae980dd
 from utils.interfaces._misc_validators import HeadersPresenceValidation
 
 
