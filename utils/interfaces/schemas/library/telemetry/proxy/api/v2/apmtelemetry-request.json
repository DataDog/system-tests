--- conflicted
+++ resolved
@@ -100,7 +100,6 @@
       },
       "required": ["dependencies"]
     },
-<<<<<<< HEAD
     "ClientConfigurationChange": {
       "type": "object",
       "properties": {
@@ -124,7 +123,7 @@
         }
       },
       "required": ["products"]
-=======
+    },
     "ApmOnboardingEvent": {
       "type": "object",
       "properties": {
@@ -155,7 +154,6 @@
         }
       },
       "required": ["tags"]
->>>>>>> 4086b5fc
     },
     "Application": {
       "type": "object",
@@ -536,6 +534,7 @@
         }
       },
       "$comment": "api_version tracer_time runtime_id seq_id application host are required, but currently disabled because of the agent"
+
     },
     "HeaderV2": {
       "type": "object",
@@ -640,7 +639,7 @@
       },
       "required" : ["code", "message"]
     },
-    "TelemetryV1": {
+    
       "allOf": [
         { "$ref": "#/$defs/HeaderV1" },
         {
@@ -691,6 +690,7 @@
                 "request_type": { "const": "apm-onboarding-event" },
                 "payload": { "$ref": "#/$defs/ApmOnboardingEvent" }
               }
+
             }
           ]
         }
@@ -900,6 +900,7 @@
         {
           "$ref": "#/$defs/APMOnboarding"
         }
+        
       ]
     }
   }
