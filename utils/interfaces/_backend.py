# Unless explicitly stated otherwise all files in this repository are licensed under the the Apache License Version 2.0.
# This product includes software developed at Datadog (https://www.datadoghq.com/).
# Copyright 2021 Datadog, Inc.

"""Validate data flow between agent and backend"""

import json
from http import HTTPStatus
import os
import time

import requests

from utils.interfaces._core import ProxyBasedInterfaceValidator
from utils.interfaces._library.core import LibraryInterfaceValidator
from utils.tools import get_rid_from_span
from utils._logger import logger
from utils._weblog import HttpResponse


class _BackendInterfaceValidator(ProxyBasedInterfaceValidator):
    """Validate backend data processors"""

    def __init__(self, library_interface: LibraryInterfaceValidator):
        super().__init__("backend")

        # Mapping from request ID to the root span trace IDs submitted from tracers to agent.
        self.rid_to_library_trace_ids: dict[str | None, list[int]] = {}
        self.dd_site_url = self._get_dd_site_api_host()
        self.message_count = 0

        self.library_interface = library_interface

    @staticmethod
    def _get_dd_site_api_host() -> str:
        # https://docs.datadoghq.com/getting_started/site/#access-the-datadog-site
        # DD_SITE => API HOST
        # datad0g.com       => dd.datad0g.com
        # datadoghq.com     => app.datadoghq.com
        # datadoghq.eu      => app.datadoghq.eu
        # ddog-gov.com      => app.ddog-gov.com
        # XYZ.datadoghq.com => XYZ.datadoghq.com

        dd_site = os.environ.get("DD_SITE", "datad0g.com")
        dd_site_to_app = {
            "datad0g.com": "https://dd.datad0g.com",
            "datadoghq.com": "https://app.datadoghq.com",
            "datadoghq.eu": "https://app.datadoghq.eu",
            "ddog-gov.com": "https://app.ddog-gov.com",
            "us3.datadoghq.com": "https://us3.datadoghq.com",
            "us5.datadoghq.com": "https://us5.datadoghq.com",
        }
        dd_app_url = dd_site_to_app.get(dd_site)
        assert dd_app_url is not None, f"We could not resolve a proper Datadog API URL given DD_SITE[{dd_site}]!"

        logger.debug(f"Using Datadog API URL[{dd_app_url}] as resolved from DD_SITE[{dd_site}].")
        return dd_app_url

    # Called by the test setup to make sure the interface is ready.
    def wait(self, timeout: int):
        super().wait(timeout)
        self._init_rid_to_library_trace_ids()

    def load_data_from_logs(self):
        super().load_data_from_logs()
        self._init_rid_to_library_trace_ids()

    def _init_rid_to_library_trace_ids(self):
        # Map each request ID to the spans created and submitted during that request call.
        for _, span in self.library_interface.get_root_spans():
            rid = get_rid_from_span(span)

            if not self.rid_to_library_trace_ids.get(rid):
                self.rid_to_library_trace_ids[rid] = [span["trace_id"]]
            else:
                self.rid_to_library_trace_ids[rid].append(span["trace_id"])

    #################################
    ######### API for tests #########
    #################################

    def assert_library_traces_exist(self, request: HttpResponse, min_traces_len: int = 1):
        """Attempts to fetch from the backend, ALL the traces that the library tracers sent to the agent
        during the execution of the given request.

        The assosiation of the traces with a request is done through propagating the request ID (inside user agent)
        on all the submitted traces. This is done automatically, unless you create root spans manually, which in
        that case you need to manually propagate the user agent to the new spans.

        It will assert that at least `min_traces_len` were received from the backend before
        returning the list of traces.
        """

        rid = request.get_rid()
        traces_data = list(self._wait_for_request_traces(rid))
        traces = [self._extract_trace_from_backend_response(data["response"]) for data in traces_data]
        assert (
            len(traces) >= min_traces_len
        ), f"We only found {len(traces)} traces in the library (tracers), but we expected {min_traces_len}!"
        return traces

    def assert_otlp_trace_exist(
        self, request: HttpResponse, dd_trace_id: int, dd_api_key: str | None = None, dd_app_key: str | None = None
    ) -> dict:
        """Attempts to fetch from the backend, ALL the traces that the OpenTelemetry SDKs sent to Datadog
        during the execution of the given request.

        The assosiation of the traces with a request is done through propagating the request ID (inside user agent)
        on all the submitted traces. This is done automatically, unless you create root spans manually, which in
        that case you need to manually propagate the user agent to the new spans.
        """

        rid = request.get_rid()
        data = self._wait_for_trace(
            rid=rid,
            trace_id=dd_trace_id,
            retries=10,
            sleep_interval_multiplier=2.0,
            dd_api_key=dd_api_key,
            dd_app_key=dd_app_key,
        )
        return data["response"]["content"]["trace"]

    def assert_single_spans_exist(self, request: HttpResponse, min_spans_len: int = 1, limit: int = 100):
        """Attempts to fetch single span events using the given `query_filter` as part of the search query.
        The query should be what you would use in the `/apm/traces` page in the UI.

        When a valid request is provided we will restrict the single span search to span events
        that include the request ID in their tags.

        It will assert that at least `min_spans_len` were received from the backend before
        returning the list of span events.
        """

        rid = request.get_rid()
        query_filter = f"service:weblog @single_span:true @http.useragent:*{rid}"
        return self.assert_request_spans_exist(request, query_filter, min_spans_len, limit)

    def assert_request_spans_exist(
        self, request: HttpResponse, query_filter: str, min_spans_len: int = 1, limit: int = 100, retries: int = 5
    ):
        """Attempts to fetch span events from the Event Platform using the given `query_filter`
        as part of the search query. The query should be what you would use in the `/apm/traces`
        page in the UI. When a valid request is provided we will restrict the span search to span
        events that include the request ID in their tags.

        It will assert that at least `min_spans_len` were received from the backend before
        returning the list of span events.
        """

        rid = request.get_rid()
        if rid:
            query_filter = f"{query_filter} @http.useragent:*{rid}"

        return self.assert_spans_exist(query_filter, min_spans_len, limit, retries)

    def assert_spans_exist(self, query_filter: str, min_spans_len: int = 1, limit: int = 100, retries: int = 5):
        """Attempts to fetch span events from the Event Platform using the given `query_filter`
        as part of the search query. The query should be what you would use in the `/apm/traces`
        page in the UI.

        It will assert that at least `min_spans_len` were received from the backend before
        returning the list of span events.
        """

        logger.debug(f"We will attempt to fetch span events with query filter: {query_filter}")
        data = self._wait_for_event_platform_spans(query_filter, limit, retries)

        result = data["response"]["content"]["result"]
        assert result["count"] >= min_spans_len, f"Did not have the expected number of spans ({min_spans_len}): {data}"

        return [item["event"] for item in result["events"]]

    ############################################
    ######### Internal implementation ##########
    ############################################

    def _get_trace_ids(self, rid: str):
        if rid not in self.rid_to_library_trace_ids:
            raise ValueError("There is no trace id related to this request ")

        return self.rid_to_library_trace_ids[rid]

    def _request(
        self,
        method: str,
        path: str,
        host: str | None = None,
        json_payload: dict | None = None,
        dd_api_key: str | None = None,
        dd_app_key: str | None = None,
    ):
        while True:
            data = self._request_one(
                method=method,
                path=path,
                host=host,
                json_payload=json_payload,
                dd_api_key=dd_api_key,
                dd_app_key=dd_app_key,
            )
            status_code = data["response"]["status_code"]
            if status_code == HTTPStatus.TOO_MANY_REQUESTS:
                # https://docs.datadoghq.com/api/latest/rate-limits/
                logger.debug(f"Got rate limit error: {data['response']}")
                sleep_time_s = int(data["response"]["headers"]["x-ratelimit-reset"])
                logger.warning(f"Rate limit hit, sleeping {sleep_time_s}")
                time.sleep(sleep_time_s)
                continue
            return data

    def _request_one(
        self,
        method: str,
        path: str,
        host: str | None = None,
        json_payload: dict | None = None,
        dd_api_key: str | None = None,
        dd_app_key: str | None = None,
    ):
        if dd_api_key is None:
            dd_api_key = os.environ.get("DD_API_KEY")
        if dd_app_key is None:
            dd_app_key = os.environ.get("DD_APP_KEY", os.environ.get("DD_APPLICATION_KEY"))

        assert dd_api_key is not None, "DD_API_KEY environment variable is not set"
        assert dd_app_key is not None, "DD_APP_KEY environment variable is not set"

        headers = {
            "DD-API-KEY": dd_api_key,
            "DD-APPLICATION-KEY": dd_app_key,
        }

        if host is None:
            host = self.dd_site_url
        r = requests.request(method, url=f"{host}{path}", headers=headers, json=json_payload, timeout=10)

        if r.status_code == HTTPStatus.FORBIDDEN:
            raise ValueError(
                "Request to the backend returned error 403: check DD_API_KEY and DD_APP_KEY environment variables"
            )

        if "?" in path:
            path, query = path.split("?", 1)
        else:
            query = ""

        try:
            response_content = r.json()
        except:
            response_content = r.text

        data = {
            "host": host,
            "path": path,
            "query": query,
            "request": {"content": json_payload},
            "response": {"status_code": r.status_code, "content": response_content, "headers": dict(r.headers)},
            "log_filename": f"{self.log_folder}/{self.message_count:03d}_{path.replace('/', '_')}.json",
        }
        self.message_count += 1

        with open(str(data["log_filename"]), mode="w", encoding="utf-8") as f:
            json.dump(data, f, indent=2)

        return data

    def _get_backend_trace_data(
        self, rid: str, trace_id: int, dd_api_key: str | None = None, dd_app_key: str | None = None
    ):
        path = f"/api/v1/trace/{trace_id}"
        result = self._request("GET", path=path, dd_api_key=dd_api_key, dd_app_key=dd_app_key)
        result["rid"] = rid

        return result

    def _wait_for_trace(
        self,
        rid: str,
        trace_id: int,
        retries: int,
        sleep_interval_multiplier: float,
        dd_api_key: str | None = None,
        dd_app_key: str | None = None,
    ):
        sleep_interval_s = 1.0
        current_retry = 1
        while current_retry <= retries:
            logger.info(f"Retry {current_retry}")
            current_retry += 1

            data = self._get_backend_trace_data(rid, trace_id, dd_api_key, dd_app_key)

            # We should retry fetching from the backend as long as the response is 404.
            status_code = data["response"]["status_code"]
            if status_code not in (HTTPStatus.NOT_FOUND, HTTPStatus.OK):
                raise ValueError(f"Backend did not provide trace: {data['path']}. Status is {status_code}.")
            if status_code != HTTPStatus.NOT_FOUND:
                return data

            logger.debug(f"Sleeping {sleep_interval_s} seconds")
            time.sleep(sleep_interval_s)
            sleep_interval_s *= sleep_interval_multiplier  # increase the sleep time with each retry

        raise ValueError(
            f"Backend did not provide trace after {retries} retries: {data['path']}. Status is {status_code}."
        )

    def _wait_for_request_traces(self, rid: str, retries: int = 5, sleep_interval_multiplier: float = 2.0):
        trace_ids = self._get_trace_ids(rid)
        logger.info(
            f"Waiting for {len(trace_ids)} traces to become available from request {rid} with {retries} retries..."
        )
        for trace_id in trace_ids:
            logger.info(
                f"Waiting for trace {trace_id} to become available from request {rid} with {retries} retries..."
            )
            yield self._wait_for_trace(rid, trace_id, retries, sleep_interval_multiplier)

    def _extract_trace_from_backend_response(self, response: dict):
        trace = response["content"].get("trace")
        if not trace:
            raise ValueError(f"The response does not contain valid trace content:\n{json.dumps(response, indent=2)}")

        return trace

    def _wait_for_event_platform_spans(
        self, query_filter: str, limit: int, retries: int = 5, sleep_interval_multiplier: float = 2.0
    ):
        logger.info(
            f"Waiting until spans (non-empty response) become available with "
            f"query '{query_filter}' with {retries} retries..."
        )
        sleep_interval_s = 1.0
        current_retry = 1
        while current_retry <= retries:
            logger.info(f"Retry {current_retry}")
            current_retry += 1

            data = self._get_event_platform_spans(query_filter, limit)

            # We should retry fetching from the backend as long as the response has empty data.
            status_code = data["response"]["status_code"]
            if status_code != HTTPStatus.OK:
                raise ValueError(f"Fetching spans from Event Platform failed: {data['path']}. Status is {status_code}.")

            parsed = data["response"]["content"]
            if parsed["result"]["count"] > 0:
                return data

            time.sleep(sleep_interval_s)
            sleep_interval_s *= sleep_interval_multiplier  # increase the sleep time with each retry

        # We always try once so `data` should have not be None.
        return data

    def _get_event_platform_spans(self, query_filter: str, limit: int):
        # Example of this query can be seen in the `events-ui` internal website (see Jira ATI-2419).
        path = "/api/unstable/event-platform/analytics/list?type=trace"

        request_data = {
            "list": {
                "search": {"query": f"env:system-tests {query_filter}"},
                "indexes": ["trace-search"],
                "time": {
                    # 30 min of window should be plenty
                    "from": "now-1800s",
                    "to": "now",
                },
                "limit": limit,
                "columns": [],
                "computeCount": True,
                "includeEventContents": True,
            }
        }

        return self._request("POST", path, json_payload=request_data)

    # Queries the backend metric (non UI) timeseries API and returns the matched series.
    def query_timeseries(
        self,
        rid: str,
        start: int,
        end: int,
        metric: str,
        dd_api_key: str | None = None,
        dd_app_key: str | None = None,
        retries: int = 12,
        sleep_interval_multiplier: float = 2.0,
        initial_delay_s: float = 10.0,
    ):
        query = metric + "{rid:" + rid + "}"
        path = f"/api/v1/query?from={start}&to={end}&query={query}"
        sleep_interval_s = 1.0
        current_retry = 1
        # It takes very long for metric timeseries to be query-able.
        time.sleep(initial_delay_s)
        while current_retry <= retries:
            logger.info(f"Retry {current_retry}")
            current_retry += 1
            data = self._request(
                "GET", host=self._get_logs_metrics_api_host(), path=path, dd_api_key=dd_api_key, dd_app_key=dd_app_key
            )
            # We should retry fetching from the backend as long as the response is 404.
            status_code = data["response"]["status_code"]
            if status_code not in (HTTPStatus.NOT_FOUND, HTTPStatus.OK):
                raise ValueError(f"Backend did not provide metric: {data['path']}. Status is {status_code}.")
            if status_code != HTTPStatus.NOT_FOUND:
                resp_content = data["response"]["content"]
                # There may be delay in metric query, retry when series are not present
                if len(resp_content["series"]) > 0:
                    return resp_content

            time.sleep(sleep_interval_s)
            sleep_interval_s *= sleep_interval_multiplier  # increase the sleep time with each retry

        raise ValueError(
            f"Backend did not provide metric series after {retries} retries: {data['path']}. Status is {status_code}."
        )

    # Queries the backend metric UI timeseries API and returns the matched series.
    def query_ui_timeseries(
        self,
        query: str,
        start: int,
        end: int,
        semantic_mode: str = "combined",  # "native" or "combined"
        interval: int = 5000,
        minimum_interval: int = 1000,
        dd_api_key: str | None = None,
        dd_app_key: str | None = None,
        retries: int = 12,
        sleep_interval_multiplier: float = 2.0,
        initial_delay_s: float = 10.0,
    ):
        path = "/api/ui/query/timeseries"

        request_payload = {
            "meta": {
                "dd_extra_usage_params": {},
                "use_multi_step": True,
                "use_frontend_step_interval": True,
                "include_interval_data": True,
                "enable_incremental_materialized_view": False,
            },
            "data": [
                {
                    "type": "timeseries_request",
                    "attributes": {
                        "queries": [
                            {"name": "query1", "data_source": "metrics", "query": query, "semantic_mode": semantic_mode}
                        ],
                        "from": start,
                        "to": end,
                        "interval": interval,
                        "minimum_interval": minimum_interval,
                        "formulas": [{"formula": "query1"}],
                    },
                }
            ],
        }

        sleep_interval_s = 1.0
        current_retry = 1
        # It takes very long for metric timeseries to be query-able.
        time.sleep(initial_delay_s)

        while current_retry <= retries:
            logger.info(f"UI Timeseries Query Retry {current_retry}")
            current_retry += 1

            data = self._request(
                "POST",
                host=self.dd_site_url,
                path=path,
                json_payload=request_payload,
                dd_api_key=dd_api_key,
                dd_app_key=dd_app_key,
            )

            # We should retry fetching from the backend as long as the response is 404.
            status_code = data["response"]["status_code"]
            if status_code not in (HTTPStatus.NOT_FOUND, HTTPStatus.OK):
                raise ValueError(f"Backend UI timeseries query failed: {data['path']}. Status is {status_code}.")

            if status_code != HTTPStatus.NOT_FOUND:
                resp_content = data["response"]["content"]
                if (
                    resp_content.get("data")
                    and len(resp_content["data"]) > 0
                    and resp_content["data"][0].get("attributes", {}).get("series")
                ):
                    return resp_content

            time.sleep(sleep_interval_s)
            sleep_interval_s *= sleep_interval_multiplier  # increase the sleep time with each retry

        raise ValueError(
<<<<<<< HEAD
            f"Backend UI timeseries did not provide data after {retries} retries: {data['path']}. Status is {status_code}."  # noqa: E501
=======

                f"Backend UI timeseries did not provide data after {retries} retries: {data['path']}. "
                "Status is {status_code}."

>>>>>>> 5e5086b3
        )

    # Queries the backend log search API and returns the log matching the given query.
    def get_logs(
        self,
        query: str,
        rid: str,
        dd_api_key: str | None = None,
        dd_app_key: str | None = None,
        retries: int = 10,
        sleep_interval_multiplier: float = 2.0,
    ):
        path = f"/api/v2/logs/events?query={query}"
        sleep_interval_s = 1.0
        current_retry = 1
        while current_retry <= retries:
            logger.info(f"Getting logs from {path}, retry {current_retry}")
            current_retry += 1
            data = self._request(
                "GET", host=self._get_logs_metrics_api_host(), path=path, dd_api_key=dd_api_key, dd_app_key=dd_app_key
            )
            # We should retry fetching from the backend as long as the response is 404.
            status_code = data["response"]["status_code"]
            if status_code not in (404, 200):
                logger.error(f"Backend response: {data['response']}")
                raise ValueError(f"Backend did not provide logs: {data['path']}. Status is {status_code}.")
            if status_code != HTTPStatus.NOT_FOUND:
                logs = data["response"]["content"]["data"]
                # Log search can sometimes return wrong results. Retry if expected log is not present.
                for log in logs:
                    if log["attributes"].get("message") == f"Handle request with user agent: system_tests rid/{rid}":
                        return log

            time.sleep(sleep_interval_s)
            sleep_interval_s *= sleep_interval_multiplier  # increase the sleep time with each retry

        raise ValueError(
            f"Backend did not provide logs after {retries} retries: {data['path']}. Status is {status_code}."
        )

    @staticmethod
    def _get_logs_metrics_api_host() -> str:
        dd_site = os.environ.get("DD_SITE", "datad0g.com")
        return f"https://api.{dd_site}"<|MERGE_RESOLUTION|>--- conflicted
+++ resolved
@@ -496,14 +496,10 @@
             sleep_interval_s *= sleep_interval_multiplier  # increase the sleep time with each retry
 
         raise ValueError(
-<<<<<<< HEAD
-            f"Backend UI timeseries did not provide data after {retries} retries: {data['path']}. Status is {status_code}."  # noqa: E501
-=======
 
                 f"Backend UI timeseries did not provide data after {retries} retries: {data['path']}. "
                 "Status is {status_code}."
 
->>>>>>> 5e5086b3
         )
 
     # Queries the backend log search API and returns the log matching the given query.
