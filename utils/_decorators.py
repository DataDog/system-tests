import inspect
import os
import re
from functools import partial

import pytest
import semantic_version as semver

from utils._context.core import context

_jira_ticket_pattern = re.compile(r"([A-Z]{3,}-\d+)(, [A-Z]{3,}-\d+)*")


def configure(config: pytest.Config):
    pass  # nothing to do right now


# semver module offers two spec engine :
# 1. SimpleSpec : not a good fit because it does not allows OR clause
# 2. NpmSpec : not a good fit because it disallow prerelease version by default (6.0.0-pre is not in ">=5.0.0")
# So we use a custom one, based on NPM spec, allowing pre-release versions
class CustomParser(semver.NpmSpec.Parser):
    @classmethod
    def range(cls, operator, target):
        return semver.base.Range(operator, target, prerelease_policy=semver.base.Range.PRERELEASE_ALWAYS)


class CustomSpec(semver.NpmSpec):
    Parser = CustomParser


_MANIFEST_ERROR_MESSAGE = "Please use manifest file, See docs/edit/manifest.md"


def is_jira_ticket(reason: str):
    return reason is not None and _jira_ticket_pattern.fullmatch(reason)


def _ensure_jira_ticket_as_reason(item, reason: str):

    if not is_jira_ticket(reason):
        path = inspect.getfile(item)
        rel_path = os.path.relpath(path)

        if inspect.isclass(item):
            nodeid = f"{rel_path}::{item.__name__}"
        else:
            nodeid = f"{rel_path}::{item.__qualname__}"

        pytest.exit(f"Please set a jira ticket for {nodeid}, instead of reason: {reason}", 1)


def _get_skipped_item(item, skip_reason):
    if inspect.isfunction(item) or inspect.isclass(item):
        if not hasattr(item, "pytestmark"):
            setattr(item, "pytestmark", [])

        item.pytestmark.append(pytest.mark.skip(reason=skip_reason))

    else:
        raise ValueError(f"Unexpected skipped object: {item}")

    return item


def _get_expected_failure_item(item, skip_reason, force_skip: bool = False):
    if inspect.isfunction(item) or inspect.isclass(item):
        if not hasattr(item, "pytestmark"):
            setattr(item, "pytestmark", [])

        if force_skip:
            item.pytestmark.append(pytest.mark.skip(reason=skip_reason))
        else:
            item.pytestmark.append(pytest.mark.xfail(reason=skip_reason))
    else:
        raise ValueError(f"Unexpected skipped object: {item}")

    return item


def _should_skip(condition=None, library=None, weblog_variant=None):
    if condition is not None and not condition:
        return False

    if weblog_variant is not None and weblog_variant != context.weblog_variant:
        return False

    if library is not None:
        if library not in (
            "cpp",
            "dotnet",
            "golang",
            "java",
            "nodejs",
            "python",
            "php",
            "ruby",
            "java_otel",
            "python_otel",
            "nodejs_otel",
        ):
            raise ValueError(f"Unknown library: {library}")

        if context.library != library:
            return False

    return True


<<<<<<< HEAD
def decorator(skip, condition, decorator_type, reason, callback, function_or_class):
    if inspect.isclass(function_or_class):
        assert condition is not None, _MANIFEST_ERROR_MESSAGE
=======
def missing_feature(condition: bool = None, library=None, weblog_variant=None, reason=None, force_skip: bool = False):
    """decorator, allow to mark a test function/class as missing"""

    skip = _should_skip(library=library, weblog_variant=weblog_variant, condition=condition)
>>>>>>> 8291a188

    if decorator_type in ("bug", "flaky"):
        _ensure_jira_ticket_as_reason(function_or_class, reason)

    if not skip:
        return function_or_class

    full_reason = decorator_type if reason is None else f"{decorator_type} ({reason})"
    return callback(function_or_class, full_reason)


<<<<<<< HEAD
def missing_feature(condition=None, library=None, weblog_variant=None, reason=None):
    """decorator, allow to mark a test function/class as missing"""
=======
        return _get_expected_failure_item(function_or_class, full_reason, force_skip=force_skip)
>>>>>>> 8291a188

    skip = _should_skip(library=library, weblog_variant=weblog_variant, condition=condition)
    return partial(decorator, skip, condition, "missing_feature", reason, _get_expected_failure_item)


def irrelevant(condition=None, library=None, weblog_variant=None, reason=None):
    """decorator, allow to mark a test function/class as not relevant"""

    skip = _should_skip(library=library, weblog_variant=weblog_variant, condition=condition)
    return partial(decorator, skip, condition, "irrelevant", reason, _get_skipped_item)


def bug(condition=None, library=None, weblog_variant=None, reason=None, force_skip: bool = False):
    """
    Decorator, allow to mark a test function/class as an known bug.
    The test is executed, and if it passes, and warning is reported
    """

    expected_to_fail = _should_skip(library=library, weblog_variant=weblog_variant, condition=condition)
<<<<<<< HEAD
    return partial(decorator, expected_to_fail, condition, "bug", reason, _get_expected_failure_item)
=======

    def decorator(function_or_class):

        if inspect.isclass(function_or_class):
            assert condition is not None, _MANIFEST_ERROR_MESSAGE

        _ensure_jira_ticket_as_reason(function_or_class, reason)

        if not expected_to_fail:
            return function_or_class

        full_reason = "bug" if reason is None else f"bug ({reason})"
        return _get_expected_failure_item(function_or_class, full_reason, force_skip=force_skip)

    return decorator
>>>>>>> 8291a188


def flaky(condition=None, library=None, weblog_variant=None, reason=None):
    """Decorator, allow to mark a test function/class as a known bug, and skip it"""

    skip = _should_skip(library=library, weblog_variant=weblog_variant, condition=condition)
    return partial(decorator, skip, condition, "flaky", reason, _get_skipped_item)


def incomplete_test_app(condition=None, library=None, weblog_variant=None, reason=None):
    """Decorator, allow to mark a test function/class as not compatible with the tested application"""

    skip = _should_skip(library=library, weblog_variant=weblog_variant, condition=condition)
    return partial(decorator, skip, condition, "incomplete_test_app", reason, _get_expected_failure_item)


def released(
    cpp=None,
    dotnet=None,
    golang=None,
    java=None,
    nodejs=None,
    php=None,
    python=None,
    python_otel=None,
    nodejs_otel=None,
    ruby=None,
    agent=None,
    dd_apm_inject=None,
    k8s_cluster_agent=None,
):
    """Class decorator, allow to mark a test class with a version number of a component"""

    def wrapper(test_class):
        if not inspect.isclass(test_class):
            raise TypeError(f"{test_class} is not a class")

        def compute_declaration(only_for_library, component_name, declaration, tested_version):
            if declaration is None:
                # nothing declared
                return None

            if only_for_library != "*":
                # this declaration is applied only if the tested library is <only_for_library>
                if context.library != only_for_library:
                    # the tested library is not concerned by this declaration
                    return None

            declaration = _resolve_declaration(declaration)

            if declaration is None:
                return None

            assert declaration != "?"  # ensure there is no more ? in version declaration

<<<<<<< HEAD
            if (
                declaration.startswith("missing_feature")
                or declaration.startswith("flaky")
                or declaration.startswith("bug")
                or declaration.startswith("irrelevant")
                or declaration.startswith("incomplete_test_app")
            ):
=======
            if declaration.startswith(("missing_feature", "bug", "flaky", "irrelevant")):
>>>>>>> 8291a188
                return declaration

            # declaration must be now a version number
            if declaration.startswith("v"):
                if tested_version >= declaration:
                    return None
            else:
                if semver.Version(str(tested_version)) in CustomSpec(declaration):
                    return None

            return (
                f"missing_feature for {component_name}: "
                f"declared released version is {declaration}, tested version is {tested_version}"
            )

        skip_reasons = [
            compute_declaration("cpp", "cpp", cpp, context.library.version),
            compute_declaration("dotnet", "dotnet", dotnet, context.library.version),
            compute_declaration("golang", "golang", golang, context.library.version),
            compute_declaration("java", "java", java, context.library.version),
            compute_declaration("nodejs", "nodejs", nodejs, context.library.version),
            compute_declaration("nodejs_otel", "nodejs_otel", nodejs_otel, context.library.version),
            compute_declaration("php", "php", php, context.library.version),
            compute_declaration("python", "python", python, context.library.version),
            compute_declaration("python_otel", "python_otel", python_otel, context.library.version),
            compute_declaration("ruby", "ruby", ruby, context.library.version),
            compute_declaration("*", "agent", agent, context.agent_version),
            compute_declaration("*", "dd_apm_inject", dd_apm_inject, context.dd_apm_inject_version),
            compute_declaration("*", "k8s_cluster_agent", k8s_cluster_agent, context.k8s_cluster_agent_version),
        ]

        skip_reasons = [reason for reason in skip_reasons if reason is not None]  # remove None

        if len(skip_reasons) != 0:
            # look for any flaky or irrelevant, meaning we don't execute the test at all
            for reason in skip_reasons:
                if reason.startswith("flaky"):
                    _ensure_jira_ticket_as_reason(test_class, reason[7:-1])
                    return _get_skipped_item(test_class, reason)

                if reason.startswith("irrelevant"):
                    return _get_skipped_item(test_class, reason)

                # Otherwise, it's either bug, or missing_feature. Take the first one
                if reason.startswith("bug"):
                    _ensure_jira_ticket_as_reason(test_class, reason[5:-1])

                return _get_expected_failure_item(test_class, reason)

        return test_class

    return wrapper


def rfc(link):
    def wrapper(item):
        return item

    return wrapper


def _resolve_declaration(released_declaration):
    """ if the declaration is a dict, resolve it regarding the tested weblog """
    if isinstance(released_declaration, str):
        return released_declaration

    if isinstance(released_declaration, dict):
        if context.weblog_variant in released_declaration:
            return released_declaration[context.weblog_variant]

        if "*" in released_declaration:
            return released_declaration["*"]

        return None

    raise TypeError(f"Unsuported release info: {released_declaration}")<|MERGE_RESOLUTION|>--- conflicted
+++ resolved
@@ -107,16 +107,9 @@
     return True
 
 
-<<<<<<< HEAD
 def decorator(skip, condition, decorator_type, reason, callback, function_or_class):
     if inspect.isclass(function_or_class):
         assert condition is not None, _MANIFEST_ERROR_MESSAGE
-=======
-def missing_feature(condition: bool = None, library=None, weblog_variant=None, reason=None, force_skip: bool = False):
-    """decorator, allow to mark a test function/class as missing"""
-
-    skip = _should_skip(library=library, weblog_variant=weblog_variant, condition=condition)
->>>>>>> 8291a188
 
     if decorator_type in ("bug", "flaky"):
         _ensure_jira_ticket_as_reason(function_or_class, reason)
@@ -128,14 +121,9 @@
     return callback(function_or_class, full_reason)
 
 
-<<<<<<< HEAD
-def missing_feature(condition=None, library=None, weblog_variant=None, reason=None):
+def missing_feature(condition=None, library=None, weblog_variant=None, reason=None, force_skip: bool = False):
     """decorator, allow to mark a test function/class as missing"""
-=======
-        return _get_expected_failure_item(function_or_class, full_reason, force_skip=force_skip)
->>>>>>> 8291a188
-
-    skip = _should_skip(library=library, weblog_variant=weblog_variant, condition=condition)
+    skip = force_skip or _should_skip(library=library, weblog_variant=weblog_variant, condition=condition)
     return partial(decorator, skip, condition, "missing_feature", reason, _get_expected_failure_item)
 
 
@@ -152,26 +140,8 @@
     The test is executed, and if it passes, and warning is reported
     """
 
-    expected_to_fail = _should_skip(library=library, weblog_variant=weblog_variant, condition=condition)
-<<<<<<< HEAD
+    expected_to_fail = force_skip or _should_skip(library=library, weblog_variant=weblog_variant, condition=condition)
     return partial(decorator, expected_to_fail, condition, "bug", reason, _get_expected_failure_item)
-=======
-
-    def decorator(function_or_class):
-
-        if inspect.isclass(function_or_class):
-            assert condition is not None, _MANIFEST_ERROR_MESSAGE
-
-        _ensure_jira_ticket_as_reason(function_or_class, reason)
-
-        if not expected_to_fail:
-            return function_or_class
-
-        full_reason = "bug" if reason is None else f"bug ({reason})"
-        return _get_expected_failure_item(function_or_class, full_reason, force_skip=force_skip)
-
-    return decorator
->>>>>>> 8291a188
 
 
 def flaky(condition=None, library=None, weblog_variant=None, reason=None):
@@ -227,17 +197,7 @@
 
             assert declaration != "?"  # ensure there is no more ? in version declaration
 
-<<<<<<< HEAD
-            if (
-                declaration.startswith("missing_feature")
-                or declaration.startswith("flaky")
-                or declaration.startswith("bug")
-                or declaration.startswith("irrelevant")
-                or declaration.startswith("incomplete_test_app")
-            ):
-=======
-            if declaration.startswith(("missing_feature", "bug", "flaky", "irrelevant")):
->>>>>>> 8291a188
+            if declaration.startswith(("missing_feature", "bug", "flaky", "irrelevant", "incomplete_test_app")):
                 return declaration
 
             # declaration must be now a version number
