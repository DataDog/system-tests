--- conflicted
+++ resolved
@@ -137,14 +137,9 @@
         if not inspect.isclass(test_class):
             raise TypeError("@released must be used only on classes")
 
-<<<<<<< HEAD
-        def compute_declaration(tested_library, component_name, declaration, tested_version):
-            if context.library != tested_library or declaration is None:
-=======
-        def compute_requirement(only_for_library, component_name, released_version, tested_version):
-            if released_version is None:
+        def compute_declaration(only_for_library, component_name, declaration, tested_version):
+            if declaration is None:
                 # nothing declared
->>>>>>> 8accdfa6
                 return None
 
             if only_for_library != "*":
@@ -191,7 +186,6 @@
             )
 
         skip_reasons = [
-<<<<<<< HEAD
             compute_declaration("cpp", "cpp", cpp, context.library.version),
             compute_declaration("dotnet", "dotnet", dotnet, context.library.version),
             compute_declaration("golang", "golang", golang, context.library.version),
@@ -202,19 +196,7 @@
             compute_declaration("python", "python", python, context.library.version),
             compute_declaration("python_http", "python_http", python, context.library.version),
             compute_declaration("ruby", "ruby", ruby, context.library.version),
-=======
-            compute_requirement("cpp", "cpp", cpp, context.library.version),
-            compute_requirement("dotnet", "dotnet", dotnet, context.library.version),
-            compute_requirement("golang", "golang", golang, context.library.version),
-            compute_requirement("java", "java", java, context.library.version),
-            compute_requirement("nodejs", "nodejs", nodejs, context.library.version),
-            compute_requirement("php", "php_appsec", php_appsec, context.php_appsec),
-            compute_requirement("php", "php", php, context.library.version),
-            compute_requirement("python", "python", python, context.library.version),
-            compute_requirement("python_http", "python_http", python, context.library.version),
-            compute_requirement("ruby", "ruby", ruby, context.library.version),
-            compute_requirement("*", "agent", agent, context.agent_version),
->>>>>>> 8accdfa6
+            compute_declaration("*", "agent", agent, context.agent_version),
         ]
 
         skip_reasons = [reason for reason in skip_reasons if reason is not None]  # remove None
