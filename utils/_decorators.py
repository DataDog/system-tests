--- conflicted
+++ resolved
@@ -101,11 +101,8 @@
             "java_otel",
             "python_otel",
             "nodejs_otel",
-<<<<<<< HEAD
+            "python_lambda",
             "rust",
-=======
-            "python_lambda",
->>>>>>> 5bbb7913
         ):
             raise ValueError(f"Unknown library: {library}")
 
