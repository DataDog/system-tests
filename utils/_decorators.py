import inspect
import pytest

from utils._context.core import context


<<<<<<< HEAD
=======
_MANIFEST_ERROR_MESSAGE = "Please use manifest file, See docs/edit/manifest.md"


>>>>>>> 1a86541e
def _get_skipped_item(item, skip_reason):

    if not inspect.isfunction(item) and not inspect.isclass(item):
        raise ValueError(f"Unexpected skipped object: {item}")

    if not hasattr(item, "pytestmark"):
        setattr(item, "pytestmark", [])

    item.pytestmark.append(pytest.mark.skip(reason=skip_reason))

    return item


def _get_expected_failure_item(item, skip_reason):

    if not inspect.isfunction(item) and not inspect.isclass(item):
        raise ValueError(f"Unexpected skipped object: {item}")

    if not hasattr(item, "pytestmark"):
        setattr(item, "pytestmark", [])

    item.pytestmark.append(pytest.mark.xfail(reason=skip_reason))

    return item


def _should_skip(condition=None, library=None, weblog_variant=None):
    if condition is not None and not condition:
        return False

    if weblog_variant is not None and weblog_variant != context.weblog_variant:
        return False

    if library is not None:
        if library not in (
            "cpp",
            "dotnet",
            "golang",
            "java",
            "nodejs",
            "python",
            "php",
            "ruby",
            "python_http",
            "java_otel",
            "python_otel",
            "nodejs_otel",
        ):
            raise ValueError(f"Unknown library: {library}")

        if context.library != library:
            return False

    return True


def missing_feature(condition=None, library=None, weblog_variant=None, reason=None):
    """decorator, allow to mark a test function/class as missing"""

    skip = _should_skip(library=library, weblog_variant=weblog_variant, condition=condition)

    def decorator(function_or_class):

        if inspect.isclass(function_or_class):
            assert condition is not None or (library is None and weblog_variant is None), _MANIFEST_ERROR_MESSAGE

        if not skip:
            return function_or_class

        full_reason = "missing_feature" if reason is None else f"missing_feature: {reason}"

        return _get_expected_failure_item(function_or_class, full_reason)

    return decorator


def irrelevant(condition=None, library=None, weblog_variant=None, reason=None):
    """decorator, allow to mark a test function/class as not relevant"""

    skip = _should_skip(library=library, weblog_variant=weblog_variant, condition=condition)

    def decorator(function_or_class):

        if inspect.isclass(function_or_class):
            assert condition is not None, _MANIFEST_ERROR_MESSAGE

        if not skip:
            return function_or_class

        full_reason = "irrelevant" if reason is None else f"irrelevant: {reason}"
        return _get_skipped_item(function_or_class, full_reason)

    return decorator


def bug(condition=None, library=None, weblog_variant=None, reason=None):
    """
    Decorator, allow to mark a test function/class as an known bug.
    The test is executed, and if it passes, and warning is reported
    """

    expected_to_fail = _should_skip(library=library, weblog_variant=weblog_variant, condition=condition)

    def decorator(function_or_class):

        if inspect.isclass(function_or_class):
            assert condition is not None, _MANIFEST_ERROR_MESSAGE

        if not expected_to_fail:
            return function_or_class

        full_reason = "known bug" if reason is None else f"known bug: {reason}"
        return _get_expected_failure_item(function_or_class, full_reason)

    return decorator


def flaky(condition=None, library=None, weblog_variant=None, reason=None):
    """Decorator, allow to mark a test function/class as a known bug, and skip it"""

    skip = _should_skip(library=library, weblog_variant=weblog_variant, condition=condition)

    def decorator(function_or_class):

        if inspect.isclass(function_or_class):
            assert condition is not None, _MANIFEST_ERROR_MESSAGE

        if not skip:
            return function_or_class

        full_reason = "known bug (flaky)" if reason is None else f"known bug (flaky): {reason}"
        return _get_skipped_item(function_or_class, full_reason)

    return decorator


def released(
    cpp=None,
    dotnet=None,
    golang=None,
    java=None,
    nodejs=None,
    php=None,
    python=None,
<<<<<<< HEAD
=======
    python_otel=None,
    nodejs_otel=None,
>>>>>>> 1a86541e
    ruby=None,
    php_appsec=None,
    agent=None,
    _is_from_manifest=False,
):
    """Class decorator, allow to mark a test class with a version number of a component"""

    if not _is_from_manifest:
        raise ValueError("Please use manifest file for version declaration")

    def wrapper(test_class):
        if not inspect.isclass(test_class):
            raise TypeError("@released must be used only on classes")

        def compute_declaration(only_for_library, component_name, declaration, tested_version):
            if declaration is None:
                # nothing declared
                return None

            if only_for_library != "*":
                # this declaration is applied only if the tested library is <only_for_library>
                if context.library != only_for_library:
                    # the tested library is not concerned by this declaration
                    return None

            if not hasattr(test_class, "__released__"):
                setattr(test_class, "__released__", {})

            if component_name in test_class.__released__:
                raise ValueError(f"A {component_name}' version for {test_class.__name__} has been declared twice")

            declaration = _resolve_declaration(declaration)
<<<<<<< HEAD

            test_class.__released__[component_name] = declaration

=======

            test_class.__released__[component_name] = declaration

>>>>>>> 1a86541e
            if declaration is None:
                return None

            assert declaration != "?"  # ensure there is no more ? in version declaration

            if (
                declaration.startswith("missing_feature")
                or declaration.startswith("flaky")
                or declaration.startswith("bug")
                or declaration.startswith("irrelevant")
            ):
                return declaration

            # declaration must be now a version number
            if tested_version >= declaration:
                return None

            return (
                f"missing_feature for {component_name}: "
                f"declared released version is {declaration}, tested version is {tested_version}"
            )

        skip_reasons = [
            compute_declaration("cpp", "cpp", cpp, context.library.version),
            compute_declaration("dotnet", "dotnet", dotnet, context.library.version),
            compute_declaration("golang", "golang", golang, context.library.version),
            compute_declaration("java", "java", java, context.library.version),
            compute_declaration("nodejs", "nodejs", nodejs, context.library.version),
<<<<<<< HEAD
            compute_declaration("php", "php_appsec", php_appsec, context.php_appsec),
            compute_declaration("php", "php", php, context.library.version),
            compute_declaration("python", "python", python, context.library.version),
=======
            compute_declaration("nodejs_otel", "nodejs_otel", nodejs_otel, context.library.version),
            compute_declaration("php", "php_appsec", php_appsec, context.php_appsec),
            compute_declaration("php", "php", php, context.library.version),
            compute_declaration("python", "python", python, context.library.version),
            compute_declaration("python_otel", "python_otel", python_otel, context.library.version),
>>>>>>> 1a86541e
            compute_declaration("python_http", "python_http", python, context.library.version),
            compute_declaration("ruby", "ruby", ruby, context.library.version),
            compute_declaration("*", "agent", agent, context.agent_version),
        ]

        skip_reasons = [reason for reason in skip_reasons if reason is not None]  # remove None

        if len(skip_reasons) != 0:
            # look for any flaky or irrelevant, meaning we don't execute the test at all
            for reason in skip_reasons:
                if reason.startswith("flaky") or reason.startswith("irrelevant"):
                    return _get_skipped_item(test_class, reason)  # use the first skip reason found

                # Otherwise, it's either bug, or missing_feature. Take the first one
                return _get_expected_failure_item(test_class, reason)

        return test_class

    return wrapper


def rfc(link):
    def wrapper(item):
        setattr(item, "__rfc__", link)
        return item

    return wrapper


def _resolve_declaration(released_declaration):
    """ if the declaration is a dict, resolve it regarding the tested weblog """
    if isinstance(released_declaration, str):
        return released_declaration

    if isinstance(released_declaration, dict):
        if context.weblog_variant in released_declaration:
            return released_declaration[context.weblog_variant]

        if "*" in released_declaration:
            return released_declaration["*"]

        return None

    raise TypeError(f"Unsuported release info: {released_declaration}")<|MERGE_RESOLUTION|>--- conflicted
+++ resolved
@@ -4,12 +4,9 @@
 from utils._context.core import context
 
 
-<<<<<<< HEAD
-=======
 _MANIFEST_ERROR_MESSAGE = "Please use manifest file, See docs/edit/manifest.md"
 
 
->>>>>>> 1a86541e
 def _get_skipped_item(item, skip_reason):
 
     if not inspect.isfunction(item) and not inspect.isclass(item):
@@ -154,11 +151,8 @@
     nodejs=None,
     php=None,
     python=None,
-<<<<<<< HEAD
-=======
     python_otel=None,
     nodejs_otel=None,
->>>>>>> 1a86541e
     ruby=None,
     php_appsec=None,
     agent=None,
@@ -191,15 +185,9 @@
                 raise ValueError(f"A {component_name}' version for {test_class.__name__} has been declared twice")
 
             declaration = _resolve_declaration(declaration)
-<<<<<<< HEAD
 
             test_class.__released__[component_name] = declaration
 
-=======
-
-            test_class.__released__[component_name] = declaration
-
->>>>>>> 1a86541e
             if declaration is None:
                 return None
 
@@ -228,17 +216,11 @@
             compute_declaration("golang", "golang", golang, context.library.version),
             compute_declaration("java", "java", java, context.library.version),
             compute_declaration("nodejs", "nodejs", nodejs, context.library.version),
-<<<<<<< HEAD
-            compute_declaration("php", "php_appsec", php_appsec, context.php_appsec),
-            compute_declaration("php", "php", php, context.library.version),
-            compute_declaration("python", "python", python, context.library.version),
-=======
             compute_declaration("nodejs_otel", "nodejs_otel", nodejs_otel, context.library.version),
             compute_declaration("php", "php_appsec", php_appsec, context.php_appsec),
             compute_declaration("php", "php", php, context.library.version),
             compute_declaration("python", "python", python, context.library.version),
             compute_declaration("python_otel", "python_otel", python_otel, context.library.version),
->>>>>>> 1a86541e
             compute_declaration("python_http", "python_http", python, context.library.version),
             compute_declaration("ruby", "ruby", ruby, context.library.version),
             compute_declaration("*", "agent", agent, context.agent_version),
