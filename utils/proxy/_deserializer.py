--- conflicted
+++ resolved
@@ -162,15 +162,11 @@
         if path == "/v1/logs":
             return MessageToDict(ExportLogsServiceResponse.FromString(content))
         if path == "/api/v0.2/traces":
-<<<<<<< HEAD
-            return MessageToDict(TracePayload.FromString(content))
-        if path == "/api/v2/series":
-            return MessageToDict(MetricPayload.FromString(content))
-=======
             result = MessageToDict(TracePayload.FromString(content))
             _deserialized_nested_json_from_trace_payloads(result, interface)
             return result
->>>>>>> c6655087
+        if path == "/api/v2/series":
+            return MessageToDict(MetricPayload.FromString(content))
 
     if content_type == "application/x-www-form-urlencoded" and content == b"[]" and path == "/v0.4/traces":
         return []
