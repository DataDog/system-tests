import asyncio
from collections import defaultdict
import json
import logging
import os
import rc_debugger
from datetime import datetime

from mitmproxy import master, options
from mitmproxy.addons import errorcheck, default_addons
from mitmproxy.flow import Error as FlowError

from rc_mock import MOCKED_RESPONSES
from _deserializer import deserialize

# prevent permission issues on file created by the proxy when the host is linux
os.umask(0)

logger = logging.getLogger(__name__)
handler = logging.StreamHandler()
handler.setLevel(logging.DEBUG)
handler.setFormatter(logging.Formatter("%(asctime)s.%(msecs)03d %(levelname)-8s %(message)s", "%H:%M:%S"))
logger.addHandler(handler)
logger.setLevel(logging.DEBUG)

SIMPLE_TYPES = (bool, int, float, type(None))


messages_counts = defaultdict(int)


class ObjectDumpEncoder(json.JSONEncoder):
    def default(self, o):
        if isinstance(o, bytes):
            return str(o)
        return json.JSONEncoder.default(self, o)


class _RequestLogger:
    def __init__(self) -> None:
        self.dd_api_key = os.environ["DD_API_KEY"]
        self.dd_application_key = os.environ.get("DD_APPLICATION_KEY")
        self.dd_app_key = os.environ.get("DD_APP_KEY")
        self.state = json.loads(os.environ.get("PROXY_STATE", "{}"))
        self.host_log_folder = os.environ.get("SYSTEM_TESTS_HOST_LOG_FOLDER", "logs")

        # for config backend mock
        self.config_request_count = defaultdict(int)

        logger.debug(f"Proxy state: {self.state}")

    def _scrub(self, content):
        if isinstance(content, str):
            content = content.replace(self.dd_api_key, "{redacted-by-system-tests-proxy}")
            if self.dd_app_key:
                content = content.replace(self.dd_app_key, "{redacted-by-system-tests-proxy}")
            if self.dd_application_key:
                content = content.replace(self.dd_application_key, "{redacted-by-system-tests-proxy}")
            return content

        if isinstance(content, (list, set, tuple)):
            return [self._scrub(item) for item in content]

        if isinstance(content, dict):
            return {key: self._scrub(value) for key, value in content.items()}

        if isinstance(content, SIMPLE_TYPES):
            return content

        logger.error(f"Can't scrub type {type(content)}")
        return content

    def request(self, flow):

        logger.info(f"{flow.request.method} {flow.request.pretty_url}")

        if flow.request.host in ("proxy", "localhost"):
            # tracer is the only container that uses the proxy directly

            if flow.request.headers.get("dd-protocol") == "otlp":
                # OTLP ingestion
                otlp_path = flow.request.headers.get("dd-otlp-path")
                if otlp_path == "agent":
                    flow.request.host = "agent"
                    flow.request.port = 4318
                    flow.request.scheme = "http"
                elif otlp_path == "collector":
                    flow.request.host = "system-tests-collector"
                    flow.request.port = 4318
                    flow.request.scheme = "http"
                elif otlp_path == "intake":
                    flow.request.host = "trace.agent." + os.environ.get("DD_SITE", "datad0g.com")
                    flow.request.port = 443
                    flow.request.scheme = "https"
                else:
                    raise Exception(f"Unknown OTLP ingestion path {otlp_path}")
            else:
                flow.request.host, flow.request.port = "agent", 8127
                flow.request.scheme = "http"

            logger.info(f"    => reverse proxy to {flow.request.pretty_url}")

    @staticmethod
    def request_is_from_tracer(request):
        return request.host == "agent"

    def response(self, flow):

        try:
            logger.info(f"    => Response {flow.response.status_code}")

            self._modify_response(flow)

            # get the interface name
            if flow.request.headers.get("dd-protocol") == "otlp":
                interface = "open_telemetry"
            elif self.request_is_from_tracer(flow.request):
                interface = "library"
            else:
                interface = "agent"

            # extract url info
            if "?" in flow.request.path:
                path, query = flow.request.path.split("?", 1)
            else:
                path, query = flow.request.path, ""

            # get destination
            message_count = messages_counts[interface]
            messages_counts[interface] += 1
            log_foldename = f"{self.host_log_folder}/interfaces/{interface}"
            log_filename = f"{log_foldename}/{message_count:05d}_{path.replace('/', '_')}.json"

            data = {
                "log_filename": log_filename,
                "path": path,
                "query": query,
                "host": flow.request.host,
                "port": flow.request.port,
                "request": {
                    "timestamp_start": datetime.fromtimestamp(flow.request.timestamp_start).isoformat(),
                    "headers": list(flow.request.headers.items()),
                    "length": len(flow.request.content) if flow.request.content else 0,
                },
                "response": {
                    "status_code": flow.response.status_code,
                    "headers": list(flow.response.headers.items()),
                    "length": len(flow.response.content) if flow.response.content else 0,
                },
            }

            deserialize(data, key="request", content=flow.request.content, interface=interface)

            if flow.error and flow.error.msg == FlowError.KILLED_MESSAGE:
                data["response"] = None
            else:
                deserialize(data, key="response", content=flow.response.content, interface=interface)

            try:
                data = self._scrub(data)
            except:
                logger.exception("Fail to scrub data")

            logger.info(f"    => Saving data as {log_filename}")

            with open(log_filename, "w", encoding="utf-8", opener=lambda path, flags: os.open(path, flags, 0o777)) as f:
                json.dump(data, f, indent=2, cls=ObjectDumpEncoder)

        except:
            logger.exception("Unexpected error")

    def _modify_response(self, flow):
        rc_config = self.state.get("mock_remote_config_backend")
        if rc_config is None:
            return
        mocked_responses = MOCKED_RESPONSES.get(rc_config)
        if mocked_responses is None:
            return
        self._modify_response_rc(flow, mocked_responses)

    def _modify_response_rc(self, flow, mocked_responses):
        if not self.request_is_from_tracer(flow.request):
            return  # modify only tracer/agent flow

        if flow.request.path == "/info" and str(flow.response.status_code) == "200":
            c = json.loads(flow.response.content)

            if "/v0.7/config" not in c["endpoints"]:
                logger.info("    => Overwriting /info response to include /v0.7/config")
                c["endpoints"].append("/v0.7/config")
                flow.response.content = json.dumps(c).encode()

        elif flow.request.path == "/v0.7/config":
            request_content = json.loads(flow.request.content)

            runtime_id = request_content["client"]["client_tracer"]["runtime_id"]
            logger.info(f"    => modifying rc response for runtime ID {runtime_id}")
            logger.info(f"    => Overwriting /v0.7/config response #{self.config_request_count[runtime_id] + 1}")

            if self.config_request_count[runtime_id] + 1 > len(mocked_responses):
                response = {}  # default content when there isn't an RC update
            else:
                if self.state.get("mock_remote_config_backend") in (
<<<<<<< HEAD
                    "DEBUGGER_LINE_PROBES_STATUS",
                    "DEBUGGER_LINE_PROBES_SNAPSHOT",
                    "DEBUGGER_METHOD_PROBES_STATUS",
                    "DEBUGGER_METHOD_PROBES_SNAPSHOT",
=======
                    "DEBUGGER_PROBES_STATUS",
                    "DEBUGGER_LINE_PROBES_SNAPSHOT",
                    "DEBUGGER_METHOD_PROBES_SNAPSHOT",
                    "DEBUGGER_MIX_LOG_PROBE",
>>>>>>> 1a86541e
                ):
                    response = rc_debugger.create_rcm_probe_response(
                        request_content["client"]["client_tracer"]["language"],
                        mocked_responses[self.config_request_count[runtime_id]],
                        self.config_request_count[runtime_id],
                    )
                else:
                    response = mocked_responses[self.config_request_count[runtime_id]]

            flow.response.status_code = 200
            flow.response.content = json.dumps(response).encode()

            self.config_request_count[runtime_id] += 1


def start_proxy() -> None:

    modes = [
        # Used for tracer/agents
        "regular",
    ]

    loop = asyncio.new_event_loop()
    asyncio.set_event_loop(loop)
    opts = options.Options(mode=modes, listen_host="0.0.0.0", listen_port=8126, confdir="utils/proxy/.mitmproxy")
    proxy = master.Master(opts, event_loop=loop)
    proxy.addons.add(*default_addons())
    proxy.addons.add(errorcheck.ErrorCheck())
    proxy.addons.add(_RequestLogger())
    loop.run_until_complete(proxy.run())


if __name__ == "__main__":
    start_proxy()<|MERGE_RESOLUTION|>--- conflicted
+++ resolved
@@ -201,17 +201,10 @@
                 response = {}  # default content when there isn't an RC update
             else:
                 if self.state.get("mock_remote_config_backend") in (
-<<<<<<< HEAD
-                    "DEBUGGER_LINE_PROBES_STATUS",
-                    "DEBUGGER_LINE_PROBES_SNAPSHOT",
-                    "DEBUGGER_METHOD_PROBES_STATUS",
-                    "DEBUGGER_METHOD_PROBES_SNAPSHOT",
-=======
                     "DEBUGGER_PROBES_STATUS",
                     "DEBUGGER_LINE_PROBES_SNAPSHOT",
                     "DEBUGGER_METHOD_PROBES_SNAPSHOT",
                     "DEBUGGER_MIX_LOG_PROBE",
->>>>>>> 1a86541e
                 ):
                     response = rc_debugger.create_rcm_probe_response(
                         request_content["client"]["client_tracer"]["language"],
