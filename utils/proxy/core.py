--- conflicted
+++ resolved
@@ -18,16 +18,6 @@
 logger = logging.getLogger(__name__)
 
 SIMPLE_TYPES = (bool, int, float, type(None))
-
-# the proxy determine the origin of the request based on the port
-PORT_DIRECT_INTERACTION = 9000
-PORT_WEBLOG = 9001
-PORT_NODEJS_BUDDY = 9002
-PORT_JAVA_BUDDY = 9003
-PORT_RUBY_BUDDY = 9004
-PORT_GOLANG_BUDDY = 9005
-PORT_PYTHON_BUDDY = 9006
-PORT_AGENT = 9100
 
 messages_counts = defaultdict(int)
 
@@ -116,11 +106,7 @@
 
         logger.info(f"{flow.request.method} {flow.request.pretty_url}, using proxy port {port}")
 
-<<<<<<< HEAD
-        if flow.request.port == PORT_DIRECT_INTERACTION:
-=======
         if port == ProxyPorts.proxy_commands:
->>>>>>> ce75b000
             if not self.rc_api_enabled:
                 flow.response = self.get_error_response(b"RC API is not enabled")
             elif flow.request.path == "/unique_command":
@@ -137,45 +123,6 @@
 
             return
 
-<<<<<<< HEAD
-        self.original_ports[flow.id] = flow.request.port
-
-        if flow.request.port in (
-            PORT_WEBLOG,
-            PORT_PYTHON_BUDDY,
-            PORT_NODEJS_BUDDY,
-            PORT_JAVA_BUDDY,
-            PORT_RUBY_BUDDY,
-            PORT_GOLANG_BUDDY,
-        ):
-            if flow.request.headers.get("dd-protocol") == "otlp":
-                # OTLP ingestion
-                otlp_path = flow.request.headers.get("dd-otlp-path")
-                if otlp_path == "agent":
-                    flow.request.host = "agent"
-                    flow.request.port = 4318
-                    flow.request.scheme = "http"
-                elif otlp_path == "collector":
-                    flow.request.host = "system-tests-collector"
-                    flow.request.port = 4318
-                    flow.request.scheme = "http"
-                elif otlp_path == "intake-traces":
-                    flow.request.host = "trace.agent." + os.environ.get("DD_SITE", "datad0g.com")
-                    flow.request.port = 443
-                    flow.request.scheme = "https"
-                elif otlp_path == "intake-metrics":
-                    flow.request.host = "api." + os.environ.get("DD_SITE", "datad0g.com")
-                    flow.request.port = 443
-                    flow.request.scheme = "https"
-                elif otlp_path == "intake-logs":
-                    flow.request.host = "http-intake.logs." + os.environ.get("DD_SITE", "datad0g.com")
-                    flow.request.port = 443
-                    flow.request.scheme = "https"
-                else:
-                    raise Exception(f"Unknown OTLP ingestion path {otlp_path}")
-            else:
-                flow.request.host, flow.request.port = "agent", 8127
-=======
         # if flow.request.headers.get("dd-protocol") == "otlp":
         if port == ProxyPorts.open_telemetry_weblog:
             # OTLP ingestion
@@ -183,7 +130,6 @@
             if otlp_path == "agent":
                 flow.request.host = "agent"
                 flow.request.port = 4318
->>>>>>> ce75b000
                 flow.request.scheme = "http"
             elif otlp_path == "collector":
                 flow.request.host = "system-tests-collector"
@@ -223,14 +169,10 @@
         return request.host == "agent"
 
     def response(self, flow):
-<<<<<<< HEAD
-        if flow.request.port == PORT_DIRECT_INTERACTION:
-=======
         # sockname is the local address (host, port) we received this connection on.
         port = flow.client_conn.sockname[1]
 
         if port == ProxyPorts.proxy_commands:
->>>>>>> ce75b000
             return
 
         try:
@@ -241,29 +183,6 @@
             # get the interface name
             if port == ProxyPorts.open_telemetry_weblog:
                 interface = "open_telemetry"
-<<<<<<< HEAD
-            elif self.request_is_from_tracer(flow.request):
-                port = self.original_ports[flow.id]
-                if port == PORT_WEBLOG:
-                    interface = "library"
-                # elif port == 80:  # UDS mode  # REALLY ?
-                #     interface = "library"
-                elif port == PORT_PYTHON_BUDDY:
-                    interface = "python_buddy"
-                elif port == PORT_NODEJS_BUDDY:
-                    interface = "nodejs_buddy"
-                elif port == PORT_JAVA_BUDDY:
-                    interface = "java_buddy"
-                elif port == PORT_RUBY_BUDDY:
-                    interface = "ruby_buddy"
-                elif port == PORT_GOLANG_BUDDY:
-                    interface = "golang_buddy"
-                elif port == PORT_PYTHON_BUDDY:
-                    interface = "python_buddy"
-                else:
-                    raise ValueError(f"Unknown port provenance for {flow.request}: {port}")
-            else:
-=======
             elif port == ProxyPorts.weblog:
                 interface = "library"
             elif port == ProxyPorts.python_buddy:
@@ -277,7 +196,6 @@
             elif port == ProxyPorts.golang_buddy:
                 interface = "golang_buddy"
             elif port == ProxyPorts.agent:  # HTTPS port, as the agent use the proxy with HTTP_PROXY env var
->>>>>>> ce75b000
                 interface = "agent"
             else:
                 raise ValueError(f"Unknown port provenance for {flow.request}: {port}")
@@ -412,18 +330,6 @@
 
 
 def start_proxy() -> None:
-<<<<<<< HEAD
-    # the port is used to know the origin of the request
-    modes = [
-        f"regular@{PORT_DIRECT_INTERACTION}",  # RC payload API
-        f"regular@{PORT_WEBLOG}",  # weblog
-        f"regular@{PORT_NODEJS_BUDDY}",  # nodejs_buddy
-        f"regular@{PORT_JAVA_BUDDY}",  # java_buddy
-        f"regular@{PORT_RUBY_BUDDY}",  # ruby_buddy
-        f"regular@{PORT_GOLANG_BUDDY}",  # golang_buddy
-        f"regular@{PORT_PYTHON_BUDDY}",  # python_buddy
-        f"regular@{PORT_AGENT}",  # agent
-=======
     # the port is used to make the distinction between provenance
     # not that backend is not needed as it's used with HTTP_PROXY
     modes = [
@@ -436,7 +342,6 @@
         f"regular@{ProxyPorts.golang_buddy}",  # golang_buddy
         f"regular@{ProxyPorts.open_telemetry_weblog}",  # Open telemetry weblog
         f"regular@{ProxyPorts.agent}",  # from agent to backend
->>>>>>> ce75b000
     ]
 
     loop = asyncio.new_event_loop()
