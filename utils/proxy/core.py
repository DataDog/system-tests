import asyncio
from collections import defaultdict
import json
import logging
import os
from datetime import datetime, UTC

from mitmproxy import master, options, http
from mitmproxy.addons import errorcheck, default_addons
from mitmproxy.flow import Error as FlowError, Flow

from _deserializer import deserialize

# prevent permission issues on file created by the proxy when the host is linux
os.umask(0)

logger = logging.getLogger(__name__)

SIMPLE_TYPES = (bool, int, float, type(None))

# the proxy determine the origin of the request based on the port
PORT_DIRECT_INTERACTION = 9000
PORT_WEBLOG = 9001
PORT_NODEJS_BUDDY = 9002
PORT_JAVA_BUDDY = 9003
PORT_RUBY_BUDDY = 9004
PORT_GOLANG_BUDDY = 9005
PORT_PYTHON_BUDDY = 9006
PORT_AGENT = 9100

messages_counts = defaultdict(int)


class CustomFormatter(logging.Formatter):
    def __init__(self, keys: list[str], *args, **kwargs) -> None:
        super().__init__(*args, **kwargs)
        self._keys = keys

    def format(self, record):
        result = super().format(record)

        for key in self._keys:
            result = result.replace(key, "{redacted-by-system-tests-proxy}")

        return result


class ObjectDumpEncoder(json.JSONEncoder):
    def default(self, o):
        if isinstance(o, bytes):
            return str(o)
        return json.JSONEncoder.default(self, o)


class _RequestLogger:
    def __init__(self) -> None:
        self._keys = [
            os.environ.get("DD_API_KEY"),
            os.environ.get("DD_APPLICATION_KEY"),
            os.environ.get("DD_APP_KEY"),
        ]

        self._keys = [key for key in self._keys if key is not None]

        handler = logging.StreamHandler()
        handler.setLevel(logging.DEBUG)
        formatter = CustomFormatter(
            fmt="%(asctime)s.%(msecs)03d %(levelname)-8s %(message)s", datefmt="%H:%M:%S", keys=self._keys
        )
        handler.setFormatter(formatter)
        logger.addHandler(handler)
        logger.setLevel(logging.DEBUG)

        self.host_log_folder = os.environ.get("SYSTEM_TESTS_HOST_LOG_FOLDER", "logs")

        # request -> original port
        # as the port is overwritten at request stage, we loose it on response stage
        # this property will keep it
        self.original_ports = {}

        self.rc_api_enabled = os.environ.get("SYSTEM_TESTS_RC_API_ENABLED") == "True"
        self.span_meta_structs_disabled = os.environ.get("SYSTEM_TESTS_AGENT_SPAN_META_STRUCTS_DISABLED") == "True"

        span_events = os.environ.get("SYSTEM_TESTS_AGENT_SPAN_EVENTS")
        self.span_events = True if span_events == "True" else (False if span_events == "False" else None)

        self.rc_api_command = None

        # mimic the old API
        self.rc_api_sequential_commands = None
        self.rc_api_runtime_ids_request_count = None

    def _scrub(self, content):
        if isinstance(content, str):
            for key in self._keys:
                content = content.replace(key, "{redacted-by-system-tests-proxy}")

            return content

        if isinstance(content, (list, set, tuple)):
            return [self._scrub(item) for item in content]

        if isinstance(content, dict):
            return {key: self._scrub(value) for key, value in content.items()}

        if isinstance(content, SIMPLE_TYPES):
            return content

        logger.error(f"Can't scrub type {type(content)}")
        return "Content not properly deserialized by system-tests proxy. Please reach #apm-shared-testing on slack."

    @staticmethod
    def get_error_response(message):
        logger.error(message)
        return http.Response.make(400, message)

    def request(self, flow: Flow):
        logger.info(f"{flow.request.method} {flow.request.pretty_url}")

        if flow.request.port == PORT_DIRECT_INTERACTION:
            if not self.rc_api_enabled:
                flow.response = self.get_error_response(b"RC API is not enabled")
            elif flow.request.path == "/unique_command":
                logger.info("Store RC command to mock")
                self.rc_api_command = flow.request.content
                flow.response = http.Response.make(200, b"Ok")
            elif flow.request.path == "/sequential_commands":
                logger.info("Reset mocked RC sequential commands")
                self.rc_api_sequential_commands = json.loads(flow.request.content)
                self.rc_api_runtime_ids_request_count = defaultdict(int)
                flow.response = http.Response.make(200, b"Ok")
            else:
                flow.response = http.Response.make(404, b"Not found")

            return

        self.original_ports[flow.id] = flow.request.port

        if flow.request.port in (
            PORT_WEBLOG,
            PORT_PYTHON_BUDDY,
            PORT_NODEJS_BUDDY,
            PORT_JAVA_BUDDY,
            PORT_RUBY_BUDDY,
            PORT_GOLANG_BUDDY,
        ):

            if flow.request.headers.get("dd-protocol") == "otlp":
                # OTLP ingestion
                otlp_path = flow.request.headers.get("dd-otlp-path")
                if otlp_path == "agent":
                    flow.request.host = "agent"
                    flow.request.port = 4318
                    flow.request.scheme = "http"
                elif otlp_path == "collector":
                    flow.request.host = "system-tests-collector"
                    flow.request.port = 4318
                    flow.request.scheme = "http"
                elif otlp_path == "intake-traces":
                    flow.request.host = "trace.agent." + os.environ.get("DD_SITE", "datad0g.com")
                    flow.request.port = 443
                    flow.request.scheme = "https"
                elif otlp_path == "intake-metrics":
                    flow.request.host = "api." + os.environ.get("DD_SITE", "datad0g.com")
                    flow.request.port = 443
                    flow.request.scheme = "https"
                elif otlp_path == "intake-logs":
                    flow.request.host = "http-intake.logs." + os.environ.get("DD_SITE", "datad0g.com")
                    flow.request.port = 443
                    flow.request.scheme = "https"
                else:
                    raise Exception(f"Unknown OTLP ingestion path {otlp_path}")
            else:
                flow.request.host, flow.request.port = "agent", 8127
                flow.request.scheme = "http"

            logger.info(f"    => reverse proxy to {flow.request.pretty_url}")

    @staticmethod
    def request_is_from_tracer(request):
        return request.host == "agent"

    def response(self, flow):
        if flow.request.port == PORT_DIRECT_INTERACTION:
            return

        try:
            logger.info(f"    => Response {flow.response.status_code}")

            self._modify_response(flow)

            # get the interface name
            if flow.request.headers.get("dd-protocol") == "otlp":
                interface = "open_telemetry"
            elif self.request_is_from_tracer(flow.request):
                port = self.original_ports[flow.id]
                if port == PORT_WEBLOG:
                    interface = "library"
                # elif port == 80:  # UDS mode  # REALLY ?
                #     interface = "library"
                elif port == PORT_PYTHON_BUDDY:
                    interface = "python_buddy"
                elif port == PORT_NODEJS_BUDDY:
                    interface = "nodejs_buddy"
                elif port == PORT_JAVA_BUDDY:
                    interface = "java_buddy"
                elif port == PORT_RUBY_BUDDY:
                    interface = "ruby_buddy"
                elif port == PORT_GOLANG_BUDDY:
                    interface = "golang_buddy"
                elif port == PORT_PYTHON_BUDDY:
                    interface = "python_buddy"
                else:
                    raise ValueError(f"Unknown port provenance for {flow.request}: {port}")
            else:
                interface = "agent"

            # extract url info
            if "?" in flow.request.path:
                path, query = flow.request.path.split("?", 1)
            else:
                path, query = flow.request.path, ""

            # get destination
            message_count = messages_counts[interface]
            messages_counts[interface] += 1
            log_foldename = f"{self.host_log_folder}/interfaces/{interface}"
            export_content_files_to = f"{log_foldename}/files"
            log_filename = f"{log_foldename}/{message_count:05d}_{path.replace('/', '_')}.json"

            data = {
                "log_filename": log_filename,
                "path": path,
                "query": query,
                "host": flow.request.host,
                "port": flow.request.port,
                "request": {
                    "timestamp_start": datetime.fromtimestamp(flow.request.timestamp_start, tz=UTC).isoformat(),
                    "headers": list(flow.request.headers.items()),
                    "length": len(flow.request.content) if flow.request.content else 0,
                },
                "response": {
                    "status_code": flow.response.status_code,
                    "headers": list(flow.response.headers.items()),
                    "length": len(flow.response.content) if flow.response.content else 0,
                },
            }

            deserialize(
                data,
                key="request",
                content=flow.request.content,
                interface=interface,
                export_content_files_to=export_content_files_to,
            )

            if flow.error and flow.error.msg == FlowError.KILLED_MESSAGE:
                data["response"] = None
            else:
                deserialize(
                    data,
                    key="response",
                    content=flow.response.content,
                    interface=interface,
                    export_content_files_to=export_content_files_to,
                )

            try:
                data = self._scrub(data)
            except:
                logger.exception("Fail to scrub data")

            logger.info(f"    => Saving data as {log_filename}")

            with open(log_filename, "w", encoding="utf-8", opener=lambda path, flags: os.open(path, flags, 0o777)) as f:
                json.dump(data, f, indent=2, cls=ObjectDumpEncoder)

        except:
            logger.exception("Unexpected error")

    def _modify_response(self, flow):
        if self.request_is_from_tracer(flow.request):
            if self.rc_api_enabled:
                self._add_rc_capabilities_in_info_request(flow)

                if flow.request.path == "/v0.7/config":
                    # mimic the default response from the agent
                    flow.response.status_code = 200
                    flow.response.content = b"{}"
                    flow.response.headers["Content-Type"] = "application/json"

                    if self.rc_api_command is not None:
                        request_content = json.loads(flow.request.content)
                        logger.info("    => modifying rc response")
                        flow.response.content = self.rc_api_command

                    elif self.rc_api_sequential_commands is not None:
                        request_content = json.loads(flow.request.content)
                        runtime_id = request_content["client"]["client_tracer"]["runtime_id"]
                        nth_api_command = self.rc_api_runtime_ids_request_count[runtime_id]
                        response = self.rc_api_sequential_commands[nth_api_command]

                        logger.info(f"    => Modifying RC response for runtime ID {runtime_id}")
                        logger.info(f"    => Overwriting /v0.7/config response #{nth_api_command}")

                        flow.response.content = json.dumps(response).encode()
                        flow.response.headers["st-proxy-overwrite-rc-response"] = f"{nth_api_command}"

                        if nth_api_command + 1 < len(self.rc_api_sequential_commands):
                            self.rc_api_runtime_ids_request_count[runtime_id] = nth_api_command + 1

            if self.span_meta_structs_disabled:
                self._remove_meta_structs_support(flow)

            if self.span_events is not None:
                self._modify_span_events_flag(flow)

    def _remove_meta_structs_support(self, flow):
        if flow.request.path == "/info" and str(flow.response.status_code) == "200":
            c = json.loads(flow.response.content)
            if "span_meta_structs" in c:
                logger.info("    => Overwriting /info response to remove span_meta_structs field")
                c.pop("span_meta_structs")
                flow.response.content = json.dumps(c).encode()

    def _add_rc_capabilities_in_info_request(self, flow):
        if flow.request.path == "/info" and str(flow.response.status_code) == "200":
            c = json.loads(flow.response.content)

            if "/v0.7/config" not in c["endpoints"]:
                logger.info("    => Overwriting /info response to include /v0.7/config")
                c["endpoints"].append("/v0.7/config")
                flow.response.content = json.dumps(c).encode()

    def _modify_span_events_flag(self, flow):
        """Modify the agent flag that signals support for native span event serialization.
        There are three possible cases:
        - Not configured: agent's response is not modified, the real agent behavior is preserved
        - `true`: agent advertises support for native span events serialization
        - `false`: agent advertises that it does not support native span events serialization
        """
        if flow.request.path == "/info" and str(flow.response.status_code) == "200":
            c = json.loads(flow.response.content)
            c["span_events"] = self.span_events
            flow.response.content = json.dumps(c).encode()


def start_proxy() -> None:
<<<<<<< HEAD

    # the port is used to know the origin of the request
=======
    # the port is used to make the distinction between weblogs (See CROSSED_TRACING_LIBRARIES scenario)
>>>>>>> fd78165c
    modes = [
        f"regular@{PORT_DIRECT_INTERACTION}",  # RC payload API
        f"regular@{PORT_WEBLOG}",  # weblog
        f"regular@{PORT_NODEJS_BUDDY}",  # nodejs_buddy
        f"regular@{PORT_JAVA_BUDDY}",  # java_buddy
        f"regular@{PORT_RUBY_BUDDY}",  # ruby_buddy
        f"regular@{PORT_GOLANG_BUDDY}",  # golang_buddy
        f"regular@{PORT_PYTHON_BUDDY}",  # python_buddy
        f"regular@{PORT_AGENT}",  # agent
    ]

    loop = asyncio.new_event_loop()
    asyncio.set_event_loop(loop)
    listen_host = "::" if os.environ.get("SYSTEM_TESTS_IPV6") == "True" else "0.0.0.0"  # noqa: S104
    opts = options.Options(mode=modes, listen_host=listen_host, confdir="utils/proxy/.mitmproxy")
    proxy = master.Master(opts, event_loop=loop)
    proxy.addons.add(*default_addons())
    proxy.addons.add(errorcheck.ErrorCheck())
    proxy.addons.add(_RequestLogger())
    loop.run_until_complete(proxy.run())


if __name__ == "__main__":
    start_proxy()<|MERGE_RESOLUTION|>--- conflicted
+++ resolved
@@ -346,12 +346,8 @@
 
 
 def start_proxy() -> None:
-<<<<<<< HEAD
 
     # the port is used to know the origin of the request
-=======
-    # the port is used to make the distinction between weblogs (See CROSSED_TRACING_LIBRARIES scenario)
->>>>>>> fd78165c
     modes = [
         f"regular@{PORT_DIRECT_INTERACTION}",  # RC payload API
         f"regular@{PORT_WEBLOG}",  # weblog
