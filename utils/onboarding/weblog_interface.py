import time
from random import randint
import os
import json
import requests
<<<<<<< HEAD
from utils.onboarding.wait_for_tcp_port import wait_for_port
=======
>>>>>>> 25b62bd4
from utils.tools import logger


def make_get_request(app_url, swallow: bool = False) -> str:
    generated_uuid = str(randint(1, 100000000000000000))
<<<<<<< HEAD
    try:
        requests.get(
            app_url,
            headers={
                "x-datadog-trace-id": generated_uuid,
                "x-datadog-parent-id": generated_uuid,
                "x-datadog-sampling-priority": "2",
            },
            timeout=10,
        )
    except Exception as e:
        if not swallow:
            raise
        logger.warning(e)
=======
    requests.get(
        app_url,
        headers={
            "x-datadog-trace-id": generated_uuid,
            "x-datadog-parent-id": generated_uuid,
            "x-datadog-sampling-priority": "2",
        },
        timeout=15,
    )
>>>>>>> 25b62bd4
    return generated_uuid


def warmup_weblog(app_url):
    for _ in range(15):
        try:
            r = requests.get(app_url, timeout=10)
            if r.status_code == 200:
                if "application/json" in r.headers["content-type"]:
                    json_text = r.text.replace("'", '"')
                    json_res = json.loads(json_text)
                    logger.info(f"Weblog response: {json_res}")
                    if "app_type" in json_res and json_res["app_type"] == "multicontainer":
                        return json_res
                    logger.info(f"Weblog is not multicontainer, response: {json_res}")
                break
            time.sleep(2)
        except Exception:
            time.sleep(5)
    return None


def make_internal_get_request(stdin_file, vm_port):
    """ This method is exclusively for testing through KrunVm microVM.
    It is used to make a request to the weblog application inside the VM, using stdin file"""

    generated_uuid = str(randint(1, 100000000000000000))
    timeout = 80
    script_to_run = f"""#!/bin/bash
echo "Requesting weblog..."
URL="http://localhost:{vm_port}/"
TIMEOUT={timeout}
TRACE_ID={generated_uuid}
PARENT_ID={generated_uuid}
ps
while true; do
  RESPONSE=$(curl -i -m 2 -H "x-datadog-trace-id: $TRACE_ID" -H "x-datadog-parent-id: $PARENT_ID" -H "x-datadog-sampling-priority: 2" $URL)
  echo "$RESPONSE"
  if [[ $(echo "$RESPONSE" | grep "HTTP/1.1 200 OK") ]]; then
    echo "HTTP status 200 received: OK"
    break
  fi

  if [[ $SECONDS -ge $TIMEOUT ]]; then
    echo "Status 200 not received in $TIMEOUT seconds"
    break
  fi
  sleep 1
done"""
    script_name = "request_weblog.sh"
    shared_folder = os.path.dirname(os.path.abspath(stdin_file))

    # Write the script in the shared folder
    with open(os.path.join(shared_folder, script_name), "w", encoding="utf-8") as file:
        file.write(script_to_run)

    # Write the command to run the script in the stdin file
    with open(stdin_file, "a", encoding="utf-8") as file:
        file.write(f"chmod 755 /shared_volume/{script_name} \n")
        file.write(f"bash /shared_volume/{script_name} \n")

    # Wait for the script to finish
    start = time.time()
    while os.stat(stdin_file).st_size != 0 and time.time() - start < (timeout + 5):
        time.sleep(1)
    if os.stat(stdin_file).st_size != 0:
        raise TimeoutError("Timed out waiting for weblog ready")

    return generated_uuid


def request_weblog(virtual_machine, vm_ip, vm_port) -> str:
    if virtual_machine.krunvm_config is not None and virtual_machine.krunvm_config.stdin is not None:
        logger.info(
            "We are testing on krunvm. The request to the weblog will be done using the stdin (inside the microvm)"
        )
        request_uuid = make_internal_get_request(virtual_machine.krunvm_config.stdin, vm_port)
    else:
        logger.info(f"Waiting for weblog available [{vm_ip}:{vm_port}]")
        wait_for_port(vm_port, vm_ip, 80.0)
        logger.info(f"[{vm_ip}]: Weblog app is ready!")
        warmup_weblog(f"http://{vm_ip}:{vm_port}/")
        logger.info(f"Making a request to weblog [{vm_ip}:{vm_port}]")
        request_uuid = make_get_request(f"http://{vm_ip}:{vm_port}/")
    return request_uuid<|MERGE_RESOLUTION|>--- conflicted
+++ resolved
@@ -3,16 +3,12 @@
 import os
 import json
 import requests
-<<<<<<< HEAD
 from utils.onboarding.wait_for_tcp_port import wait_for_port
-=======
->>>>>>> 25b62bd4
 from utils.tools import logger
 
 
 def make_get_request(app_url, swallow: bool = False) -> str:
     generated_uuid = str(randint(1, 100000000000000000))
-<<<<<<< HEAD
     try:
         requests.get(
             app_url,
@@ -21,23 +17,12 @@
                 "x-datadog-parent-id": generated_uuid,
                 "x-datadog-sampling-priority": "2",
             },
-            timeout=10,
+            timeout=15,
         )
     except Exception as e:
         if not swallow:
             raise
         logger.warning(e)
-=======
-    requests.get(
-        app_url,
-        headers={
-            "x-datadog-trace-id": generated_uuid,
-            "x-datadog-parent-id": generated_uuid,
-            "x-datadog-sampling-priority": "2",
-        },
-        timeout=15,
-    )
->>>>>>> 25b62bd4
     return generated_uuid
 
 
@@ -109,17 +94,27 @@
     return generated_uuid
 
 
-def request_weblog(virtual_machine, vm_ip, vm_port) -> str:
+def request_weblog(virtual_machine, vm_ip, vm_port) -> List[str]:
+    request_uuids = []
     if virtual_machine.krunvm_config is not None and virtual_machine.krunvm_config.stdin is not None:
         logger.info(
             "We are testing on krunvm. The request to the weblog will be done using the stdin (inside the microvm)"
         )
-        request_uuid = make_internal_get_request(virtual_machine.krunvm_config.stdin, vm_port)
+        request_uuids = [make_internal_get_request(virtual_machine.krunvm_config.stdin, vm_port)]
     else:
         logger.info(f"Waiting for weblog available [{vm_ip}:{vm_port}]")
         wait_for_port(vm_port, vm_ip, 80.0)
         logger.info(f"[{vm_ip}]: Weblog app is ready!")
-        warmup_weblog(f"http://{vm_ip}:{vm_port}/")
-        logger.info(f"Making a request to weblog [{vm_ip}:{vm_port}]")
-        request_uuid = make_get_request(f"http://{vm_ip}:{vm_port}/")
-    return request_uuid+        responseJson = warmup_weblog(f"http://{vm_ip}:{vm_port}/")
+        if responseJson is not None:
+            logger.info(f"There is a multicontainer app: {responseJson}")
+            for app in responseJson["apps"]:
+                warmup_weblog(f"http://{vm_ip}:{vm_port}{app['url']}")
+                logger.info(f"Making a request to weblog [http://{vm_ip}:{vm_port}{app['url']}]")
+                request_uuids.append(make_get_request(f"http://{vm_ip}:{vm_port}{app['url']}"))
+                time.sleep(1)
+        else:
+            logger.info(f"Making a request to weblog [{vm_ip}:{vm_port}]")
+            request_uuids.append(make_get_request(f"http://{vm_ip}:{vm_port}/"))
+
+    return request_uuids