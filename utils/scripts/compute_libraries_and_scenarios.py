from __future__ import annotations

import argparse
import json
import logging
import os
from pathlib import Path
import re
import sys
from collections import OrderedDict, defaultdict
from fnmatch import fnmatch
from typing import TYPE_CHECKING, Any

import yaml

from utils._context._scenarios import scenario_groups as all_scenario_groups, scenarios, get_all_scenarios
from utils._logger import logger
from utils.manifest import Manifest

if TYPE_CHECKING:
    from utils.manifest import ManifestData
    from collections.abc import Iterable

root_dir = os.path.dirname(os.path.dirname(os.path.dirname(os.path.abspath(__file__))))  # noqa: PTH120, PTH100
scenario_names = {scenario.name for scenario in get_all_scenarios()}

# do not include otel in system-tests CI by default, as the staging backend is not stable enough
LIBRARIES = {
    "cpp",
    "cpp_httpd",
    "cpp_nginx",
    "dotnet",
    "golang",
    "java",
    "nodejs",
    "otel_collector",
    "php",
    "python",
    "ruby",
    "python_lambda",
    # "rust",
}

LAMBDA_LIBRARIES = {"python_lambda"}
OTEL_LIBRARIES = {"java_otel", "python_otel"}  # , "nodejs_otel"]

ALL_LIBRARIES = LIBRARIES | LAMBDA_LIBRARIES | OTEL_LIBRARIES


def check_scenarios(scenarios: set[str]) -> bool:
    return all(name in scenario_names for name in scenarios)


def check_scenario_groups(val: set[str]) -> bool:
    return all(hasattr(all_scenario_groups, scenario) for scenario in val)


def check_libraries(val: set[str]) -> bool:
    return all(library in ALL_LIBRARIES for library in val)


def _setify(value: list[str] | set[str] | str | None) -> set[str]:
    if isinstance(value, set):
        return value

    if isinstance(value, list):
        return {*value}

    if isinstance(value, str):
        return {value}

    assert value is None

    return set()


class Param:
    def __init__(
        self,
        pattern: str,
        parameters: dict,
    ):
        self.libraries = _setify(parameters.get("libraries", LIBRARIES))

        if "scenario_groups" not in parameters and "scenario" not in parameters:  # no instruction -> run all
            self.scenario_groups = {all_scenario_groups.all.name}
            self.scenarios = set()
        else:
            self.scenario_groups = _setify(parameters.get("scenario_groups"))
            self.scenarios = _setify(parameters.get("scenario"))

        if not check_libraries(self.libraries):
            raise ValueError(f"One or more of the libraries for {pattern} does not exist: {self.libraries}")
        if not check_scenario_groups(self.scenario_groups):
            raise ValueError(f"One or more of the scenario groups for {pattern} does not exist: {self.scenario_groups}")
        if not check_scenarios(self.scenarios):
            raise ValueError(f"Scenario {self.scenarios} for {pattern} does not exist")


def match_patterns(modified_file: str, impacts: dict[str, Param]) -> Param | None:
    for pattern, requirement in impacts.items():
        if fnmatch(modified_file, pattern):
            logger.debug(f"Matched file {modified_file} with pattern {pattern}")
            return requirement
    logger.debug(f"No match found for file {modified_file}")
    return None


def get_prefix(path: str, pattern: str) -> str:
    """Returns the prefix of `path` before the given `pattern` (including the trailing slash).

    Example:
        get_prefix("aa/bb/pattern/dd/ee", "pattern")  # -> "aa/bb/"

    """
    parts = path.split("/")
    if pattern in parts:
        idx = parts.index(pattern)
        return "/".join(parts[: idx + 0]) + "/" if idx > 0 else ""

    return path


class LibraryProcessor:
    def __init__(self, libraries: set[str] | None = None):
        self.selected = libraries if libraries else set()
        self.impacted: set[str] = set()
        self.user_choice: str | None = None
        self.branch_selector: str | None = None

    def process_pr_title(self, inputs: Inputs) -> None:
        libraries = "|".join(ALL_LIBRARIES)
        match = re.search(rf"^\[({libraries})(?:@([^\]]+))?\]", inputs.pr_title)
        if match:
            logger.info(f"PR title matches library => run {match[1]}")
            self.user_choice = match[1]
            self.selected.add(self.user_choice)

            # if users specified a branch, another job will prevent the merge
            # so let user do what he/she wants :
            self.branch_selector = match[2]
            if self.branch_selector:
                logger.info(
                    f"PR title matches branch {self.branch_selector} "
                    "=> user library selection will be enforced without checks"
                )

    def compute_impacted(self, modified_file: str, param: Param | None) -> None:
        self.impacted = set()

        if param is not None:
            self.impacted |= param.libraries
            return

        logger.warning(f"Unknown file {modified_file} was detected, activating all libraries.")
        self.impacted |= LIBRARIES

    def is_manual(self, file: str) -> bool:
        if not self.user_choice:
            return False

        if self.branch_selector or len(self.impacted) == 0:
            return True
        # user specified a library in the PR title
        # and there are some impacted libraries
        if file.startswith("tests/") or self.impacted == {self.user_choice}:
            # modification in tests files are complex, trust user
            return True
        # only acceptable use case : impacted library exactly matches user choice
        raise ValueError(
            f"""File {file} is modified, and it may impact {", ".join(self.impacted)}.
                    Please remove the PR title prefix [{self.user_choice}]"""
        )

    def add(self, file: str, param: Param | None) -> None:
        self.compute_impacted(file, param)
        if not self.is_manual(file):
            self.selected |= self.impacted

    def get_outputs(self) -> dict[str, Any]:
        populated_result = [
            {
                "library": library,
                "version": "prod",
            }
            for library in sorted(self.selected)
        ] + [
            {
                "library": library,
                "version": "dev",
            }
            for library in sorted(self.selected)
            if "otel" not in library and library not in ("otel_collector",)
        ]

        libraries_with_dev = [item["library"] for item in populated_result if item["version"] == "dev"]
        return {
            "library_matrix": populated_result,
            "libraries_with_dev": libraries_with_dev,
            "desired_execution_time": 600 if len(self.selected) == 1 else 3600,
        }


class ScenarioProcessor:
    def __init__(self, scenario_groups: set[str] | None = None):
        self.scenario_groups = scenario_groups if scenario_groups else set()
        self.scenarios = {scenarios.default.name}
        self.scenarios_by_files: dict[str, set[str]] = defaultdict(set)

    def process_manifests(self, inputs: Inputs) -> None:
        if inputs.ref in {"refs/pull/5575/merge", "nccatoni/manifest-migration"}:
            self.scenario_groups |= {all_scenario_groups.all.name}
            return
        modified_nodeids = set()

        for nodeid in set(list(inputs.new_manifests.keys()) + list(inputs.old_manifests.keys())):
            if (
                nodeid not in inputs.old_manifests
                or nodeid not in inputs.new_manifests
                or inputs.new_manifests[nodeid] != inputs.old_manifests[nodeid]
            ):
                modified_nodeids.add(nodeid)

        if inputs.scenario_map is None:
            return
        scenario_names: Iterable[str]
        for nodeid, scenario_names in inputs.scenario_map.items():
            for modified_nodeid in modified_nodeids:
                if nodeid.startswith(modified_nodeid):
                    self.scenarios |= set(scenario_names)
                    break

    def compute_scenarios_by_files(self, inputs: Inputs) -> None:
        if inputs.scenario_map is None:
            return
        scenario_names: Iterable[str]
        for nodeid, scenario_names in inputs.scenario_map.items():
            file = nodeid.split(":", 1)[0]
            for scenario_name in scenario_names:
                self.scenarios_by_files[file].add(scenario_name)

    def process_test_files(self, file: str) -> None:
        if file.startswith("tests/"):
            if "/utils/" in file:
                # particular use case for modification in a utils/ folder:
                # in that situation, all files near to this utils/ folder, or inside folders near it
                # are be impacted

                folder = get_prefix(file, "utils")

                for sub_file, scenario_names in self.scenarios_by_files.items():
                    if sub_file.startswith(folder):
                        self.scenarios |= scenario_names

            elif file.endswith(("/utils.py", "/conftest.py", ".json")):
                # particular use case for modification in tests/ of a file utils.py or conftest.py:
                # in that situation, takes all scenarios executed in tests/<path>/

                # same for any json file

                folder = "/".join(file.split("/")[:-1]) + "/"  # python trickery to remove last element

                for sub_file, scenario_names in self.scenarios_by_files.items():
                    if sub_file.startswith(folder):
                        self.scenarios |= scenario_names

    def process_regular_file(self, file: str, param: Param | None) -> None:
        if param is not None:
            self.scenario_groups |= param.scenario_groups
            self.scenarios |= param.scenarios

        else:
            logger.warning(f"Unknown file {file} was detected, activating all scenario groups.")
            self.scenario_groups.add(all_scenario_groups.all.name)

        # now get known scenarios executed in this file
        if file in self.scenarios_by_files:
            self.scenarios |= self.scenarios_by_files[file]

    def add(self, file: str, param: Param | None) -> None:
        self.process_test_files(file)
        self.process_regular_file(file, param)

    def get_outputs(self) -> dict[str, str]:
        return {
            "scenarios": ",".join(sorted(self.scenarios)),
            "scenarios_groups": ",".join(sorted(self.scenario_groups)),
        }


class Inputs:
    impacts: dict[str, Param]

    def __init__(
        self,
        output: str | None = None,
        mapping_file: str = "utils/scripts/libraries_and_scenarios_rules.yml",
        scenario_map_file: str = "logs_mock_the_test/scenarios.json",
        new_manifests: Path = Path("manifests/"),
        old_manifests: Path = Path("original/manifests/"),
    ) -> None:
        self.is_gitlab = False
        self.load_git_info()
        self.output = output
        self.mapping_file = os.path.join(root_dir, mapping_file)
        self.scenario_map_file = os.path.join(root_dir, scenario_map_file)
<<<<<<< HEAD
        self.new_manifests: ManifestData = Manifest.parse(new_manifests)
        self.old_manifests: ManifestData = Manifest.parse(old_manifests)

        if not self.new_manifests:
            raise FileNotFoundError(f"Manifest files not found: {new_manifests}")
        if not self.old_manifests:
            raise FileNotFoundError(f"Manifest files not found: {old_manifests}")
=======
        if self.ref not in {"refs/pull/5575/merge", "nccatoni/manifest-migration"}:
            self.new_manifests: ManifestData = Manifest.parse(new_manifests)
            self.old_manifests: ManifestData = Manifest.parse(old_manifests)

            if not self.new_manifests:
                raise FileNotFoundError(f"Manifest files not found: {new_manifests}")
            if not self.old_manifests:
                raise FileNotFoundError(f"Manifest files not found: {old_manifests}")
>>>>>>> c128f220

        self.load_raw_impacts()
        self.load_scenario_mappings()

        self.load_modified_files()

    def load_git_info(self) -> None:
        # Get all relevant environment variables.
        if "GITLAB_CI" in os.environ:
            self.event_name = os.environ.get("CI_PIPELINE_SOURCE", "push")
            self.ref = os.environ.get("CI_COMMIT_REF_NAME", "")
            self.pr_title = ""
            self.is_gitlab = True
        else:
            self.event_name = os.environ.get("GITHUB_EVENT_NAME", "pull_request")
            self.ref = os.environ.get("GITHUB_REF", "")
            self.pr_title = os.environ.get("GITHUB_PR_TITLE", "").lower()

    def load_raw_impacts(self) -> None:
        # Gets the raw pattern matching data that maps file to impacted
        # libraries/scenario groups

        default_param = Param(".*", {"libraries": LIBRARIES, "scenario_groups": all_scenario_groups.all.name})
        self.impacts: dict[str, Param] = OrderedDict()

        with open(self.mapping_file, "r", encoding="utf-8") as file:
            raw_impacts = yaml.safe_load(file)["patterns"]
            assert isinstance(raw_impacts, dict), "patterns property of {self.mapping_file} must be a dict"

            for pattern, parameters in raw_impacts.items():
                self.impacts[pattern] = Param(pattern, parameters) if parameters else default_param

    def load_modified_files(self) -> None:
        if self.ref != "refs/heads/main":
            # Gets the modified files. Computed with gh in a previous ci step.
            with open("modified_files.txt", "r", encoding="utf-8") as f:
                self.modified_files = [line.strip() for line in f]

    def load_scenario_mappings(self) -> None:
        if self.event_name in ("pull_request", "push"):
            # Get the mappings used to compute impacted scenarios by file, especially
            # test files
            # This file is generated with
            # ./run.sh MOCK_THE_TEST --collect-only --scenario-report
            with open(self.scenario_map_file, encoding="utf-8") as f:
                self.scenario_map = json.load(f)


def extra_gitlab_output(inputs: Inputs) -> dict[str, str]:
    return {"CI_PIPELINE_SOURCE": inputs.event_name, "CI_COMMIT_REF_NAME": inputs.ref}


def stringify_outputs(outputs: dict[str, Any]) -> list[str]:
    ret = []
    for name, value in outputs.items():
        ret.append(f"{name}={json.dumps(value)}")
    return ret


def print_outputs(strings_out: list[str], inputs: Inputs) -> None:
    def print_ci_outputs(strings_out: list[str], f: Any) -> None:  # noqa: ANN401
        for s in strings_out:
            print(s, file=f)

    if inputs.output:
        with open(inputs.output, "w", encoding="utf-8") as f:
            print_ci_outputs(strings_out, f)
    else:
        print_ci_outputs(strings_out, sys.stdout)


def process(inputs: Inputs) -> list[str]:
    outputs: dict[str, Any] = {}
    if inputs.is_gitlab:
        outputs |= extra_gitlab_output(inputs)
        logging.disable()

    rebuild_lambda_proxy = False

    if inputs.event_name not in ("pull_request", "push") or inputs.ref == "refs/heads/main":
        scenario_processor = ScenarioProcessor({all_scenario_groups.all.name})
        library_processor = LibraryProcessor(LIBRARIES)

    else:
        scenario_processor = ScenarioProcessor()
        library_processor = LibraryProcessor()

        scenario_processor.process_manifests(inputs)
        scenario_processor.compute_scenarios_by_files(inputs)

        library_processor.process_pr_title(inputs)

        assert inputs.modified_files is not None
        for file in inputs.modified_files:
            param = match_patterns(file, inputs.impacts)
            scenario_processor.add(file, param)
            library_processor.add(file, param)

            if file in (
                "utils/build/docker/lambda_proxy/pyproject.toml",
                "utils/build/docker/lambda-proxy.Dockerfile",
            ):
                rebuild_lambda_proxy = True

    if inputs.is_gitlab:
        outputs |= scenario_processor.get_outputs()
    else:
        outputs |= (
            library_processor.get_outputs()
            | {"rebuild_lambda_proxy": rebuild_lambda_proxy}
            | scenario_processor.get_outputs()
        )

    return stringify_outputs(outputs)


def main() -> None:
    logging.basicConfig(level=logging.INFO)

    # Get output file (different for Gitlab and Github)
    parser = argparse.ArgumentParser(description="print output")
    parser.add_argument(
        "--output",
        "-o",
        type=str,
        default="",
        help="Output file. If not provided, output to stdout",
    )
    args = parser.parse_args()

    inputs = Inputs(output=args.output)
    strings_out = process(inputs)
    print_outputs(strings_out, inputs)


if __name__ == "__main__":
    main()<|MERGE_RESOLUTION|>--- conflicted
+++ resolved
@@ -304,7 +304,6 @@
         self.output = output
         self.mapping_file = os.path.join(root_dir, mapping_file)
         self.scenario_map_file = os.path.join(root_dir, scenario_map_file)
-<<<<<<< HEAD
         self.new_manifests: ManifestData = Manifest.parse(new_manifests)
         self.old_manifests: ManifestData = Manifest.parse(old_manifests)
 
@@ -312,16 +311,6 @@
             raise FileNotFoundError(f"Manifest files not found: {new_manifests}")
         if not self.old_manifests:
             raise FileNotFoundError(f"Manifest files not found: {old_manifests}")
-=======
-        if self.ref not in {"refs/pull/5575/merge", "nccatoni/manifest-migration"}:
-            self.new_manifests: ManifestData = Manifest.parse(new_manifests)
-            self.old_manifests: ManifestData = Manifest.parse(old_manifests)
-
-            if not self.new_manifests:
-                raise FileNotFoundError(f"Manifest files not found: {new_manifests}")
-            if not self.old_manifests:
-                raise FileNotFoundError(f"Manifest files not found: {old_manifests}")
->>>>>>> c128f220
 
         self.load_raw_impacts()
         self.load_scenario_mappings()
