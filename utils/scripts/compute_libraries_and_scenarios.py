from __future__ import annotations

import argparse
import json
import logging
import os
import re
import sys
from collections import OrderedDict, defaultdict
from fnmatch import fnmatch
from typing import TYPE_CHECKING, Any

import yaml

<<<<<<< HEAD
from utils._context._scenarios import scenario_groups, scenarios
=======
from manifests.parser.core import load as load_manifests
from utils._context._scenarios import scenario_groups as all_scenario_groups, scenarios, get_all_scenarios
>>>>>>> 4adc9890
from utils._logger import logger

if TYPE_CHECKING:
    from collections.abc import Iterable

root_dir = os.path.dirname(os.path.dirname(os.path.dirname(os.path.abspath(__file__))))  # noqa: PTH120, PTH100
scenario_names = {scenario.name for scenario in get_all_scenarios()}

# do not include otel in system-tests CI by default, as the staging backend is not stable enough
LIBRARIES = {
    "cpp",
    "cpp_httpd",
    "cpp_nginx",
    "dotnet",
    "golang",
    "java",
    "nodejs",
    "otel_collector",
    "php",
    "python",
    "ruby",
    "python_lambda",
    "rust",
}

LAMBDA_LIBRARIES = {"python_lambda"}
OTEL_LIBRARIES = {"java_otel", "python_otel"}  # , "nodejs_otel"]

ALL_LIBRARIES = LIBRARIES | LAMBDA_LIBRARIES | OTEL_LIBRARIES


def check_scenarios(scenarios: set[str]) -> bool:
    return all(name in scenario_names for name in scenarios)


def check_scenario_groups(val: set[str]) -> bool:
    return all(hasattr(all_scenario_groups, scenario) for scenario in val)


def check_libraries(val: set[str]) -> bool:
    return all(library in ALL_LIBRARIES for library in val)


def _setify(value: list[str] | set[str] | str | None) -> set[str]:
    if isinstance(value, set):
        return value

    if isinstance(value, list):
        return {*value}

    if isinstance(value, str):
        return {value}

    assert value is None

    return set()


class Param:
    def __init__(
        self,
        pattern: str,
        parameters: dict,
    ):
        self.libraries = _setify(parameters.get("libraries", LIBRARIES))

        if "scenario_groups" not in parameters and "scenario" not in parameters:  # no instruction -> run all
            self.scenario_groups = {all_scenario_groups.all.name}
            self.scenarios = set()
        else:
            self.scenario_groups = _setify(parameters.get("scenario_groups"))
            self.scenarios = _setify(parameters.get("scenario"))

        if not check_libraries(self.libraries):
            raise ValueError(f"One or more of the libraries for {pattern} does not exist: {self.libraries}")
        if not check_scenario_groups(self.scenario_groups):
            raise ValueError(f"One or more of the scenario groups for {pattern} does not exist: {self.scenario_groups}")
        if not check_scenarios(self.scenarios):
            raise ValueError(f"Scenario {self.scenarios} for {pattern} does not exist")


def match_patterns(modified_file: str, impacts: dict[str, Param]) -> Param | None:
    for pattern, requirement in impacts.items():
        if fnmatch(modified_file, pattern):
            logger.debug(f"Matched file {modified_file} with pattern {pattern}")
            return requirement
    logger.debug(f"No match found for file {modified_file}")
    return None


def get_prefix(path: str, pattern: str) -> str:
    """Returns the prefix of `path` before the given `pattern` (including the trailing slash).

    Example:
        get_prefix("aa/bb/pattern/dd/ee", "pattern")  # -> "aa/bb/"

    """
    parts = path.split("/")
    if pattern in parts:
        idx = parts.index(pattern)
        return "/".join(parts[: idx + 0]) + "/" if idx > 0 else ""

    return path


class LibraryProcessor:
    def __init__(self, libraries: set[str] | None = None):
        self.selected = libraries if libraries else set()
        self.impacted: set[str] = set()
        self.user_choice: str | None = None
        self.branch_selector: str | None = None

    def process_pr_title(self, inputs: Inputs) -> None:
        libraries = "|".join(ALL_LIBRARIES)
        match = re.search(rf"^\[({libraries})(?:@([^\]]+))?\]", inputs.pr_title)
        if match:
            logger.info(f"PR title matches library => run {match[1]}")
            self.user_choice = match[1]
            self.selected.add(self.user_choice)

            # if users specified a branch, another job will prevent the merge
            # so let user do what he/she wants :
            self.branch_selector = match[2]
            if self.branch_selector:
                logger.info(
                    f"PR title matches branch {self.branch_selector} "
                    "=> user library selection will be enforced without checks"
                )

    def compute_impacted(self, modified_file: str, param: Param | None) -> None:
        self.impacted = set()

        if param is not None:
            self.impacted |= param.libraries
            return

        logger.warning(f"Unknown file {modified_file} was detected, activating all libraries.")
        self.impacted |= LIBRARIES

    def is_manual(self, file: str) -> bool:
        if not self.user_choice:
            return False

        if self.branch_selector or len(self.impacted) == 0:
            return True
        # user specified a library in the PR title
        # and there are some impacted libraries
        if file.startswith("tests/") or self.impacted == {self.user_choice}:
            # modification in tests files are complex, trust user
            return True
        # only acceptable use case : impacted library exactly matches user choice
        raise ValueError(
            f"""File {file} is modified, and it may impact {', '.join(self.impacted)}.
                    Please remove the PR title prefix [{self.user_choice}]"""
        )

    def add(self, file: str, param: Param | None) -> None:
        self.compute_impacted(file, param)
        if not self.is_manual(file):
            self.selected |= self.impacted

    def get_outputs(self) -> dict[str, Any]:
        populated_result = [
            {
                "library": library,
                "version": "prod",
            }
            for library in sorted(self.selected)
        ] + [
            {
                "library": library,
                "version": "dev",
            }
            for library in sorted(self.selected)
            if "otel" not in library and library not in ("otel_collector", "python_lambda")
        ]

        libraries_with_dev = [item["library"] for item in populated_result if item["version"] == "dev"]
        return {
            "library_matrix": populated_result,
            "libraries_with_dev": libraries_with_dev,
            "desired_execution_time": 600 if len(self.selected) == 1 else 3600,
        }


class ScenarioProcessor:
    def __init__(self, scenario_groups: set[str] | None = None):
        self.scenario_groups = scenario_groups if scenario_groups else set()
        self.scenarios = {scenarios.default.name}
        self.scenarios_by_files: dict[str, set[str]] = defaultdict(set)

    def process_manifests(self, inputs: Inputs) -> None:
        self.scenario_groups |= {scenario_groups.all.name}
        return

        modified_nodeids = set()

        for nodeid in set(list(inputs.new_manifests.keys()) + list(inputs.old_manifests.keys())):
            if (
                nodeid not in inputs.old_manifests
                or nodeid not in inputs.new_manifests
                or inputs.new_manifests[nodeid] != inputs.old_manifests[nodeid]
            ):
                modified_nodeids.add(nodeid)

        if inputs.scenario_map is None:
            return
        scenario_names: Iterable[str]
        for nodeid, scenario_names in inputs.scenario_map.items():
            for modified_nodeid in modified_nodeids:
                if nodeid.startswith(modified_nodeid):
                    self.scenarios |= set(scenario_names)
                    break

    def compute_scenarios_by_files(self, inputs: Inputs) -> None:
        if inputs.scenario_map is None:
            return
        scenario_names: Iterable[str]
        for nodeid, scenario_names in inputs.scenario_map.items():
            file = nodeid.split(":", 1)[0]
            for scenario_name in scenario_names:
                self.scenarios_by_files[file].add(scenario_name)

    def process_test_files(self, file: str) -> None:
        if file.startswith("tests/"):
            if "/utils/" in file:
                # particular use case for modification in a utils/ folder:
                # in that situation, all files near to this utils/ folder, or inside folders near it
                # are be impacted

                folder = get_prefix(file, "utils")

                for sub_file, scenario_names in self.scenarios_by_files.items():
                    if sub_file.startswith(folder):
                        self.scenarios |= scenario_names

            elif file.endswith(("/utils.py", "/conftest.py", ".json")):
                # particular use case for modification in tests/ of a file utils.py or conftest.py:
                # in that situation, takes all scenarios executed in tests/<path>/

                # same for any json file

                folder = "/".join(file.split("/")[:-1]) + "/"  # python trickery to remove last element

                for sub_file, scenario_names in self.scenarios_by_files.items():
                    if sub_file.startswith(folder):
                        self.scenarios |= scenario_names

    def process_regular_file(self, file: str, param: Param | None) -> None:
        if param is not None:
            self.scenario_groups |= param.scenario_groups
            self.scenarios |= param.scenarios

        else:
            logger.warning(f"Unknown file {file} was detected, activating all scenario groups.")
            self.scenario_groups.add(all_scenario_groups.all.name)

        # now get known scenarios executed in this file
        if file in self.scenarios_by_files:
            self.scenarios |= self.scenarios_by_files[file]

    def add(self, file: str, param: Param | None) -> None:
        self.process_test_files(file)
        self.process_regular_file(file, param)

    def get_outputs(self) -> dict[str, str]:
        return {
            "scenarios": ",".join(sorted(self.scenarios)),
            "scenarios_groups": ",".join(sorted(self.scenario_groups)),
        }


class Inputs:
    impacts: dict[str, Param]

    def __init__(
        self,
        output: str | None = None,
        mapping_file: str = "utils/scripts/libraries_and_scenarios_rules.yml",
        scenario_map_file: str = "logs_mock_the_test/scenarios.json",
        new_manifests: str = "manifests/",  # noqa: ARG002
        old_manifests: str = "original/manifests/",  # noqa: ARG002
    ) -> None:
        self.is_gitlab = False
        self.load_git_info()
        self.output = output
        self.mapping_file = os.path.join(root_dir, mapping_file)
        self.scenario_map_file = os.path.join(root_dir, scenario_map_file)
        # self.new_manifests = load_manifests(new_manifests)
        # self.old_manifests = load_manifests(old_manifests)

        # if not self.new_manifests:
        #     raise FileNotFoundError(f"Manifest files not found: {new_manifests}")
        # if not self.old_manifests:
        #     raise FileNotFoundError(f"Manifest files not found: {old_manifests}")

        self.load_raw_impacts()
        self.load_scenario_mappings()

        self.load_modified_files()

    def load_git_info(self) -> None:
        # Get all relevant environment variables.
        if "GITLAB_CI" in os.environ:
            self.event_name = os.environ.get("CI_PIPELINE_SOURCE", "push")
            self.ref = os.environ.get("CI_COMMIT_REF_NAME", "")
            self.pr_title = ""
            self.is_gitlab = True
        else:
            self.event_name = os.environ.get("GITHUB_EVENT_NAME", "pull_request")
            self.ref = os.environ.get("GITHUB_REF", "")
            self.pr_title = os.environ.get("GITHUB_PR_TITLE", "").lower()

    def load_raw_impacts(self) -> None:
        # Gets the raw pattern matching data that maps file to impacted
        # libraries/scenario groups

        default_param = Param(".*", {"libraries": LIBRARIES, "scenario_groups": all_scenario_groups.all.name})
        self.impacts: dict[str, Param] = OrderedDict()

        with open(self.mapping_file, "r", encoding="utf-8") as file:
            raw_impacts = yaml.safe_load(file)["patterns"]
            assert isinstance(raw_impacts, dict), "patterns property of {self.mapping_file} must be a dict"

            for pattern, parameters in raw_impacts.items():
                self.impacts[pattern] = Param(pattern, parameters) if parameters else default_param

    def load_modified_files(self) -> None:
        # Gets the modified files. Computed with gh in a previous ci step.
        with open("modified_files.txt", "r", encoding="utf-8") as f:
            self.modified_files = [line.strip() for line in f]

    def load_scenario_mappings(self) -> None:
        if self.event_name in ("pull_request", "push"):
            # Get the mappings used to compute impacted scenarios by file, especially
            # test files
            # This file is generated with
            # ./run.sh MOCK_THE_TEST --collect-only --scenario-report
            with open(self.scenario_map_file, encoding="utf-8") as f:
                self.scenario_map = json.load(f)


def extra_gitlab_output(inputs: Inputs) -> dict[str, str]:
    return {"CI_PIPELINE_SOURCE": inputs.event_name, "CI_COMMIT_REF_NAME": inputs.ref}


def stringify_outputs(outputs: dict[str, Any]) -> list[str]:
    ret = []
    for name, value in outputs.items():
        ret.append(f"{name}={json.dumps(value)}")
    return ret


def print_outputs(strings_out: list[str], inputs: Inputs) -> None:
    def print_ci_outputs(strings_out: list[str], f: Any) -> None:  # noqa: ANN401
        for s in strings_out:
            print(s, file=f)

    if inputs.output:
        with open(inputs.output, "w", encoding="utf-8") as f:
            print_ci_outputs(strings_out, f)
    else:
        print_ci_outputs(strings_out, sys.stdout)


def process(inputs: Inputs) -> list[str]:
    outputs: dict[str, Any] = {}
    if inputs.is_gitlab:
        outputs |= extra_gitlab_output(inputs)
        logging.disable()

    rebuild_lambda_proxy = False

    if inputs.event_name not in ("pull_request", "push") or inputs.ref == "refs/heads/main":
        scenario_processor = ScenarioProcessor({all_scenario_groups.all.name})
        library_processor = LibraryProcessor(LIBRARIES)

    else:
        scenario_processor = ScenarioProcessor()
        library_processor = LibraryProcessor()

        scenario_processor.process_manifests(inputs)
        scenario_processor.compute_scenarios_by_files(inputs)

        library_processor.process_pr_title(inputs)

        assert inputs.modified_files is not None
        for file in inputs.modified_files:
            param = match_patterns(file, inputs.impacts)
            scenario_processor.add(file, param)
            library_processor.add(file, param)

            if file in (
                "utils/build/docker/lambda_proxy/pyproject.toml",
                "utils/build/docker/lambda-proxy.Dockerfile",
            ):
                rebuild_lambda_proxy = True

    if inputs.is_gitlab:
        outputs |= scenario_processor.get_outputs()
    else:
        outputs |= (
            library_processor.get_outputs()
            | {"rebuild_lambda_proxy": rebuild_lambda_proxy}
            | scenario_processor.get_outputs()
        )

    return stringify_outputs(outputs)


def main() -> None:
    logging.basicConfig(level=logging.INFO)

    # Get output file (different for Gitlab and Github)
    parser = argparse.ArgumentParser(description="print output")
    parser.add_argument(
        "--output",
        "-o",
        type=str,
        default="",
        help="Output file. If not provided, output to stdout",
    )
    args = parser.parse_args()

    inputs = Inputs(output=args.output)
    strings_out = process(inputs)
    print_outputs(strings_out, inputs)


if __name__ == "__main__":
    main()<|MERGE_RESOLUTION|>--- conflicted
+++ resolved
@@ -12,12 +12,7 @@
 
 import yaml
 
-<<<<<<< HEAD
 from utils._context._scenarios import scenario_groups, scenarios
-=======
-from manifests.parser.core import load as load_manifests
-from utils._context._scenarios import scenario_groups as all_scenario_groups, scenarios, get_all_scenarios
->>>>>>> 4adc9890
 from utils._logger import logger
 
 if TYPE_CHECKING:
