from collections import defaultdict
import json
import os
import re
from typing import TYPE_CHECKING
from manifests.parser.core import load as load_manifests
from utils._context._scenarios import scenarios, Scenario, scenario_groups
from utils._context._scenarios.core import ScenarioGroup

if TYPE_CHECKING:
    from collections.abc import Iterable


class Result:
    def __init__(self) -> None:
        self.scenarios: set[str] = {scenarios.default.name}  # always run the default scenario
        self.scenarios_groups: set[str] = set()

    def add_scenario_requirement(
        self, scenario_requirement: Scenario | ScenarioGroup | list[Scenario | ScenarioGroup] | None
    ) -> None:
        if scenario_requirement is None:
            pass
        elif isinstance(scenario_requirement, list):
            for req in scenario_requirement:
                self.add_scenario_requirement(req)
        elif isinstance(scenario_requirement, Scenario):
            self.add_scenario(scenario_requirement)
        elif isinstance(scenario_requirement, ScenarioGroup):
            self.add_scenario_group(scenario_requirement)
        else:
            raise TypeError(f"Unknown scenario requirement: {scenario_requirement}.")

    def add_scenario(self, scenario: Scenario) -> None:
        self.scenarios.add(scenario.name)

    def add_scenario_group(self, scenario_group: ScenarioGroup) -> None:
        self.scenarios_groups.add(scenario_group.name)

    def add_scenarios(self, scenarios: set[Scenario] | list[Scenario]) -> None:
        for scenario in scenarios:
            self.add_scenario(scenario)

    def add_scenario_names(self, scenario_names: set[str] | list[str]) -> None:
        for name in scenario_names:
            self.scenarios.add(name)


def main() -> None:
    result = Result()

    if "GITLAB_CI" in os.environ:
        event_name = os.environ.get("CI_PIPELINE_SOURCE", "push")
        ref = os.environ.get("CI_COMMIT_REF_NAME", "")
        print("CI_PIPELINE_SOURCE=" + event_name)
        print("CI_COMMIT_REF_NAME=" + ref)
    else:
        event_name = os.environ.get("GITHUB_EVENT_NAME", "pull_request")
        ref = os.environ.get("GITHUB_REF", "fake-branch-name")

    if event_name == "schedule" or ref == "refs/heads/main":
        result.add_scenario_group(scenario_groups.all)

    elif event_name in ("pull_request", "push"):
        # this file is generated with
        # ./run.sh MOCK_THE_TEST --collect-only --scenario-report
        with open("logs_mock_the_test/scenarios.json", encoding="utf-8") as f:
            scenario_map: dict[str, list[str]] = json.load(f)

        modified_nodeids = set()

        new_manifests = load_manifests("manifests/")
        old_manifests = load_manifests("original/manifests/")

        for nodeid in set(list(new_manifests.keys()) + list(old_manifests.keys())):
            if (
                nodeid not in old_manifests
                or nodeid not in new_manifests
                or new_manifests[nodeid] != old_manifests[nodeid]
            ):
                modified_nodeids.add(nodeid)

        scenarios_by_files: dict[str, set[str]] = defaultdict(set)
        scenario_names: Iterable[str]
        for nodeid, scenario_names in scenario_map.items():
            file = nodeid.split(":", 1)[0]
            for scenario_name in scenario_names:
                scenarios_by_files[file].add(scenario_name)

            for modified_nodeid in modified_nodeids:
                if nodeid.startswith(modified_nodeid):
                    result.add_scenario_names(scenario_names)
                    break

        # this file is generated with
        #   git fetch origin ${{ github.event.pull_request.base.sha || github.sha }}
        #   git diff --name-only HEAD ${{ github.event.pull_request.base.sha || github.sha }} >> modified_files.txt

        with open("modified_files.txt", encoding="utf-8") as f:
            modified_files = [line.strip() for line in f]

        for file in modified_files:
            if file.startswith("tests/"):
                if file.endswith(("/utils.py", "/conftest.py", ".json")):
                    # particular use case for modification in tests/ of a file utils.py or conftest.py
                    # in that situation, takes all scenarios executed in tests/<path>/

                    # same for any json file

                    folder = "/".join(file.split("/")[:-1]) + "/"  # python trickery to remove last element

                    for sub_file, scenario_names in scenarios_by_files.items():
                        if sub_file.startswith(folder):
                            result.add_scenario_names(scenario_names)

            else:
                # Map of file patterns -> scenario requirement:
                #
                # * The first matching pattern is applied
                # * Others are ignored (so order is important)
                # * If no pattern matches -> error
                #
                # requirement can be:
                #
                # * None: no scenario will be run
                # * a member of ScenarioGroup: the scenario group will be run
                # * a Scenario: the scenario will be run
                # * a list of ScenarioGroup or Scenario: all elements will be run
                #
                # please keep this keys sorted as they would have been in a file explorer
                files_map: dict[str, ScenarioGroup | Scenario | list[ScenarioGroup | Scenario] | None] = {
                    r"\.cursor/rules/.*": None,
                    r"\.circleci/.*": None,
                    r"\.vscode/.*": None,
                    r"\.github/CODEOWNERS": None,
                    r"\.github/workflows/run-docker-ssi\.yml": scenario_groups.docker_ssi,
                    r"\.github/workflows/run-end-to-end\.yml": scenario_groups.end_to_end,
                    r"\.github/workflows/run-graphql\.yml": scenario_groups.graphql,
                    r"\.github/workflows/run-lib-injection\.yml": scenario_groups.lib_injection,
                    r"\.github/workflows/run-open-telemetry\.yml": scenario_groups.open_telemetry,
                    r"\.github/workflows/run-parametric\.yml": scenarios.parametric,
                    r"\.github/workflows/run-exotics\.yml": scenario_groups.exotics,
                    r"\.github/.*": None,
<<<<<<< HEAD
                    r"\.gitlab/ssi_gitlab-ci.yml": [
                        scenario_groups.onboarding,
                        scenario_groups.lib_injection,
                        scenario_groups.docker_ssi,
                    ],
=======
                    r"\.gitlab/aws_gitlab-ci.yml": scenario_groups.onboarding,
                    r"\.gitlab/k8s_gitlab-ci.yml": scenario_groups.lib_injection,
                    r"\.gitlab/ssi_gitlab-ci.yml": scenario_groups.onboarding,
                    r"\.promptfoo/.*": None,
>>>>>>> 58e8402b
                    r"binaries/.*": None,
                    r"docs/.*": None,
                    r"lib-injection/.*": scenario_groups.lib_injection,
                    r"manifests/.*": None,  # already handled by the manifest comparison
                    r"utils/_context/_scenarios/appsec_low_waf_timeout\.py": scenarios.appsec_low_waf_timeout,
                    r"utils/_context/_scenarios/auto_injection\.py": scenario_groups.onboarding,
                    r"utils/_context/_scenarios/default\.py": scenarios.default,
                    r"utils/_context/_scenarios/integrations\.py": scenario_groups.integrations,
                    r"utils/_context/_scenarios/ipv6\.py": scenario_groups.ipv6,
                    r"utils/_context/_scenarios/open_telemetry\.py": scenario_groups.open_telemetry,
                    r"utils/_context/_scenarios/parametric\.py": scenarios.parametric,
                    r"utils/_context/_scenarios/profiling\.py": scenario_groups.profiling,
                    r"utils/_context/virtual_machine\.py": scenario_groups.onboarding,
                    r"utils/build/docker/java_otel/.*": scenario_groups.open_telemetry,
                    r"utils/build/docker/nodejs_otel/.*": scenario_groups.open_telemetry,
                    r"utils/build/docker/python_otel/.*": scenario_groups.open_telemetry,
                    r"utils/build/docker/\w+/parametric/.*": scenarios.parametric,
                    r"utils/build/docker/.*": [
                        scenario_groups.end_to_end,
                        scenario_groups.open_telemetry,
                    ],
                    r"utils/build/ssi/.*": scenario_groups.docker_ssi,
                    r"utils/build/virtual_machine/.*": scenario_groups.onboarding,
                    r"utils/docker_ssi/.*": scenario_groups.docker_ssi,
                    r"utils/interfaces/schemas.*": scenario_groups.end_to_end,
                    r"utils/k8s_lib_injection.*": scenario_groups.lib_injection,
                    r"utils/onboarding.*": scenario_groups.onboarding,
                    r"utils/parametric/.*": scenarios.parametric,
                    r"utils/telemetry/.*": scenario_groups.telemetry,
                    r"utils/proxy/.*": [
                        scenario_groups.end_to_end,
                        scenario_groups.open_telemetry,
                        scenario_groups.external_processing,
                    ],
                    r"utils/scripts/ai/.*": None,
                    r"utils/scripts/check_version\.sh": None,
                    r"utils/scripts/compute_impacted_scenario\.py": None,
                    r"utils/scripts/replay_scenarios\.sh": None,
                    r"utils/scripts/get-nightly-logs\.py": None,
                    r"utils/scripts/get-workflow-summary\.py": None,
                    r"utils/scripts/grep-nightly-logs.py\.py": None,
                    r"utils/scripts/add-system-tests-label-on-known-tickets\.py": None,
                    r"utils/scripts/parametric/.*": scenarios.parametric,
                    r"utils/scripts/ssi_wizards/.*": None,
                    r"utils/virtual_machine/.*": scenario_groups.onboarding,
                    r"utils/.*": scenario_groups.all,
                    r"\.cursorrules": None,
                    r"\.dockerignore": None,
                    r"\.gitattributes": None,
                    r"\.gitignore": None,
                    r"\.gitlab-ci\.yml": None,
                    r"\.shellcheck": None,
                    r"\.shellcheckrc": None,
                    r"\.yamlfmt": None,
                    r"\.yamllint": None,
                    r"conftest\.py": scenario_groups.all,
                    r"CHANGELOG\.md": None,
                    r"flake\.lock": None,
                    r"format\.sh": None,
                    r"LICENSE": None,
                    r"LICENSE-3rdparty\.csv": None,
                    r"NOTICE": None,
                    r"promptfooconfig\.yaml": None,
                    r"Pulumi\.yaml": None,
                    r"pyproject\.toml": None,
                    r"static-analysis\.datadog\.yml": None,
                    r"README\.md": None,
                    r"requirements\.txt": scenario_groups.all,
                    r"run\.sh": scenario_groups.all,
                    r".*\.nix": None,
                }

                for pattern, scenario_requirement in files_map.items():
                    if re.fullmatch(pattern, file):
                        result.add_scenario_requirement(scenario_requirement)
                        # on first matching pattern, stop the loop
                        break
                else:
                    raise ValueError(
                        f"Unknown file: {file}. Please add it in this file, with the correct scenario requirement."
                    )

            # now get known scenarios executed in this file
            if file in scenarios_by_files:
                result.add_scenario_names(scenarios_by_files[file])

    print("scenarios=" + ",".join(result.scenarios))
    print("scenarios_groups=" + ",".join(result.scenarios_groups))


if __name__ == "__main__":
    main()<|MERGE_RESOLUTION|>--- conflicted
+++ resolved
@@ -141,18 +141,12 @@
                     r"\.github/workflows/run-parametric\.yml": scenarios.parametric,
                     r"\.github/workflows/run-exotics\.yml": scenario_groups.exotics,
                     r"\.github/.*": None,
-<<<<<<< HEAD
                     r"\.gitlab/ssi_gitlab-ci.yml": [
                         scenario_groups.onboarding,
                         scenario_groups.lib_injection,
                         scenario_groups.docker_ssi,
                     ],
-=======
-                    r"\.gitlab/aws_gitlab-ci.yml": scenario_groups.onboarding,
-                    r"\.gitlab/k8s_gitlab-ci.yml": scenario_groups.lib_injection,
-                    r"\.gitlab/ssi_gitlab-ci.yml": scenario_groups.onboarding,
                     r"\.promptfoo/.*": None,
->>>>>>> 58e8402b
                     r"binaries/.*": None,
                     r"docs/.*": None,
                     r"lib-injection/.*": scenario_groups.lib_injection,
