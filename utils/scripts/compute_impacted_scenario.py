from collections import defaultdict
import json
import os
import re
from typing import TYPE_CHECKING
from manifests.parser.core import load as load_manifests
from utils._context._scenarios import scenarios, Scenario, scenario_groups
from utils._context._scenarios.core import ScenarioGroup

if TYPE_CHECKING:
    from collections.abc import Iterable


class Result:
    def __init__(self) -> None:
        self.scenarios: set[str] = {scenarios.default.name}  # always run the default scenario
        self.scenarios_groups: set[str] = set()

    def add_scenario_requirement(
        self, scenario_requirement: Scenario | ScenarioGroup | list[Scenario | ScenarioGroup] | None
    ) -> None:
        if scenario_requirement is None:
            pass
        elif isinstance(scenario_requirement, list):
            for req in scenario_requirement:
                self.add_scenario_requirement(req)
        elif isinstance(scenario_requirement, Scenario):
            self.add_scenario(scenario_requirement)
        elif isinstance(scenario_requirement, ScenarioGroup):
            self.add_scenario_group(scenario_requirement)
        else:
            raise TypeError(f"Unknown scenario requirement: {scenario_requirement}.")

    def add_scenario(self, scenario: Scenario) -> None:
        self.scenarios.add(scenario.name)

    def add_scenario_group(self, scenario_group: ScenarioGroup) -> None:
        self.scenarios_groups.add(scenario_group.name)

    def add_scenarios(self, scenarios: set[Scenario] | list[Scenario]) -> None:
        for scenario in scenarios:
            self.add_scenario(scenario)

    def add_scenario_names(self, scenario_names: set[str] | list[str]) -> None:
        for name in scenario_names:
            self.scenarios.add(name)


def main() -> None:
    result = Result()

    if "GITLAB_CI" in os.environ:
        event_name = os.environ.get("CI_PIPELINE_SOURCE", "push")
        ref = os.environ.get("CI_COMMIT_REF_NAME", "")
        print("CI_PIPELINE_SOURCE=" + event_name)
        print("CI_COMMIT_REF_NAME=" + ref)
    else:
        event_name = os.environ.get("GITHUB_EVENT_NAME", "pull_request")
        ref = os.environ.get("GITHUB_REF", "fake-branch-name")

    if event_name == "schedule" or ref == "refs/heads/main":
        result.add_scenario_group(scenario_groups.all)

    elif event_name in ("pull_request", "push"):
        # this file is generated with
        # ./run.sh MOCK_THE_TEST --collect-only --scenario-report
        with open("logs_mock_the_test/scenarios.json", encoding="utf-8") as f:
            scenario_map: dict[str, list[str]] = json.load(f)

        modified_nodeids = set()

        new_manifests = load_manifests("manifests/")
        old_manifests = load_manifests("original/manifests/")

        for nodeid in set(list(new_manifests.keys()) + list(old_manifests.keys())):
            if (
                nodeid not in old_manifests
                or nodeid not in new_manifests
                or new_manifests[nodeid] != old_manifests[nodeid]
            ):
                modified_nodeids.add(nodeid)

        scenarios_by_files: dict[str, set[str]] = defaultdict(set)
        scenario_names: Iterable[str]
        for nodeid, scenario_names in scenario_map.items():
            file = nodeid.split(":", 1)[0]
            for scenario_name in scenario_names:
                scenarios_by_files[file].add(scenario_name)

            for modified_nodeid in modified_nodeids:
                if nodeid.startswith(modified_nodeid):
                    result.add_scenario_names(scenario_names)
                    break

        # this file is generated with
        #   git fetch origin ${{ github.event.pull_request.base.sha || github.sha }}
        #   git diff --name-only HEAD ${{ github.event.pull_request.base.sha || github.sha }} >> modified_files.txt

        with open("modified_files.txt", encoding="utf-8") as f:
            modified_files = [line.strip() for line in f]

        for file in modified_files:
            if file.startswith("tests/"):
                if file.endswith(("/utils.py", "/conftest.py", ".json")):
                    # particular use case for modification in tests/ of a file utils.py or conftest.py
                    # in that situation, takes all scenarios executed in tests/<path>/

                    # same for any json file

                    folder = "/".join(file.split("/")[:-1]) + "/"  # python trickery to remove last element

                    for sub_file, scenario_names in scenarios_by_files.items():
                        if sub_file.startswith(folder):
                            result.add_scenario_names(scenario_names)

            else:
                # Map of file patterns -> scenario requirement:
                #
                # * The first matching pattern is applied
                # * Others are ignored (so order is important)
                # * If no pattern matches -> error
                #
                # requirement can be:
                #
                # * None: no scenario will be run
                # * a member of ScenarioGroup: the scenario group will be run
                # * a Scenario: the scenario will be run
                # * a list of ScenarioGroup or Scenario: all elements will be run
                #
                # please keep this keys sorted as they would have been in a file explorer
                files_map: dict[str, ScenarioGroup | Scenario | list[ScenarioGroup | Scenario] | None] = {
                    r"\.circleci/.*": None,
                    r"\.vscode/.*": None,
                    r"\.github/CODEOWNERS": None,
                    r"\.github/workflows/run-docker-ssi\.yml": scenario_groups.docker_ssi,
                    r"\.github/workflows/run-end-to-end\.yml": scenario_groups.end_to_end,
                    r"\.github/workflows/run-graphql\.yml": scenario_groups.graphql,
                    r"\.github/workflows/run-lib-injection\.yml": scenario_groups.lib_injection,
                    r"\.github/workflows/run-open-telemetry\.yml": scenario_groups.open_telemetry,
                    r"\.github/workflows/run-parametric\.yml": scenarios.parametric,
                    r"\.github/workflows/run-exotics\.yml": scenario_groups.exotics,
                    r"\.github/.*": None,
                    r"\.gitlab/aws_gitlab-ci.yml": scenario_groups.onboarding,
                    r"\.gitlab/k8s_gitlab-ci.yml": scenario_groups.lib_injection,
                    r"\.gitlab/ssi_gitlab-ci.yml": scenario_groups.onboarding,
                    r"binaries/.*": None,
                    r"docs/.*": None,
                    r"lib-injection/.*": scenario_groups.lib_injection,
                    r"manifests/.*": None,  # already handled by the manifest comparison
                    r"utils/_context/_scenarios/appsec_low_waf_timeout\.py": scenarios.appsec_low_waf_timeout,
                    r"utils/_context/_scenarios/auto_injection\.py": scenario_groups.onboarding,
                    r"utils/_context/_scenarios/default\.py": scenarios.default,
                    r"utils/_context/_scenarios/integrations\.py": scenario_groups.integrations,
                    r"utils/_context/_scenarios/ipv6\.py": scenario_groups.ipv6,
                    r"utils/_context/_scenarios/open_telemetry\.py": scenario_groups.open_telemetry,
                    r"utils/_context/_scenarios/parametric\.py": scenarios.parametric,
                    r"utils/_context/_scenarios/profiling\.py": scenario_groups.profiling,
                    r"utils/_context/virtual_machine\.py": scenario_groups.onboarding,
                    r"utils/build/docker/java_otel/.*": scenario_groups.open_telemetry,
                    r"utils/build/docker/nodejs_otel/.*": scenario_groups.open_telemetry,
                    r"utils/build/docker/python_otel/.*": scenario_groups.open_telemetry,
                    r"utils/build/docker/\w+/parametric/.*": scenarios.parametric,
                    r"utils/build/docker/.*": [
                        scenario_groups.end_to_end,
                        scenario_groups.open_telemetry,
                    ],
                    r"utils/build/ssi/.*": scenario_groups.docker_ssi,
                    r"utils/build/virtual_machine/.*": scenario_groups.onboarding,
                    r"utils/docker_ssi/.*": scenario_groups.docker_ssi,
                    r"utils/interfaces/schemas.*": scenario_groups.end_to_end,
                    r"utils/k8s_lib_injection.*": scenario_groups.lib_injection,
                    r"utils/onboarding.*": scenario_groups.onboarding,
                    r"utils/parametric/.*": scenarios.parametric,
                    r"utils/telemetry/.*": scenario_groups.telemetry,
                    r"utils/proxy/.*": [
                        scenario_groups.end_to_end,
                        scenario_groups.open_telemetry,
                        scenario_groups.external_processing,
                    ],
                    r"utils/scripts/ai/.*": None,
                    r"utils/scripts/check_version\.sh": None,
                    r"utils/scripts/compute_impacted_scenario\.py": None,
                    r"utils/scripts/replay_scenarios\.sh": None,
                    r"utils/scripts/get-nightly-logs\.py": None,
                    r"utils/scripts/get-workflow-summary\.py": None,
<<<<<<< HEAD
                    r"utils/scripts/ssi_wizards/.*": None,
=======
                    r"utils/scripts/grep-nightly-logs.py\.py": None,
                    r"utils/scripts/add-system-tests-label-on-known-tickets\.py": None,
>>>>>>> ba84b5f1
                    r"utils/scripts/parametric/.*": scenarios.parametric,
                    r"utils/virtual_machine/.*": scenario_groups.onboarding,
                    r"utils/.*": scenario_groups.all,
                    r"\.cursorrules": None,
                    r"\.dockerignore": None,
                    r"\.gitattributes": None,
                    r"\.gitignore": None,
                    r"\.gitlab-ci\.yml": None,
                    r"\.shellcheck": None,
                    r"\.shellcheckrc": None,
                    r"\.yamlfmt": None,
                    r"\.yamllint": None,
                    r"conftest\.py": scenario_groups.all,
                    r"CHANGELOG\.md": None,
                    r"flake\.lock": None,
                    r"format\.sh": None,
                    r"LICENSE": None,
                    r"LICENSE-3rdparty\.csv": None,
                    r"NOTICE": None,
                    r"Pulumi\.yaml": None,
                    r"pyproject\.toml": None,
                    r"static-analysis\.datadog\.yml": None,
                    r"README\.md": None,
                    r"requirements\.txt": scenario_groups.all,
                    r"run\.sh": scenario_groups.all,
                    r".*\.nix": None,
                }

                for pattern, scenario_requirement in files_map.items():
                    if re.fullmatch(pattern, file):
                        result.add_scenario_requirement(scenario_requirement)
                        # on first matching pattern, stop the loop
                        break
                else:
                    raise ValueError(
                        f"Unknown file: {file}. Please add it in this file, with the correct scenario requirement."
                    )

            # now get known scenarios executed in this file
            if file in scenarios_by_files:
                result.add_scenario_names(scenarios_by_files[file])

    print("scenarios=" + ",".join(result.scenarios))
    print("scenarios_groups=" + ",".join(result.scenarios_groups))


if __name__ == "__main__":
    main()<|MERGE_RESOLUTION|>--- conflicted
+++ resolved
@@ -183,13 +183,10 @@
                     r"utils/scripts/replay_scenarios\.sh": None,
                     r"utils/scripts/get-nightly-logs\.py": None,
                     r"utils/scripts/get-workflow-summary\.py": None,
-<<<<<<< HEAD
-                    r"utils/scripts/ssi_wizards/.*": None,
-=======
                     r"utils/scripts/grep-nightly-logs.py\.py": None,
                     r"utils/scripts/add-system-tests-label-on-known-tickets\.py": None,
->>>>>>> ba84b5f1
                     r"utils/scripts/parametric/.*": scenarios.parametric,
+                    r"utils/scripts/ssi_wizards/.*": None,
                     r"utils/virtual_machine/.*": scenario_groups.onboarding,
                     r"utils/.*": scenario_groups.all,
                     r"\.cursorrules": None,
