from collections import defaultdict
import json
import os
import re
from manifests.parser.core import load as load_manifests
from utils._context._scenarios import ScenarioGroup


class Result:
    def __init__(self) -> None:
        self.scenarios = {"DEFAULT"}  # always run the default scenario
        self.scenarios_groups = set()

    def add_scenario(self, scenario: str):
        if scenario == "EndToEndScenario":
            self.add_scenario_group(ScenarioGroup.END_TO_END.value)
        else:
            self.scenarios.add(scenario)

    def add_scenario_group(self, scenario_group: str):
        self.scenarios_groups.add(scenario_group)

    def add_scenarios(self, scenarios: set[str]):
        for scenario in scenarios:
            self.add_scenario(scenario)

    def handle_labels(self, labels: list[str]):
        if "run-all-scenarios" in labels:
            self.add_scenario_group(ScenarioGroup.ALL.value)
        else:
            if "run-integration-scenarios" in labels:
                self.add_scenario_group(ScenarioGroup.INTEGRATIONS.value)
            if "run-sampling-scenario" in labels:
                self.add_scenario_group(ScenarioGroup.SAMPLING.value)
            if "run-profiling-scenario" in labels:
                self.add_scenario_group(ScenarioGroup.PROFILING.value)
            if "run-debugger-scenarios" in labels:
                self.add_scenario_group(ScenarioGroup.DEBUGGER.value)
            if "run-appsec-scenarios" in labels:
                self.add_scenario_group(ScenarioGroup.APPSEC.value)
            if "run-open-telemetry-scenarios" in labels:
                self.add_scenario_group(ScenarioGroup.OPEN_TELEMETRY.value)
            if "run-parametric-scenario" in labels:
                self.add_scenario_group(ScenarioGroup.PARAMETRIC.value)
            if "run-graphql-scenarios" in labels:
                self.add_scenario_group(ScenarioGroup.GRAPHQL.value)
            if "run-libinjection-scenarios" in labels:
                self.add_scenario_group(ScenarioGroup.LIB_INJECTION.value)
            if "run-docker-ssi-scenarios" in labels:
                self.add_scenario_group(ScenarioGroup.DOCKER_SSI.value)


def main():
    result = Result()

    event_name = os.environ["GITHUB_EVENT_NAME"]
    ref = os.environ["GITHUB_REF"]

    if event_name == "schedule" or ref == "refs/heads/main":
        result.add_scenario_group(ScenarioGroup.ALL.value)

    elif event_name == "pull_request":
        labels = json.loads(os.environ["GITHUB_PULL_REQUEST_LABELS"])
        label_names = [label["name"] for label in labels]
        result.handle_labels(label_names)

        # this file is generated with
        # ./run.sh MOCK_THE_TEST --collect-only --scenario-report
        with open("logs_mock_the_test/scenarios.json", encoding="utf-8") as f:
            scenario_map = json.load(f)

        modified_nodeids = set()

        new_manifests = load_manifests("manifests/")
        old_manifests = load_manifests("original/manifests/")

        for nodeid in set(list(new_manifests.keys()) + list(old_manifests.keys())):
            if (
                nodeid not in old_manifests
                or nodeid not in new_manifests
                or new_manifests[nodeid] != old_manifests[nodeid]
            ):
                modified_nodeids.add(nodeid)

        scenarios_by_files = defaultdict(set)
        for nodeid in scenario_map:
            file = nodeid.split(":", 1)[0]
            scenarios_by_files[file].add(scenario_map[nodeid])

            for modified_nodeid in modified_nodeids:
                if nodeid.startswith(modified_nodeid):
                    result.add_scenario(scenario_map[nodeid])
                    break

        # this file is generated with
        #   git fetch origin ${{ github.event.pull_request.base.sha || github.sha }}
        #   git diff --name-only HEAD ${{ github.event.pull_request.base.sha || github.sha }} >> modified_files.txt

        with open("modified_files.txt", encoding="utf-8") as f:
            modified_files = [line.strip() for line in f]

        for file in modified_files:

            if file.startswith("tests/"):
                if file.startswith("tests/auto_inject"):
                    # Nothing to do, onboarding test run on gitlab nightly or manually
                    pass
                elif file.endswith(("/utils.py", "/conftest.py")):
                    # particular use case for modification in tests/ of a file utils.py or conftest.py
                    # in that situation, takes all scenarios executed in tests/<path>/

                    folder = "/".join(file.split("/")[:-1]) + "/"  # python trickery to remove last element

                    for sub_file in scenarios_by_files:
                        if sub_file.startswith(folder):
                            result.add_scenarios(scenarios_by_files[sub_file])

            else:
                # Map of file patterns -> scenario group:
                #
                # * The first matching pattern is applied
                # * Others are ignored (so order is important)
                # * If no pattern matches -> error
                files_map = {
                    ## scenarios specific folder
                    r"parametric/.*": None,  # Legacy folder
                    r"lib-injection/.*": ScenarioGroup.LIB_INJECTION.value,
                    ## nothing to do folders
                    r"manifests/.*": None,  # already handled by the manifest comparison
                    r"docs/.*": None,  # nothing to do
                    r"binaries/.*": None,  # nothing to do
                    r"\.circleci/.*": None,  # nothing to do
                    r"\.vscode/.*": None,  # nothing to do
                    ## .github folder
                    r"\.github/workflows/run-parametric\.yml": ScenarioGroup.PARAMETRIC.value,
                    r"\.github/workflows/run-lib-injection\.yml": ScenarioGroup.LIB_INJECTION.value,
                    r"\.github/workflows/run-docker-ssi\.yml": ScenarioGroup.DOCKER_SSI.value,
                    r"\.github/workflows/run-graphql\.yml": ScenarioGroup.GRAPHQL.value,
                    r"\.github/workflows/run-open-telemetry\.yml": ScenarioGroup.OPEN_TELEMETRY.value,
                    r"\.github/.*": None,  # nothing to do??
                    ## utils/ folder
                    r"utils/interfaces/schemas.*": ScenarioGroup.END_TO_END.value,
                    r"utils/_context/_scenarios/open_telemetry\.py": ScenarioGroup.OPEN_TELEMETRY.value,
                    r"utils/scripts/compute_impacted_scenario\.py": None,
                    r"utils/scripts/get-nightly-logs\.py": None,
                    #### Default scenario
                    r"utils/_context/_scenarios/default\.py": None,  # the default scenario is always executed
                    #### Onboarding cases
                    r"utils/onboarding.*": None,
                    r"utils/virtual_machine.*": None,
                    r"utils/build/virtual_machine.*": None,
                    r"utils/_context/_scenarios/auto_injection\.py": None,
                    r"utils/_context/virtual_machine\.py": None,
                    #### Parametric case
                    r"utils/build/docker/\w+/parametric/.*": ScenarioGroup.PARAMETRIC.value,
                    r"utils/_context/_scenarios/parametric\.py": ScenarioGroup.PARAMETRIC.value,
                    r"utils/parametric/.*": ScenarioGroup.PARAMETRIC.value,
                    r"utils/scripts/parametric/.*": ScenarioGroup.PARAMETRIC.value,
                    #### Integrations case
                    r"utils/_context/_scenarios/integrations\.py": ScenarioGroup.INTEGRATIONS.value,
                    #### Docker SSI case
                    r"utils/docker_ssi/.*": ScenarioGroup.DOCKER_SSI.value,
                    ### Profiling case
                    r"utils/_context/_scenarios/profiling\.py": ScenarioGroup.PROFILING.value,
<<<<<<< HEAD
                    ### IPv6
                    # r"utils/_context/_scenarios/ipv6\.py":  # TODO
=======
                    ### otel weblog
                    r"utils/build/docker/nodejs_otel/.*": ScenarioGroup.OPEN_TELEMETRY.value,
>>>>>>> d297019b
                    ### else, run all
                    r"utils/.*": ScenarioGroup.ALL.value,
                    ## few files with no effect
                    r"\.github/CODEOWNERS": None,
                    r"\.dockerignore": None,
                    r"\.gitattributes": None,
                    r"\.gitignore": None,
                    r"\.gitlab-ci\.yml": None,
                    r"\.shellcheck": None,
                    r"\.shellcheckrc": None,
                    r"CHANGELOG\.md": None,
                    r"LICENSE": None,
                    r"LICENSE-3rdparty\.csv": None,
                    r"NOTICE": None,
                    r"Pulumi\.yaml": None,
                    r"README\.md": None,
                    r"format\.sh": None,
                    r"pyproject\.toml": None,
                    r"scenario_groups\.yml": None,
                    ## Nix
                    r".*\.nix": None,
                    r"flake\.lock": None,
                    ## few files with lot of effect
                    r"requirements\.txt": ScenarioGroup.ALL.value,
                    r"run\.sh": ScenarioGroup.ALL.value,
                    r"conftest\.py": ScenarioGroup.ALL.value,
                }

                for pattern, scenario_group in files_map.items():
                    if re.fullmatch(pattern, file):
                        if scenario_group is not None:
                            result.add_scenario_group(scenario_group)
                        break
                else:
                    raise ValueError(
                        f"Unknown file: {file}. Please add it in this file, with the correct scenario group."
                    )

            # now get known scenarios executed in this file
            if file in scenarios_by_files:
                result.add_scenarios(scenarios_by_files[file])

    print("scenarios=" + ",".join(result.scenarios))
    print("scenarios_groups=" + ",".join(result.scenarios_groups))


if __name__ == "__main__":
    main()<|MERGE_RESOLUTION|>--- conflicted
+++ resolved
@@ -162,13 +162,10 @@
                     r"utils/docker_ssi/.*": ScenarioGroup.DOCKER_SSI.value,
                     ### Profiling case
                     r"utils/_context/_scenarios/profiling\.py": ScenarioGroup.PROFILING.value,
-<<<<<<< HEAD
                     ### IPv6
-                    # r"utils/_context/_scenarios/ipv6\.py":  # TODO
-=======
+                    # r"utils/_context/_scenarios/ipv6\.py":  # TODO ipv6
                     ### otel weblog
                     r"utils/build/docker/nodejs_otel/.*": ScenarioGroup.OPEN_TELEMETRY.value,
->>>>>>> d297019b
                     ### else, run all
                     r"utils/.*": ScenarioGroup.ALL.value,
                     ## few files with no effect
