--- conflicted
+++ resolved
@@ -138,13 +138,10 @@
                     r"utils/_context/_scenarios/parametric\.py": ScenarioGroup.PARAMETRIC.value,
                     r"utils/parametric/.*": ScenarioGroup.PARAMETRIC.value,
                     r"utils/scripts/parametric/.*": ScenarioGroup.PARAMETRIC.value,
-<<<<<<< HEAD
                     #### Integrations case
                     r"utils/_context/_scenarios/integrations\.py": ScenarioGroup.INTEGRATIONS.value,
-=======
                     #### Docker SSI case
                     r"utils/docker_ssi/.*": ScenarioGroup.DOCKER_SSI.value,
->>>>>>> ca3a8e41
                     ### else, run all
                     r"utils/.*": ScenarioGroup.ALL.value,
                     ## few files with no effect
