--- conflicted
+++ resolved
@@ -58,22 +58,6 @@
             modified_files: list[str] = [line.strip() for line in f]
 
         for file in modified_files:
-<<<<<<< HEAD
-            match = re.search(rf"^(manifests|utils/build/docker|lib-injection/build/docker)/({libraries})[\./]", file)
-
-            if user_choice is None:
-                # user let the script pick impacted libraries
-                if match:
-                    if not file.endswith((".md", ".rdoc", ".txt")):
-                        result.add(match[2])
-                    # else: documentation file in library directory - don't add anything
-                else:
-                    result |= all_libraries
-            else:  # noqa: PLR5501
-                # user specified a library in the PR title
-                if match:
-                    if not file.endswith((".md", ".rdoc", ".txt")):
-=======
             if not file.endswith((".md", ".rdoc", ".txt")):
                 match = re.search(
                     rf"^(manifests|utils/build/docker|lib-injection/build/docker)/({libraries})[\./]", file
@@ -88,25 +72,13 @@
                 else:  # noqa: PLR5501
                     # user specified a library in the PR title
                     if match:
->>>>>>> 21f80610
                         if match[2] != user_choice:
                             print(
                                 f"""File {file} is modified, and it may impact {match[2]}.
                                 Please remove the PR title prefix [{user_choice}]"""
                             )
                             sys.exit(1)
-<<<<<<< HEAD
-                    # else: documentation file in library directory - don't add anything
-                elif file.startswith("tests/"):
-                    # modification in tests files are complex, trust user
-                    ...
-                else:
-                    print(
-                        f"""File {file} is modified, it may impact all libraries.
-                        Please remove the PR title prefix [{user_choice}]"""
-                    )
-                    sys.exit(1)
-=======
+
                     elif file.startswith("tests/"):
                         # modification in tests files are complex, trust user
                         ...
@@ -119,7 +91,6 @@
             else:
                 # modification in documentation file
                 ...
->>>>>>> 21f80610
 
     populated_result = [
         {
