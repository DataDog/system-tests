import argparse
import json

from utils._context._scenarios import get_all_scenarios, ScenarioGroup
from utils.scripts.ci_orchestrators.workflow_data import (
    get_aws_matrix,
    get_endtoend_definitions,
    get_docker_ssi_matrix,
    get_k8s_matrix,
)
from utils.scripts.ci_orchestrators.gitlab_exporter import print_gitlab_pipeline


class CiData:
    """CiData (Continuous Integration Data) class is used to store the data that is used to generate the CI workflow.
    It works in two separated steps:

        1. The first step, executed during __init__ build the full data structure about all possible workflows,
           based on arguments provided by the CI.
        2. The second step is to generate the workflow using the data stored in the object,
           and is acheived by calling export(format)
    """

    def __init__(
<<<<<<< HEAD
        self,
        library: str,
        scenarios: str,
        groups: str,
        parametric_job_count: int,
        ci_environment: str,
        desired_execution_time: int,
    ):
=======
        self, library: str, scenarios: str, groups: str, parametric_job_count: int, ci_environment: str
    ) -> None:
>>>>>>> beb4a2de
        # this data struture is a dict where:
        #  the key is the workflow identifier
        #  the value is also a dict, where the key/value pair is the parameter name/value.
        self.data: dict[str, dict] = {}
        self.language = library
        self.environment = ci_environment
        scenario_map = self._get_workflow_map(scenarios.split(","), groups.split(","))

        self.data |= get_endtoend_definitions(
            library, scenario_map, ci_environment, desired_execution_time, maximum_parallel_jobs=256
        )

        self.data["parametric"] = {
            "job_count": parametric_job_count,
            "job_matrix": list(range(1, parametric_job_count + 1)),
            "enable": len(scenario_map["parametric"]) > 0 and "otel" not in library,
        }

        self.data["libinjection_scenario_defs"] = get_k8s_matrix(
            "utils/scripts/ci_orchestrators/k8s_ssi.json",
            scenario_map.get("libinjection", []),
            library,
        )

        self.data["dockerssi_scenario_defs"] = get_docker_ssi_matrix(
            "utils/docker_ssi/docker_ssi_images.json",
            "utils/docker_ssi/docker_ssi_runtimes.json",
            "utils/scripts/ci_orchestrators/docker_ssi.json",
            scenario_map.get("dockerssi", []),
            library,
        )

        self.data["aws_ssi_scenario_defs"] = get_aws_matrix(
            "utils/virtual_machine/virtual_machines.json",
            "utils/scripts/ci_orchestrators/aws_ssi.json",
            scenario_map.get("aws_ssi", []),
            library,
        )

        # legacy part
        self.data["graphql"] = {"scenarios": [], "weblogs": []}
        self.data["parametric"]["scenarios"] = ["PARAMETRIC"] if self.data["parametric"]["enable"] else []
        legacy_scenarios, legacy_weblogs = set(), set()

        for item in self.data["endtoend_defs"]["parallel_weblogs"]:
            legacy_weblogs.add(item)

        for job in self.data["endtoend_defs"]["parallel_jobs"]:
            for scenario in job["scenarios"]:
                legacy_scenarios.add(scenario)

        self.data["endtoend"] = {"weblogs": sorted(legacy_weblogs), "scenarios": sorted(legacy_scenarios)}

    def export(self, export_format: str, output: str) -> None:
        if export_format == "json":
            self._export(json.dumps(self.data), output)

        elif export_format == "github":
            self._export_github(output)

        elif export_format == "gitlab":
            if output != "":
                raise ValueError("Gitlab format does not support output file")
            self._export_gitlab()
        else:
            raise ValueError(f"Invalid format: {export_format}")

    def _export_github(self, output: str) -> None:
        result = []
        for workflow_name, workflow in self.data.items():
            for parameter, value in workflow.items():
                result.append(f"{workflow_name}_{parameter}={json.dumps(value)}")

        # github action is not able to handle aws_ssi, so nothing to do

        self._export("\n".join(result), output)

    def _export_gitlab(self) -> None:
        print_gitlab_pipeline(self.language, self.data, self.environment)

    @staticmethod
    def _export(data: str, output: str) -> None:
        if output:
            with open(output, "w") as f:
                f.write(data)
        else:
            print(data)

    @staticmethod
    def _get_workflow_map(scenarios, scenarios_groups) -> dict:
        """Returns a dict where:
        * the key is the workflow identifier
        * the value is a list of scenarios to run, associated to the workflow
        """

        result = {}  # type: dict[str, list[str]]

        scenarios_groups = [group.strip() for group in scenarios_groups if group.strip()]
        scenarios = {scenario.strip(): False for scenario in scenarios if scenario.strip()}

        for group in scenarios_groups:
            try:
                ScenarioGroup(group)
            except ValueError as e:
                raise ValueError(f"Valid groups are: {[item.value for item in ScenarioGroup]}") from e

        for scenario in get_all_scenarios():
            # TODO change the variable "github_workflow" to "ci_workflow" in the scenario object
            if not scenario.github_workflow:
                scenarios[scenario.name] = True  # won't be executed, but it exists
                continue

            if scenario.github_workflow not in result:
                result[scenario.github_workflow] = []

            if scenario.name in scenarios:
                result[scenario.github_workflow].append(scenario.name)
                scenarios[scenario.name] = True

            for group in scenarios_groups:
                if ScenarioGroup(group) in scenario.scenario_groups:
                    result[scenario.github_workflow].append(scenario.name)
                    break

        for scenario, found in scenarios.items():
            if not found:
                raise ValueError(f"Scenario {scenario} does not exists")

        return result


if __name__ == "__main__":
    parser = argparse.ArgumentParser(prog="get-ci-parameters", description="Get scenarios and weblogs to run")
    parser.add_argument(
        "language",
        type=str,
        help="One of the supported Datadog library",
        choices=[
            "cpp",
            "dotnet",
            "python",
            "ruby",
            "golang",
            "java",
            "nodejs",
            "php",
            "java_otel",
            "nodejs_otel",
            "python_otel",
        ],
    )

    parser.add_argument(
        "--format",
        "-f",
        type=str,
        help="Select the output format",
        choices=["github", "gitlab", "json"],
        default="github",
    )

    parser.add_argument("--scenarios", "-s", type=str, help="Scenarios to run", default="")
    parser.add_argument("--groups", "-g", type=str, help="Scenario groups to run", default="")

    # how long the workflow is expected to run
    parser.add_argument(
        "--desired-execution-time",
        "-t",
        type=int,
        help="Expected execution time of the workflow",
        default=-1,
    )
    # how long the workflow is expected to run
    parser.add_argument(
        "--output",
        "-o",
        type=str,
        help="file (or folder) where to write the output",
        default="",
    )

    # workflow specific parameters
    parser.add_argument("--parametric-job-count", type=int, help="How may jobs must run parametric scenario", default=1)

    # Misc
    parser.add_argument("--ci-environment", type=str, help="Used internally in system-tests CI", default="custom")

    args = parser.parse_args()

    CiData(
        library=args.language,
        scenarios=args.scenarios,
        groups=args.groups,
        ci_environment=args.ci_environment,
        parametric_job_count=args.parametric_job_count,
        desired_execution_time=args.desired_execution_time,
    ).export(export_format=args.format, output=args.output)<|MERGE_RESOLUTION|>--- conflicted
+++ resolved
@@ -22,7 +22,6 @@
     """
 
     def __init__(
-<<<<<<< HEAD
         self,
         library: str,
         scenarios: str,
@@ -31,10 +30,6 @@
         ci_environment: str,
         desired_execution_time: int,
     ):
-=======
-        self, library: str, scenarios: str, groups: str, parametric_job_count: int, ci_environment: str
-    ) -> None:
->>>>>>> beb4a2de
         # this data struture is a dict where:
         #  the key is the workflow identifier
         #  the value is also a dict, where the key/value pair is the parameter name/value.
