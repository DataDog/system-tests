--- conflicted
+++ resolved
@@ -237,11 +237,8 @@
             "java_otel",
             "nodejs_otel",
             "python_otel",
-<<<<<<< HEAD
+            "python_lambda",
             "rust",
-=======
-            "python_lambda",
->>>>>>> 5bbb7913
         ],
     )
 
