--- conflicted
+++ resolved
@@ -11,13 +11,8 @@
 )
 
 
-<<<<<<< HEAD
 def get_workflow_map(scenarios, scenarios_groups) -> dict:
     result = {}
-=======
-def get_github_workflow_map(scenarios, scenarios_groups) -> dict:
-    result: dict = {}
->>>>>>> 4618e704
 
     scenarios_groups = [group.strip() for group in scenarios_groups if group.strip()]
     scenarios = {scenario.strip(): False for scenario in scenarios if scenario.strip()}
@@ -53,10 +48,8 @@
     return result
 
 
-<<<<<<< HEAD
-=======
-def get_graphql_weblogs(library: str) -> list[str]:
-    weblogs: dict[str, list[str]] = {
+def get_graphql_weblogs(library) -> list[str]:
+    weblogs = {
         "cpp": [],
         "dotnet": [],
         "golang": ["gqlgen", "graph-gophers", "graphql-go"],
@@ -115,7 +108,7 @@
 
 
 def get_opentelemetry_weblogs(library) -> list[str]:
-    weblogs: dict[str, list[str]] = {
+    weblogs = {
         "cpp": [],
         "dotnet": [],
         "golang": [],
@@ -129,7 +122,6 @@
     return weblogs[library]
 
 
->>>>>>> 4618e704
 def _print_output(result: dict[str, dict], output_format: str) -> None:
     if output_format == "github":
         for workflow_name, workflow in result.items():
@@ -142,19 +134,8 @@
         raise ValueError(f"Invalid format: {format}")
 
 
-<<<<<<< HEAD
 def _handle_github(language: str, scenario_map: dict, parametric_job_count: int, ci_environment: str) -> str:
     result = defaultdict(dict)
-=======
-def main(
-    language: str, scenarios: str, groups: str, parametric_job_count: int, ci_environment: str, output_format: str
-) -> None:
-    result: dict = defaultdict(dict)
-    # this data struture is a dict where:
-    #  the key is the workflow identifier
-    #  the value is also a dict, where the key/value pair is the parameter name/value.
-    scenario_map = get_github_workflow_map(scenarios.split(","), groups.split(","))
->>>>>>> 4618e704
 
     for github_workflow, scenario_list in scenario_map.items():
         result[github_workflow]["scenarios"] = scenario_list
