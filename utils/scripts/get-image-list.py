import argparse
import json
import re
import yaml

from utils._context._scenarios import get_all_scenarios, DockerScenario
from utils._context.containers import _get_client


def main(scenarios: list[str], library: str, weblog: str) -> None:
    images = set("")

    existing_tags = []
    for image in _get_client().images.list():
        existing_tags.extend(image.tags)

    for scenario in get_all_scenarios():
        if scenario.name in scenarios and isinstance(scenario, DockerScenario):
            images.update(scenario.get_image_list(library, weblog))

    # remove images that will be built locally
    images = {image for image in images if not image.startswith("system_tests/")}

    # remove images that exists locally (they may not exists in the registry, ex: buddies)
    images = {image for image in images if image not in existing_tags}

    compose_data = {"services": {re.sub(r"[/:\.]", "-", image): {"image": image} for image in sorted(images)}}

    print(yaml.dump(compose_data, default_flow_style=False))


if __name__ == "__main__":
    parser = argparse.ArgumentParser(
        prog="get-image-list", description="Get a docker-compose file with all images to pull"
    )
    parser.add_argument("scenarios", type=str, help="Scenarios to run. JSON array, or comma sparated string")
    parser.add_argument(
        "--library",
        "-l",
        type=str,
        default="",
        help="One of the supported Datadog library",
        choices=[
            "cpp",
            "cpp_httpd",
            "cpp_nginx",
            "dotnet",
            "python",
            "ruby",
            "golang",
            "java",
            "nodejs",
            "php",
            "java_otel",
            "python_otel",
            "nodejs_otel",
<<<<<<< HEAD
            "rust",
=======
            "python_lambda",
>>>>>>> 5bbb7913
            "",
        ],
    )

    parser.add_argument("--weblog", "-w", type=str, help="End-to-end weblog", default="")

    args = parser.parse_args()

    if args.weblog and not args.library:
        parser.error("--weblog requires --library")
    if not args.weblog and args.library:
        parser.error("--library requires --weblog")

    main(
        json.loads(args.scenarios) if args.scenarios.startswith("[") else args.scenarios.split(","),
        library=args.library,
        weblog=args.weblog,
    )<|MERGE_RESOLUTION|>--- conflicted
+++ resolved
@@ -54,11 +54,8 @@
             "java_otel",
             "python_otel",
             "nodejs_otel",
-<<<<<<< HEAD
+            "python_lambda",
             "rust",
-=======
-            "python_lambda",
->>>>>>> 5bbb7913
             "",
         ],
     )
