#!/bin/bash

# Unless explicitly stated otherwise all files in this repository are licensed under the the Apache License Version 2.0.
# This product includes software developed at Datadog (https://www.datadoghq.com/).
# Copyright 2021 Datadog, Inc.


##########################################################################################
# The purpose of this script is to download the latest development version of a component.
#
# Binaries sources:
#
# * Agent:   Docker hub datadog/agent-dev:master-py3
# * Golang:  gopkg.in/DataDog/dd-trace-go.v1@main
# * .NET:    ghcr.io/datadog/dd-trace-dotnet
# * Java:    ghcr.io/datadog/dd-trace-java
# * PHP:     ghcr.io/datadog/dd-trace-php
# * Node.js: Direct from github source
# * C++:     Direct from github source
# * Python:  Direct from github source
# * Ruby:    Direct from github source
# * WAF:     Direct from github source, but not working, as this repo is now private
##########################################################################################

set -eu

assert_version_is_dev() {

  if [ $VERSION = 'dev' ]; then
    return 0
  fi

  echo "Don't know how to load version $VERSION for $TARGET"

  exit 1
}

assert_target_branch_is_not_set() {

  if [[ -z "${TARGET_BRANCH:-}" ]]; then
    return 0
  fi

  echo "It is not possible to specify the '$TARGET_BRANCH' target branch for $TARGET library yet"

  exit 1
}

get_circleci_artifact() {

    SLUG=$1
    WORKFLOW_NAME=$2
    JOB_NAME=$3
    ARTIFACT_PATTERN=$4

    echo "CircleCI: https://app.circleci.com/pipelines/$SLUG?branch=master"
    PIPELINES=$(curl --silent https://circleci.com/api/v2/project/$SLUG/pipeline?branch=master -H "Circle-Token: $CIRCLECI_TOKEN")

    for i in {0..30}; do
        PIPELINE_ID=$(echo $PIPELINES| jq -r ".items[$i].id")
        PIPELINE_NUMBER=$(echo $PIPELINES | jq -r ".items[$i].number")

        echo "Trying pipeline #$i $PIPELINE_NUMBER/$PIPELINE_ID"
        WORKFLOWS=$(curl --silent https://circleci.com/api/v2/pipeline/$PIPELINE_ID/workflow -H "Circle-Token: $CIRCLECI_TOKEN")

        QUERY=".items[] | select(.name == \"$WORKFLOW_NAME\") | .id"
        WORKFLOW_IDS=$(echo $WORKFLOWS | jq -r "$QUERY")

        if [ ! -z "$WORKFLOW_IDS" ]; then

            for WORKFLOW_ID in $WORKFLOW_IDS; do
                echo "=> https://app.circleci.com/pipelines/$SLUG/$PIPELINE_NUMBER/workflows/$WORKFLOW_ID"

                JOBS=$(curl --silent https://circleci.com/api/v2/workflow/$WORKFLOW_ID/job -H "Circle-Token: $CIRCLECI_TOKEN")

                QUERY=".items[] | select(.name == \"$JOB_NAME\" and .status==\"success\")"
                JOB=$(echo $JOBS | jq "$QUERY")

                if [ ! -z "$JOB" ]; then
                    break
                fi
            done

            if [ ! -z "$JOB" ]; then
                break
            fi
        fi
    done

    if [ -z "$JOB" ]; then
        echo "Oooops, I did not found any successful pipeline"
        exit 1
    fi

    JOB_NUMBER=$(echo $JOB | jq -r ".job_number")
    JOB_ID=$(echo $JOB | jq -r ".id")

    echo "Job number/ID: $JOB_NUMBER/$JOB_ID"
    echo "Job URL: https://app.circleci.com/pipelines/$SLUG/$PIPELINE_NUMBER/workflows/$WORKFLOW_ID/jobs/$JOB_NUMBER"

    ARTIFACTS=$(curl --silent https://circleci.com/api/v2/project/$SLUG/$JOB_NUMBER/artifacts -H "Circle-Token: $CIRCLECI_TOKEN")
    QUERY=".items[] | select(.path | test(\"$ARTIFACT_PATTERN\"))"
    ARTIFACT_URL=$(echo $ARTIFACTS | jq -r "$QUERY | .url")

    if [ -z "$ARTIFACT_URL" ]; then
        echo "Oooops, I did not found any artifact that satisfy this pattern: $ARTIFACT_PATTERN. Here is the list:"
        echo $ARTIFACTS | jq -r ".items[] | .path"
        exit 1
    fi

    ARTIFACT_NAME=$(echo $ARTIFACTS | jq -r "$QUERY | .path" | sed -E 's/libs\///')
    echo "Artifact URL: $ARTIFACT_URL"
    echo "Artifact name: $ARTIFACT_NAME"
    echo "Downloading artifact..."

    curl --silent -L $ARTIFACT_URL --output $ARTIFACT_NAME
}

get_github_action_artifact() {
    rm -rf artifacts artifacts.zip

    SLUG=$1
    WORKFLOW=$2
    BRANCH=$3
    PATTERN=$4

    # query filter seems not to be working ??
    WORKFLOWS=$(curl --silent --fail --show-error -H "Authorization: token $GH_TOKEN" "https://api.github.com/repos/$SLUG/actions/workflows/$WORKFLOW/runs?per_page=100")

    QUERY="[.workflow_runs[] | select(.conclusion != \"failure\" and .head_branch == \"$BRANCH\" and .status == \"completed\")][0]"
    ARTIFACT_URL=$(echo $WORKFLOWS | jq -r "$QUERY | .artifacts_url")
    HTML_URL=$(echo $WORKFLOWS | jq -r "$QUERY | .html_url")
    echo "Load artifact $HTML_URL"
    ARTIFACTS=$(curl --silent -H "Authorization: token $GH_TOKEN" $ARTIFACT_URL)

    ARCHIVE_URL=$(echo $ARTIFACTS | jq -r '.artifacts[0].archive_download_url')
    echo "Load archive $ARCHIVE_URL"

    curl -H "Authorization: token $GH_TOKEN" --output artifacts.zip -L $ARCHIVE_URL

    mkdir -p artifacts/
    unzip artifacts.zip -d artifacts/

    find artifacts/ -type f -name $PATTERN -exec cp '{}' . ';'

    rm -rf artifacts artifacts.zip
}

get_github_release_asset() {
    SLUG=$1
    PATTERN=$2

    release=$(curl --silent --fail --show-error -H "Authorization: token $GH_TOKEN" "https://api.github.com/repos/$SLUG/releases/latest")

    name=$(echo $release | jq -r ".assets[].name | select(test(\"$PATTERN\"))")
    url=$(echo $release | jq -r ".assets[].browser_download_url | select(test(\"$PATTERN\"))")

    echo "Load $url"

    curl -H "Authorization: token $GH_TOKEN" --output $name -L $url
}

if test -f ".env"; then
    source .env
fi

TARGET=$1
VERSION=${2:-'dev'}

echo "Load $VERSION binary for $TARGET"

cd binaries/

if [ "$TARGET" = "java" ]; then
    assert_version_is_dev
    assert_target_branch_is_not_set
    ../utils/scripts/docker_base_image.sh ghcr.io/datadog/dd-trace-java/dd-trace-java:latest_snapshot .

elif [ "$TARGET" = "dotnet" ]; then
    assert_version_is_dev
    assert_target_branch_is_not_set
    rm -rf *.tar.gz
    ../utils/scripts/docker_base_image.sh ghcr.io/datadog/dd-trace-dotnet/dd-trace-dotnet:latest_snapshot .

elif [ "$TARGET" = "python" ]; then
    assert_version_is_dev

    TARGET_BRANCH="${TARGET_BRANCH:-3.x-staging}"
    echo "git+https://github.com/DataDog/dd-trace-py.git@$TARGET_BRANCH" > python-load-from-pip
    echo "Using $(cat python-load-from-pip)"

elif [ "$TARGET" = "ruby" ]; then
    assert_version_is_dev

    TARGET_BRANCH="${TARGET_BRANCH:-master}"
    echo "gem 'datadog', require: 'datadog/auto_instrument', git: 'https://github.com/Datadog/dd-trace-rb.git', branch: '$TARGET_BRANCH'" > ruby-load-from-bundle-add
    echo "Using $(cat ruby-load-from-bundle-add)"

elif [ "$TARGET" = "php" ]; then
    rm -rf *.tar.gz
    if [ $VERSION = 'dev' ]; then
        ../utils/scripts/docker_base_image.sh ghcr.io/datadog/dd-trace-php/dd-library-php:latest_snapshot ./temp
    elif [ $VERSION = 'prod' ]; then
        ../utils/scripts/docker_base_image.sh ghcr.io/datadog/dd-trace-php/dd-library-php:latest ./temp
    else
        echo "Don't know how to load version $VERSION for $TARGET"
    fi
    assert_target_branch_is_not_set
    mv ./temp/dd-library-php*.tar.gz . && mv ./temp/datadog-setup.php . && rm -rf ./temp

elif [ "$TARGET" = "golang" ]; then
    assert_version_is_dev
    assert_target_branch_is_not_set
    rm -rf golang-load-from-go-get

    # COMMIT_ID=$(curl -s 'https://api.github.com/repos/DataDog/dd-trace-go/branches/main' | jq -r .commit.sha)

    echo "Using gopkg.in/DataDog/dd-trace-go.v1@main"
    echo "gopkg.in/DataDog/dd-trace-go.v1@main" > golang-load-from-go-get

    echo "Using ghcr.io/datadog/dd-trace-go/service-extensions-callout:dev"
    echo "ghcr.io/datadog/dd-trace-go/service-extensions-callout:dev" > golang-service-extensions-callout-image

    echo "Using github.com/DataDog/orchestrion@main"
    echo "github.com/DataDog/orchestrion@main" > orchestrion-load-from-go-get

elif [ "$TARGET" = "cpp" ]; then
    assert_version_is_dev
    # get_circleci_artifact "gh/DataDog/dd-opentracing-cpp" "build_test_deploy" "build" "TBD"
    # PROFILER: The main version is stored in s3, though we can not access this in CI
    # Not handled for now for system-tests. this handles artifact for parametric
    TARGET_BRANCH="${TARGET_BRANCH:-main}"
    echo "https://github.com/DataDog/dd-trace-cpp@$TARGET_BRANCH" > cpp-load-from-git
    echo "Using $(cat cpp-load-from-git)"

elif [ "$TARGET" = "agent" ]; then
    assert_version_is_dev
    TARGET_BRANCH="${TARGET_BRANCH:-master-py3}"
    echo "datadog/agent-dev:$TARGET_BRANCH" > agent-image
    echo "Using $(cat agent-image) image"

elif [ "$TARGET" = "nodejs" ]; then
    assert_version_is_dev

    TARGET_BRANCH="${TARGET_BRANCH:-master}"
    # NPM builds the package, so we put a trigger file that tells install script to get package from github#master
<<<<<<< HEAD
    echo "DataDog/dd-trace-js#appsec_session_id" > nodejs-load-from-npm
=======
    echo "DataDog/dd-trace-js#$TARGET_BRANCH" > nodejs-load-from-npm
    echo "Using $(cat nodejs-load-from-npm)"
>>>>>>> f4f3b4bd

elif [ "$TARGET" = "waf_rule_set_v1" ]; then
    exit 1

elif [ "$TARGET" = "waf_rule_set_v2" ]; then
    assert_version_is_dev
    assert_target_branch_is_not_set
    curl --silent \
        -H "Authorization: token $GH_TOKEN" \
        -H "Accept: application/vnd.github.v3.raw" \
        --output "waf_rule_set.json" \
        https://api.github.com/repos/DataDog/appsec-event-rules/contents/build/recommended.json

elif [ "$TARGET" = "waf_rule_set" ]; then
    assert_version_is_dev
    assert_target_branch_is_not_set
    curl --fail --output "waf_rule_set.json" \
        -H "Authorization: token $GH_TOKEN" \
        -H "Accept: application/vnd.github.v3.raw" \
        https://api.github.com/repos/DataDog/appsec-event-rules/contents/build/recommended.json

else
    echo "Unknown target: $1"
    exit 1
fi;<|MERGE_RESOLUTION|>--- conflicted
+++ resolved
@@ -244,12 +244,8 @@
 
     TARGET_BRANCH="${TARGET_BRANCH:-master}"
     # NPM builds the package, so we put a trigger file that tells install script to get package from github#master
-<<<<<<< HEAD
-    echo "DataDog/dd-trace-js#appsec_session_id" > nodejs-load-from-npm
-=======
     echo "DataDog/dd-trace-js#$TARGET_BRANCH" > nodejs-load-from-npm
     echo "Using $(cat nodejs-load-from-npm)"
->>>>>>> f4f3b4bd
 
 elif [ "$TARGET" = "waf_rule_set_v1" ]; then
     exit 1
