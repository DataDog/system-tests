--- conflicted
+++ resolved
@@ -210,13 +210,6 @@
 
 elif [ "$TARGET" = "golang" ]; then
     assert_version_is_dev
-<<<<<<< HEAD
-=======
-    assert_target_branch_is_not_set
-    rm -rf golang-load-from-go-get
-
-    # COMMIT_ID=$(curl -s 'https://api.github.com/repos/DataDog/dd-trace-go/branches/main' | jq -r .commit.sha)
->>>>>>> a226e6a5
 
     echo "Using gopkg.in/DataDog/dd-trace-go.v1@main"
     echo "gopkg.in/DataDog/dd-trace-go.v1@main" > golang-load-from-go-get
