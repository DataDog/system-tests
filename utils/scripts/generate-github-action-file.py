from copy import deepcopy
import yaml


php_versions = ("7.0", "7.1", "7.2", "7.3", "7.4", "8.0", "8.1", "8.2")
rails_versions = ("32", "40", "41", "42", "50", "51", "52", "60", "61", "70")


def build_variant_array(lang, weblogs):
    return [{"library": lang, "weblog": weblog} for weblog in weblogs]


variants = (
    build_variant_array("cpp", ["nginx"])
    + build_variant_array("dotnet", ["poc", "uds"])
    + build_variant_array("golang", ["chi", "echo", "gin", "gorilla", "net-http", "uds-echo"])
    + build_variant_array(
        "java",
        [
            "jersey-grizzly2",
            "ratpack",
            "resteasy-netty3",
            "vertx3",
            "spring-boot-jetty",
            "spring-boot",
            "uds-spring-boot",
            "spring-boot-openliberty",
            "spring-boot-wildfly",
            "spring-boot-undertow",
        ],
    )
    + build_variant_array("nodejs", ["express4", "uds-express4", "express4-typescript"])
    + build_variant_array("php", [f"apache-mod-{v}" for v in php_versions])
    + build_variant_array("php", [f"apache-mod-{v}-zts" for v in php_versions])
    + build_variant_array("php", [f"php-fpm-{v}" for v in php_versions])
    + build_variant_array("python", ["flask-poc", "django-poc", "uwsgi-poc", "uds-flask"])  # TODO pylons
    + build_variant_array("ruby", ["rack", "sinatra14", "sinatra20", "sinatra21", "uds-sinatra"])
    + build_variant_array("ruby", [f"rails{v}" for v in rails_versions])
)
variants_graalvm = build_variant_array("java", ["spring-boot-native", "spring-boot-3-native"])


class Job:
    def __init__(self, name, needs=None, env=None, large_runner=False):
        self.name = name
        self.data = {}
        if large_runner:
            self.data["runs-on"] = {"labels": "ubuntu-latest-16-cores", "group": "APM Larger Runners"}
        else:
            self.data["runs-on"] = "ubuntu-latest"
        if needs is not None:
            self.data["needs"] = needs
        if env is not None:
            self.data["env"] = env

    @property
    def steps(self) -> list:
        if "steps" not in self.data:
            self.data["steps"] = []
        return self.data["steps"]

    def add_checkout(self):
        self.steps.append({"name": "Checkout", "uses": "actions/checkout@v3"})

    def add_setup_buildx(self):
        self.steps.append(
            {
                "name": "Set up Docker Buildx",
                "uses": "docker/setup-buildx-action@dc7b9719a96d48369863986a06765841d7ea23f6",
                "with": {"install": "false"},
            }
        )  # 2.0.0

    def add_docker_login(self):
        self.steps.append(
            {
                "name": "Log in to the Container registry",
                "uses": "docker/login-action@49ed152c8eca782a232dede0303416e8f356c37b",
                "with": {
                    "registry": "ghcr.io",
                    "username": "${{ github.actor }}",
                    "password": "${{ secrets.GITHUB_TOKEN }}",
                },
            }
        )  # 2.0.0

    def add_upload_artifact(self, name, path, if_condition=None):
        step = self.add_step(
            "Upload artifact",
            uses="actions/upload-artifact@v3",
            with_statement={"name": name, "path": path},
            if_condition=if_condition,
        )

        return step

    def add_step(
        self,
        name=None,
        run=None,
        uses=None,
        if_condition=None,
        env=None,
        with_statement=None,
        add_gh_token=False,
        step_id=None,
    ):
        result = {}

        if name:
            result["name"] = name

        if step_id:
            result["id"] = step_id

        if if_condition is not None:
            result["if"] = if_condition

        if run is not None:
            result["run"] = run

        if uses is not None:
            result["uses"] = uses

        if with_statement is not None:
            result["with"] = with_statement

        if env is None:
            env = {}

        if add_gh_token:
            env = {"GH_TOKEN": "${{ secrets.GITHUB_TOKEN }}"}

        if len(env) != 0:
            result["env"] = env

        self.steps.append(result)

        return result


def add_job(workflow, job):
    if "jobs" not in workflow:
        workflow["jobs"] = {}

    workflow["jobs"][job.name] = job.data

    return job


def add_lint_job(workflow):
    job = Job("lint_and_test")
    job.add_checkout()
    job.add_step(uses="actions/setup-python@v4", with_statement={"python-version": "3.9"})
    job.add_step(run="pip install -r requirements.txt")
    job.add_step(run="black --check --diff .")
    job.add_step(
        run='echo "Lint fails, please have a look on https://github.com/DataDog/system-tests/blob/main/docs/edit/lint.md"\nexit 1\n',
        if_condition="${{ failure() }}",
    )
    job.add_step(run="mkdir -p logs/docker/weblog/logs/")
    job.add_step(run='PYTHONPATH="$PWD" pytest utils/test_the_test')

    return add_job(workflow, job)


def add_main_job(i, workflow, needs, scenarios, variants, use_cache=False, large_runner=False):

    name = f"test-the-tests-{i}"
    job = Job(name, needs=[job.name for job in needs], large_runner=large_runner)

    job.data["strategy"] = {
        "matrix": {"variant": variants, "version": ["prod", "dev"]},
        "fail-fast": False,
    }

    job.data["env"] = {
        "TEST_LIBRARY": "${{ matrix.variant.library }}",
        "WEBLOG_VARIANT": "${{ matrix.variant.weblog }}",
    }

    if use_cache:
        job.add_setup_buildx()
        job.add_docker_login()

    job.add_checkout()
    job.add_step(run="mkdir logs && touch logs/.weblog.env")
    job.add_step("Pull mongo image", run="docker pull mongo:latest")
    job.add_step("Pull cassandra image", run="docker pull cassandra:latest")
    job.add_step("Pull postgres image", run="docker pull postgres:latest")
    job.add_step("Pull kafka image", run="docker pull bitnami/kafka:latest")
    job.add_step("Pull zookeeper image", run="docker pull bitnami/zookeeper:latest")
    job.add_step(
        "Load WAF rules",
        "./utils/scripts/load-binary.sh waf_rule_set",
        add_gh_token=True,
        if_condition="${{ matrix.version == 'dev' }}",
    )

    job.add_step(
        "Load library binary",
        "./utils/scripts/load-binary.sh ${{ matrix.variant.library }}",
        if_condition="${{ matrix.version == 'dev' && (matrix.variant.library != 'php' && matrix.variant.library != 'java')}}",
    )

    # PHP script that loads prod tracer is very flaky
    # we also use it for dev, as dev artifact is on circle CI, requiring a token.
    job.add_step(
        "Load PHP prod library binary",
        "./utils/scripts/load-binary.sh php prod",
        add_gh_token=True,
        if_condition="${{ matrix.variant.library == 'php' }}",
    )

    job.add_step(
        "Load library PHP appsec binary",
        "./utils/scripts/load-binary.sh php_appsec ${{matrix.version}}",
        add_gh_token=True,
        if_condition="${{ matrix.variant.library == 'php' }}",
    )

    job.add_step(
        "Load library dotNet prod binary",
        "./utils/scripts/load-binary.sh ${{ matrix.variant.library }} prod",
        add_gh_token=True,
        if_condition="${{ matrix.variant.library == 'dotNet' && matrix.version == 'prod' }}",
    )

    job.add_step(
        "Load agent binary", "./utils/scripts/load-binary.sh agent", if_condition="${{ matrix.version == 'dev' }}"
    )

    job.add_step(
        "Log in to the Container registry",
        "echo ${{ secrets.GITHUB_TOKEN }} | docker login ${{ env.REGISTRY }} -u ${{ github.actor }} --password-stdin",
        if_condition="${{ matrix.variant.library == 'ruby' }}",
    )

    if use_cache:
        job.add_step(
            "Building with cache read-write mode",
            "SYSTEM_TEST_BUILD_ATTEMPTS=3 ./build.sh --cache-mode RW",
            if_condition="${{ github.ref == 'refs/heads/main'}}",
        )
        job.add_step(
            "Building with cache read only mode",
            "SYSTEM_TEST_BUILD_ATTEMPTS=3 ./build.sh --cache-mode R",
            if_condition="${{ github.ref != 'refs/heads/main'}}",
        )

    else:
        job.add_step("Build", "SYSTEM_TEST_BUILD_ATTEMPTS=3 ./build.sh", step_id="build")

    build_is_success = "steps.build.outcome == 'success'" if not use_cache else None

    for scenario in scenarios:

        step = job.add_step(
            f"Run {scenario} scenario",
            f"./run.sh {scenario}",
            env={"DD_API_KEY": "${{ secrets.DD_API_KEY }}"},
            if_condition=build_is_success,
        )

        if scenario == "TRACE_PROPAGATION_STYLE_W3C":  # TODO: fix weblog to allow this value for old tracer
            step["if"] = "${{ matrix.variant.library != 'python' }}"  # TODO

    job.add_step("Compress logs", "tar -czvf artifact.tar.gz $(ls | grep logs)", if_condition="${{ always() }}")

    job.add_upload_artifact(
        name="logs_${{ matrix.variant.library }}_${{ matrix.variant.weblog }}_${{ matrix.version }}_" + str(i),
        path="artifact.tar.gz",
        if_condition="${{ always() }}",
    )

    job.add_step(
        "Upload results CI Visibility",
        run=(
            "./utils/scripts/upload_results_CI_visibility.sh ${{ matrix.version }} "
            "system-tests ${{ github.run_id }}-${{ github.run_attempt }}"
        ),
        if_condition="${{ always() }}",
        env={"DD_API_KEY": "${{ secrets.DD_CI_API_KEY }}"},
    )

    job.add_step(
        "Print fancy log report",
        run="python utils/scripts/markdown_logs.py >> $GITHUB_STEP_SUMMARY",
        if_condition="${{ always() }}",
    )

    return add_job(workflow, job)


def add_ci_dashboard_job(workflow, needs):
    job = Job("post_test-the-tests", needs=[job.name for job in needs])

    job.data["if"] = "always() && github.ref == 'refs/heads/main'"
    job.add_checkout()
    job.add_step(
        "Update CI Dashboard",
        run=(
            "./utils/scripts/update_dashboard_CI_visibility.sh system-tests "
            "${{ github.run_id }}-${{ github.run_attempt }}"
        ),
        env={"DD_API_KEY": "${{ secrets.DD_CI_API_KEY }}", "DD_APP_KEY": "${{ secrets.DD_CI_APP_KEY }}",},
    )

    return add_job(workflow, job)


def add_perf_job(workflow, needs):
    job = Job("peformances", needs=[job.name for job in needs], env={"DD_API_KEY": "${{ secrets.DD_API_KEY }}"})

    job.add_checkout()
    job.add_step("Run", "./scenarios/perfs/run.sh golang")
    job.add_step("Display", "python scenarios/perfs/process.py")

    add_job(workflow, job)

    return job


def add_fuzzer_job(workflow, needs):
    job = Job("fuzzer", needs=[job.name for job in needs], env={"DD_API_KEY": "${{ secrets.DD_API_KEY }}"})

    job.add_checkout()
    job.add_step("Build", "./build.sh golang")
    job.add_step("Run", "./run.sh scenarios/fuzzer/main.py -t 60", env={"RUNNER_CMD": "python"})

    add_job(workflow, job)

    return job


def add_parametric_job(workflow, needs):
    job = Job("parametric", needs=[job.name for job in needs])

    job.data["strategy"] = {
<<<<<<< HEAD
        "matrix": {"client": ["python", "python_http", "dotnet", "golang", "java", "nodejs", "ruby"]},
=======
        "matrix": {"client": ["php", "python", "python_http", "dotnet", "golang", "java", "nodejs"]},
>>>>>>> ccf2559c
        "fail-fast": False,
    }

    job.add_checkout()
    job.add_step(uses="actions/setup-python@v4", with_statement={"python-version": "3.9"})
    job.add_step("Install", "cd parametric && pip install wheel && pip install -r requirements.txt")
    job.add_step("Run", "cd parametric && CLIENTS_ENABLED=${{ matrix.client }} ./run.sh")

    add_job(workflow, job)

    return job


def line_prepender(filename, line):
    with open(filename, "r+") as f:
        content = f.read()
        f.seek(0, 0)
        f.write(line.rstrip("\r\n") + "\n" + content)


def main():

    result = {"name": "Testing the test"}

    result["on"] = {
        "workflow_dispatch": {},
        "schedule": [{"cron": "00 02 * * 2-6"}],
        "pull_request": {"branches": ["**"]},
        "push": {"branches": ["main"]},
    }
    result["env"] = {"REGISTRY": "ghcr.io"}

    result["concurrency"] = {"group": "${{ github.workflow }}-${{ github.ref }}", "cancel-in-progress": True}

    lint_job = add_lint_job(result)

    main_jobs = []

    scenarios = (
        "DEFAULT",
        "PROFILING",
        "CGROUP",
        "TRACE_PROPAGATION_STYLE_W3C",
        "INTEGRATIONS",
        "LIBRARY_CONF_CUSTOM_HEADERS_SHORT",
        "LIBRARY_CONF_CUSTOM_HEADERS_LONG",
        "REMOTE_CONFIG_MOCKED_BACKEND_ASM_FEATURES",
        "REMOTE_CONFIG_MOCKED_BACKEND_LIVE_DEBUGGING",
        "REMOTE_CONFIG_MOCKED_BACKEND_ASM_DD",
        "REMOTE_CONFIG_MOCKED_BACKEND_ASM_FEATURES_NOCACHE",
        "REMOTE_CONFIG_MOCKED_BACKEND_LIVE_DEBUGGING_NOCACHE",
        "REMOTE_CONFIG_MOCKED_BACKEND_ASM_DD_NOCACHE",
        "APPSEC_MISSING_RULES",
        "APPSEC_CORRUPTED_RULES",
        "APPSEC_CUSTOM_RULES",
        "APPSEC_RULES_MONITORING_WITH_ERRORS",
        "APPSEC_BLOCKING",
        "APPSEC_DISABLED",
        "APPSEC_LOW_WAF_TIMEOUT",
        "APPSEC_CUSTOM_OBFUSCATION",
        "APPSEC_RATE_LIMITER",
        "APPSEC_IP_BLOCKING",
        "APPSEC_RUNTIME_ACTIVATION",
        "APPSEC_WAF_TELEMETRY",
        "APPSEC_REQUEST_BLOCKING",
        "SAMPLING",
        # "APPSEC_UNSUPPORTED",
    )

    main_jobs.append(add_main_job("main", result, needs=[lint_job], scenarios=scenarios, variants=deepcopy(variants)))

    main_jobs.append(
        add_main_job(
            "graalvm",
            result,
            needs=[lint_job],
            scenarios=scenarios,
            variants=deepcopy(variants_graalvm),
            use_cache=False,
            large_runner=True,
        )
    )
    add_ci_dashboard_job(result, main_jobs)

    add_perf_job(result, needs=[lint_job])
    add_fuzzer_job(result, needs=[lint_job])
    add_parametric_job(result, needs=[lint_job])
    YML_FILE = ".github/workflows/ci.yml"
    yaml.dump(result, open(YML_FILE, "w", encoding="utf-8"), sort_keys=False, width=160)
    line_prepender(YML_FILE, "#DON'T EDIT THIS FILE. Autogenerated by utils/scripts/generate-github-action-file.py")


if __name__ == "__main__":
    main()<|MERGE_RESOLUTION|>--- conflicted
+++ resolved
@@ -337,11 +337,7 @@
     job = Job("parametric", needs=[job.name for job in needs])
 
     job.data["strategy"] = {
-<<<<<<< HEAD
-        "matrix": {"client": ["python", "python_http", "dotnet", "golang", "java", "nodejs", "ruby"]},
-=======
-        "matrix": {"client": ["php", "python", "python_http", "dotnet", "golang", "java", "nodejs"]},
->>>>>>> ccf2559c
+        "matrix": {"client": ["php", "python", "python_http", "dotnet", "golang", "java", "nodejs", "ruby"]},
         "fail-fast": False,
     }
 
