from copy import deepcopy
import yaml


php_versions = ("7.0", "7.1", "7.2", "7.3", "7.4", "8.0", "8.1", "8.2")
rails_versions = ("32", "40", "41", "42", "50", "51", "52", "60", "61", "70")


def build_variant_array(lang, weblogs):
    return [{"library": lang, "weblog": weblog} for weblog in weblogs]


variants = (
    build_variant_array("cpp", ["nginx"])
    + build_variant_array("dotnet", ["poc", "uds"])
    + build_variant_array("golang", ["chi", "echo", "gin", "gorilla", "net-http", "uds-echo"])
    + build_variant_array(
        "java",
        [
            "jersey-grizzly2",
            "ratpack",
            "resteasy-netty3",
            "vertx3",
            "spring-boot-jetty",
            "spring-boot",
            "uds-spring-boot",
            "spring-boot-openliberty",
            "spring-boot-wildfly",
            "spring-boot-undertow",
        ],
    )
    + build_variant_array("nodejs", ["express4", "uds-express4", "express4-typescript"])
    + build_variant_array("php", [f"apache-mod-{v}" for v in php_versions])
    + build_variant_array("php", [f"apache-mod-{v}-zts" for v in php_versions])
    + build_variant_array("php", [f"php-fpm-{v}" for v in php_versions])
    + build_variant_array("python", ["flask-poc", "django-poc", "uwsgi-poc", "uds-flask"])  # TODO pylons
    + build_variant_array("ruby", ["rack", "sinatra14", "sinatra20", "sinatra21", "uds-sinatra"])
    + build_variant_array("ruby", [f"rails{v}" for v in rails_versions])
)
variants_graalvm = build_variant_array("java", ["spring-boot-native", "spring-boot-3-native"])


class Job:
    def __init__(self, name, needs=None, env=None, large_runner=False):
        self.name = name
        self.data = {}
        if large_runner:
            self.data["runs-on"] = {"labels": "ubuntu-latest-16-cores", "group": "APM Larger Runners"}
        else:
            self.data["runs-on"] = "ubuntu-latest"
        if needs is not None:
            self.data["needs"] = needs
        if env is not None:
            self.data["env"] = env

    @property
    def steps(self) -> list:
        if "steps" not in self.data:
            self.data["steps"] = []
        return self.data["steps"]

    def add_checkout(self):
        self.steps.append({"name": "Checkout", "uses": "actions/checkout@v3"})

    def add_setup_buildx(self):
        self.steps.append(
            {
                "name": "Set up Docker Buildx",
                "uses": "docker/setup-buildx-action@dc7b9719a96d48369863986a06765841d7ea23f6",
                "with": {"install": "false"},
            }
        )  # 2.0.0

    def add_docker_login(self):
        self.steps.append(
            {
                "name": "Log in to the Container registry",
                "uses": "docker/login-action@49ed152c8eca782a232dede0303416e8f356c37b",
                "with": {
                    "registry": "ghcr.io",
                    "username": "${{ github.actor }}",
                    "password": "${{ secrets.GITHUB_TOKEN }}",
                },
            }
        )  # 2.0.0

    def add_upload_artifact(self, name, path, if_condition=None):
        step = self.add_step(
            "Upload artifact",
            uses="actions/upload-artifact@v3",
            with_statement={"name": name, "path": path},
            if_condition=if_condition,
        )

        return step

    def add_step(
        self,
        name=None,
        run=None,
        uses=None,
        if_condition=None,
        env=None,
        with_statement=None,
        add_gh_token=False,
        step_id=None,
    ):
        result = {}

        if name:
            result["name"] = name

        if step_id:
            result["id"] = step_id

        if if_condition is not None:
            result["if"] = if_condition

        if run is not None:
            result["run"] = run

        if uses is not None:
            result["uses"] = uses

        if with_statement is not None:
            result["with"] = with_statement

        if env is None:
            env = {}

        if add_gh_token:
            env = {"GH_TOKEN": "${{ secrets.GITHUB_TOKEN }}"}

        if len(env) != 0:
            result["env"] = env

        self.steps.append(result)

        return result


def add_job(workflow, job):
    if "jobs" not in workflow:
        workflow["jobs"] = {}

    workflow["jobs"][job.name] = job.data

    return job


def add_lint_job(workflow):
    job = Job("lint_and_test")
    job.add_checkout()
    job.add_step(uses="actions/setup-python@v4", with_statement={"python-version": "3.9"})
    job.add_step(run="pip install -r requirements.txt")
    job.add_step(run="black --check --diff .")
    job.add_step(
        run='echo "Lint fails, please have a look on https://github.com/DataDog/system-tests/blob/main/docs/edit/lint.md"\nexit 1\n',
        if_condition="${{ failure() }}",
    )
    job.add_step(run="mkdir -p logs/docker/weblog/logs/")
    job.add_step(run='PYTHONPATH="$PWD" pytest utils/test_the_test')

    return add_job(workflow, job)


def add_main_job(i, workflow, needs, scenarios, variants, use_cache=False, large_runner=False):

    name = f"test-the-tests-{i}"
    job = Job(name, needs=[job.name for job in needs], large_runner=large_runner)

    job.data["strategy"] = {
        "matrix": {"variant": variants, "version": ["prod", "dev"]},
        "fail-fast": False,
    }

    job.data["env"] = {
        "TEST_LIBRARY": "${{ matrix.variant.library }}",
        "WEBLOG_VARIANT": "${{ matrix.variant.weblog }}",
    }

    if use_cache:
        job.add_setup_buildx()
        job.add_docker_login()

    job.add_checkout()
    job.add_step(run="mkdir logs && touch logs/.weblog.env")
    job.add_step("Pull mongo image", run="docker pull mongo:latest")
    job.add_step("Pull cassandra image", run="docker pull cassandra:latest")
    job.add_step("Pull postgres image", run="docker pull postgres:latest")
    job.add_step(
        "Load WAF rules",
        "./utils/scripts/load-binary.sh waf_rule_set",
        add_gh_token=True,
        if_condition="${{ matrix.version == 'dev' }}",
    )

    job.add_step(
        "Load library binary",
        "./utils/scripts/load-binary.sh ${{ matrix.variant.library }}",
        if_condition="${{ matrix.version == 'dev' && (matrix.variant.library != 'php' && matrix.variant.library != 'java')}}",
    )

    # PHP script that loads prod tracer is very flaky
    # we also use it for dev, as dev artifact is on circle CI, requiring a token.
    job.add_step(
        "Load PHP prod library binary",
        "./utils/scripts/load-binary.sh php prod",
        add_gh_token=True,
        if_condition="${{ matrix.variant.library == 'php' }}",
    )

    job.add_step(
        "Load library PHP appsec binary",
        "./utils/scripts/load-binary.sh php_appsec ${{matrix.version}}",
        add_gh_token=True,
        if_condition="${{ matrix.variant.library == 'php' }}",
    )

    job.add_step(
        "Load library dotNet prod binary",
        "./utils/scripts/load-binary.sh ${{ matrix.variant.library }} prod",
        add_gh_token=True,
        if_condition="${{ matrix.variant.library == 'dotNet' && matrix.version == 'prod' }}",
    )

    job.add_step(
        "Load agent binary", "./utils/scripts/load-binary.sh agent", if_condition="${{ matrix.version == 'dev' }}"
    )

    job.add_step(
        "Log in to the Container registry",
        "echo ${{ secrets.GITHUB_TOKEN }} | docker login ${{ env.REGISTRY }} -u ${{ github.actor }} --password-stdin",
        if_condition="${{ matrix.variant.library == 'ruby' }}",
    )

    if use_cache:
        job.add_step(
            "Building with cache read-write mode",
            "SYSTEM_TEST_BUILD_ATTEMPTS=3 ./build.sh --cache-mode RW",
            if_condition="${{ github.ref == 'refs/heads/main'}}",
        )
        job.add_step(
            "Building with cache read only mode",
            "SYSTEM_TEST_BUILD_ATTEMPTS=3 ./build.sh --cache-mode R",
            if_condition="${{ github.ref != 'refs/heads/main'}}",
        )

    else:
        job.add_step("Build", "SYSTEM_TEST_BUILD_ATTEMPTS=3 ./build.sh", step_id="build")

    build_is_success = "steps.build.outcome == 'success'" if not use_cache else None

    for scenario in scenarios:

        step = job.add_step(
            f"Run {scenario} scenario",
            f"./run.sh {scenario}",
            env={"DD_API_KEY": "${{ secrets.DD_API_KEY }}"},
            if_condition=build_is_success,
        )

        if scenario == "TRACE_PROPAGATION_STYLE_W3C":  # TODO: fix weblog to allow this value for old tracer
            step["if"] = "${{ matrix.variant.library != 'python' }}"  # TODO

    job.add_step("Compress logs", "tar -czvf artifact.tar.gz $(ls | grep logs)", if_condition="${{ always() }}")

    job.add_upload_artifact(
        name="logs_${{ matrix.variant.library }}_${{ matrix.variant.weblog }}_${{ matrix.version }}_" + str(i),
        path="artifact.tar.gz",
        if_condition="${{ always() }}",
    )

    job.add_step(
        "Upload results CI Visibility",
        run=(
            "./utils/scripts/upload_results_CI_visibility.sh ${{ matrix.version }} "
            "system-tests ${{ github.run_id }}-${{ github.run_attempt }}"
        ),
        if_condition="${{ always() }}",
        env={"DD_API_KEY": "${{ secrets.DD_CI_API_KEY }}"},
    )

    job.add_step(
        "Print fancy log report",
        run="python utils/scripts/markdown_logs.py >> $GITHUB_STEP_SUMMARY",
        if_condition="${{ always() }}",
    )

    return add_job(workflow, job)


def add_ci_dashboard_job(workflow, needs):
    job = Job("post_test-the-tests", needs=[job.name for job in needs])

    job.data["if"] = "always() && github.ref == 'refs/heads/main'"
    job.add_checkout()
    job.add_step(
        "Update CI Dashboard",
        run=(
            "./utils/scripts/update_dashboard_CI_visibility.sh system-tests "
            "${{ github.run_id }}-${{ github.run_attempt }}"
        ),
        env={"DD_API_KEY": "${{ secrets.DD_CI_API_KEY }}", "DD_APP_KEY": "${{ secrets.DD_CI_APP_KEY }}",},
    )

    return add_job(workflow, job)


def add_perf_job(workflow, needs):
    job = Job("peformances", needs=[job.name for job in needs], env={"DD_API_KEY": "${{ secrets.DD_API_KEY }}"})

    job.add_checkout()
    job.add_step("Run", "./scenarios/perfs/run.sh golang")
    job.add_step("Display", "python scenarios/perfs/process.py")

    add_job(workflow, job)

    return job


def add_fuzzer_job(workflow, needs):
    job = Job("fuzzer", needs=[job.name for job in needs], env={"DD_API_KEY": "${{ secrets.DD_API_KEY }}"})

    job.add_checkout()
    job.add_step("Build", "./build.sh golang")
    job.add_step("Run", "./run.sh scenarios/fuzzer/main.py -t 60", env={"RUNNER_CMD": "python"})

    add_job(workflow, job)

    return job


def add_parametric_job(workflow, needs):
    job = Job("parametric", needs=[job.name for job in needs])

    job.data["strategy"] = {
<<<<<<< HEAD
        "matrix": {"client": ["php", "python", "python_http", "dotnet", "golang", "nodejs"]},
=======
        "matrix": {"client": ["python", "python_http", "dotnet", "golang", "java", "nodejs"]},
>>>>>>> 041cfc7b
        "fail-fast": False,
    }

    job.add_checkout()
    job.add_step(uses="actions/setup-python@v4", with_statement={"python-version": "3.9"})
    job.add_step("Install", "cd parametric && pip install wheel && pip install -r requirements.txt")
    job.add_step("Run", "cd parametric && CLIENTS_ENABLED=${{ matrix.client }} ./run.sh")

    add_job(workflow, job)

    return job


def line_prepender(filename, line):
    with open(filename, "r+") as f:
        content = f.read()
        f.seek(0, 0)
        f.write(line.rstrip("\r\n") + "\n" + content)


def main():

    result = {"name": "Testing the test"}

    result["on"] = {
        "workflow_dispatch": {},
        "schedule": [{"cron": "00 02 * * 2-6"}],
        "pull_request": {"branches": ["**"]},
        "push": {"branches": ["main"]},
    }
    result["env"] = {"REGISTRY": "ghcr.io"}

    result["concurrency"] = {"group": "${{ github.workflow }}-${{ github.ref }}", "cancel-in-progress": True}

    lint_job = add_lint_job(result)

    main_jobs = []

    scenarios = (
        "DEFAULT",
        "PROFILING",
        "CGROUP",
        "TRACE_PROPAGATION_STYLE_W3C",
        "INTEGRATIONS",
        "LIBRARY_CONF_CUSTOM_HEADERS_SHORT",
        "LIBRARY_CONF_CUSTOM_HEADERS_LONG",
        "REMOTE_CONFIG_MOCKED_BACKEND_ASM_FEATURES",
        "REMOTE_CONFIG_MOCKED_BACKEND_LIVE_DEBUGGING",
        "REMOTE_CONFIG_MOCKED_BACKEND_ASM_DD",
        "REMOTE_CONFIG_MOCKED_BACKEND_ASM_FEATURES_NOCACHE",
        "REMOTE_CONFIG_MOCKED_BACKEND_LIVE_DEBUGGING_NOCACHE",
        "REMOTE_CONFIG_MOCKED_BACKEND_ASM_DD_NOCACHE",
        "APPSEC_MISSING_RULES",
        "APPSEC_CORRUPTED_RULES",
        "APPSEC_CUSTOM_RULES",
        "APPSEC_RULES_MONITORING_WITH_ERRORS",
        "APPSEC_BLOCKING",
        "APPSEC_DISABLED",
        "APPSEC_LOW_WAF_TIMEOUT",
        "APPSEC_CUSTOM_OBFUSCATION",
        "APPSEC_RATE_LIMITER",
        "APPSEC_IP_BLOCKING",
        "APPSEC_RUNTIME_ACTIVATION",
        "APPSEC_WAF_TELEMETRY",
        "APPSEC_REQUEST_BLOCKING",
        "SAMPLING",
        # "APPSEC_UNSUPPORTED",
    )

    main_jobs.append(add_main_job("main", result, needs=[lint_job], scenarios=scenarios, variants=deepcopy(variants)))

    main_jobs.append(
        add_main_job(
            "graalvm",
            result,
            needs=[lint_job],
            scenarios=scenarios,
            variants=deepcopy(variants_graalvm),
            use_cache=False,
            large_runner=True,
        )
    )
    add_ci_dashboard_job(result, main_jobs)

    add_perf_job(result, needs=[lint_job])
    add_fuzzer_job(result, needs=[lint_job])
    add_parametric_job(result, needs=[lint_job])
    YML_FILE = ".github/workflows/ci.yml"
    yaml.dump(result, open(YML_FILE, "w", encoding="utf-8"), sort_keys=False, width=160)
    line_prepender(YML_FILE, "#DON'T EDIT THIS FILE. Autogenerated by utils/scripts/generate-github-action-file.py")


if __name__ == "__main__":
    main()<|MERGE_RESOLUTION|>--- conflicted
+++ resolved
@@ -335,11 +335,7 @@
     job = Job("parametric", needs=[job.name for job in needs])
 
     job.data["strategy"] = {
-<<<<<<< HEAD
-        "matrix": {"client": ["php", "python", "python_http", "dotnet", "golang", "nodejs"]},
-=======
-        "matrix": {"client": ["python", "python_http", "dotnet", "golang", "java", "nodejs"]},
->>>>>>> 041cfc7b
+        "matrix": {"client": ["php", "python", "python_http", "dotnet", "golang", "java", "nodejs"]},
         "fail-fast": False,
     }
 
