import base64
import contextlib
import dataclasses
import os
import shutil
import subprocess
import sys
import time
from typing import Callable, Dict, Generator, List, TextIO, Tuple, TypedDict
import urllib.parse

import grpc

import requests
import pytest

from parametric.protos import apm_test_client_pb2 as pb
from parametric.protos import apm_test_client_pb2_grpc
from parametric.spec.trace import V06StatsPayload
from parametric.spec.trace import decode_v06_stats


class AgentRequest(TypedDict):
    method: str
    url: str
    headers: Dict[str, str]
    body: str


class AgentRequestV06Stats(AgentRequest):
    method: str
    url: str
    headers: Dict[str, str]
    body: V06StatsPayload


@pytest.fixture(autouse=True)
def skip_library(request, apm_test_server):
    for marker in request.node.iter_markers("skip_library"):
        skip_library = marker.args[0]
        reason = marker.args[1]
        if apm_test_server.lang == skip_library:
            pytest.skip("skipped {} on {}: {}".format(request.function.__name__, apm_test_server.lang, reason))


def pytest_configure(config):
    config.addinivalue_line(
        "markers", "snapshot(*args, **kwargs): mark test to run as a snapshot test which sends traces to the test agent"
    )
    config.addinivalue_line("markers", "skip_library(library, reason): skip test for library")


def _request_token(request):
    token = ""
    token += request.module.__name__
    token += ".%s" % request.cls.__name__ if request.cls else ""
    token += ".%s" % request.node.name
    return token


@dataclasses.dataclass
class APMLibraryTestServer:
    lang: str
    container_name: str
    container_tag: str
    container_img: str
    container_cmd: List[str]
    container_build_dir: str
    port: str = "50051"
    env: Dict[str, str] = dataclasses.field(default_factory=dict)
    volumes: List[Tuple[str, str]] = dataclasses.field(default_factory=list)


@pytest.fixture
def library_env() -> Dict[str, str]:
    return {}


ClientLibraryServerFactory = Callable[[Dict[str, str]], APMLibraryTestServer]


def python_library_factory(env: Dict[str, str]) -> APMLibraryTestServer:
    python_dir = os.path.join(os.path.dirname(__file__), "apps", "python")
    python_package = os.getenv("PYTHON_DDTRACE_PACKAGE", "ddtrace")
    return APMLibraryTestServer(
        lang="python",
        container_name="python-test-library",
        container_tag="py39-test-library",
        container_img="""
FROM datadog/dd-trace-py:buster
WORKDIR /client
RUN pyenv global 3.9.11
RUN python3.9 -m pip install grpcio==1.46.3 grpcio-tools==1.46.3
RUN python3.9 -m pip install %s
"""
        % (python_package,),
        container_cmd="python3.9 -m apm_test_client".split(" "),
        container_build_dir=python_dir,
        volumes=[(os.path.join(python_dir, "apm_test_client"), "/client/apm_test_client"),],
        env=env,
    )


def node_library_factory(env: Dict[str, str]) -> APMLibraryTestServer:
    nodejs_appdir = os.path.join("apps", "nodejs")
    nodejs_dir = os.path.join(os.path.dirname(__file__), nodejs_appdir)
    nodejs_reldir = os.path.join("parametric", nodejs_appdir)
    return APMLibraryTestServer(
        lang="nodejs",
        container_name="node-test-client",
        container_tag="node-test-client",
        container_img=f"""
FROM node:18.10-slim
WORKDIR /client
COPY {nodejs_reldir}/package.json /client/
COPY {nodejs_reldir}/package-lock.json /client/
COPY {nodejs_reldir}/*.js /client/
RUN npm install
""",
        container_cmd=["node", "server.js"],
        container_build_dir=nodejs_dir,
        volumes=[
            (
                os.path.join(os.path.dirname(__file__), "protos", "apm_test_client.proto"),
                "/client/apm_test_client.proto",
            ),
        ],
        env=env,
    )


def golang_library_factory(env: Dict[str, str]):
    go_appdir = os.path.join("apps", "golang")
    go_dir = os.path.join(os.path.dirname(__file__), go_appdir)
    go_reldir = os.path.join("parametric", go_appdir)
    return APMLibraryTestServer(
        lang="golang",
        container_name="go-test-library",
        container_tag="go118-test-library",
        container_img=f"""
FROM golang:1.18
WORKDIR /client
COPY {go_reldir}/go.mod /client
COPY {go_reldir}/go.sum /client
RUN go mod download
COPY {go_reldir} /client
RUN go get gopkg.in/DataDog/dd-trace-go.v1/ddtrace/tracer
RUN go install
""",
        container_cmd=["main"],
        container_build_dir=go_dir,
        volumes=[(os.path.join(go_dir), "/client"),],
        env=env,
    )


def dotnet_library_factory(env: Dict[str, str]):
    dotnet_appdir = os.path.join("apps", "dotnet")
    dotnet_dir = os.path.join(os.path.dirname(__file__), dotnet_appdir)
    dotnet_reldir = os.path.join("parametric", dotnet_appdir)
    env["ASPNETCORE_URLS"] = "http://localhost:50051"
    return APMLibraryTestServer(
        lang="dotnet",
        container_name="dotnet-test-client",
        container_tag="dotnet6_0-test-client",
        container_img=f"""
FROM mcr.microsoft.com/dotnet/sdk:6.0
WORKDIR /client
COPY ["{dotnet_reldir}/ApmTestClient.csproj", "."]
RUN dotnet restore "./ApmTestClient.csproj"
COPY {dotnet_reldir} .
WORKDIR "/client/."
""",
        container_cmd=["dotnet", "run"],
        container_build_dir=dotnet_dir,
        volumes=[(os.path.join(dotnet_dir), "/client"),],
        env=env,
    )


def java_library_server_factory(env: Dict[str, str]):
    java_dir = os.path.join(os.path.dirname(__file__), "apps", "java")
    return APMLibraryTestServer(
        lang="java",
        container_name="java-test-client",
        container_tag="java8-test-client",
        container_img="""
FROM maven:3-jdk-8
WORKDIR /client
COPY parametric/apps/java/src .
COPY parametric/apps/java/pom.xml .
COPY parametric/apps/java/run.sh .
COPY binaries* /binaries/
RUN mvn package
""",
        container_cmd=["./run.sh"],
        container_build_dir=java_dir,
        volumes=[(os.path.join(java_dir), "/client"),],
        env=env,
    )


_libs = {
<<<<<<< HEAD
    "dotnet": dotnet_library_server_factory,
    "golang": golang_library_server_factory,
    "java": java_library_server_factory,
    "nodejs": node_library_server_factory,
    "python": python_library_server_factory,
=======
    "dotnet": dotnet_library_factory,
    "golang": golang_library_factory,
    "nodejs": node_library_factory,
    "python": python_library_factory,
>>>>>>> 9424b463
}
_enabled_libs: List[Tuple[str, ClientLibraryServerFactory]] = []
for _lang in os.getenv("CLIENTS_ENABLED", "dotnet,golang,java,nodejs,python").split(","):
    if _lang not in _libs:
        raise ValueError("Incorrect client %r specified, must be one of %r" % (_lang, ",".join(_libs.keys())))
    _enabled_libs.append((_lang, _libs[_lang]))


@pytest.fixture(
    params=list(factory for lang, factory in _enabled_libs), ids=list(lang for lang, factory in _enabled_libs)
)
def apm_test_server(request, library_env):
    # Have to do this funky request.param stuff as this is the recommended way to do parametrized fixtures
    # in pytest.
    apm_test_library = request.param
    yield apm_test_library(library_env)


@pytest.fixture
def test_server_log_file(apm_test_server, tmp_path) -> TextIO:
    # timestr = time.strftime("%Y%m%d-%H%M%S")
    # yield tmp_path / ("%s_%s.out" % (apm_test_server.container_name, timestr))
    return sys.stderr


class _TestAgentAPI:
    def __init__(self, base_url: str):
        self._base_url = base_url
        self._session = requests.Session()

    def _url(self, path: str) -> str:
        return urllib.parse.urljoin(self._base_url, path)

    def traces(self, **kwargs):
        resp = self._session.get(self._url("/test/session/traces"), **kwargs)
        return resp.json()

    def tracestats(self, **kwargs):
        resp = self._session.get(self._url("/test/session/stats"), **kwargs)
        return resp.json()

    def requests(self, **kwargs) -> List[AgentRequest]:
        resp = self._session.get(self._url("/test/session/requests"), **kwargs)
        return resp.json()

    def v06_stats_requests(self) -> List[AgentRequestV06Stats]:
        raw_requests = [r for r in self.requests() if "/v0.6/stats" in r["url"]]
        requests = []
        for raw in raw_requests:
            requests.append(
                AgentRequestV06Stats(
                    method=raw["method"],
                    url=raw["url"],
                    headers=raw["headers"],
                    body=decode_v06_stats(base64.b64decode(raw["body"])),
                )
            )
        return requests

    def clear(self, **kwargs):
        resp = self._session.get(self._url("/test/session/clear"), **kwargs)
        return resp.json()

    def info(self, **kwargs):
        resp = self._session.get(self._url("/info"), **kwargs)
        return resp.json()

    @contextlib.contextmanager
    def snapshot_context(self, token, ignores=None):
        ignores = ignores or []
        try:
            resp = self._session.get(self._url("/test/session/start?test_session_token=%s" % token))
            if resp.status_code != 200:
                # The test agent returns nice error messages we can forward to the user.
                pytest.fail(resp.text.decode("utf-8"), pytrace=False)
        except Exception as e:
            pytest.fail("Could not connect to test agent: %s" % str(e), pytrace=False)
        else:
            yield self
            # Query for the results of the test.
            resp = self._session.get(
                self._url("/test/session/snapshot?ignores=%s&test_session_token=%s" % (",".join(ignores), token))
            )
            if resp.status_code != 200:
                pytest.fail(resp.text.decode("utf-8"), pytrace=False)


@contextlib.contextmanager
def docker_run(
    image: str,
    name: str,
    cmd: List[str],
    env: Dict[str, str],
    volumes: List[Tuple[str, str]],
    ports: List[Tuple[str, str]],
    log_file: TextIO,
    network_name: str,
):
    _cmd: List[str] = [
        shutil.which("docker"),
        "run",
        "-d",
        "--rm",
        "--name=%s" % name,
        "--network=%s" % network_name,
    ]
    for k, v in env.items():
        _cmd.extend(["-e", "%s=%s" % (k, v)])
    for k, v in volumes:
        _cmd.extend(["-v", "%s:%s" % (k, v)])
    for k, v in ports:
        _cmd.extend(["-p", "%s:%s" % (k, v)])
    _cmd += [image]
    _cmd.extend(cmd)
    log_file.write("$ " + " ".join(_cmd) + "\n\n")
    log_file.flush()
    docker = shutil.which("docker")

    # Run the docker container
    r = subprocess.run(_cmd, stdout=log_file, stderr=log_file)
    if r.returncode != 0:
        pytest.fail(
            "Could not start docker container %r with image %r, see the log file %r" % (name, image, log_file),
            pytrace=False,
        )

    # Start collecting the logs of the container
    _cmd = [
        "docker",
        "logs",
        "-f",
        name,
    ]
    docker_logs = subprocess.Popen(_cmd, stdout=log_file, stderr=log_file)
    try:
        yield
    finally:
        docker_logs.kill()
        _cmd = [docker, "kill", name]
        log_file.write(" ".join(_cmd) + "\n\n")
        log_file.flush()
        subprocess.run(
            _cmd, stdout=log_file, stderr=log_file, check=True,
        )


@pytest.fixture
def docker() -> None:
    """Fixture to ensure docker is ready to use on the system."""
    # Redirect output to /dev/null since we just care if we get a successful response code.
    r = subprocess.run(["docker", "info"], stdout=subprocess.DEVNULL, stderr=subprocess.DEVNULL)
    if r.returncode != 0:
        pytest.fail(
            "Docker is not running and is required to run the shared APM library tests. Start docker and try running the tests again."
        )


@pytest.fixture
def docker_network_log_file() -> TextIO:
    return sys.stderr


@pytest.fixture
def docker_network_name() -> str:
    return "apm_shared_tests_network"


@pytest.fixture
def docker_network(docker_network_log_file: TextIO, docker_network_name: str) -> str:
    # Initial check to see if docker network already exists
    cmd = [
        shutil.which("docker"),
        "network",
        "inspect",
        docker_network_name,
    ]
    docker_network_log_file.write("$ " + " ".join(cmd) + "\n\n")
    docker_network_log_file.flush()
    r = subprocess.run(cmd, stdout=subprocess.DEVNULL, stderr=subprocess.PIPE)
    if r.returncode not in (0, 1):  # 0 = network exists, 1 = network does not exist
        pytest.fail(
            "Could not check for docker network %r, error: %r" % (docker_network_name, r.stderr), pytrace=False,
        )
    elif r.returncode == 1:
        cmd = [
            shutil.which("docker"),
            "network",
            "create",
            "--driver",
            "bridge",
            docker_network_name,
        ]
        docker_network_log_file.write("$ " + " ".join(cmd) + "\n\n")
        docker_network_log_file.flush()
        r = subprocess.run(cmd, stdout=docker_network_log_file, stderr=docker_network_log_file)
        if r.returncode != 0:
            pytest.fail(
                "Could not create docker network %r, see the log file %r"
                % (docker_network_name, docker_network_log_file),
                pytrace=False,
            )
    yield docker_network_name
    cmd = [
        shutil.which("docker"),
        "network",
        "rm",
        docker_network_name,
    ]
    docker_network_log_file.write("$ " + " ".join(cmd) + "\n\n")
    docker_network_log_file.flush()
    r = subprocess.run(cmd, stdout=docker_network_log_file, stderr=docker_network_log_file)
    if r.returncode != 0:
        pytest.fail(
            "Failed to remove docker network %r, see the log file %r" % (docker_network_name, docker_network_log_file),
            pytrace=False,
        )


@pytest.fixture
def test_agent_port() -> str:
    return "8126"


@pytest.fixture
def test_agent_log_file() -> TextIO:
    return sys.stderr


@pytest.fixture
def test_agent_container_name() -> str:
    return "ddapm-test-agent"


@pytest.fixture
def test_agent(
    docker,
    docker_network: str,
    request,
    tmp_path,
    test_agent_container_name: str,
    test_agent_port,
    test_agent_log_file: TextIO,
):
    env = {}
    if os.getenv("DEV_MODE") is not None:
        env["SNAPSHOT_CI"] = "0"

    # Not all clients (go for example) submit the tracer version
    # go client doesn't submit content length header
    env["DISABLED_CHECKS"] = "meta_tracer_version_header,trace_content_length"

    with docker_run(
        image="ghcr.io/datadog/dd-apm-test-agent/ddapm-test-agent:latest",
        name=test_agent_container_name,
        cmd=[],
        env=env,
        volumes=[("%s/snapshots" % os.getcwd(), "/snapshots")],
        ports=[(test_agent_port, test_agent_port)],
        log_file=test_agent_log_file,
        network_name=docker_network,
    ):
        client = _TestAgentAPI(base_url="http://localhost:%s" % test_agent_port)
        # Wait for the agent to start
        for i in range(200):
            try:
                resp = client.info()
            except requests.exceptions.ConnectionError:
                time.sleep(0.1)
            else:
                if resp["version"] != "test":
                    pytest.fail(
                        "Agent version %r is running instead of the test agent. Stop the agent on port %r and try again."
                        % (resp["version"], test_agent_port)
                    )
                break
        else:
            pytest.fail("Could not connect to test agent, check the log file %r." % test_agent_log_file, pytrace=False)

        # If the snapshot mark is on the test case then do a snapshot test
        marks = [m for m in request.node.iter_markers(name="snapshot")]
        assert len(marks) < 2, "Multiple snapshot marks detected"
        if marks:
            snap = marks[0]
            assert len(snap.args) == 0, "only keyword arguments are supported by the snapshot decorator"
            if "token" not in snap.kwargs:
                snap.kwargs["token"] = _request_token(request).replace(" ", "_").replace(os.path.sep, "_")
            with client.snapshot_context(**snap.kwargs):
                yield client
        else:
            yield client


@pytest.fixture
def test_server(
    docker,
    docker_network: str,
    tmp_path,
    test_agent_port: str,
    test_agent_container_name: str,
    apm_test_server: APMLibraryTestServer,
    test_server_log_file: TextIO,
):
    # Write dockerfile to the build directory
    # Note that this needs to be done as the context cannot be
    # specified if Dockerfiles are read from stdin.
    dockf_path = os.path.join(apm_test_server.container_build_dir, "Dockerfile")
    test_server_log_file.write("writing dockerfile %r\n" % dockf_path)
    with open(dockf_path, "w") as dockf:
        dockf.write(apm_test_server.container_img)
    # Build the container
    docker = shutil.which("docker")
    root_path = ".."
    cmd = [
        docker,
        "build",
        "--progress=plain",  # use plain output to assist in debugging
        "-t",
        apm_test_server.container_tag,
        "-f",
        dockf_path,
        ".",
    ]
    test_server_log_file.write("running %r in %r\n\n" % (" ".join(cmd), root_path))
    test_server_log_file.flush()
    subprocess.run(
        cmd,
        cwd=root_path,
        stdout=test_server_log_file,
        stderr=test_server_log_file,
        check=True,
        text=True,
        input=apm_test_server.container_img,
    )

    env = {
        "DD_TRACE_DEBUG": "true",
        "DD_TRACE_AGENT_URL": "http://%s:%s" % (test_agent_container_name, test_agent_port),
        "DD_AGENT_HOST": test_agent_container_name,
        "DD_TRACE_AGENT_PORT": test_agent_port,
    }
    env.update(apm_test_server.env)

    with docker_run(
        image=apm_test_server.container_tag,
        name=apm_test_server.container_name,
        cmd=apm_test_server.container_cmd,
        env=env,
        ports=[(apm_test_server.port, apm_test_server.port)],
        volumes=apm_test_server.volumes,
        log_file=test_server_log_file,
        network_name=docker_network,
    ):
        yield apm_test_server

    # Clean up generated files
    os.remove(dockf_path)


class _TestSpan:
    def __init__(self, client: apm_test_client_pb2_grpc.APMClientStub, span_id: int):
        self._client = client
        self.span_id = span_id

    def set_meta(self, key: str, val: str):
        self._client.SpanSetMeta(pb.SpanSetMetaArgs(span_id=self.span_id, key=key, value=val,))

    def set_metric(self, key: str, val: float):
        self._client.SpanSetMetric(pb.SpanSetMetricArgs(span_id=self.span_id, key=key, value=val,))

    def set_error(self, typestr: str = "", message: str = "", stack: str = ""):
        self._client.SpanSetError(
            pb.SpanSetErrorArgs(span_id=self.span_id, type=typestr, message=message, stack=stack,)
        )

    def finish(self):
        self._client.FinishSpan(pb.FinishSpanArgs(id=self.span_id,))


class APMLibrary:
    def __init__(self, client: apm_test_client_pb2_grpc.APMClientStub):
        self._client = client

    def __enter__(self):
        pass

    def __exit__(self, exc_type, exc_val, exc_tb):
        # Only attempt a flush if there was no exception raised.
        if exc_type is None:
            self.flush()

    DistributedHTTPHeaders = {}

    @contextlib.contextmanager
    def start_span(
        self,
        name: str,
        service: str = "",
        resource: str = "",
        parent_id: int = 0,
        typestr: str = "",
        origin: str = "",
        http_headers: DistributedHTTPHeaders = None,
    ) -> Generator[_TestSpan, None, None]:
        resp = self._client.StartSpan(
            pb.StartSpanArgs(
                name=name,
                service=service,
                resource=resource,
                parent_id=parent_id,
                type=typestr,
                origin=origin,
                http_headers=http_headers,
            )
        )
        span = _TestSpan(self._client, resp.span_id)
        yield span
        span.finish()

    def flush(self):
        self._client.FlushSpans(pb.FlushSpansArgs())
        self._client.FlushTraceStats(pb.FlushTraceStatsArgs())


@pytest.fixture
def test_server_timeout() -> int:
    return 60


@pytest.fixture
def test_library(test_server: APMLibraryTestServer, test_server_timeout: int) -> Generator[APMLibrary, None, None]:
    channel = grpc.insecure_channel("localhost:%s" % test_server.port)
    grpc.channel_ready_future(channel).result(timeout=test_server_timeout)
    client = apm_test_client_pb2_grpc.APMClientStub(channel)
    tracer = APMLibrary(client)
    yield tracer<|MERGE_RESOLUTION|>--- conflicted
+++ resolved
@@ -178,7 +178,7 @@
     )
 
 
-def java_library_server_factory(env: Dict[str, str]):
+def java_library_factory(env: Dict[str, str]):
     java_dir = os.path.join(os.path.dirname(__file__), "apps", "java")
     return APMLibraryTestServer(
         lang="java",
@@ -201,18 +201,11 @@
 
 
 _libs = {
-<<<<<<< HEAD
-    "dotnet": dotnet_library_server_factory,
-    "golang": golang_library_server_factory,
-    "java": java_library_server_factory,
-    "nodejs": node_library_server_factory,
-    "python": python_library_server_factory,
-=======
     "dotnet": dotnet_library_factory,
     "golang": golang_library_factory,
+    "java": java_library_factory,
     "nodejs": node_library_factory,
     "python": python_library_factory,
->>>>>>> 9424b463
 }
 _enabled_libs: List[Tuple[str, ClientLibraryServerFactory]] = []
 for _lang in os.getenv("CLIENTS_ENABLED", "dotnet,golang,java,nodejs,python").split(","):
