import base64
import contextlib
import dataclasses
import os
import shutil
import subprocess
import tempfile
import time
from typing import Callable, Dict, Generator, List, Literal, TextIO, Tuple, TypedDict, Union
import urllib.parse

import requests
import pytest

from parametric.spec.trace import V06StatsPayload
from parametric.spec.trace import Trace
from parametric.spec.trace import decode_v06_stats
from parametric._library_client import APMLibraryClientGRPC
from parametric._library_client import APMLibraryClientHTTP
from parametric._library_client import APMLibrary


class AgentRequest(TypedDict):
    method: str
    url: str
    headers: Dict[str, str]
    body: str


class AgentRequestV06Stats(AgentRequest):
    method: str
    url: str
    headers: Dict[str, str]
    body: V06StatsPayload


@pytest.fixture(autouse=True)
def skip_library(request, apm_test_server):
    overrides = set([s.strip() for s in os.getenv("OVERRIDE_SKIPS", "").split(",")])
    for marker in request.node.iter_markers("skip_library"):
        skip_library = marker.args[0]
        reason = marker.args[1]

        # Have to use `originalname` since `name` will contain the parameterization
        # eg. test_case[python]
        if apm_test_server.lang == skip_library and request.node.originalname not in overrides:
            pytest.skip("skipped {} on {}: {}".format(request.function.__name__, apm_test_server.lang, reason))


def pytest_configure(config):
    config.addinivalue_line(
        "markers", "snapshot(*args, **kwargs): mark test to run as a snapshot test which sends traces to the test agent"
    )
    config.addinivalue_line("markers", "skip_library(library, reason): skip test for library")


def _request_token(request):
    token = ""
    token += request.module.__name__
    token += ".%s" % request.cls.__name__ if request.cls else ""
    token += ".%s" % request.node.name
    return token


@dataclasses.dataclass
class APMLibraryTestServer:
    # The library of the interface.
    lang: str
    # The interface that this test server implements.
    protocol: Union[Literal["grpc"], Literal["http"]]
    container_name: str
    container_tag: str
    container_img: str
    container_cmd: List[str]
    container_build_dir: str
    port: str = os.getenv("APM_LIBRARY_SERVER_PORT", "50052")
    env: Dict[str, str] = dataclasses.field(default_factory=dict)
    volumes: List[Tuple[str, str]] = dataclasses.field(default_factory=list)


@pytest.fixture
def library_env() -> Dict[str, str]:
    return {}


ClientLibraryServerFactory = Callable[[Dict[str, str]], APMLibraryTestServer]


def python_library_factory(env: Dict[str, str]) -> APMLibraryTestServer:
    python_dir = os.path.join(os.path.dirname(__file__), "apps", "python")
    python_package = os.getenv("PYTHON_DDTRACE_PACKAGE", "ddtrace")
    return APMLibraryTestServer(
        lang="python",
        protocol="grpc",
        container_name="python-test-library",
        container_tag="python-test-library",
        container_img="""
FROM ghcr.io/datadog/dd-trace-py/testrunner:7ce49bd78b0d510766fc5db12756a8840724febc
WORKDIR /client
RUN pyenv global 3.9.11
RUN python3.9 -m pip install grpcio==1.46.3 grpcio-tools==1.46.3
RUN python3.9 -m pip install %s
"""
        % (python_package,),
        container_cmd="python3.9 -m apm_test_client".split(" "),
        container_build_dir=python_dir,
        volumes=[(os.path.join(python_dir, "apm_test_client"), "/client/apm_test_client"),],
        env=env,
    )


def python_http_library_factory(env: Dict[str, str]) -> APMLibraryTestServer:
    python_dir = os.path.join(os.path.dirname(__file__), "apps", "python_http")
    python_package = os.getenv("PYTHON_DDTRACE_PACKAGE", "ddtrace")
    return APMLibraryTestServer(
        lang="python",
        protocol="http",
        container_name="python-test-library-http",
        container_tag="python-test-library",
        container_img="""
FROM ghcr.io/datadog/dd-trace-py/testrunner:7ce49bd78b0d510766fc5db12756a8840724febc
WORKDIR /client
RUN pyenv global 3.9.11
RUN python3.9 -m pip install fastapi==0.89.1 uvicorn==0.20.0
RUN python3.9 -m pip install %s
"""
        % (python_package,),
        container_cmd="python3.9 -m apm_test_client".split(" "),
        container_build_dir=python_dir,
        volumes=[(os.path.join(python_dir, "apm_test_client"), "/client/apm_test_client"),],
        env=env,
    )


def node_library_factory(env: Dict[str, str]) -> APMLibraryTestServer:
    nodejs_appdir = os.path.join("apps", "nodejs")
    nodejs_dir = os.path.join(os.path.dirname(__file__), nodejs_appdir)

    # Create the relative path and substitute the Windows separator, to allow running the Docker build on Windows machines
    nodejs_reldir = os.path.join("parametric", nodejs_appdir).replace("\\", "/")
    node_module = os.getenv("NODEJS_DDTRACE_MODULE", "dd-trace")
    return APMLibraryTestServer(
        lang="nodejs",
        protocol="grpc",
        container_name="node-test-client",
        container_tag="node-test-client",
        container_img=f"""
FROM node:18.10-slim
WORKDIR /client
COPY {nodejs_reldir}/package.json /client/
COPY {nodejs_reldir}/package-lock.json /client/
COPY {nodejs_reldir}/*.js /client/
COPY {nodejs_reldir}/npm/* /client/
RUN npm install
RUN npm install {node_module}
""",
        container_cmd=["node", "server.js"],
        container_build_dir=nodejs_dir,
        volumes=[
            (
                os.path.join(os.path.dirname(__file__), "protos", "apm_test_client.proto"),
                "/client/apm_test_client.proto",
            ),
        ],
        env=env,
    )


def golang_library_factory(env: Dict[str, str]):
    go_appdir = os.path.join("apps", "golang")
    go_dir = os.path.join(os.path.dirname(__file__), go_appdir)

    # Create the relative path and substitute the Windows separator, to allow running the Docker build on Windows machines
    go_reldir = os.path.join("parametric", go_appdir).replace("\\", "/")
    return APMLibraryTestServer(
        lang="golang",
        protocol="grpc",
        container_name="go-test-library",
        container_tag="go118-test-library",
        container_img=f"""
FROM golang:1.18
WORKDIR /client
COPY {go_reldir}/go.mod /client
COPY {go_reldir}/go.sum /client
COPY {go_reldir} /client
RUN go install
""",
        container_cmd=["main"],
        container_build_dir=go_dir,
        volumes=[(os.path.join(go_dir), "/client"),],
        env=env,
    )


def dotnet_library_factory(env: Dict[str, str]):
    dotnet_appdir = os.path.join("apps", "dotnet")
    dotnet_dir = os.path.join(os.path.dirname(__file__), dotnet_appdir)

    # Create the relative path and substitute the Windows separator, to allow running the Docker build on Windows machines
    dotnet_reldir = os.path.join("parametric", dotnet_appdir).replace("\\", "/")
    server = APMLibraryTestServer(
        lang="dotnet",
        protocol="grpc",
        container_name="dotnet-test-client",
        container_tag="dotnet6_0-test-client",
        container_img=f"""
FROM mcr.microsoft.com/dotnet/sdk:6.0
WORKDIR /client
COPY ["{dotnet_reldir}/ApmTestClient.csproj", "."]
RUN dotnet restore "./ApmTestClient.csproj"
COPY {dotnet_reldir} .
WORKDIR "/client/."
""",
        container_cmd=["dotnet", "run"],
        container_build_dir=dotnet_dir,
        volumes=[(os.path.join(dotnet_dir), "/client"),],
        env=env,
    )
    server.env["ASPNETCORE_URLS"] = "http://localhost:%s" % server.port
    return server


def java_library_factory(env: Dict[str, str]):
    java_appdir = os.path.join("apps", "java")
    java_dir = os.path.join(os.path.dirname(__file__), java_appdir)
    # Create the relative path and substitute the Windows separator, to allow running the Docker build on Windows machines
    java_reldir = os.path.join("parametric", java_appdir).replace("\\", "/")
    protofile = os.path.join("parametric", "protos", "apm_test_client.proto").replace("\\", "/")
    return APMLibraryTestServer(
        lang="java",
        protocol="grpc",
        container_name="java-test-client",
        container_tag="java8-test-client",
        container_img=f"""
FROM maven:3-jdk-8
WORKDIR /client
COPY {java_reldir}/src src
COPY {java_reldir}/build.sh .
COPY {java_reldir}/pom.xml .
COPY {java_reldir}/run.sh .
COPY {protofile} src/main/proto/
COPY binaries /binaries
RUN bash build.sh
""",
        container_cmd=["./run.sh"],
        container_build_dir=java_dir,
        volumes=[],
        env=env,
    )


<<<<<<< HEAD
def ruby_library_factory(env: Dict[str, str]) -> APMLibraryTestServer:
    ruby_appdir = os.path.join("apps", "ruby")
    ruby_dir = os.path.join(os.path.dirname(__file__), ruby_appdir)

    # Create the relative path and substitute the Windows separator, to allow running the Docker build on Windows machines
    ruby_reldir = os.path.join("parametric", ruby_appdir).replace("\\", "/")
    shutil.copyfile(
        os.path.join(os.path.dirname(__file__), "protos", "apm_test_client.proto"),
        os.path.join(ruby_appdir, "apm_test_client.proto"),
    )
    return APMLibraryTestServer(
        lang="ruby",
        protocol="grpc",
        container_name="ruby-test-client",
        container_tag="ruby-test-client",
        container_img=f"""
            FROM ruby:3.2.1-bullseye
            WORKDIR /client
            COPY {ruby_reldir}/Gemfile /client/
            COPY {ruby_reldir}/install_dependencies.sh /client/
            RUN bash install_dependencies.sh # Cache dependencies before copying application code
            COPY {ruby_reldir}/apm_test_client.proto /client/
            COPY {ruby_reldir}/generate_proto.sh /client/
            RUN bash generate_proto.sh
            COPY {ruby_reldir}/server.rb /client/
            """,
        container_cmd=["bundle", "exec", "ruby", "server.rb"],
        container_build_dir=ruby_dir,
=======
def php_library_factory(env: Dict[str, str]) -> APMLibraryTestServer:
    python_dir = os.path.join(os.path.dirname(__file__), "apps", "php")
    env = env.copy()
    # env["DD_TRACE_AGENT_DEBUG_VERBOSE_CURL"] = "1"
    return APMLibraryTestServer(
        lang="php",
        protocol="http",
        container_name="php-test-library",
        container_tag="php-test-library",
        container_img="""
FROM datadog/dd-trace-ci:php-8.2_buster
WORKDIR /tmp
ENV DD_TRACE_CLI_ENABLED=1
ADD ./parametric/apps/php/composer.json .
ADD ./parametric/apps/php/composer.lock .
ADD ./parametric/apps/php/server.php .
ADD ./parametric/apps/php/install.sh .
COPY binaries /binaries
RUN ./install.sh
RUN composer install
""",
        container_cmd=["php", "server.php"],
        container_build_dir=python_dir,
        volumes=[(os.path.join(python_dir, "server.php"), "/client/server.php"),],
>>>>>>> ccf2559c
        env=env,
    )


_libs = {
    "dotnet": dotnet_library_factory,
    "golang": golang_library_factory,
    "java": java_library_factory,
    "nodejs": node_library_factory,
    "php": php_library_factory,
    "python": python_library_factory,
    "python_http": python_http_library_factory,
    "ruby": ruby_library_factory,
}
_enabled_libs: List[Tuple[str, ClientLibraryServerFactory]] = []
<<<<<<< HEAD
for _lang in os.getenv("CLIENTS_ENABLED", "dotnet,golang,java,nodejs,python,python_http,ruby").split(","):
=======
for _lang in os.getenv("CLIENTS_ENABLED", "dotnet,golang,java,nodejs,php,python,python_http").split(","):
>>>>>>> ccf2559c
    if _lang not in _libs:
        raise ValueError("Incorrect client %r specified, must be one of %r" % (_lang, ",".join(_libs.keys())))
    _enabled_libs.append((_lang, _libs[_lang]))


@pytest.fixture(
    params=list(factory for lang, factory in _enabled_libs), ids=list(lang for lang, factory in _enabled_libs)
)
def apm_test_server(request, library_env):
    # Have to do this funky request.param stuff as this is the recommended way to do parametrized fixtures
    # in pytest.
    apm_test_library = request.param
    yield apm_test_library(library_env)


@pytest.hookimpl(hookwrapper=True)
def pytest_runtest_makereport(item, call):
    outcome = yield
    report = outcome.get_result()


@pytest.fixture
def test_server_log_file(apm_test_server, request) -> Generator[TextIO, None, None]:
    with tempfile.NamedTemporaryFile(mode="w+") as f:
        yield f
        f.seek(0)
        request.node._report_sections.append(
            ("teardown", f"{apm_test_server.lang.capitalize()} Library Output", "".join(f.readlines()))
        )


class _TestAgentAPI:
    def __init__(self, base_url: str):
        self._base_url = base_url
        self._session = requests.Session()

    def _url(self, path: str) -> str:
        return urllib.parse.urljoin(self._base_url, path)

    def traces(self, clear=False, **kwargs):
        resp = self._session.get(self._url("/test/session/traces"), **kwargs)
        if clear:
            self.clear()
        return resp.json()

    def tracestats(self, **kwargs):
        resp = self._session.get(self._url("/test/session/stats"), **kwargs)
        return resp.json()

    def requests(self, **kwargs) -> List[AgentRequest]:
        resp = self._session.get(self._url("/test/session/requests"), **kwargs)
        return resp.json()

    def v06_stats_requests(self) -> List[AgentRequestV06Stats]:
        raw_requests = [r for r in self.requests() if "/v0.6/stats" in r["url"]]
        requests = []
        for raw in raw_requests:
            requests.append(
                AgentRequestV06Stats(
                    method=raw["method"],
                    url=raw["url"],
                    headers=raw["headers"],
                    body=decode_v06_stats(base64.b64decode(raw["body"])),
                )
            )
        return requests

    def clear(self, **kwargs) -> None:
        self._session.get(self._url("/test/session/clear"), **kwargs)

    def info(self, **kwargs):
        resp = self._session.get(self._url("/info"), **kwargs)
        return resp.json()

    @contextlib.contextmanager
    def snapshot_context(self, token, ignores=None):
        ignores = ignores or []
        try:
            resp = self._session.get(self._url("/test/session/start?test_session_token=%s" % token))
            if resp.status_code != 200:
                # The test agent returns nice error messages we can forward to the user.
                pytest.fail(resp.text.decode("utf-8"), pytrace=False)
        except Exception as e:
            pytest.fail("Could not connect to test agent: %s" % str(e), pytrace=False)
        else:
            yield self
            # Query for the results of the test.
            resp = self._session.get(
                self._url("/test/session/snapshot?ignores=%s&test_session_token=%s" % (",".join(ignores), token))
            )
            if resp.status_code != 200:
                pytest.fail(resp.text.decode("utf-8"), pytrace=False)

    def wait_for_num_traces(self, num: int, clear: bool = False) -> List[Trace]:
        """Wait for `num` to be received from the test agent.

        Returns after the number of traces has been received or raises otherwise after 2 seconds of polling.

        Returned traces are sorted by the first span start time to simplify assertions for more than one trace by knowing that returned traces are in the same order as they have been created.
        """
        num_received = None
        for i in range(20):
            try:
                traces = self.traces(clear=False)
            except requests.exceptions.RequestException:
                pass
            else:
                num_received = len(traces)
                if num_received == num:
                    if clear:
                        self.clear()
                    return sorted(traces, key=lambda trace: trace[0]["start"])
            time.sleep(0.1)
        raise ValueError("Number (%r) of traces not available from test agent, got %r" % (num, num_received))


@contextlib.contextmanager
def docker_run(
    image: str,
    name: str,
    cmd: List[str],
    env: Dict[str, str],
    volumes: List[Tuple[str, str]],
    ports: List[Tuple[str, str]],
    log_file: TextIO,
    network_name: str,
):
    _cmd: List[str] = [
        shutil.which("docker"),
        "run",
        "-d",
        "--rm",
        "--name=%s" % name,
        "--network=%s" % network_name,
    ]
    for k, v in env.items():
        _cmd.extend(["-e", "%s=%s" % (k, v)])
    for k, v in volumes:
        _cmd.extend(["-v", "%s:%s" % (k, v)])
    for k, v in ports:
        _cmd.extend(["-p", "%s:%s" % (k, v)])
    _cmd += [image]
    _cmd.extend(cmd)

    log_file.write("$ " + " ".join(_cmd) + "\n")
    log_file.flush()
    docker = shutil.which("docker")

    # Run the docker container
    r = subprocess.run(_cmd, stdout=log_file, stderr=log_file)
    if r.returncode != 0:
        pytest.fail(
            "Could not start docker container %r with image %r, see the log file %r" % (name, image, log_file),
            pytrace=False,
        )

    # Start collecting the logs of the container
    _cmd = [
        "docker",
        "logs",
        "-f",
        name,
    ]
    docker_logs = subprocess.Popen(_cmd, stdout=log_file, stderr=log_file)
    try:
        yield
    finally:
        docker_logs.kill()
        _cmd = [docker, "kill", name]
        log_file.write("\n\n\n$ %s\n" % " ".join(_cmd))
        log_file.flush()
        subprocess.run(
            _cmd, stdout=log_file, stderr=log_file, check=True,
        )


@pytest.fixture()
def docker() -> str:
    """Fixture to ensure docker is ready to use on the system."""
    # Redirect output to /dev/null since we just care if we get a successful response code.
    r = subprocess.run(["docker", "info"], stdout=subprocess.DEVNULL, stderr=subprocess.DEVNULL)
    if r.returncode != 0:
        pytest.fail(
            "Docker is not running and is required to run the shared APM library tests. Start docker and try running the tests again."
        )
    return shutil.which("docker")


@pytest.fixture()
def docker_network_log_file(request) -> TextIO:
    with tempfile.NamedTemporaryFile(mode="w+") as f:
        yield f


network_id = 0


@pytest.fixture()
def docker_network_name() -> str:
    global network_id
    network_id += 1
    return "apm_shared_tests_network%i" % network_id


@pytest.fixture()
def docker_network(docker: str, docker_network_log_file: TextIO, docker_network_name: str) -> str:
    # Initial check to see if docker network already exists
    cmd = [
        docker,
        "network",
        "inspect",
        docker_network_name,
    ]
    docker_network_log_file.write("$ " + " ".join(cmd) + "\n\n")
    docker_network_log_file.flush()
    r = subprocess.run(cmd, stderr=docker_network_log_file)
    if r.returncode not in (0, 1):  # 0 = network exists, 1 = network does not exist
        pytest.fail(
            "Could not check for docker network %r, error: %r" % (docker_network_name, r.stderr), pytrace=False,
        )
    elif r.returncode == 1:
        cmd = [
            shutil.which("docker"),
            "network",
            "create",
            "--driver",
            "bridge",
            docker_network_name,
        ]
        docker_network_log_file.write("$ " + " ".join(cmd) + "\n\n")
        docker_network_log_file.flush()
        r = subprocess.run(cmd, stdout=docker_network_log_file, stderr=docker_network_log_file)
        if r.returncode != 0:
            pytest.fail(
                "Could not create docker network %r, see the log file %r"
                % (docker_network_name, docker_network_log_file),
                pytrace=False,
            )
    yield docker_network_name
    cmd = [
        shutil.which("docker"),
        "network",
        "rm",
        docker_network_name,
    ]
    docker_network_log_file.write("$ " + " ".join(cmd) + "\n\n")
    docker_network_log_file.flush()
    r = subprocess.run(cmd, stdout=docker_network_log_file, stderr=docker_network_log_file)
    if r.returncode != 0:
        pytest.fail(
            "Failed to remove docker network %r, see the log file %r" % (docker_network_name, docker_network_log_file),
            pytrace=False,
        )


@pytest.fixture
def test_agent_port() -> str:
    return "8126"


@pytest.fixture
def test_agent_log_file(request) -> Generator[TextIO, None, None]:
    with tempfile.NamedTemporaryFile(mode="w+") as f:
        yield f
        f.seek(0)
        request.node._report_sections.append(("teardown", f"Test Agent Output", "".join(f.readlines())))


@pytest.fixture
def test_agent_container_name() -> str:
    return "ddapm-test-agent"


@pytest.fixture
def test_agent(
    docker,
    docker_network: str,
    request,
    tmp_path,
    test_agent_container_name: str,
    test_agent_port,
    test_agent_log_file: TextIO,
):
    env = {}
    if os.getenv("DEV_MODE") is not None:
        env["SNAPSHOT_CI"] = "0"

    # Not all clients (go for example) submit the tracer version
    # go client doesn't submit content length header
    env["DISABLED_CHECKS"] = "meta_tracer_version_header,trace_content_length"

    with docker_run(
        image="ghcr.io/datadog/dd-apm-test-agent/ddapm-test-agent:latest",
        name=test_agent_container_name,
        cmd=[],
        env=env,
        volumes=[("%s/snapshots" % os.getcwd(), "/snapshots")],
        ports=[(test_agent_port, test_agent_port)],
        log_file=test_agent_log_file,
        network_name=docker_network,
    ):
        client = _TestAgentAPI(base_url="http://localhost:%s" % test_agent_port)
        # Wait for the agent to start
        for i in range(200):
            try:
                resp = client.info()
            except requests.exceptions.ConnectionError:
                time.sleep(0.1)
            else:
                if resp["version"] != "test":
                    pytest.fail(
                        "Agent version %r is running instead of the test agent. Stop the agent on port %r and try again."
                        % (resp["version"], test_agent_port)
                    )
                break
        else:
            pytest.fail("Could not connect to test agent, check the log file %r." % test_agent_log_file, pytrace=False)

        # If the snapshot mark is on the test case then do a snapshot test
        marks = [m for m in request.node.iter_markers(name="snapshot")]
        assert len(marks) < 2, "Multiple snapshot marks detected"
        if marks:
            snap = marks[0]
            assert len(snap.args) == 0, "only keyword arguments are supported by the snapshot decorator"
            if "token" not in snap.kwargs:
                snap.kwargs["token"] = _request_token(request).replace(" ", "_").replace(os.path.sep, "_")
            with client.snapshot_context(**snap.kwargs):
                yield client
        else:
            yield client


@pytest.fixture
def test_server(
    docker,
    docker_network: str,
    tmp_path,
    test_agent_port: str,
    test_agent_container_name: str,
    apm_test_server: APMLibraryTestServer,
    test_server_log_file: TextIO,
):
    # Write dockerfile to the build directory
    # Note that this needs to be done as the context cannot be
    # specified if Dockerfiles are read from stdin.
    dockf_path = os.path.join(apm_test_server.container_build_dir, "Dockerfile")
    with open(dockf_path, "w") as dockf:
        dockf.write(apm_test_server.container_img)
    # Build the container
    docker = shutil.which("docker")
    root_path = ".."
    cmd = [
        docker,
        "build",
        "--progress=plain",  # use plain output to assist in debugging
        "-t",
        apm_test_server.container_tag,
        "-f",
        dockf_path,
        ".",
    ]
    test_server_log_file.write("running %r in %r\n" % (" ".join(cmd), root_path))
    test_server_log_file.flush()
    p = subprocess.run(
        cmd,
        cwd=root_path,
        text=True,
        input=apm_test_server.container_img,
        stdout=test_server_log_file,
        stderr=test_server_log_file,
        env={"DOCKER_SCAN_SUGGEST": "false",},  # Docker outputs an annoying synk message on every build
    )
    if p.returncode != 0:
        test_server_log_file.seek(0)
        pytest.fail("".join(test_server_log_file.readlines()), pytrace=False)

    env = {
        "DD_TRACE_DEBUG": "true",
        "DD_TRACE_AGENT_URL": "http://%s:%s" % (test_agent_container_name, test_agent_port),
        "DD_AGENT_HOST": test_agent_container_name,
        "DD_TRACE_AGENT_PORT": test_agent_port,
        "APM_TEST_CLIENT_SERVER_PORT": apm_test_server.port,
    }
    env.update(apm_test_server.env)

    with docker_run(
        image=apm_test_server.container_tag,
        name=apm_test_server.container_name,
        cmd=apm_test_server.container_cmd,
        env=env,
        ports=[(apm_test_server.port, apm_test_server.port)],
        volumes=apm_test_server.volumes,
        log_file=test_server_log_file,
        network_name=docker_network,
    ):
        yield apm_test_server

    # Clean up generated files
    os.remove(dockf_path)


@pytest.fixture
def test_server_timeout() -> int:
    return 60


@pytest.fixture
def test_library(test_server: APMLibraryTestServer, test_server_timeout: int) -> Generator[APMLibrary, None, None]:
    if test_server.protocol == "grpc":
        client = APMLibraryClientGRPC("localhost:%s" % test_server.port, test_server_timeout)
    elif test_server.protocol == "http":
        client = APMLibraryClientHTTP("http://localhost:%s" % test_server.port, test_server_timeout)
    else:
        raise ValueError("interface %s not supported" % test_server.protocol)
    tracer = APMLibrary(client, test_server.lang)
    yield tracer<|MERGE_RESOLUTION|>--- conflicted
+++ resolved
@@ -249,36 +249,6 @@
     )
 
 
-<<<<<<< HEAD
-def ruby_library_factory(env: Dict[str, str]) -> APMLibraryTestServer:
-    ruby_appdir = os.path.join("apps", "ruby")
-    ruby_dir = os.path.join(os.path.dirname(__file__), ruby_appdir)
-
-    # Create the relative path and substitute the Windows separator, to allow running the Docker build on Windows machines
-    ruby_reldir = os.path.join("parametric", ruby_appdir).replace("\\", "/")
-    shutil.copyfile(
-        os.path.join(os.path.dirname(__file__), "protos", "apm_test_client.proto"),
-        os.path.join(ruby_appdir, "apm_test_client.proto"),
-    )
-    return APMLibraryTestServer(
-        lang="ruby",
-        protocol="grpc",
-        container_name="ruby-test-client",
-        container_tag="ruby-test-client",
-        container_img=f"""
-            FROM ruby:3.2.1-bullseye
-            WORKDIR /client
-            COPY {ruby_reldir}/Gemfile /client/
-            COPY {ruby_reldir}/install_dependencies.sh /client/
-            RUN bash install_dependencies.sh # Cache dependencies before copying application code
-            COPY {ruby_reldir}/apm_test_client.proto /client/
-            COPY {ruby_reldir}/generate_proto.sh /client/
-            RUN bash generate_proto.sh
-            COPY {ruby_reldir}/server.rb /client/
-            """,
-        container_cmd=["bundle", "exec", "ruby", "server.rb"],
-        container_build_dir=ruby_dir,
-=======
 def php_library_factory(env: Dict[str, str]) -> APMLibraryTestServer:
     python_dir = os.path.join(os.path.dirname(__file__), "apps", "php")
     env = env.copy()
@@ -303,10 +273,39 @@
         container_cmd=["php", "server.php"],
         container_build_dir=python_dir,
         volumes=[(os.path.join(python_dir, "server.php"), "/client/server.php"),],
->>>>>>> ccf2559c
-        env=env,
-    )
-
+        env=env,
+    )
+
+def ruby_library_factory(env: Dict[str, str]) -> APMLibraryTestServer:
+    ruby_appdir = os.path.join("apps", "ruby")
+    ruby_dir = os.path.join(os.path.dirname(__file__), ruby_appdir)
+
+    # Create the relative path and substitute the Windows separator, to allow running the Docker build on Windows machines
+    ruby_reldir = os.path.join("parametric", ruby_appdir).replace("\\", "/")
+    shutil.copyfile(
+        os.path.join(os.path.dirname(__file__), "protos", "apm_test_client.proto"),
+        os.path.join(ruby_appdir, "apm_test_client.proto"),
+    )
+    return APMLibraryTestServer(
+        lang="ruby",
+        protocol="grpc",
+        container_name="ruby-test-client",
+        container_tag="ruby-test-client",
+        container_img=f"""
+            FROM ruby:3.2.1-bullseye
+            WORKDIR /client
+            COPY {ruby_reldir}/Gemfile /client/
+            COPY {ruby_reldir}/install_dependencies.sh /client/
+            RUN bash install_dependencies.sh # Cache dependencies before copying application code
+            COPY {ruby_reldir}/apm_test_client.proto /client/
+            COPY {ruby_reldir}/generate_proto.sh /client/
+            RUN bash generate_proto.sh
+            COPY {ruby_reldir}/server.rb /client/
+            """,
+        container_cmd=["bundle", "exec", "ruby", "server.rb"],
+        container_build_dir=ruby_dir,
+        env=env,
+    )
 
 _libs = {
     "dotnet": dotnet_library_factory,
@@ -319,11 +318,7 @@
     "ruby": ruby_library_factory,
 }
 _enabled_libs: List[Tuple[str, ClientLibraryServerFactory]] = []
-<<<<<<< HEAD
-for _lang in os.getenv("CLIENTS_ENABLED", "dotnet,golang,java,nodejs,python,python_http,ruby").split(","):
-=======
-for _lang in os.getenv("CLIENTS_ENABLED", "dotnet,golang,java,nodejs,php,python,python_http").split(","):
->>>>>>> ccf2559c
+for _lang in os.getenv("CLIENTS_ENABLED", "dotnet,golang,java,nodejs,php,python,python_http,ruby").split(","):
     if _lang not in _libs:
         raise ValueError("Incorrect client %r specified, must be one of %r" % (_lang, ",".join(_libs.keys())))
     _enabled_libs.append((_lang, _libs[_lang]))
