import base64
import contextlib
import dataclasses
import os
import shutil
import subprocess
import tempfile
import time
from typing import Callable, Dict, Generator, List, Literal, TextIO, Tuple, TypedDict, Union
import urllib.parse

import requests
import pytest

from parametric.spec.trace import V06StatsPayload
from parametric.spec.trace import Trace
from parametric.spec.trace import decode_v06_stats
from parametric._library_client import APMLibraryClientGRPC
from parametric._library_client import APMLibraryClientHTTP
from parametric._library_client import APMLibrary


class AgentRequest(TypedDict):
    method: str
    url: str
    headers: Dict[str, str]
    body: str


class AgentRequestV06Stats(AgentRequest):
    method: str
    url: str
    headers: Dict[str, str]
    body: V06StatsPayload


@pytest.fixture(autouse=True)
def skip_library(request, apm_test_server):
    overrides = set([s.strip() for s in os.getenv("OVERRIDE_SKIPS", "").split(",")])
    for marker in request.node.iter_markers("skip_library"):
        skip_library = marker.args[0]
        reason = marker.args[1]

        # Have to use `originalname` since `name` will contain the parameterization
        # eg. test_case[python]
        if apm_test_server.lang == skip_library and request.node.originalname not in overrides:
            pytest.skip("skipped {} on {}: {}".format(request.function.__name__, apm_test_server.lang, reason))


def pytest_configure(config):
    config.addinivalue_line(
        "markers", "snapshot(*args, **kwargs): mark test to run as a snapshot test which sends traces to the test agent"
    )
    config.addinivalue_line("markers", "skip_library(library, reason): skip test for library")


def _request_token(request):
    token = ""
    token += request.module.__name__
    token += ".%s" % request.cls.__name__ if request.cls else ""
    token += ".%s" % request.node.name
    return token


@dataclasses.dataclass
class APMLibraryTestServer:
    # The library of the interface.
    lang: str
    # The interface that this test server implements.
    protocol: Union[Literal["grpc"], Literal["http"]]
    container_name: str
    container_tag: str
    container_img: str
    container_cmd: List[str]
    container_build_dir: str
    port: str = os.getenv("APM_LIBRARY_SERVER_PORT", "50052")
    env: Dict[str, str] = dataclasses.field(default_factory=dict)
    volumes: List[Tuple[str, str]] = dataclasses.field(default_factory=list)


@pytest.fixture
def library_env() -> Dict[str, str]:
    return {}


ClientLibraryServerFactory = Callable[[Dict[str, str]], APMLibraryTestServer]


def python_library_factory(env: Dict[str, str]) -> APMLibraryTestServer:
    python_dir = os.path.join(os.path.dirname(__file__), "apps", "python")
    python_package = os.getenv("PYTHON_DDTRACE_PACKAGE", "ddtrace")
    return APMLibraryTestServer(
        lang="python",
        protocol="grpc",
        container_name="python-test-library",
        container_tag="python-test-library",
        container_img="""
FROM ghcr.io/datadog/dd-trace-py/testrunner:7ce49bd78b0d510766fc5db12756a8840724febc
WORKDIR /client
RUN pyenv global 3.9.11
RUN python3.9 -m pip install grpcio==1.46.3 grpcio-tools==1.46.3
RUN python3.9 -m pip install %s
"""
        % (python_package,),
        container_cmd="python3.9 -m apm_test_client".split(" "),
        container_build_dir=python_dir,
        volumes=[(os.path.join(python_dir, "apm_test_client"), "/client/apm_test_client"),],
        env=env,
    )


def python_http_library_factory(env: Dict[str, str]) -> APMLibraryTestServer:
    python_dir = os.path.join(os.path.dirname(__file__), "apps", "python_http")
    python_package = os.getenv("PYTHON_DDTRACE_PACKAGE", "ddtrace")
    return APMLibraryTestServer(
        lang="python",
        protocol="http",
        container_name="python-test-library-http",
        container_tag="python-test-library",
        container_img="""
FROM ghcr.io/datadog/dd-trace-py/testrunner:7ce49bd78b0d510766fc5db12756a8840724febc
WORKDIR /client
RUN pyenv global 3.9.11
RUN python3.9 -m pip install fastapi==0.89.1 uvicorn==0.20.0
RUN python3.9 -m pip install %s
"""
        % (python_package,),
        container_cmd="python3.9 -m apm_test_client".split(" "),
        container_build_dir=python_dir,
        volumes=[(os.path.join(python_dir, "apm_test_client"), "/client/apm_test_client"),],
        env=env,
    )


def node_library_factory(env: Dict[str, str]) -> APMLibraryTestServer:
    nodejs_appdir = os.path.join("apps", "nodejs")
    nodejs_dir = os.path.join(os.path.dirname(__file__), nodejs_appdir)
    nodejs_reldir = os.path.join("parametric", nodejs_appdir)
    node_module = os.getenv("NODEJS_DDTRACE_MODULE", "dd-trace")
    return APMLibraryTestServer(
        lang="nodejs",
        protocol="grpc",
        container_name="node-test-client",
        container_tag="node-test-client",
        container_img=f"""
FROM node:18.10-slim
WORKDIR /client
COPY {nodejs_reldir}/package.json /client/
COPY {nodejs_reldir}/package-lock.json /client/
COPY {nodejs_reldir}/*.js /client/
COPY {nodejs_reldir}/npm/* /client/
RUN npm install
RUN npm install {node_module}
""",
        container_cmd=["node", "server.js"],
        container_build_dir=nodejs_dir,
        volumes=[
            (
                os.path.join(os.path.dirname(__file__), "protos", "apm_test_client.proto"),
                "/client/apm_test_client.proto",
            ),
        ],
        env=env,
    )


def golang_library_factory(env: Dict[str, str]):
    go_appdir = os.path.join("apps", "golang")
    go_dir = os.path.join(os.path.dirname(__file__), go_appdir)
    go_reldir = os.path.join("parametric", go_appdir)
    return APMLibraryTestServer(
        lang="golang",
        protocol="grpc",
        container_name="go-test-library",
        container_tag="go118-test-library",
        container_img=f"""
FROM golang:1.18
WORKDIR /client
COPY {go_reldir}/go.mod /client
COPY {go_reldir}/go.sum /client
COPY {go_reldir} /client
RUN go install
""",
        container_cmd=["main"],
        container_build_dir=go_dir,
        volumes=[(os.path.join(go_dir), "/client"),],
        env=env,
    )


def dotnet_library_factory(env: Dict[str, str]):
    dotnet_appdir = os.path.join("apps", "dotnet")
    dotnet_dir = os.path.join(os.path.dirname(__file__), dotnet_appdir)
    dotnet_reldir = os.path.join("parametric", dotnet_appdir).replace("\\", "/")
    server = APMLibraryTestServer(
        lang="dotnet",
        protocol="grpc",
        container_name="dotnet-test-client",
        container_tag="dotnet6_0-test-client",
        container_img=f"""
FROM mcr.microsoft.com/dotnet/sdk:6.0
WORKDIR /client
COPY ["{dotnet_reldir}/ApmTestClient.csproj", "."]
RUN dotnet restore "./ApmTestClient.csproj"
COPY {dotnet_reldir} .
WORKDIR "/client/."
""",
        container_cmd=["dotnet", "run"],
        container_build_dir=dotnet_dir,
        volumes=[(os.path.join(dotnet_dir), "/client"),],
        env=env,
    )
    server.env["ASPNETCORE_URLS"] = "http://localhost:%s" % server.port
    return server


def java_library_factory(env: Dict[str, str]):
    java_appdir = os.path.join("apps", "java")
    java_dir = os.path.join(os.path.dirname(__file__), java_appdir)
    java_reldir = os.path.join("parametric", java_appdir)
    return APMLibraryTestServer(
        lang="java",
        protocol="grpc",
        container_name="java-test-client",
        container_tag="java8-test-client",
        container_img=f"""
FROM maven:3-jdk-8
WORKDIR /client
COPY {java_reldir}/src src
COPY {java_reldir}/build.sh .
COPY {java_reldir}/pom.xml .
COPY {java_reldir}/run.sh .
COPY binaries /binaries
RUN bash build.sh
""",
        container_cmd=["./run.sh"],
        container_build_dir=java_dir,
        volumes=[],
        env=env,
    )


_libs = {
    "dotnet": dotnet_library_factory,
    "golang": golang_library_factory,
    "java": java_library_factory,
    "nodejs": node_library_factory,
    "python": python_library_factory,
    "python_http": python_http_library_factory,
}
_enabled_libs: List[Tuple[str, ClientLibraryServerFactory]] = []
for _lang in os.getenv("CLIENTS_ENABLED", "dotnet,golang,java,nodejs,python,python_http").split(","):
    if _lang not in _libs:
        raise ValueError("Incorrect client %r specified, must be one of %r" % (_lang, ",".join(_libs.keys())))
    _enabled_libs.append((_lang, _libs[_lang]))


@pytest.fixture(
    params=list(factory for lang, factory in _enabled_libs), ids=list(lang for lang, factory in _enabled_libs)
)
def apm_test_server(request, library_env):
    # Have to do this funky request.param stuff as this is the recommended way to do parametrized fixtures
    # in pytest.
    apm_test_library = request.param
    yield apm_test_library(library_env)


@pytest.hookimpl(hookwrapper=True)
def pytest_runtest_makereport(item, call):
    outcome = yield
    report = outcome.get_result()


@pytest.fixture
def test_server_log_file(apm_test_server, request) -> Generator[TextIO, None, None]:
    with tempfile.NamedTemporaryFile(mode="w+") as f:
        yield f
        f.seek(0)
        request.node._report_sections.append(
            ("teardown", f"{apm_test_server.lang.capitalize()} Library Output", "".join(f.readlines()))
        )


class _TestAgentAPI:
    def __init__(self, base_url: str):
        self._base_url = base_url
        self._session = requests.Session()

    def _url(self, path: str) -> str:
        return urllib.parse.urljoin(self._base_url, path)

    def traces(self, clear=False, **kwargs):
        resp = self._session.get(self._url("/test/session/traces"), **kwargs)
        if clear:
            self.clear()
        return resp.json()

    def tracestats(self, **kwargs):
        resp = self._session.get(self._url("/test/session/stats"), **kwargs)
        return resp.json()

    def requests(self, **kwargs) -> List[AgentRequest]:
        resp = self._session.get(self._url("/test/session/requests"), **kwargs)
        return resp.json()

    def v06_stats_requests(self) -> List[AgentRequestV06Stats]:
        raw_requests = [r for r in self.requests() if "/v0.6/stats" in r["url"]]
        requests = []
        for raw in raw_requests:
            requests.append(
                AgentRequestV06Stats(
                    method=raw["method"],
                    url=raw["url"],
                    headers=raw["headers"],
                    body=decode_v06_stats(base64.b64decode(raw["body"])),
                )
            )
        return requests

    def clear(self, **kwargs) -> None:
        self._session.get(self._url("/test/session/clear"), **kwargs)

    def info(self, **kwargs):
        resp = self._session.get(self._url("/info"), **kwargs)
        return resp.json()

    @contextlib.contextmanager
    def snapshot_context(self, token, ignores=None):
        ignores = ignores or []
        try:
            resp = self._session.get(self._url("/test/session/start?test_session_token=%s" % token))
            if resp.status_code != 200:
                # The test agent returns nice error messages we can forward to the user.
                pytest.fail(resp.text.decode("utf-8"), pytrace=False)
        except Exception as e:
            pytest.fail("Could not connect to test agent: %s" % str(e), pytrace=False)
        else:
            yield self
            # Query for the results of the test.
            resp = self._session.get(
                self._url("/test/session/snapshot?ignores=%s&test_session_token=%s" % (",".join(ignores), token))
            )
            if resp.status_code != 200:
                pytest.fail(resp.text.decode("utf-8"), pytrace=False)

    def wait_for_num_traces(self, num: int, clear: bool = False) -> List[Trace]:
        """Wait for `num` to be received from the test agent.

        Returns after the number of traces has been received or raises otherwise after 2 seconds of polling.

        Returned traces are sorted by the first span start time to simplify assertions for more than one trace by knowing that returned traces are in the same order as they have been created.
        """
        num_received = None
        for i in range(20):
            try:
                traces = self.traces(clear=False)
            except requests.exceptions.RequestException:
                pass
            else:
                num_received = len(traces)
                if num_received == num:
                    if clear:
                        self.clear()
                    return sorted(traces, key=lambda trace: trace[0]["start"])
            time.sleep(0.1)
        raise ValueError("Number (%r) of traces not available from test agent, got %r" % (num, num_received))


@contextlib.contextmanager
def docker_run(
    image: str,
    name: str,
    cmd: List[str],
    env: Dict[str, str],
    volumes: List[Tuple[str, str]],
    ports: List[Tuple[str, str]],
    log_file: TextIO,
    network_name: str,
):
    _cmd: List[str] = [
        shutil.which("docker"),
        "run",
        "-d",
        "--rm",
        "--name=%s" % name,
        "--network=%s" % network_name,
    ]
    for k, v in env.items():
        _cmd.extend(["-e", "%s=%s" % (k, v)])
    for k, v in volumes:
        _cmd.extend(["-v", "%s:%s" % (k, v)])
    for k, v in ports:
        _cmd.extend(["-p", "%s:%s" % (k, v)])
    _cmd += [image]
    _cmd.extend(cmd)

    log_file.write("$ " + " ".join(_cmd) + "\n")
    log_file.flush()
    docker = shutil.which("docker")

    # Run the docker container
    r = subprocess.run(_cmd, stdout=log_file, stderr=log_file)
    if r.returncode != 0:
        pytest.fail(
            "Could not start docker container %r with image %r, see the log file %r" % (name, image, log_file),
            pytrace=False,
        )

    # Start collecting the logs of the container
    _cmd = [
        "docker",
        "logs",
        "-f",
        name,
    ]
    docker_logs = subprocess.Popen(_cmd, stdout=log_file, stderr=log_file)
    try:
        yield
    finally:
        docker_logs.kill()
        _cmd = [docker, "kill", name]
        log_file.write("\n\n\n$ %s\n" % " ".join(_cmd))
        log_file.flush()
        subprocess.run(
            _cmd, stdout=log_file, stderr=log_file, check=True,
        )


@pytest.fixture()
def docker() -> str:
    """Fixture to ensure docker is ready to use on the system."""
    # Redirect output to /dev/null since we just care if we get a successful response code.
    r = subprocess.run(["docker", "info"], stdout=subprocess.DEVNULL, stderr=subprocess.DEVNULL)
    if r.returncode != 0:
        pytest.fail(
            "Docker is not running and is required to run the shared APM library tests. Start docker and try running the tests again."
        )
    return shutil.which("docker")


@pytest.fixture()
def docker_network_log_file(request) -> TextIO:
    with tempfile.NamedTemporaryFile(mode="w+") as f:
        yield f


network_id = 0


@pytest.fixture()
def docker_network_name() -> str:
    global network_id
    network_id += 1
    return "apm_shared_tests_network%i" % network_id


@pytest.fixture()
def docker_network(docker: str, docker_network_log_file: TextIO, docker_network_name: str) -> str:
    # Initial check to see if docker network already exists
    cmd = [
        docker,
        "network",
        "inspect",
        docker_network_name,
    ]
    docker_network_log_file.write("$ " + " ".join(cmd) + "\n\n")
    docker_network_log_file.flush()
    r = subprocess.run(cmd, stderr=docker_network_log_file)
    if r.returncode not in (0, 1):  # 0 = network exists, 1 = network does not exist
        pytest.fail(
            "Could not check for docker network %r, error: %r" % (docker_network_name, r.stderr), pytrace=False,
        )
    elif r.returncode == 1:
        cmd = [
            shutil.which("docker"),
            "network",
            "create",
            "--driver",
            "bridge",
            docker_network_name,
        ]
        docker_network_log_file.write("$ " + " ".join(cmd) + "\n\n")
        docker_network_log_file.flush()
        r = subprocess.run(cmd, stdout=docker_network_log_file, stderr=docker_network_log_file)
        if r.returncode != 0:
            pytest.fail(
                "Could not create docker network %r, see the log file %r"
                % (docker_network_name, docker_network_log_file),
                pytrace=False,
            )
    yield docker_network_name
    cmd = [
        shutil.which("docker"),
        "network",
        "rm",
        docker_network_name,
    ]
    docker_network_log_file.write("$ " + " ".join(cmd) + "\n\n")
    docker_network_log_file.flush()
    r = subprocess.run(cmd, stdout=docker_network_log_file, stderr=docker_network_log_file)
    if r.returncode != 0:
        pytest.fail(
            "Failed to remove docker network %r, see the log file %r" % (docker_network_name, docker_network_log_file),
            pytrace=False,
        )


@pytest.fixture
def test_agent_port() -> str:
    return "8126"


@pytest.fixture
def test_agent_log_file(request) -> Generator[TextIO, None, None]:
    with tempfile.NamedTemporaryFile(mode="w+") as f:
        yield f
        f.seek(0)
        request.node._report_sections.append(("teardown", f"Test Agent Output", "".join(f.readlines())))


@pytest.fixture
def test_agent_container_name() -> str:
    return "ddapm-test-agent"


@pytest.fixture
def test_agent(
    docker,
    docker_network: str,
    request,
    tmp_path,
    test_agent_container_name: str,
    test_agent_port,
    test_agent_log_file: TextIO,
):
    env = {}
    if os.getenv("DEV_MODE") is not None:
        env["SNAPSHOT_CI"] = "0"

    # Not all clients (go for example) submit the tracer version
    # go client doesn't submit content length header
    env["DISABLED_CHECKS"] = "meta_tracer_version_header,trace_content_length"

    with docker_run(
        image="ghcr.io/datadog/dd-apm-test-agent/ddapm-test-agent:latest",
        name=test_agent_container_name,
        cmd=[],
        env=env,
        volumes=[("%s/snapshots" % os.getcwd(), "/snapshots")],
        ports=[(test_agent_port, test_agent_port)],
        log_file=test_agent_log_file,
        network_name=docker_network,
    ):
        client = _TestAgentAPI(base_url="http://localhost:%s" % test_agent_port)
        # Wait for the agent to start
        for i in range(200):
            try:
                resp = client.info()
            except requests.exceptions.ConnectionError:
                time.sleep(0.1)
            else:
                if resp["version"] != "test":
                    pytest.fail(
                        "Agent version %r is running instead of the test agent. Stop the agent on port %r and try again."
                        % (resp["version"], test_agent_port)
                    )
                break
        else:
            pytest.fail("Could not connect to test agent, check the log file %r." % test_agent_log_file, pytrace=False)

        # If the snapshot mark is on the test case then do a snapshot test
        marks = [m for m in request.node.iter_markers(name="snapshot")]
        assert len(marks) < 2, "Multiple snapshot marks detected"
        if marks:
            snap = marks[0]
            assert len(snap.args) == 0, "only keyword arguments are supported by the snapshot decorator"
            if "token" not in snap.kwargs:
                snap.kwargs["token"] = _request_token(request).replace(" ", "_").replace(os.path.sep, "_")
            with client.snapshot_context(**snap.kwargs):
                yield client
        else:
            yield client


@pytest.fixture
def test_server(
    docker,
    docker_network: str,
    tmp_path,
    test_agent_port: str,
    test_agent_container_name: str,
    apm_test_server: APMLibraryTestServer,
    test_server_log_file: TextIO,
):
    # Write dockerfile to the build directory
    # Note that this needs to be done as the context cannot be
    # specified if Dockerfiles are read from stdin.
    dockf_path = os.path.join(apm_test_server.container_build_dir, "Dockerfile")
    with open(dockf_path, "w") as dockf:
        dockf.write(apm_test_server.container_img)
    # Build the container
    docker = shutil.which("docker")
    root_path = ".."
    cmd = [
        docker,
        "build",
        "--progress=plain",  # use plain output to assist in debugging
        "-t",
        apm_test_server.container_tag,
        "-f",
        dockf_path,
        ".",
    ]
    test_server_log_file.write("running %r in %r\n" % (" ".join(cmd), root_path))
    test_server_log_file.flush()
    p = subprocess.run(
        cmd,
        cwd=root_path,
        text=True,
        input=apm_test_server.container_img,
        stdout=test_server_log_file,
        stderr=test_server_log_file,
        env={"DOCKER_SCAN_SUGGEST": "false",},  # Docker outputs an annoying synk message on every build
    )
    if p.returncode != 0:
        test_server_log_file.seek(0)
        pytest.fail("".join(test_server_log_file.readlines()), pytrace=False)

    env = {
        "DD_TRACE_DEBUG": "true",
        "DD_TRACE_AGENT_URL": "http://%s:%s" % (test_agent_container_name, test_agent_port),
        "DD_AGENT_HOST": test_agent_container_name,
        "DD_TRACE_AGENT_PORT": test_agent_port,
        "APM_TEST_CLIENT_SERVER_PORT": apm_test_server.port,
    }
    env.update(apm_test_server.env)

    with docker_run(
        image=apm_test_server.container_tag,
        name=apm_test_server.container_name,
        cmd=apm_test_server.container_cmd,
        env=env,
        ports=[(apm_test_server.port, apm_test_server.port)],
        volumes=apm_test_server.volumes,
        log_file=test_server_log_file,
        network_name=docker_network,
    ):
        yield apm_test_server

    # Clean up generated files
    os.remove(dockf_path)


<<<<<<< HEAD
class _TestSpan:
    def __init__(self, client: apm_test_client_pb2_grpc.APMClientStub, span_id: int):
        self._client = client
        self.span_id = span_id

    def set_meta(self, key: str, val: str):
        self._client.SpanSetMeta(pb.SpanSetMetaArgs(span_id=self.span_id, key=key, value=val,))

    def set_metric(self, key: str, val: float):
        self._client.SpanSetMetric(pb.SpanSetMetricArgs(span_id=self.span_id, key=key, value=val,))

    def set_error(self, typestr: str = "", message: str = "", stack: str = ""):
        self._client.SpanSetError(
            pb.SpanSetErrorArgs(span_id=self.span_id, type=typestr, message=message, stack=stack,)
        )

    def finish(self):
        self._client.FinishSpan(pb.FinishSpanArgs(id=self.span_id,))


class _TestOtelSpan:
    def __init__(self, client: apm_test_client_pb2_grpc.APMClientStub, span_id: int):
        self._client = client
        self.span_id = span_id

    def set_attributes(self, attributes):
        self._client.OtelSetAttributes(pb.OtelSetAttributesArgs(span_id=self.span_id, attributes=attributes))

    def set_name(self, name):
        self._client.OtelSetName(pb.OtelSetNameArgs(span_id=self.span_id, name=name))

    def finish(self):
        self._client.OtelEndSpan(pb.OtelEndSpanArgs(id=self.span_id))

    def is_recording(self):
        self._client.OtelIsRecording(pb.OtelIsRecordingArgs(id=self.span_id))

    def span_context(self):
        self._client.OtelSpanContext(pb.OtelSpanContextArgs(id=self.span_id))


class APMLibrary:
    def __init__(self, client: apm_test_client_pb2_grpc.APMClientStub):
        self._client = client
        self._client.StartTracer(pb.StartTracerArgs())

    def __enter__(self):
        pass

    def __exit__(self, exc_type, exc_val, exc_tb):
        # Only attempt a flush if there was no exception raised.
        if exc_type is None:
            self.flush()

    DistributedHTTPHeaders = {}

    @contextlib.contextmanager
    def start_span(
        self,
        name: str,
        service: str = "",
        resource: str = "",
        parent_id: int = 0,
        typestr: str = "",
        origin: str = "",
        http_headers: DistributedHTTPHeaders = None,
    ) -> Generator[_TestSpan, None, None]:
        resp = self._client.StartSpan(
            pb.StartSpanArgs(
                name=name,
                service=service,
                resource=resource,
                parent_id=parent_id,
                type=typestr,
                origin=origin,
                http_headers=http_headers,
            )
        )
        span = _TestSpan(self._client, resp.span_id)
        yield span
        span.finish()

    @contextlib.contextmanager
    def start_otel_span(
        self, name: str, service: str = "", resource: str = "", new_root: bool = True, parent_id: int = 0,
    ) -> Generator[_TestOtelSpan, None, None]:
        resp = self._client.OtelStartSpan(pb.OtelStartSpanArgs(name=name, new_root=new_root, parent_id=parent_id))
        span = _TestOtelSpan(self._client, resp.span_id)
        yield span
        span.finish()

    def flush_otel(self):
        self._client.OtelFlushSpans(pb.OtelFlushSpansArgs())
        self._client.OtelFlushTraceStats(pb.OtelFlushTraceStatsArgs())

    def flush(self):
        self._client.FlushSpans(pb.FlushSpansArgs())
        self._client.FlushTraceStats(pb.FlushTraceStatsArgs())

    def inject_headers(self, span_id):
        return self._client.InjectHeaders(pb.InjectHeadersArgs(span_id=span_id,))

    def stop(self):
        return self._client.StopTracer(pb.StopTracerArgs())


=======
>>>>>>> 828ff822
@pytest.fixture
def test_server_timeout() -> int:
    return 60


@pytest.fixture
def test_library(test_server: APMLibraryTestServer, test_server_timeout: int) -> Generator[APMLibrary, None, None]:
    if test_server.protocol == "grpc":
        client = APMLibraryClientGRPC("localhost:%s" % test_server.port, test_server_timeout)
    elif test_server.protocol == "http":
        client = APMLibraryClientHTTP("http://localhost:%s" % test_server.port, test_server_timeout)
    else:
        raise ValueError("interface %s not supported" % test_server.protocol)
    tracer = APMLibrary(client)
    yield tracer<|MERGE_RESOLUTION|>--- conflicted
+++ resolved
@@ -12,6 +12,8 @@
 import requests
 import pytest
 
+from parametric.protos import apm_test_client_pb2 as pb
+from parametric.protos import apm_test_client_pb2_grpc
 from parametric.spec.trace import V06StatsPayload
 from parametric.spec.trace import Trace
 from parametric.spec.trace import decode_v06_stats
@@ -651,7 +653,6 @@
     os.remove(dockf_path)
 
 
-<<<<<<< HEAD
 class _TestSpan:
     def __init__(self, client: apm_test_client_pb2_grpc.APMClientStub, span_id: int):
         self._client = client
@@ -758,8 +759,6 @@
         return self._client.StopTracer(pb.StopTracerArgs())
 
 
-=======
->>>>>>> 828ff822
 @pytest.fixture
 def test_server_timeout() -> int:
     return 60
