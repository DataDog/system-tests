import base64
import contextlib
import dataclasses
import os
import shutil
import subprocess
import sys
import time
from typing import Callable, Dict, Generator, List, TextIO, Tuple, TypedDict
import urllib.parse

import grpc

import requests
import pytest

from parametric.protos import apm_test_client_pb2 as pb
from parametric.protos import apm_test_client_pb2_grpc
from parametric.spec.trace import V06StatsPayload
from parametric.spec.trace import decode_v06_stats


class AgentRequest(TypedDict):
    method: str
    url: str
    headers: Dict[str, str]
    body: str


class AgentRequestV06Stats(AgentRequest):
    method: str
    url: str
    headers: Dict[str, str]
    body: V06StatsPayload


@pytest.fixture(autouse=True)
def skip_library(request, apm_test_server):
    for marker in request.node.iter_markers("skip_library"):
        skip_library = marker.args[0]
        reason = marker.args[1]
        if apm_test_server.lang == skip_library:
            pytest.skip("skipped {} on {}: {}".format(request.function.__name__, apm_test_server.lang, reason))


def pytest_configure(config):
    config.addinivalue_line(
        "markers", "snapshot(*args, **kwargs): mark test to run as a snapshot test which sends traces to the test agent"
    )
    config.addinivalue_line("markers", "skip_library(library, reason): skip test for library")


def _request_token(request):
    token = ""
    token += request.module.__name__
    token += ".%s" % request.cls.__name__ if request.cls else ""
    token += ".%s" % request.node.name
    return token


@dataclasses.dataclass
class APMLibraryTestServer:
    lang: str
    container_name: str
    container_tag: str
    container_img: str
    container_cmd: List[str]
    container_build_dir: str
    port: str = "50051"
    env: Dict[str, str] = dataclasses.field(default_factory=dict)
    volumes: List[Tuple[str, str]] = dataclasses.field(default_factory=list)


@pytest.fixture
def apm_test_server_env() -> Dict[str, str]:
    return {}


ClientLibraryServerFactory = Callable[[Dict[str, str]], APMLibraryTestServer]


def python_library_server_factory(env: Dict[str, str]) -> APMLibraryTestServer:
    python_dir = os.path.join(os.path.dirname(__file__), "apps", "python")
    python_package = os.getenv("PYTHON_DDTRACE_PACKAGE", "ddtrace")
    return APMLibraryTestServer(
        lang="python",
        container_name="python-test-library",
        container_tag="py39-test-library",
        container_img="""
FROM datadog/dd-trace-py:buster
WORKDIR /client
RUN pyenv global 3.9.11
RUN python3.9 -m pip install grpcio==1.46.3 grpcio-tools==1.46.3
RUN python3.9 -m pip install %s
"""
        % (python_package,),
        container_cmd="python3.9 -m apm_test_client".split(" "),
        container_build_dir=python_dir,
        volumes=[(os.path.join(python_dir, "apm_test_client"), "/client/apm_test_client"),],
        env=env,
    )


def node_library_server_factory(env: Dict[str, str]) -> APMLibraryTestServer:
    nodejs_appdir = os.path.join("apps", "nodejs")
    nodejs_dir = os.path.join(os.path.dirname(__file__), nodejs_appdir)
    nodejs_reldir = os.path.join("parametric", nodejs_appdir)
    return APMLibraryTestServer(
        lang="nodejs",
        container_name="node-test-client",
        container_tag="node-test-client",
        container_img=f"""
FROM node:18.10-slim
WORKDIR /client
COPY {nodejs_reldir}/package.json /client/
COPY {nodejs_reldir}/package-lock.json /client/
COPY {nodejs_reldir}/*.js /client/
RUN npm install
""",
        container_cmd=["node", "server.js"],
        container_build_dir=nodejs_dir,
        volumes=[
            (
                os.path.join(os.path.dirname(__file__), "protos", "apm_test_client.proto"),
                "/client/apm_test_client.proto",
            ),
        ],
        env=env,
    )


def golang_library_server_factory(env: Dict[str, str]):
    go_appdir = os.path.join("apps", "golang")
    go_dir = os.path.join(os.path.dirname(__file__), go_appdir)
    go_reldir = os.path.join("parametric", go_appdir)
    return APMLibraryTestServer(
        lang="golang",
        container_name="go-test-library",
        container_tag="go118-test-library",
        container_img=f"""
FROM golang:1.18
WORKDIR /client
<<<<<<< HEAD
COPY parametric/apps/golang/go.mod /client
COPY parametric/apps/golang/go.sum /client
RUN go mod download
COPY parametric/apps/golang /client
=======
COPY {go_reldir}/go.mod /client
COPY {go_reldir}/go.sum /client
RUN go mod download
COPY {go_reldir} /client
>>>>>>> ca0b128a
RUN go get gopkg.in/DataDog/dd-trace-go.v1/ddtrace/tracer
RUN go install
""",
        container_cmd=["main"],
        container_build_dir=go_dir,
        volumes=[(os.path.join(go_dir), "/client"),],
        env=env,
    )


def dotnet_library_server_factory(env: Dict[str, str]):
    dotnet_appdir = os.path.join("apps", "dotnet")
    dotnet_dir = os.path.join(os.path.dirname(__file__), dotnet_appdir)
    dotnet_reldir = os.path.join("parametric", dotnet_appdir)
    env["ASPNETCORE_URLS"] = "http://localhost:50051"
    return APMLibraryTestServer(
        lang="dotnet",
        container_name="dotnet-test-client",
        container_tag="dotnet6_0-test-client",
        container_img=f"""
FROM mcr.microsoft.com/dotnet/sdk:6.0
WORKDIR /client
<<<<<<< HEAD
COPY ["parametric/apps/dotnet/ApmTestClient.csproj", "."]
RUN dotnet restore "./ApmTestClient.csproj"
COPY parametric/apps/dotnet .
=======
COPY ["{dotnet_reldir}/ApmTestClient.csproj", "."]
RUN dotnet restore "./ApmTestClient.csproj"
COPY {dotnet_reldir} .
>>>>>>> ca0b128a
WORKDIR "/client/."
""",
        container_cmd=["dotnet", "run"],
        container_build_dir=dotnet_dir,
        volumes=[(os.path.join(dotnet_dir), "/client"),],
        env=env,
    )


<<<<<<< HEAD
def java_library_server_factory(env: Dict[str, str]):
    java_dir = os.path.join(os.path.dirname(__file__), "apps", "java")
    return APMLibraryTestServer(
        lang="java",
        container_name="java-test-client",
        container_tag="java8-test-client",
        container_img="""
FROM maven:3-jdk-8
WORKDIR /client
COPY parametric/apps/java/src .
COPY parametric/apps/java/pom.xml .
COPY parametric/apps/java/run.sh .
COPY binaries* /binaries/
RUN mvn package
""",
        container_cmd=["./run.sh"],
        container_build_dir=java_dir,
        volumes=[(os.path.join(java_dir), "/client"),],
        env=env,
    )


@pytest.fixture
def apm_test_server_factory():
    yield python_library_server_factory


@pytest.fixture
def apm_test_server(apm_test_server_factory, apm_test_server_env):
=======
_libs = {
    "dotnet": dotnet_library_server_factory,
    "golang": golang_library_server_factory,
    "nodejs": node_library_server_factory,
    "python": python_library_server_factory,
}
_enabled_libs: List[Tuple[str, ClientLibraryServerFactory]] = []
for _lang in os.getenv("CLIENTS_ENABLED", "dotnet,golang,nodejs,python").split(","):
    if _lang not in _libs:
        raise ValueError("Incorrect client %r specified, must be one of %r" % (_lang, ",".join(_libs.keys())))
    _enabled_libs.append((_lang, _libs[_lang]))


@pytest.fixture(
    params=list(factory for lang, factory in _enabled_libs), ids=list(lang for lang, factory in _enabled_libs)
)
def apm_test_server(request, apm_test_server_env):
    # Have to do this funky request.param stuff as this is the recommended way to do parametrized fixtures
    # in pytest.
    apm_test_server_factory = request.param
>>>>>>> ca0b128a
    yield apm_test_server_factory(apm_test_server_env)


@pytest.fixture
def test_server_log_file(apm_test_server, tmp_path) -> TextIO:
    # timestr = time.strftime("%Y%m%d-%H%M%S")
    # yield tmp_path / ("%s_%s.out" % (apm_test_server.container_name, timestr))
    return sys.stderr


class _TestAgentAPI:
    def __init__(self, base_url: str):
        self._base_url = base_url
        self._session = requests.Session()

    def _url(self, path: str) -> str:
        return urllib.parse.urljoin(self._base_url, path)

    def traces(self, **kwargs):
        resp = self._session.get(self._url("/test/session/traces"), **kwargs)
        return resp.json()

    def tracestats(self, **kwargs):
        resp = self._session.get(self._url("/test/session/stats"), **kwargs)
        return resp.json()

    def requests(self, **kwargs) -> List[AgentRequest]:
        resp = self._session.get(self._url("/test/session/requests"), **kwargs)
        return resp.json()

    def v06_stats_requests(self) -> List[AgentRequestV06Stats]:
        raw_requests = [r for r in self.requests() if "/v0.6/stats" in r["url"]]
        requests = []
        for raw in raw_requests:
            requests.append(
                AgentRequestV06Stats(
                    method=raw["method"],
                    url=raw["url"],
                    headers=raw["headers"],
                    body=decode_v06_stats(base64.b64decode(raw["body"])),
                )
            )
        return requests

    def clear(self, **kwargs):
        resp = self._session.get(self._url("/test/session/clear"), **kwargs)
        return resp.json()

    def info(self, **kwargs):
        resp = self._session.get(self._url("/info"), **kwargs)
        return resp.json()

    @contextlib.contextmanager
    def snapshot_context(self, token, ignores=None):
        ignores = ignores or []
        try:
            resp = self._session.get(self._url("/test/session/start?test_session_token=%s" % token))
            if resp.status_code != 200:
                # The test agent returns nice error messages we can forward to the user.
                pytest.fail(to_unicode(resp.text), pytrace=False)
        except Exception as e:
            pytest.fail("Could not connect to test agent: %s" % str(e), pytrace=False)
        else:
            yield self
            # Query for the results of the test.
            resp = self._session.get(
                self._url("/test/session/snapshot?ignores=%s&test_session_token=%s" % (",".join(ignores), token))
            )
            if resp.status_code != 200:
                pytest.fail(resp.text.decode("utf-8"), pytrace=False)


@contextlib.contextmanager
def docker_run(
    image: str,
    name: str,
    cmd: List[str],
    env: Dict[str, str],
    volumes: List[Tuple[str, str]],
    ports: List[Tuple[str, str]],
    log_file: TextIO,
    network_name: str,
):
    _cmd: List[str] = [
        shutil.which("docker"),
        "run",
        "-d",
        "--rm",
        "--name=%s" % name,
        "--network=%s" % network_name,
    ]
    for k, v in env.items():
        _cmd.extend(["-e", "%s=%s" % (k, v)])
    for k, v in volumes:
        _cmd.extend(["-v", "%s:%s" % (k, v)])
    for k, v in ports:
        _cmd.extend(["-p", "%s:%s" % (k, v)])
    _cmd += [image]
    _cmd.extend(cmd)
    log_file.write("$ " + " ".join(_cmd) + "\n\n")
    log_file.flush()
    docker = shutil.which("docker")

    # Run the docker container
    r = subprocess.run(_cmd, stdout=log_file, stderr=log_file)
    if r.returncode != 0:
        pytest.fail(
            "Could not start docker container %r with image %r, see the log file %r" % (name, image, log_file),
            pytrace=False,
        )

    # Start collecting the logs of the container
    _cmd = [
        "docker",
        "logs",
        "-f",
        name,
    ]
    docker_logs = subprocess.Popen(_cmd, stdout=log_file, stderr=log_file)
    try:
        yield
    finally:
        docker_logs.kill()
        _cmd = [docker, "kill", name]
        log_file.write(" ".join(_cmd) + "\n\n")
        log_file.flush()
        subprocess.run(
            _cmd, stdout=log_file, stderr=log_file, check=True,
        )


@pytest.fixture
def docker() -> None:
    """Fixture to ensure docker is ready to use on the system."""
    # Redirect output to /dev/null since we just care if we get a successful response code.
    r = subprocess.run(["docker", "info"], stdout=subprocess.DEVNULL, stderr=subprocess.DEVNULL)
    if r.returncode != 0:
        pytest.fail(
            "Docker is not running and is required to run the shared APM library tests. Start docker and try running the tests again."
        )


@pytest.fixture
def docker_network_log_file() -> TextIO:
    return sys.stderr


@pytest.fixture
def docker_network_name() -> str:
    return "apm_shared_tests_network"


@pytest.fixture
def docker_network(docker_network_log_file: TextIO, docker_network_name: str) -> str:
    # Initial check to see if docker network already exists
    cmd = [
        shutil.which("docker"),
        "network",
        "inspect",
        docker_network_name,
    ]
    docker_network_log_file.write("$ " + " ".join(cmd) + "\n\n")
    docker_network_log_file.flush()
    r = subprocess.run(cmd, stdout=subprocess.DEVNULL, stderr=subprocess.PIPE)
    if r.returncode not in (0, 1):  # 0 = network exists, 1 = network does not exist
        pytest.fail(
            "Could not check for docker network %r, error: %r" % (docker_network_name, r.stderr), pytrace=False,
        )
    elif r.returncode == 1:
        cmd = [
            shutil.which("docker"),
            "network",
            "create",
            "--driver",
            "bridge",
            docker_network_name,
        ]
        docker_network_log_file.write("$ " + " ".join(cmd) + "\n\n")
        docker_network_log_file.flush()
        r = subprocess.run(cmd, stdout=docker_network_log_file, stderr=docker_network_log_file)
        if r.returncode != 0:
            pytest.fail(
                "Could not create docker network %r, see the log file %r"
                % (docker_network_name, docker_network_log_file),
                pytrace=False,
            )
    yield docker_network_name
    cmd = [
        shutil.which("docker"),
        "network",
        "rm",
        docker_network_name,
    ]
    docker_network_log_file.write("$ " + " ".join(cmd) + "\n\n")
    docker_network_log_file.flush()
    r = subprocess.run(cmd, stdout=docker_network_log_file, stderr=docker_network_log_file)
    if r.returncode != 0:
        pytest.fail(
            "Failed to remove docker network %r, see the log file %r" % (docker_network_name, docker_network_log_file),
            pytrace=False,
        )


@pytest.fixture
def test_agent_port() -> str:
    return "8126"


@pytest.fixture
def test_agent_log_file() -> TextIO:
    return sys.stderr


@pytest.fixture
def test_agent_container_name() -> str:
    return "ddapm-test-agent"


@pytest.fixture
def test_agent(
    docker,
    docker_network: str,
    request,
    tmp_path,
    test_agent_container_name: str,
    test_agent_port,
    test_agent_log_file: TextIO,
):
    env = {}
    if os.getenv("DEV_MODE") is not None:
        env["SNAPSHOT_CI"] = "0"

    # Not all clients (go for example) submit the tracer version
    # go client doesn't submit content length header
    env["DISABLED_CHECKS"] = "meta_tracer_version_header,trace_content_length"

    with docker_run(
        image="ghcr.io/datadog/dd-apm-test-agent/ddapm-test-agent:latest",
        name=test_agent_container_name,
        cmd=[],
        env=env,
        volumes=[("%s/snapshots" % os.getcwd(), "/snapshots")],
        ports=[(test_agent_port, test_agent_port)],
        log_file=test_agent_log_file,
        network_name=docker_network,
    ):
        client = _TestAgentAPI(base_url="http://localhost:%s" % test_agent_port)
        # Wait for the agent to start
        for i in range(200):
            try:
                resp = client.info()
            except requests.exceptions.ConnectionError:
                time.sleep(0.1)
            else:
                if resp["version"] != "test":
                    pytest.fail(
                        "Agent version %r is running instead of the test agent. Stop the agent on port %r and try again."
                        % (resp["version"], test_agent_port)
                    )
                break
        else:
            pytest.fail("Could not connect to test agent, check the log file %r." % test_agent_log_file, pytrace=False)

        # If the snapshot mark is on the test case then do a snapshot test
        marks = [m for m in request.node.iter_markers(name="snapshot")]
        assert len(marks) < 2, "Multiple snapshot marks detected"
        if marks:
            snap = marks[0]
            assert len(snap.args) == 0, "only keyword arguments are supported by the snapshot decorator"
            if "token" not in snap.kwargs:
                snap.kwargs["token"] = _request_token(request).replace(" ", "_").replace(os.path.sep, "_")
            with client.snapshot_context(**snap.kwargs):
                yield client
        else:
            yield client


@pytest.fixture
def test_server(
    docker,
    docker_network: str,
    tmp_path,
    test_agent_port: str,
    test_agent_container_name: str,
    apm_test_server: APMLibraryTestServer,
    test_server_log_file: TextIO,
):
    # Write dockerfile to the build directory
    # Note that this needs to be done as the context cannot be
    # specified if Dockerfiles are read from stdin.
    dockf_path = os.path.join(apm_test_server.container_build_dir, "Dockerfile")
    test_server_log_file.write("writing dockerfile %r\n" % dockf_path)
    with open(dockf_path, "w") as dockf:
        dockf.write(apm_test_server.container_img)
    # Build the container
    docker = shutil.which("docker")
    root_path = ".."
    cmd = [
        docker,
        "build",
        "--progress=plain",  # use plain output to assist in debugging
        "-t",
        apm_test_server.container_tag,
        "-f",
        dockf_path,
        ".",
    ]
    test_server_log_file.write("running %r in %r\n\n" % (" ".join(cmd), root_path))
    test_server_log_file.flush()
    subprocess.run(
        cmd,
        cwd=root_path,
        stdout=test_server_log_file,
        stderr=test_server_log_file,
        check=True,
        text=True,
        input=apm_test_server.container_img,
    )

    env = {
        "DD_TRACE_DEBUG": "true",
        "DD_TRACE_AGENT_URL": "http://%s:%s" % (test_agent_container_name, test_agent_port),
        "DD_AGENT_HOST": test_agent_container_name,
        "DD_TRACE_AGENT_PORT": test_agent_port,
    }
    env.update(apm_test_server.env)

    with docker_run(
        image=apm_test_server.container_tag,
        name=apm_test_server.container_name,
        cmd=apm_test_server.container_cmd,
        env=env,
        ports=[(apm_test_server.port, apm_test_server.port)],
        volumes=apm_test_server.volumes,
        log_file=test_server_log_file,
        network_name=docker_network,
    ):
        yield apm_test_server

    # Clean up generated files
    os.remove(dockf_path)


class _TestSpan:
    def __init__(self, client: apm_test_client_pb2_grpc.APMClientStub, span_id: int):
        self._client = client
        self.span_id = span_id

    def set_meta(self, key: str, val: str):
        self._client.SpanSetMeta(pb.SpanSetMetaArgs(span_id=self.span_id, key=key, value=val,))

    def set_metric(self, key: str, val: float):
        self._client.SpanSetMetric(pb.SpanSetMetricArgs(span_id=self.span_id, key=key, value=val,))

    def set_error(self, typestr: str = "", message: str = "", stack: str = ""):
        self._client.SpanSetError(
            pb.SpanSetErrorArgs(span_id=self.span_id, type=typestr, message=message, stack=stack,)
        )

    def finish(self):
        self._client.FinishSpan(pb.FinishSpanArgs(id=self.span_id,))


class _TestTracer:
    def __init__(self, client: apm_test_client_pb2_grpc.APMClientStub):
        self._client = client

    def __enter__(self):
        pass

    def __exit__(self, exc_type, exc_val, exc_tb):
        # Only attempt a flush if there was no exception raised.
        if exc_type is None:
            self.flush()

    @contextlib.contextmanager
    def start_span(
        self, name: str, service: str = "", resource: str = "", parent_id: int = 0, typestr: str = "", origin: str = ""
    ) -> Generator[_TestSpan, None, None]:
        resp = self._client.StartSpan(
            pb.StartSpanArgs(
                name=name, service=service, resource=resource, parent_id=parent_id, type=typestr, origin=origin,
            )
        )
        span = _TestSpan(self._client, resp.span_id)
        yield span
        span.finish()

    def flush(self):
        self._client.FlushSpans(pb.FlushSpansArgs())
        self._client.FlushTraceStats(pb.FlushTraceStatsArgs())


@pytest.fixture
def test_server_timeout() -> int:
    return 60


@pytest.fixture
def test_client(test_server: APMLibraryTestServer, test_server_timeout: int) -> Generator[_TestTracer, None, None]:
    channel = grpc.insecure_channel("localhost:%s" % test_server.port)
    grpc.channel_ready_future(channel).result(timeout=test_server_timeout)
    client = apm_test_client_pb2_grpc.APMClientStub(channel)
    tracer = _TestTracer(client)
    yield tracer<|MERGE_RESOLUTION|>--- conflicted
+++ resolved
@@ -140,17 +140,10 @@
         container_img=f"""
 FROM golang:1.18
 WORKDIR /client
-<<<<<<< HEAD
-COPY parametric/apps/golang/go.mod /client
-COPY parametric/apps/golang/go.sum /client
-RUN go mod download
-COPY parametric/apps/golang /client
-=======
 COPY {go_reldir}/go.mod /client
 COPY {go_reldir}/go.sum /client
 RUN go mod download
 COPY {go_reldir} /client
->>>>>>> ca0b128a
 RUN go get gopkg.in/DataDog/dd-trace-go.v1/ddtrace/tracer
 RUN go install
 """,
@@ -173,15 +166,9 @@
         container_img=f"""
 FROM mcr.microsoft.com/dotnet/sdk:6.0
 WORKDIR /client
-<<<<<<< HEAD
-COPY ["parametric/apps/dotnet/ApmTestClient.csproj", "."]
-RUN dotnet restore "./ApmTestClient.csproj"
-COPY parametric/apps/dotnet .
-=======
 COPY ["{dotnet_reldir}/ApmTestClient.csproj", "."]
 RUN dotnet restore "./ApmTestClient.csproj"
 COPY {dotnet_reldir} .
->>>>>>> ca0b128a
 WORKDIR "/client/."
 """,
         container_cmd=["dotnet", "run"],
@@ -191,7 +178,6 @@
     )
 
 
-<<<<<<< HEAD
 def java_library_server_factory(env: Dict[str, str]):
     java_dir = os.path.join(os.path.dirname(__file__), "apps", "java")
     return APMLibraryTestServer(
@@ -214,22 +200,15 @@
     )
 
 
-@pytest.fixture
-def apm_test_server_factory():
-    yield python_library_server_factory
-
-
-@pytest.fixture
-def apm_test_server(apm_test_server_factory, apm_test_server_env):
-=======
 _libs = {
     "dotnet": dotnet_library_server_factory,
     "golang": golang_library_server_factory,
+    "java": java_library_server_factory,
     "nodejs": node_library_server_factory,
     "python": python_library_server_factory,
 }
 _enabled_libs: List[Tuple[str, ClientLibraryServerFactory]] = []
-for _lang in os.getenv("CLIENTS_ENABLED", "dotnet,golang,nodejs,python").split(","):
+for _lang in os.getenv("CLIENTS_ENABLED", "dotnet,golang,java,nodejs,python").split(","):
     if _lang not in _libs:
         raise ValueError("Incorrect client %r specified, must be one of %r" % (_lang, ",".join(_libs.keys())))
     _enabled_libs.append((_lang, _libs[_lang]))
@@ -242,7 +221,6 @@
     # Have to do this funky request.param stuff as this is the recommended way to do parametrized fixtures
     # in pytest.
     apm_test_server_factory = request.param
->>>>>>> ca0b128a
     yield apm_test_server_factory(apm_test_server_env)
 
 
