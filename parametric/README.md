# APM library parametric tests

The test fixtures in this submodule allow features of the APM libraries to be easily parameterized while still targeting
each of the libraries.

Example:

```python
@pytest.mark.parametrize("apm_test_server_env", [
    {
        "DD_SERVICE": "svc1",
    },
    {
        "DD_SERVICE": "svc2",
    }
])
def test_the_suite(apm_test_server_env: Dict[str, str], test_agent: TestAgentAPI, test_client: _TestTracer):
    with test_client:
        with test_client.start_span(name="web.request", resource="/users") as span:
            span.set_meta("mytag", "value")

    traces = test_agent.traces()
    assert traces[0][0]["meta"]["mytag"] == "value"
    assert traces[0][0]["service"] == apm_test_server_env["DD_SERVICE"]
```

- This test case runs against all the APM libraries and is parameterized with two different environments specifying two different values of the environment variable `DD_SERVICE`.
- The test case creates a new root span and sets a tag on it using the shared GRPC interface.
- Data is flushed to the test agent after the with test_client block closes.
- Data is retrieved using the `test_agent` fixture and asserted on.


## Usage


### Installation

The following are required to run the tests locally:

- docker
- Python >= 3.7

then just create a Python virtual environment and install the dependencies:

```sh
python -m venv venv
source .venv/bin/activate
pip install -r requirements.txt
```


### Running the tests

Run all the tests:

```sh
./run.sh
```

Run a specific test (`test_metrics_msgpack_serialization_TS001`) against multiple libraries (`dotnet`, `golang`):

```sh
CLIENTS_ENABLED=dotnet,golang ./run.sh -k test_metrics_msgpack_serialization_TS001
```


Run all tests matching pattern

```sh
CLIENTS_ENABLED=dotnet,golang ./run.sh -k test_metrics_
```



Tests can be aborted using CTRL-C.


### Debugging 

The stdout and stderr logs of the test run will include the output from the library server and the test agent container.
These can be used to debug the test case.

The output also contains the commands used to build and run the containers which can be run manually to debug the issue
further.


## Troubleshooting

- Ensure docker is running.
- Exiting the tests abruptly maybe leave some docker containers running. Use `docker ps` to find and `docker kill` any
  containers that may still be running.


## Implementation

### Shared Interface

In order to achieve shared tests, we introduce a shared GRPC interface to the clients. Thus, each client need only implement the GRPC interface server and then these shared tests can be run against the library. The GRPC interface implements common APIs across the clients which provide the building blocks for test cases.

```proto
service APMClient {
  rpc StartSpan(StartSpanArgs) returns (StartSpanReturn) {}
  rpc FinishSpan(FinishSpanArgs) returns (FinishSpanReturn) {}
  rpc SpanSetMeta(SpanSetMetaArgs) returns (SpanSetMetaReturn) {}
  rpc SpanSetMetric(SpanSetMetricArgs) returns (SpanSetMetricReturn) {}
  rpc FlushSpans(FlushSpansArgs) returns (FlushSpansReturn) {}
  rpc FlushTraceStats(FlushTraceStatsArgs) returns (FlushTraceStatsReturn) {}
}
```

### Architecture

- Shared tests are written in Python (pytest).
- GRPC servers for each language are built and run in docker containers.
- [test agent](https://github.com/DataDog/dd-apm-test-agent/) is started in a container to collect the data from the GRPC servers. 

Test cases are written in Python and target the shared GRPC interface. The tests use a GRPC client to query the servers and the servers generate the data which is submitted to the test agent. Test cases can then query the data from the test agent to perform assertions.


<img width="869" alt="image" src="https://user-images.githubusercontent.com/6321485/182887064-e241d65c-5e29-451b-a8a8-e8d18328c083.png">


## Local Development

### Requirements

- docker
- protobuf
<<<<<<< HEAD
- Python >= 3.7
=======
- Python >= 3.7

### Running the Tests

In the root of the system-tests repo, run the following:

(Note that `parametric/run.sh` explicitly ignores the root `conftest.py`, otherwise the root `conftest.py` will interfere with the parametric tests.)

```bash
cd parametric
python -m venv venv
source venv/bin/activate
pip install -r requirements.txt
CLIENTS_ENABLED=<client_language> ./run.sh
```
>>>>>>> 12f86d9d
<|MERGE_RESOLUTION|>--- conflicted
+++ resolved
@@ -118,30 +118,3 @@
 
 
 <img width="869" alt="image" src="https://user-images.githubusercontent.com/6321485/182887064-e241d65c-5e29-451b-a8a8-e8d18328c083.png">
-
-
-## Local Development
-
-### Requirements
-
-- docker
-- protobuf
-<<<<<<< HEAD
-- Python >= 3.7
-=======
-- Python >= 3.7
-
-### Running the Tests
-
-In the root of the system-tests repo, run the following:
-
-(Note that `parametric/run.sh` explicitly ignores the root `conftest.py`, otherwise the root `conftest.py` will interfere with the parametric tests.)
-
-```bash
-cd parametric
-python -m venv venv
-source venv/bin/activate
-pip install -r requirements.txt
-CLIENTS_ENABLED=<client_language> ./run.sh
-```
->>>>>>> 12f86d9d
