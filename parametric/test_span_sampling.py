import pytest
from parametric.spec.trace import SINGLE_SPAN_SAMPLING_MAX_PER_SEC
from parametric.spec.trace import SINGLE_SPAN_SAMPLING_MECHANISM
from parametric.spec.trace import SINGLE_SPAN_SAMPLING_MECHANISM_VALUE
from parametric.spec.trace import SINGLE_SPAN_SAMPLING_RATE
from parametric.spec.trace import SAMPLING_PRIORITY_KEY
from parametric.spec.trace import MANUAL_DROP_KEY
from parametric.spec.trace import MANUAL_KEEP_KEY
from parametric.spec.trace import USER_KEEP
import time
from .conftest import APMLibrary
import json


@pytest.mark.skip_library("dotnet", "Not implemented")
@pytest.mark.skip_library("golang", "Not implemented")
@pytest.mark.skip_library("nodejs", "Not implemented")
@pytest.mark.parametrize(
<<<<<<< HEAD
    "apm_test_server_env",
    [
        {
            "DD_SPAN_SAMPLING_RULES": json.dumps([{"service": "webserver", "name": "web.request"}]),
            "DD_TRACE_SAMPLE_RATE": 0,
        }
    ],
=======
    "library_env", [{"DD_SPAN_SAMPLING_RULES": json.dumps([{"service": "webserver", "name": "web.request"}])}]
>>>>>>> 196552fa
)
def test_single_rule_match_span_sampling_sss001(test_agent, test_library):
    """Test that span sampling tags are added when both:
    1. a span sampling rule matches
    2. tracer is set to drop the trace manually"""
    generate_span(test_library)
    span = get_span(test_agent)

    assert_sampling_decision_tags(span)


@pytest.mark.skip_library("dotnet", "Not implemented")
@pytest.mark.skip_library("golang", "Not implemented")
@pytest.mark.skip_library("nodejs", "Not implemented")
@pytest.mark.parametrize(
<<<<<<< HEAD
    "apm_test_server_env",
    [{"DD_SPAN_SAMPLING_RULES": json.dumps([{"service": "webse*", "name": "web.re?uest"}]), "DD_TRACE_SAMPLE_RATE": 0}],
=======
    "library_env", [{"DD_SPAN_SAMPLING_RULES": json.dumps([{"service": "webse*", "name": "web.re?uest"}])}]
>>>>>>> 196552fa
)
def test_special_glob_characters_span_sampling_sss002(test_agent, test_library):
    """Test span sampling tags are added when a rule with glob patterns with special characters * and ? match"""
    generate_span(test_library)
    span = get_span(test_agent)

    assert_sampling_decision_tags(span)


@pytest.mark.skip_library("dotnet", "Not implemented")
@pytest.mark.skip_library("golang", "Not implemented")
@pytest.mark.skip_library("nodejs", "Not implemented")
@pytest.mark.parametrize(
<<<<<<< HEAD
    "apm_test_server_env",
    [
        {
            "DD_SPAN_SAMPLING_RULES": json.dumps([{"service": "notmatching", "name": "notmatching"}]),
            "DD_TRACE_SAMPLE_RATE": 0,
        }
    ],
=======
    "library_env", [{"DD_SPAN_SAMPLING_RULES": json.dumps([{"service": "notmatching", "name": "notmatching"}])}]
>>>>>>> 196552fa
)
def test_single_rule_no_match_span_sampling_sss003(test_agent, test_library):
    """Test span sampling tags are not added when both:
    1. a basic span sampling rule does not match
    2. the tracer is set to drop the span manually
    """
    generate_span(test_library)
    span = get_span(test_agent)

    assert_sampling_decision_tags(span, sample_rate=None, mechanism=None)


@pytest.mark.skip_library("dotnet", "Not implemented")
@pytest.mark.skip_library("golang", "Not implemented")
@pytest.mark.skip_library("nodejs", "Not implemented")
<<<<<<< HEAD
@pytest.mark.parametrize(
    "apm_test_server_env",
    [{"DD_SPAN_SAMPLING_RULES": json.dumps([{"service": "webserver"}]), "DD_TRACE_SAMPLE_RATE": 0}],
)
def test_single_rule_only_service_pattern_match_span_sampling_sss004(test_agent, test_client: _TestTracer):
=======
@pytest.mark.parametrize("library_env", [{"DD_SPAN_SAMPLING_RULES": json.dumps([{"service": "webserver"}])}])
def test_single_rule_only_service_pattern_match_span_sampling_sss004(test_agent, test_library):
>>>>>>> 196552fa
    """Test span sampling tags are added when both:
    1. a span sampling rule that only has a service pattern matches
    2. the tracer is set to drop the span manually
    """
    generate_span(test_library)
    span = get_span(test_agent)

    assert_sampling_decision_tags(span)


@pytest.mark.skip_library("dotnet", "Not implemented")
@pytest.mark.skip_library("golang", "Not implemented")
@pytest.mark.skip_library("nodejs", "Not implemented")
<<<<<<< HEAD
@pytest.mark.parametrize(
    "apm_test_server_env", [{"DD_SPAN_SAMPLING_RULES": json.dumps([{"name": "no_match"}]), "DD_TRACE_SAMPLE_RATE": 0}]
)
def test_single_rule_only_name_pattern_no_match_span_sampling_sss005(test_agent, test_client: _TestTracer):
=======
@pytest.mark.parametrize("library_env", [{"DD_SPAN_SAMPLING_RULES": json.dumps([{"name": "no_match"}])}])
def test_single_rule_only_name_pattern_no_match_span_sampling_sss005(test_agent, test_library):
>>>>>>> 196552fa
    """Test span sampling tags are not added when:
    1. a span sampling rule that only has a name pattern does not match
    2. the tracer is set to drop the span manually
    """
    generate_span(test_library)
    span = get_span(test_agent)

    assert_sampling_decision_tags(span, sample_rate=None, mechanism=None)


@pytest.mark.skip_library("dotnet", "Not implemented")
@pytest.mark.skip_library("golang", "Not implemented")
@pytest.mark.skip_library("nodejs", "Not implemented")
@pytest.mark.parametrize(
    "library_env",
    [
        {
            "DD_SPAN_SAMPLING_RULES": json.dumps(
                [
                    {"service": "webserver", "name": "web.request"},
                    {"service": "webserver", "name": "web.request", "sample_rate": 0},
                ]
            ),
            "DD_TRACE_SAMPLE_RATE": 0,
        }
    ],
)
def test_multi_rule_keep_drop_span_sampling_sss006(test_agent, test_library):
    """Test span sampling tags are added when the following are true:
    1. the first span sampling rule matches and keeps
    2. the second rule matches and drops due to sample rate
    3. the tracer is set to drop the span manually

    We're essentially testing that:
    1. rules are assessed in order of their listing
    2. that once a rule is matched, we do not try to match against further rules. We do this by assuming that the "sample_rate": 0 of the second rule, if matched against would cause the span to not have span sampling tags.
    """
    generate_span(test_library)
    span = get_span(test_agent)

    assert_sampling_decision_tags(span)


@pytest.mark.skip_library("dotnet", "Not implemented")
@pytest.mark.skip_library("golang", "Not implemented")
@pytest.mark.skip_library("nodejs", "Not implemented")
@pytest.mark.parametrize(
    "library_env",
    [
        {
            "DD_SPAN_SAMPLING_RULES": json.dumps(
                [
                    {"service": "webserver", "name": "web.request", "sample_rate": 0},
                    {"service": "webserver", "name": "web.request"},
                ]
            ),
            "DD_TRACE_SAMPLE_RATE": 0,
        }
    ],
)
def test_multi_rule_drop_keep_span_sampling_sss007(test_agent, test_library):
    """Test span sampling tags are not added when both:
    1. the first span sampling rule matches and drops due to sample rate
    2. the second rule matches and keeps
    3. the tracer is set to drop the span manually

    We're essentially testing that:
    1. rules are assessed in order of their listing
    2. that once a rule is matched, we do not try to match against further rules. We do this by assuming that the "sample_rate": 0 of the first rule, will cause the span to not have span sampling tags.
    """
    generate_span(test_library)
    span = get_span(test_agent)

    assert_sampling_decision_tags(span, sample_rate=None, mechanism=None)


@pytest.mark.skip_library("dotnet", "Not implemented")
@pytest.mark.skip_library("golang", "Not implemented")
@pytest.mark.skip_library("nodejs", "Not implemented")
@pytest.mark.parametrize(
<<<<<<< HEAD
    "apm_test_server_env",
    [
        {
            "DD_SPAN_SAMPLING_RULES": json.dumps(
                [{"service": "webserver", "name": "web.request", "max_per_second": 2}]
            ),
            "DD_TRACE_SAMPLE_RATE": 0,
        }
    ],
)
def test_single_rule_rate_limiter_span_sampling_sss008(test_agent, test_client: _TestTracer):
=======
    "library_env",
    [{"DD_SPAN_SAMPLING_RULES": json.dumps([{"service": "webserver", "name": "web.request", "max_per_second": 2}])}],
)
def test_single_rule_rate_limiter_span_sampling_sss08(test_agent, test_library):
>>>>>>> 196552fa
    """Test span sampling tags are added until rate limit hit, then need to wait for tokens to reset"""
    # generate spans until we hit the rate limit
    while True:
        generate_span(test_library)
        span = get_span(test_agent)
        # if we don't have the span sampling mechanism tag on the span
        # it means we hit the limit and this span will be dropped due to the rate limiter
        if span["metrics"].get(SINGLE_SPAN_SAMPLING_MECHANISM) == None:
            break

    # we test that after making another span that matches the rule,
    # it has none of the span sampling tags because we hit the rate limit
    generate_span(test_library)
    traces = test_agent.traces()
    span = traces[0][0]
    assert_sampling_decision_tags(span, sample_rate=None, mechanism=None)

    # wait a second for rate limiter tokens to replenish
    time.sleep(1)
    # now span should be kept by rule
    generate_span(test_library)
    span = get_span(test_agent)
    assert_sampling_decision_tags(span, limit=2)


@pytest.mark.skip_library("dotnet", "Not implemented")
@pytest.mark.skip_library("golang", "Not implemented")
@pytest.mark.skip_library("nodejs", "Not implemented")
@pytest.mark.parametrize(
<<<<<<< HEAD
    "apm_test_server_env",
    [
        {
            "DD_SPAN_SAMPLING_RULES": json.dumps([{"service": "webserver", "name": "web.request", "sample_rate": 0.5}]),
            "DD_TRACE_SAMPLE_RATE": 0,
        }
    ],
=======
    "library_env",
    [{"DD_SPAN_SAMPLING_RULES": json.dumps([{"service": "webserver", "name": "web.request", "sample_rate": 0.5}])}],
>>>>>>> 196552fa
)
def test_sampling_rate_not_absolute_value_sss009(test_agent, test_library):
    """Test sample rate comes close to expected number of spans sampled. We do this by setting the
    sample_rate to 0.5, and then making sure that about half of the spans have span sampling tags and
    half do not.
    """
    # make 100 new traces, each with one span
    for i in range(100):
        # generate_span always creates a new trace
        generate_span(test_library)
    traces = test_agent.traces()
    assert len(traces) == 100
    sampled = []
    unsampled = []

    for trace in traces:
        if trace[0]["metrics"].get(SINGLE_SPAN_SAMPLING_MECHANISM) == SINGLE_SPAN_SAMPLING_MECHANISM_VALUE:
            sampled.append(trace)
        else:
            unsampled.append(trace)

    assert len(sampled) in range(30, 70)
    assert len(unsampled) in range(30, 70)


@pytest.mark.skip(
    reason="this has to be implemented by a lot of the tracers and we need to do a bit of work on the assert"
)
@pytest.mark.parametrize(
    "library_env",
    [
        {
            "DD_SPAN_SAMPLING_RULES": json.dumps([{"service": "webserver", "name": "web.request"}]),
            "DD_TRACE_SAMPLE_RATE": 0,
            "DD_TRACE_STATS_COMPUTATION_ENABLED": "True",
        }
    ],
)
def test_keep_span_with_stats_computation_sss010(test_agent, test_library):
    """Test when stats computation is enabled and span sampling applied, spans have manual_keep and still sent."""
    generate_span(test_library)
    span = get_span(test_agent)
    assert_sampling_decision_tags(span)
    # We should be setting sampling priority to manual keep so the agent sampler won't be affected
    # TODO: we need a way to check that the chunk that contains the span was associated with USER_KEEP priority,
    # the below does not apply to all agent APIs
    assert span["metrics"].get(SAMPLING_PRIORITY_KEY) == USER_KEEP


@pytest.mark.skip_library("dotnet", "Not implemented")
@pytest.mark.skip_library("golang", "The Go tracer does not have a way to modulate trace sampling once started")
@pytest.mark.skip_library("nodejs", "Not implemented")
@pytest.mark.parametrize(
<<<<<<< HEAD
    "apm_test_server_env",
    [
        {
            "DD_SPAN_SAMPLING_RULES": json.dumps([{"service": "webserver", "name": "web.request", "sample_rate": 1.0}]),
            "DD_TRACE_SAMPLE_RATE": 1.0,
        }
    ],
=======
    "library_env",
    [{"DD_SPAN_SAMPLING_RULES": json.dumps([{"service": "webserver", "name": "web.request", "sample_rate": 1.0}])}],
>>>>>>> 196552fa
)
def test_single_rule_always_keep_span_sampling_sss011(test_agent, test_library):
    """Test that spans are always kept when the sampling rule matches and has sample_rate:1.0 regardless of tracer decision.

    Basically, if we have a rule for spans with sample_rate:1.0 we should always keep those spans, either due to trace sampling or span sampling"""
<<<<<<< HEAD
    # This span is set to be dropped by the tracer/user, however it is kept by span sampling
    generate_span(test_client, manual_drop=True)
=======
    generate_span(test_library)
>>>>>>> 196552fa
    span = get_span(test_agent)

    assert_sampling_decision_tags(span)

    # This span is sampled by the tracer, not span sampling.
    # Therefore it won't have the span sampling tags, but rather the trace sampling tags.
<<<<<<< HEAD
    generate_span(test_client)
=======
    generate_span(test_library, trace_sampling=True)
>>>>>>> 196552fa
    span = get_span(test_agent)
    assert_sampling_decision_tags(span, sample_rate=None, mechanism=None, trace_sampling=True)


@pytest.mark.parametrize(
<<<<<<< HEAD
    "apm_test_server_env",
    [
        {
            "DD_SPAN_SAMPLING_RULES": json.dumps([{"service": "webserver", "name": "web.request", "sample_rate": 0}]),
            "DD_TRACE_SAMPLE_RATE": 1.0,
        }
    ],
=======
    "library_env",
    [{"DD_SPAN_SAMPLING_RULES": json.dumps([{"service": "webserver", "name": "web.request", "sample_rate": 0}])}],
>>>>>>> 196552fa
)
def test_single_rule_tracer_always_keep_span_sampling_sss012(test_agent, test_library):
    """Test spans are always kept when tracer keeps, regardless of span sampling rule set to drop.

    We're essentially testing to make sure that the span sampling rule cannot control the fate of the span if the span is already being kept by trace sampling.
    """
    # This span is sampled by the tracer, not span sampling, which would try to drop the span, so it's still kept because "_sampling_priority_v1" > 0
    # When the trace is kept by trace sampling, span rules are not applied
<<<<<<< HEAD
    generate_span(test_client)
=======
    generate_span(test_library, trace_sampling=True)
>>>>>>> 196552fa
    span = get_span(test_agent)
    assert_sampling_decision_tags(span, sample_rate=None, mechanism=None, trace_sampling=True)


@pytest.mark.skip_library("dotnet", "Not implemented")
@pytest.mark.skip_library("golang", "Not implemented")
@pytest.mark.skip_library("nodejs", "Not implemented")
@pytest.mark.parametrize(
    "library_env",
    [
        {
            "DD_SPAN_SAMPLING_RULES": json.dumps(
                [
                    {"service": "webserver", "name": "web.request", "max_per_second": 1},
                    {"service": "webserver2", "name": "web.request2", "max_per_second": 5},
                ]
            ),
            "DD_TRACE_SAMPLE_RATE": 0,
        }
    ],
)
def test_multi_rule_independent_rate_limiters_sss013(test_agent, test_library):
    """Span rule rate limiters are per-rule.  So, spans that match different rules don't share a limiter, but
    multiple traces whose spans match the same rule do share a limiter.
    """
    # generate spans until we hit the first rule's rate limit
    while True:
        generate_span(test_library)
        span = get_span(test_agent)
        # if we don't have the span sampling mechanism tag on the span
        # it means we hit the limit and this span will be dropped due to the rate limiter
        if span["metrics"].get(SINGLE_SPAN_SAMPLING_MECHANISM) == None:
            break

    generate_span(test_library)
    span = get_span(test_agent)
    # We test that after making another span matching the first rule, it has none of the span sampling tags because we hit the rate limiter
    assert_sampling_decision_tags(span, sample_rate=None, mechanism=None)

    # This span matches the second rule and is kept
    # it has span sampling tags because it has its own rate limiter
    generate_span(test_library, service="webserver2", name="web.request2")
    span = get_span(test_agent)
    assert_sampling_decision_tags(span, limit=5)

    # We create another span that will match the first rule which should still be at the rate limit,
    # it has none of the span sampling tags because we hit the rate limit of the first rule
    generate_span(test_library)
    span = get_span(test_agent)
    assert_sampling_decision_tags(span, sample_rate=None, mechanism=None)

    # wait a couple of seconds for rate limiter tokens
    time.sleep(2)
    # Now span should be kept by first rule
    generate_span(test_library)
    span = get_span(test_agent)
    assert_sampling_decision_tags(span, limit=1)


def assert_sampling_decision_tags(
    span, sample_rate=1.0, mechanism=SINGLE_SPAN_SAMPLING_MECHANISM_VALUE, limit=None, trace_sampling=False
):

    assert span["metrics"].get(SINGLE_SPAN_SAMPLING_RATE) == sample_rate
    assert span["metrics"].get(SINGLE_SPAN_SAMPLING_MECHANISM) == mechanism
    assert span["metrics"].get(SINGLE_SPAN_SAMPLING_MAX_PER_SEC) == limit

    if trace_sampling:
        assert span["metrics"].get(SAMPLING_PRIORITY_KEY) > 0


def generate_span(test_client, name="web.request", service="webserver", manual_drop=False):
    with test_client.start_span(name=name, service=service) as span:
        if manual_drop:
            span.set_meta(MANUAL_DROP_KEY, "1")
    test_client.flush()


def get_span(test_agent):
    traces = test_agent.traces()
    span = traces[0][0]
    return span<|MERGE_RESOLUTION|>--- conflicted
+++ resolved
@@ -16,17 +16,13 @@
 @pytest.mark.skip_library("golang", "Not implemented")
 @pytest.mark.skip_library("nodejs", "Not implemented")
 @pytest.mark.parametrize(
-<<<<<<< HEAD
-    "apm_test_server_env",
+    "library_env",
     [
         {
             "DD_SPAN_SAMPLING_RULES": json.dumps([{"service": "webserver", "name": "web.request"}]),
             "DD_TRACE_SAMPLE_RATE": 0,
         }
     ],
-=======
-    "library_env", [{"DD_SPAN_SAMPLING_RULES": json.dumps([{"service": "webserver", "name": "web.request"}])}]
->>>>>>> 196552fa
 )
 def test_single_rule_match_span_sampling_sss001(test_agent, test_library):
     """Test that span sampling tags are added when both:
@@ -42,12 +38,8 @@
 @pytest.mark.skip_library("golang", "Not implemented")
 @pytest.mark.skip_library("nodejs", "Not implemented")
 @pytest.mark.parametrize(
-<<<<<<< HEAD
-    "apm_test_server_env",
+    "library_env",
     [{"DD_SPAN_SAMPLING_RULES": json.dumps([{"service": "webse*", "name": "web.re?uest"}]), "DD_TRACE_SAMPLE_RATE": 0}],
-=======
-    "library_env", [{"DD_SPAN_SAMPLING_RULES": json.dumps([{"service": "webse*", "name": "web.re?uest"}])}]
->>>>>>> 196552fa
 )
 def test_special_glob_characters_span_sampling_sss002(test_agent, test_library):
     """Test span sampling tags are added when a rule with glob patterns with special characters * and ? match"""
@@ -61,17 +53,13 @@
 @pytest.mark.skip_library("golang", "Not implemented")
 @pytest.mark.skip_library("nodejs", "Not implemented")
 @pytest.mark.parametrize(
-<<<<<<< HEAD
-    "apm_test_server_env",
+    "library_env",
     [
         {
             "DD_SPAN_SAMPLING_RULES": json.dumps([{"service": "notmatching", "name": "notmatching"}]),
             "DD_TRACE_SAMPLE_RATE": 0,
         }
     ],
-=======
-    "library_env", [{"DD_SPAN_SAMPLING_RULES": json.dumps([{"service": "notmatching", "name": "notmatching"}])}]
->>>>>>> 196552fa
 )
 def test_single_rule_no_match_span_sampling_sss003(test_agent, test_library):
     """Test span sampling tags are not added when both:
@@ -87,16 +75,11 @@
 @pytest.mark.skip_library("dotnet", "Not implemented")
 @pytest.mark.skip_library("golang", "Not implemented")
 @pytest.mark.skip_library("nodejs", "Not implemented")
-<<<<<<< HEAD
-@pytest.mark.parametrize(
-    "apm_test_server_env",
+@pytest.mark.parametrize(
+    "library_env",
     [{"DD_SPAN_SAMPLING_RULES": json.dumps([{"service": "webserver"}]), "DD_TRACE_SAMPLE_RATE": 0}],
 )
-def test_single_rule_only_service_pattern_match_span_sampling_sss004(test_agent, test_client: _TestTracer):
-=======
-@pytest.mark.parametrize("library_env", [{"DD_SPAN_SAMPLING_RULES": json.dumps([{"service": "webserver"}])}])
 def test_single_rule_only_service_pattern_match_span_sampling_sss004(test_agent, test_library):
->>>>>>> 196552fa
     """Test span sampling tags are added when both:
     1. a span sampling rule that only has a service pattern matches
     2. the tracer is set to drop the span manually
@@ -110,15 +93,10 @@
 @pytest.mark.skip_library("dotnet", "Not implemented")
 @pytest.mark.skip_library("golang", "Not implemented")
 @pytest.mark.skip_library("nodejs", "Not implemented")
-<<<<<<< HEAD
-@pytest.mark.parametrize(
-    "apm_test_server_env", [{"DD_SPAN_SAMPLING_RULES": json.dumps([{"name": "no_match"}]), "DD_TRACE_SAMPLE_RATE": 0}]
-)
-def test_single_rule_only_name_pattern_no_match_span_sampling_sss005(test_agent, test_client: _TestTracer):
-=======
-@pytest.mark.parametrize("library_env", [{"DD_SPAN_SAMPLING_RULES": json.dumps([{"name": "no_match"}])}])
+@pytest.mark.parametrize(
+    "library_env", [{"DD_SPAN_SAMPLING_RULES": json.dumps([{"name": "no_match"}]), "DD_TRACE_SAMPLE_RATE": 0}]
+)
 def test_single_rule_only_name_pattern_no_match_span_sampling_sss005(test_agent, test_library):
->>>>>>> 196552fa
     """Test span sampling tags are not added when:
     1. a span sampling rule that only has a name pattern does not match
     2. the tracer is set to drop the span manually
@@ -199,8 +177,7 @@
 @pytest.mark.skip_library("golang", "Not implemented")
 @pytest.mark.skip_library("nodejs", "Not implemented")
 @pytest.mark.parametrize(
-<<<<<<< HEAD
-    "apm_test_server_env",
+    "library_env",
     [
         {
             "DD_SPAN_SAMPLING_RULES": json.dumps(
@@ -210,13 +187,7 @@
         }
     ],
 )
-def test_single_rule_rate_limiter_span_sampling_sss008(test_agent, test_client: _TestTracer):
-=======
-    "library_env",
-    [{"DD_SPAN_SAMPLING_RULES": json.dumps([{"service": "webserver", "name": "web.request", "max_per_second": 2}])}],
-)
-def test_single_rule_rate_limiter_span_sampling_sss08(test_agent, test_library):
->>>>>>> 196552fa
+def test_single_rule_rate_limiter_span_sampling_sss008(test_agent, test_library):
     """Test span sampling tags are added until rate limit hit, then need to wait for tokens to reset"""
     # generate spans until we hit the rate limit
     while True:
@@ -246,18 +217,13 @@
 @pytest.mark.skip_library("golang", "Not implemented")
 @pytest.mark.skip_library("nodejs", "Not implemented")
 @pytest.mark.parametrize(
-<<<<<<< HEAD
-    "apm_test_server_env",
+    "library_env",
     [
         {
             "DD_SPAN_SAMPLING_RULES": json.dumps([{"service": "webserver", "name": "web.request", "sample_rate": 0.5}]),
             "DD_TRACE_SAMPLE_RATE": 0,
         }
     ],
-=======
-    "library_env",
-    [{"DD_SPAN_SAMPLING_RULES": json.dumps([{"service": "webserver", "name": "web.request", "sample_rate": 0.5}])}],
->>>>>>> 196552fa
 )
 def test_sampling_rate_not_absolute_value_sss009(test_agent, test_library):
     """Test sample rate comes close to expected number of spans sampled. We do this by setting the
@@ -311,57 +277,39 @@
 @pytest.mark.skip_library("golang", "The Go tracer does not have a way to modulate trace sampling once started")
 @pytest.mark.skip_library("nodejs", "Not implemented")
 @pytest.mark.parametrize(
-<<<<<<< HEAD
-    "apm_test_server_env",
+    "library_env",
     [
         {
             "DD_SPAN_SAMPLING_RULES": json.dumps([{"service": "webserver", "name": "web.request", "sample_rate": 1.0}]),
             "DD_TRACE_SAMPLE_RATE": 1.0,
         }
     ],
-=======
-    "library_env",
-    [{"DD_SPAN_SAMPLING_RULES": json.dumps([{"service": "webserver", "name": "web.request", "sample_rate": 1.0}])}],
->>>>>>> 196552fa
 )
 def test_single_rule_always_keep_span_sampling_sss011(test_agent, test_library):
     """Test that spans are always kept when the sampling rule matches and has sample_rate:1.0 regardless of tracer decision.
 
     Basically, if we have a rule for spans with sample_rate:1.0 we should always keep those spans, either due to trace sampling or span sampling"""
-<<<<<<< HEAD
     # This span is set to be dropped by the tracer/user, however it is kept by span sampling
-    generate_span(test_client, manual_drop=True)
-=======
-    generate_span(test_library)
->>>>>>> 196552fa
+    generate_span(test_library, manual_drop=True)
     span = get_span(test_agent)
 
     assert_sampling_decision_tags(span)
 
     # This span is sampled by the tracer, not span sampling.
     # Therefore it won't have the span sampling tags, but rather the trace sampling tags.
-<<<<<<< HEAD
-    generate_span(test_client)
-=======
-    generate_span(test_library, trace_sampling=True)
->>>>>>> 196552fa
+    generate_span(test_library)
     span = get_span(test_agent)
     assert_sampling_decision_tags(span, sample_rate=None, mechanism=None, trace_sampling=True)
 
 
 @pytest.mark.parametrize(
-<<<<<<< HEAD
-    "apm_test_server_env",
+    "library_env",
     [
         {
             "DD_SPAN_SAMPLING_RULES": json.dumps([{"service": "webserver", "name": "web.request", "sample_rate": 0}]),
             "DD_TRACE_SAMPLE_RATE": 1.0,
         }
     ],
-=======
-    "library_env",
-    [{"DD_SPAN_SAMPLING_RULES": json.dumps([{"service": "webserver", "name": "web.request", "sample_rate": 0}])}],
->>>>>>> 196552fa
 )
 def test_single_rule_tracer_always_keep_span_sampling_sss012(test_agent, test_library):
     """Test spans are always kept when tracer keeps, regardless of span sampling rule set to drop.
@@ -370,11 +318,7 @@
     """
     # This span is sampled by the tracer, not span sampling, which would try to drop the span, so it's still kept because "_sampling_priority_v1" > 0
     # When the trace is kept by trace sampling, span rules are not applied
-<<<<<<< HEAD
-    generate_span(test_client)
-=======
-    generate_span(test_library, trace_sampling=True)
->>>>>>> 196552fa
+    generate_span(test_library)
     span = get_span(test_agent)
     assert_sampling_decision_tags(span, sample_rate=None, mechanism=None, trace_sampling=True)
 
@@ -446,11 +390,11 @@
         assert span["metrics"].get(SAMPLING_PRIORITY_KEY) > 0
 
 
-def generate_span(test_client, name="web.request", service="webserver", manual_drop=False):
-    with test_client.start_span(name=name, service=service) as span:
+def generate_span(test_library, name="web.request", service="webserver", manual_drop=False):
+    with test_library.start_span(name=name, service=service) as span:
         if manual_drop:
             span.set_meta(MANUAL_DROP_KEY, "1")
-    test_client.flush()
+    test_library.flush()
 
 
 def get_span(test_agent):
