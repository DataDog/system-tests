import pprint
from typing import Any
from typing import Optional
from typing import List

import msgpack
import base64
import pytest
import numpy

from parametric.spec.trace import SPAN_MEASURED_KEY
from parametric.spec.trace import V06StatsAggr


parametrize = pytest.mark.parametrize
snapshot = pytest.mark.snapshot


def _human_stats(stats: V06StatsAggr) -> str:
    """Return human-readable stats for debugging stat aggregations."""
    copy = stats.copy()
    del copy["ErrorSummary"]
    del copy["OkSummary"]
    return str(copy)


def enable_tracestats(sample_rate: Optional[float] = None) -> Any:
    env = {
        "DD_TRACE_STATS_COMPUTATION_ENABLED": "1",  # dotnet, reference
        "DD_TRACE_COMPUTE_STATS": "1",  # python
        "DD_TRACE_FEATURES": "discovery",  # golang
    }
    if sample_rate is not None:
        assert 0 <= sample_rate <= 1.0
        env.update(
            {"DD_TRACE_SAMPLE_RATE": str(sample_rate),}
        )
    return parametrize("apm_test_server_env", [env])


@enable_tracestats()
@pytest.mark.skip_library("golang", "go sends an empty stats aggregation")
def test_metrics_msgpack_serialization_TS001(apm_test_server_env, test_agent, test_client):
    """
    When spans are finished
        Each trace has stats metrics computed for it serialized properly in msgpack format with required fields
        The required metrics are:
            {error_count, hit_count, ok/error latency distributions, duration}
    """
    with test_client:
        with test_client.start_span(name="web.request", resource="/users", service="webserver"):
            pass

    raw_requests = test_agent.requests()
    decoded_stats_requests = test_agent.v06_stats_requests()

    # find stats request (trace and stats requests are sent in different order between clients)
    raw_stats = None
    for request in raw_requests:
        if "v0.6/stats" in request["url"]:
            raw_stats = request["body"]
    assert raw_stats is not None, "Couldn't find raw stats request sent to test agent"
    deserialized_stats = msgpack.unpackb(base64.b64decode(raw_stats))["Stats"][0]["Stats"][0]
    agent_decoded_stats = decoded_stats_requests[0]["body"]["Stats"][0]["Stats"][0]
    assert len(decoded_stats_requests) == 1
    assert len(decoded_stats_requests[0]["body"]["Stats"]) == 1
    pprint.pprint([_human_stats(s) for s in decoded_stats_requests[0]["body"]["Stats"][0]["Stats"]])
    assert deserialized_stats["Name"] == "web.request"
    assert deserialized_stats["Resource"] == "/users"
    assert deserialized_stats["Service"] == "webserver"
    for key in (
        "Name",
        "Resource",
        "Service",
        "Synthetics",
        "Hits",
        "TopLevelHits",
        "Duration",
        "Errors",
    ):
        assert deserialized_stats[key] == agent_decoded_stats[key]
    # OkSummary & ErrorSummary latency distributions require further proto decoding.
    # We can just verify that they are recorded and present in the stats bucket.
    assert deserialized_stats.get("OkSummary") is not None
    assert deserialized_stats.get("ErrorSummary") is not None
    assert agent_decoded_stats.get("OkSummary", None) is not None
    assert agent_decoded_stats.get("ErrorSummary", None) is not None

    decoded_request_body = decoded_stats_requests[0]["body"]
    for key in ("Hostname", "Env", "Version", "Stats"):
        assert key in decoded_request_body, "%r should be in stats request" % key


@enable_tracestats()
def test_distinct_aggregationkeys_TS003(apm_test_server_env, test_agent, test_client):
    """
    When spans are created with a unique set of dimensions
        Each span has stats computed for it and is in its own bucket
        The dimensions are: { service, type, name, resource, HTTP_status_code, synthetics }
    """
    name = "name"
    resource = "resource"
    service = "service"
    type = "http"
    http_status_code = "200"
    origin = "rum"

    with test_client:
        # Baseline
        with test_client.start_span(name=name, resource=resource, service=service, typestr=type, origin=origin) as span:
            span.set_meta(key="http.status_code", val=http_status_code)

        # Unique Name
        with test_client.start_span(
            name="unique-name", resource=resource, service=service, typestr=type, origin=origin
        ) as span:
            span.set_meta(key="http.status_code", val=http_status_code)

        # Unique Resource
        with test_client.start_span(
            name=name, resource="unique-resource", service=service, typestr=type, origin=origin
        ) as span:
            span.set_meta(key="http.status_code", val=http_status_code)

        # Unique Service
        with test_client.start_span(
            name=name, resource=resource, service="unique-service", typestr=type, origin=origin
        ) as span:
            span.set_meta(key="http.status_code", val=http_status_code)

        # Unique Type
        with test_client.start_span(
            name=name, resource=resource, service=service, typestr="unique-type", origin=origin
        ) as span:
            span.set_meta(key="http.status_code", val=http_status_code)

        # Unique Synthetics
        with test_client.start_span(
            name=name, resource=resource, service=service, typestr=type, origin="synthetics"
        ) as span:
            span.set_meta(key="http.status_code", val=http_status_code)

        # Unique HTTP Status Code
        with test_client.start_span(name=name, resource=resource, service=service, typestr=type, origin=origin) as span:
            span.set_meta(key="http.status_code", val="400")

    requests = test_agent.v06_stats_requests()
    assert len(requests) == 1, "Only one stats request is expected"
    request = requests[0]["body"]
    buckets = request["Stats"]
    assert len(buckets) == 1, "There should be one bucket containing the stats"

    bucket = buckets[0]
    stats = bucket["Stats"]
    assert (
        len(stats) == 7
    ), "There should be seven stats entries in the bucket. There is one baseline entry and 6 that are unique along each of 6 dimensions."

    for s in stats:
        assert s["Hits"] == 1
        assert s["TopLevelHits"] == 1
        assert s["Duration"] > 0


@pytest.mark.skip_library("dotnet", "FIXME: test_agent.v06_stats_requests should return 3 stats NOT 4")
@pytest.mark.skip_library("golang", "FIXME: test_agent.v06_stats_requests should return 3 stats NOT 4")
@enable_tracestats()
def test_measured_spans_TS004(apm_test_server_env, test_agent, test_client):
    """
    When spans are marked as measured
        Each has stats computed for it
    """
    with test_client:
        with test_client.start_span(name="web.request", resource="/users", service="webserver") as span:
            # Use the same service so these spans are not top-level
            with test_client.start_span(
                name="child.op1", resource="", service="webserver", parent_id=span.span_id
            ) as op1:
                op1.set_metric(SPAN_MEASURED_KEY, 1)
            with test_client.start_span(
                name="child.op2", resource="", service="webserver", parent_id=span.span_id
            ) as op2:
                op2.set_metric(SPAN_MEASURED_KEY, 1)
            # Don't measure this one to ensure no stats are computed
            with test_client.start_span(name="child.op3", resource="", service="webserver", parent_id=span.span_id):
                pass

    requests = test_agent.v06_stats_requests()
    stats = requests[0]["body"]["Stats"][0]["Stats"]
    pprint.pprint([_human_stats(s) for s in stats])
    # FIXME: dotnet, golang AssertionError: assert 4 == 3
    assert len(stats) == 3

    web_stats = [s for s in stats if s["Name"] == "web.request"][0]
    assert web_stats["TopLevelHits"] == 1
    op1_stats = [s for s in stats if s["Name"] == "child.op1"][0]
    assert op1_stats["Hits"] == 1
    assert op1_stats["TopLevelHits"] == 0
    op2_stats = [s for s in stats if s["Name"] == "child.op2"][0]
    assert op2_stats["Hits"] == 1
    assert op2_stats["TopLevelHits"] == 0


@enable_tracestats()
def test_top_level_TS005(apm_test_server_env, test_agent, test_client):
    """
    When top level (service entry) spans are created
        Each top level span has trace stats computed for it.
    """
    with test_client:
        # Create a top level span.
        with test_client.start_span(name="web.request", resource="/users", service="webserver") as span:
            # Create another top level (service entry) span as a child of the web.request span.
            with test_client.start_span(
                name="postgres.query", resource="SELECT 1", service="postgres", parent_id=span.span_id
            ):
                pass

    requests = test_agent.v06_stats_requests()
    assert len(requests) == 1, "Only one stats request is expected"
    request = requests[0]["body"]
    for key in ("Hostname", "Env", "Version", "Stats"):
        assert key in request, "%r should be in stats request" % key

    buckets = request["Stats"]
    assert len(buckets) == 1, "There should be one bucket containing the stats"
    bucket = buckets[0]
    assert "Start" in bucket
    assert "Duration" in bucket
    assert "Stats" in bucket
    stats = bucket["Stats"]
    assert len(stats) == 2, "There should be two stats entries in the bucket"

    postgres_stats = [s for s in stats if s["Name"] == "postgres.query"][0]
    assert postgres_stats["Resource"] == "SELECT 1"
    assert postgres_stats["Service"] == "postgres"
    assert postgres_stats["Type"] in ["", None]  # FIXME: add span type
    assert postgres_stats["Hits"] == 1
    assert postgres_stats["TopLevelHits"] == 1
    assert postgres_stats["Duration"] > 0

    web_stats = [s for s in stats if s["Name"] == "web.request"][0]
    assert web_stats["Resource"] == "/users"
    assert web_stats["Service"] == "webserver"
    assert web_stats["Type"] in ["", None]
    assert web_stats["Hits"] == 1
    assert web_stats["TopLevelHits"] == 1
    assert web_stats["Duration"] > 0


@enable_tracestats()
def test_successes_errors_recorded_separately_TS006(apm_test_server_env, test_agent, test_client):
    """
    When spans are marked as errors
        The errors count is incremented appropriately and the stats are aggregated into the ErrorSummary
    """
    with test_client:
        # Send 2 successes
        with test_client.start_span(name="web.request", resource="/health-check", service="webserver", typestr="web"):
            pass

        with test_client.start_span(name="web.request", resource="/health-check", service="webserver", typestr="web"):
            pass

        # Send 1 failure
        with test_client.start_span(
            name="web.request", resource="/health-check", service="webserver", typestr="web"
        ) as span:
            span.set_error(message="Unable to load resources")

    requests = test_agent.v06_stats_requests()
    assert len(requests) == 1, "Only one stats request is expected"
    request = requests[0]["body"]
    for key in ("Hostname", "Env", "Version", "Stats"):
        assert key in request, "%r should be in stats request" % key

    buckets = request["Stats"]
    assert len(buckets) == 1, "There should be one bucket containing the stats"

    bucket = buckets[0]
    assert "Start" in bucket
    assert "Duration" in bucket
    assert "Stats" in bucket
    stats = bucket["Stats"]
    assert len(stats) == 1, "There should be one stats entry in the bucket"

    stat = stats[0]
    assert stat["Resource"] == "/health-check"
    assert stat["Service"] == "webserver"
    assert stat["Type"] == "web"
    assert stat["Hits"] == 3
    assert stat["Errors"] == 1
    assert stat["TopLevelHits"] == 3
    assert stat["Duration"] > 0
    assert stat["OkSummary"] is not None
    assert stat["ErrorSummary"] is not None


@pytest.mark.skip_library("dotnet", "FIXME: No traces should be emitted with the sample rate set to 0")
@enable_tracestats(sample_rate=0.0)
def test_sample_rate_0_TS007(apm_test_server_env, test_agent, test_client):
    """
    When the sample rate is 0 and trace stats is enabled
        non-P0 traces should be dropped
        trace stats should be produced
    """
    with test_client:
        with test_client.start_span(name="web.request", resource="/users", service="webserver"):
            pass

    traces = test_agent.traces()
    # FIXME: dotnet AssertionError: len(traces) == 1
    assert len(traces) == 0, "No traces should be emitted with the sample rate set to 0"

    requests = test_agent.v06_stats_requests()
    stats = requests[0]["body"]["Stats"][0]["Stats"]
    assert len(stats) == 1, "Only one stats aggregation is expected"
    web_stats = [s for s in stats if s["Name"] == "web.request"][0]
    assert web_stats["TopLevelHits"] == 1
    assert web_stats["Hits"] == 1


@pytest.mark.skip(reason="relative error test is broken")
@enable_tracestats()
def test_relative_error_TS008(apm_test_server_env, test_agent, test_client):
    """
    When trace stats are computed for traces
        The stats should be accurate to within 1% of the real values

    Note that this test uses the duration of actual spans created and so this test could be flaky.
    This flakyness however would indicate a bug in the trace stats computation.
    """

    with test_client:
        # Create 10 traces to get more data
        for i in range(10):
            with test_client.start_span(name="web.request", resource="/users", service="webserver"):
                pass

    traces = test_agent.traces()
    assert len(traces) == 10

    durations: List[int] = []
    for trace in traces:
        span = trace[0]["duration"]
        durations.append(span)

    requests = test_agent.v06_stats_requests()
    stats = requests[0]["body"]["Stats"][0]["Stats"]
    assert len(stats) == 1, "Only one stats aggregation is expected"

    web_stats = [s for s in stats if s["Name"] == "web.request"][0]
    assert web_stats["TopLevelHits"] == 10
    assert web_stats["Hits"] == 10

    # Validate the sketches
    np_duration = numpy.array(durations)
    assert web_stats["Duration"] == sum(durations), "Stats duration should match the span duration exactly"
    for quantile in (0.5, 0.75, 0.95, 0.99, 1):
        assert web_stats["OkSummary"].get_quantile_value(quantile) == pytest.approx(
            numpy.quantile(np_duration, quantile), rel=0.01,
        ), ("Quantile mismatch for quantile %r" % quantile)


@enable_tracestats()
def test_metrics_computed_after_span_finsh_TS008(apm_test_server_env, test_agent, test_client):
    """
    When trace stats are computed for traces
        Metrics must be computed after spans are finished, otherwise components of the aggregation key may change after
        contribution to aggregates.
    """
    name = "name"
    resource = "resource"
    service = "service"
    type = "http"
    http_status_code = "200"
    origin = "synthetics"

    with test_client:
        with test_client.start_span(name=name, service=service, resource=resource, typestr=type, origin=origin) as span:
            span.set_meta(key="http.status_code", val=http_status_code)

        with test_client.start_span(
            name=name, service=service, resource=resource, typestr=type, origin=origin
        ) as span2:
            span2.set_meta(key="http.status_code", val=http_status_code)

        # Span metrics should be calculated on span finish. Updating aggregation keys (service/resource/status_code/origin/etc.)
        # after span.finish() is called should not update stat buckets.
        span.set_meta(key="_dd.origin", val="not_synthetics")
        span.set_meta(key="http.status_code", val="202")
        span2.set_meta(key="_dd.origin", val="not_synthetics")
        span2.set_meta(key="http.status_code", val="202")

    requests = test_agent.v06_stats_requests()

    assert len(requests) == 1, "Only one stats request is expected"
    request = requests[0]["body"]
    buckets = request["Stats"]
    assert len(buckets) == 1, "There should be one bucket containing the stats"

    bucket = buckets[0]
    stats = bucket["Stats"]
    assert len(stats) == 1, "There should be one stats entry in the bucket which contains stats for 2 top level spans"

    assert stats[0]["Name"] == name
    assert stats[0]["TopLevelHits"] == 2
    assert stats[0]["Duration"] > 0
    # Ensure synthetics and http status code were not updated after span was finished
    assert stats[0]["HTTPStatusCode"] == int(http_status_code)
<<<<<<< HEAD
    assert stats[0]["Synthetics"] is True
=======
    assert stats[0]["Synthetics"] is True


@parametrize("apm_test_server_env", [{"DD_TRACE_STATS_COMPUTATION_ENABLED": "0"}])
def test_metrics_computed_after_span_finish_TS010(apm_test_server_env, test_agent, test_client):
    """
    When DD_TRACE_STATS_COMPUTATION_ENABLED=False
        Metrics must be computed after spans are finished, otherwise components of the aggregation key may change after
        contribution to aggregates.
    """
    with test_client:
        with test_client.start_span(name="name", service="service", resource="resource", origin="synthetics") as span:
            span.set_meta(key="http.status_code", val="200")

    requests = test_agent.v06_stats_requests()
    assert len(requests) == 0, "No stats were computed"
>>>>>>> c2e5d44d
<|MERGE_RESOLUTION|>--- conflicted
+++ resolved
@@ -408,9 +408,6 @@
     assert stats[0]["Duration"] > 0
     # Ensure synthetics and http status code were not updated after span was finished
     assert stats[0]["HTTPStatusCode"] == int(http_status_code)
-<<<<<<< HEAD
-    assert stats[0]["Synthetics"] is True
-=======
     assert stats[0]["Synthetics"] is True
 
 
@@ -426,5 +423,4 @@
             span.set_meta(key="http.status_code", val="200")
 
     requests = test_agent.v06_stats_requests()
-    assert len(requests) == 0, "No stats were computed"
->>>>>>> c2e5d44d
+    assert len(requests) == 0, "No stats were computed"