import base64
import pprint
from typing import Any
from typing import Optional
from typing import List

import numpy
import msgpack
import pytest


from parametric.spec.trace import SPAN_MEASURED_KEY
from parametric.spec.trace import V06StatsAggr


parametrize = pytest.mark.parametrize


def _human_stats(stats: V06StatsAggr) -> str:
    """Return human-readable stats for debugging stat aggregations."""
    copy = stats.copy()
    del copy["ErrorSummary"]
    del copy["OkSummary"]
    return str(copy)


def enable_tracestats(sample_rate: Optional[float] = None) -> Any:
    env = {
        "DD_TRACE_STATS_COMPUTATION_ENABLED": "1",  # reference, dotnet, python
        "DD_TRACE_FEATURES": "discovery",  # golang
        "DD_TRACE_TRACER_METRICS_ENABLED": "true",  # java
    }
    if sample_rate is not None:
        assert 0 <= sample_rate <= 1.0
        env.update(
            {"DD_TRACE_SAMPLE_RATE": str(sample_rate),}
        )
    return parametrize("library_env", [env])


@enable_tracestats()
@pytest.mark.skip_library("golang", "go sends an empty stats aggregation")
@pytest.mark.skip_library("nodejs", "nodejs has not implemented stats computation yet")
<<<<<<< HEAD
@pytest.mark.skip_library("ruby", "ruby has not implemented stats computation yet")
=======
@pytest.mark.skip_library("php", "php has not implemented stats computation yet")
>>>>>>> ccf2559c
def test_metrics_msgpack_serialization_TS001(library_env, test_agent, test_library):
    """
    When spans are finished
        Each trace has stats metrics computed for it serialized properly in msgpack format with required fields
        The required metrics are:
            {error_count, hit_count, ok/error latency distributions, duration}
    """
    with test_library:
        with test_library.start_span(name="web.request", resource="/users", service="webserver"):
            pass

    raw_requests = test_agent.requests()
    decoded_stats_requests = test_agent.v06_stats_requests()

    # find stats request (trace and stats requests are sent in different order between clients)
    raw_stats = None
    for request in raw_requests:
        if "v0.6/stats" in request["url"]:
            raw_stats = request["body"]
    assert raw_stats is not None, "Couldn't find raw stats request sent to test agent"
    deserialized_stats = msgpack.unpackb(base64.b64decode(raw_stats))["Stats"][0]["Stats"][0]
    agent_decoded_stats = decoded_stats_requests[0]["body"]["Stats"][0]["Stats"][0]
    assert len(decoded_stats_requests) == 1
    assert len(decoded_stats_requests[0]["body"]["Stats"]) == 1
    pprint.pprint([_human_stats(s) for s in decoded_stats_requests[0]["body"]["Stats"][0]["Stats"]])
    assert deserialized_stats["Name"] == "web.request"
    assert deserialized_stats["Resource"] == "/users"
    assert deserialized_stats["Service"] == "webserver"
    for key in (
        "Name",
        "Resource",
        "Service",
        "Synthetics",
        "Hits",
        "TopLevelHits",
        "Duration",
        "Errors",
    ):
        assert deserialized_stats[key] == agent_decoded_stats[key]
    # OkSummary & ErrorSummary latency distributions require further proto decoding.
    # We can just verify that they are recorded and present in the stats bucket.
    assert deserialized_stats.get("OkSummary") is not None
    assert deserialized_stats.get("ErrorSummary") is not None
    assert agent_decoded_stats.get("OkSummary", None) is not None
    assert agent_decoded_stats.get("ErrorSummary", None) is not None

    decoded_request_body = decoded_stats_requests[0]["body"]
    for key in ("Hostname", "Env", "Version", "Stats"):
        assert key in decoded_request_body, "%r should be in stats request" % key


@enable_tracestats()
@pytest.mark.skip_library("nodejs", "nodejs has not implemented stats computation yet")
<<<<<<< HEAD
@pytest.mark.skip_library("ruby", "ruby has not implemented stats computation yet")
=======
@pytest.mark.skip_library("php", "php has not implemented stats computation yet")
>>>>>>> ccf2559c
def test_distinct_aggregationkeys_TS003(library_env, test_agent, test_library, test_server):
    """
    When spans are created with a unique set of dimensions
        Each span has stats computed for it and is in its own bucket
        The dimensions are: { service, type, name, resource, HTTP_status_code, synthetics }
    """
    name = "name"
    resource = "resource"
    service = "service"
    type = "http"
    http_status_code = "200"
    origin = "rum"

    with test_library:
        # Baseline
        with test_library.start_span(
            name=name, resource=resource, service=service, typestr=type, origin=origin
        ) as span:
            span.set_meta(key="http.status_code", val=http_status_code)

        # Unique Name
        with test_library.start_span(
            name="unique-name", resource=resource, service=service, typestr=type, origin=origin
        ) as span:
            span.set_meta(key="http.status_code", val=http_status_code)

        # Unique Resource
        with test_library.start_span(
            name=name, resource="unique-resource", service=service, typestr=type, origin=origin
        ) as span:
            span.set_meta(key="http.status_code", val=http_status_code)

        # Unique Service
        with test_library.start_span(
            name=name, resource=resource, service="unique-service", typestr=type, origin=origin
        ) as span:
            span.set_meta(key="http.status_code", val=http_status_code)

        # Unique Type
        with test_library.start_span(
            name=name, resource=resource, service=service, typestr="unique-type", origin=origin
        ) as span:
            span.set_meta(key="http.status_code", val=http_status_code)

        # Unique Synthetics
        with test_library.start_span(
            name=name, resource=resource, service=service, typestr=type, origin="synthetics"
        ) as span:
            span.set_meta(key="http.status_code", val=http_status_code)

        # Unique HTTP Status Code
        with test_library.start_span(
            name=name, resource=resource, service=service, typestr=type, origin=origin
        ) as span:
            span.set_meta(key="http.status_code", val="400")

    if test_server.lang == "golang":
        test_library.flush()

    requests = test_agent.v06_stats_requests()
    assert len(requests) == 1, "Exactly one stats request is expected"
    request = requests[0]["body"]
    buckets = request["Stats"]
    assert len(buckets) == 1, "There should be one bucket containing the stats"

    bucket = buckets[0]
    stats = bucket["Stats"]
    assert (
        len(stats) == 7
    ), "There should be seven stats entries in the bucket. There is one baseline entry and 6 that are unique along each of 6 dimensions."

    for s in stats:
        assert s["Hits"] == 1
        assert s["TopLevelHits"] == 1
        assert s["Duration"] > 0


@pytest.mark.skip_library("nodejs", "nodejs has not implemented stats computation yet")
<<<<<<< HEAD
@pytest.mark.skip_library("ruby", "ruby has not implemented stats computation yet")
=======
@pytest.mark.skip_library("php", "php has not implemented stats computation yet")
>>>>>>> ccf2559c
@enable_tracestats()
def test_measured_spans_TS004(library_env, test_agent, test_library, test_server):
    """
    When spans are marked as measured
        Each has stats computed for it
    """
    with test_library:
        with test_library.start_span(name="web.request", resource="/users", service="webserver") as span:
            # Use the same service so these spans are not top-level
            with test_library.start_span(
                name="child.op1", resource="", service="webserver", parent_id=span.span_id
            ) as op1:
                op1.set_metric(SPAN_MEASURED_KEY, 1)
            with test_library.start_span(
                name="child.op2", resource="", service="webserver", parent_id=span.span_id
            ) as op2:
                op2.set_metric(SPAN_MEASURED_KEY, 1)
            # Don't measure this one to ensure no stats are computed
            with test_library.start_span(name="child.op3", resource="", service="webserver", parent_id=span.span_id):
                pass

    requests = test_agent.v06_stats_requests()
    assert len(requests) > 0
    stats = requests[0]["body"]["Stats"][0]["Stats"]
    pprint.pprint([_human_stats(s) for s in stats])
    assert len(stats) == 3

    web_stats = [s for s in stats if s["Name"] == "web.request"][0]
    assert web_stats["TopLevelHits"] == 1
    op1_stats = [s for s in stats if s["Name"] == "child.op1"][0]
    assert op1_stats["Hits"] == 1
    assert op1_stats["TopLevelHits"] == 0
    op2_stats = [s for s in stats if s["Name"] == "child.op2"][0]
    assert op2_stats["Hits"] == 1
    assert op2_stats["TopLevelHits"] == 0


@pytest.mark.skip_library("nodejs", "nodejs has not implemented stats computation yet")
<<<<<<< HEAD
@pytest.mark.skip_library("ruby", "ruby has not implemented stats computation yet")
=======
@pytest.mark.skip_library("php", "php has not implemented stats computation yet")
>>>>>>> ccf2559c
@enable_tracestats()
def test_top_level_TS005(library_env, test_agent, test_library, test_server):
    """
    When top level (service entry) spans are created
        Each top level span has trace stats computed for it.
    """
    with test_library:
        # Create a top level span.
        with test_library.start_span(name="web.request", resource="/users", service="webserver") as span:
            # Create another top level (service entry) span as a child of the web.request span.
            with test_library.start_span(
                name="postgres.query", resource="SELECT 1", service="postgres", parent_id=span.span_id
            ):
                pass

    requests = test_agent.v06_stats_requests()
    assert len(requests) == 1, "Only one stats request is expected"
    request = requests[0]["body"]
    for key in ("Hostname", "Env", "Version", "Stats"):
        assert key in request, "%r should be in stats request" % key

    buckets = request["Stats"]
    assert len(buckets) == 1, "There should be one bucket containing the stats"
    bucket = buckets[0]
    assert "Start" in bucket
    assert "Duration" in bucket
    assert "Stats" in bucket
    stats = bucket["Stats"]
    assert len(stats) == 2, "There should be two stats entries in the bucket"

    postgres_stats = [s for s in stats if s["Name"] == "postgres.query"][0]
    assert postgres_stats["Resource"] == "SELECT 1"
    assert postgres_stats["Service"] == "postgres"
    assert postgres_stats["Type"] in ["", None]  # FIXME: add span type
    assert postgres_stats["Hits"] == 1
    assert postgres_stats["TopLevelHits"] == 1
    assert postgres_stats["Duration"] > 0

    web_stats = [s for s in stats if s["Name"] == "web.request"][0]
    assert web_stats["Resource"] == "/users"
    assert web_stats["Service"] == "webserver"
    assert web_stats["Type"] in ["", None]
    assert web_stats["Hits"] == 1
    assert web_stats["TopLevelHits"] == 1
    assert web_stats["Duration"] > 0


@pytest.mark.skip_library("nodejs", "nodejs has not implemented stats computation yet")
<<<<<<< HEAD
@pytest.mark.skip_library("ruby", "ruby has not implemented stats computation yet")
=======
@pytest.mark.skip_library("php", "php has not implemented stats computation yet")
>>>>>>> ccf2559c
@enable_tracestats()
def test_successes_errors_recorded_separately_TS006(library_env, test_agent, test_library, test_server):
    """
    When spans are marked as errors
        The errors count is incremented appropriately and the stats are aggregated into the ErrorSummary
    """
    with test_library:
        # Send 2 successes
        with test_library.start_span(name="web.request", resource="/health-check", service="webserver", typestr="web"):
            pass

        with test_library.start_span(name="web.request", resource="/health-check", service="webserver", typestr="web"):
            pass

        # Send 1 failure
        with test_library.start_span(
            name="web.request", resource="/health-check", service="webserver", typestr="web"
        ) as span:
            span.set_error(message="Unable to load resources")

    requests = test_agent.v06_stats_requests()
    assert len(requests) == 1, "Only one stats request is expected"
    request = requests[0]["body"]
    for key in ("Hostname", "Env", "Version", "Stats"):
        assert key in request, "%r should be in stats request" % key

    buckets = request["Stats"]
    assert len(buckets) == 1, "There should be one bucket containing the stats"

    bucket = buckets[0]
    assert "Start" in bucket
    assert "Duration" in bucket
    assert "Stats" in bucket
    stats = bucket["Stats"]
    assert len(stats) == 1, "There should be one stats entry in the bucket"

    stat = stats[0]
    assert stat["Resource"] == "/health-check"
    assert stat["Service"] == "webserver"
    assert stat["Type"] == "web"
    assert stat["Hits"] == 3
    assert stat["Errors"] == 1
    assert stat["TopLevelHits"] == 3
    assert stat["Duration"] > 0
    assert stat["OkSummary"] is not None
    assert stat["ErrorSummary"] is not None


@pytest.mark.skip_library("java", "FIXME: Undefined behavior according the java tracer core team")
@pytest.mark.skip_library("nodejs", "nodejs has not implemented stats computation yet")
<<<<<<< HEAD
@pytest.mark.skip_library("ruby", "ruby has not implemented stats computation yet")
=======
@pytest.mark.skip_library("php", "php has not implemented stats computation yet")
>>>>>>> ccf2559c
@enable_tracestats(sample_rate=0.0)
def test_sample_rate_0_TS007(library_env, test_agent, test_library, test_server):
    """
    When the sample rate is 0 and trace stats is enabled
        non-P0 traces should be dropped
        trace stats should be produced
    """
    with test_library:
        with test_library.start_span(name="web.request", resource="/users", service="webserver"):
            pass

    traces = test_agent.traces()
    assert len(traces) == 0, "No traces should be emitted with the sample rate set to 0"

    requests = test_agent.v06_stats_requests()
    stats = requests[0]["body"]["Stats"][0]["Stats"]
    assert len(stats) == 1, "Only one stats aggregation is expected"
    web_stats = [s for s in stats if s["Name"] == "web.request"][0]
    assert web_stats["TopLevelHits"] == 1
    assert web_stats["Hits"] == 1


@pytest.mark.skip(reason="relative error test is broken")
@enable_tracestats()
def test_relative_error_TS008(library_env, test_agent, test_library):
    """
    When trace stats are computed for traces
        The stats should be accurate to within 1% of the real values

    Note that this test uses the duration of actual spans created and so this test could be flaky.
    This flakyness however would indicate a bug in the trace stats computation.
    """

    with test_library:
        # Create 10 traces to get more data
        for i in range(10):
            with test_library.start_span(name="web.request", resource="/users", service="webserver"):
                pass

    traces = test_agent.traces()
    assert len(traces) == 10

    durations: List[int] = []
    for trace in traces:
        span = trace[0]["duration"]
        durations.append(span)

    requests = test_agent.v06_stats_requests()
    stats = requests[0]["body"]["Stats"][0]["Stats"]
    assert len(stats) == 1, "Only one stats aggregation is expected"

    web_stats = [s for s in stats if s["Name"] == "web.request"][0]
    assert web_stats["TopLevelHits"] == 10
    assert web_stats["Hits"] == 10

    # Validate the sketches
    np_duration = numpy.array(durations)
    assert web_stats["Duration"] == sum(durations), "Stats duration should match the span duration exactly"
    for quantile in (0.5, 0.75, 0.95, 0.99, 1):
        assert web_stats["OkSummary"].get_quantile_value(quantile) == pytest.approx(
            numpy.quantile(np_duration, quantile), rel=0.01,
        ), ("Quantile mismatch for quantile %r" % quantile)


@pytest.mark.skip_library("nodejs", "nodejs has not implemented stats computation yet")
<<<<<<< HEAD
@pytest.mark.skip_library("ruby", "ruby has not implemented stats computation yet")
=======
@pytest.mark.skip_library("php", "php has not implemented stats computation yet")
>>>>>>> ccf2559c
@enable_tracestats()
def test_metrics_computed_after_span_finsh_TS008(library_env, test_agent, test_library, test_server):
    """
    When trace stats are computed for traces
        Metrics must be computed after spans are finished, otherwise components of the aggregation key may change after
        contribution to aggregates.
    """
    name = "name"
    resource = "resource"
    service = "service"
    type = "http"
    http_status_code = "200"
    origin = "synthetics"

    with test_library:
        with test_library.start_span(
            name=name, service=service, resource=resource, typestr=type, origin=origin
        ) as span:
            span.set_meta(key="http.status_code", val=http_status_code)

        with test_library.start_span(
            name=name, service=service, resource=resource, typestr=type, origin=origin
        ) as span2:
            span2.set_meta(key="http.status_code", val=http_status_code)

        # Span metrics should be calculated on span finish. Updating aggregation keys (service/resource/status_code/origin/etc.)
        # after span.finish() is called should not update stat buckets.
        span.set_meta(key="_dd.origin", val="not_synthetics")
        span.set_meta(key="http.status_code", val="202")
        span2.set_meta(key="_dd.origin", val="not_synthetics")
        span2.set_meta(key="http.status_code", val="202")

    requests = test_agent.v06_stats_requests()

    assert len(requests) == 1, "Only one stats request is expected"
    request = requests[0]["body"]
    buckets = request["Stats"]
    assert len(buckets) == 1, "There should be one bucket containing the stats"

    bucket = buckets[0]
    stats = bucket["Stats"]
    assert len(stats) == 1, "There should be one stats entry in the bucket which contains stats for 2 top level spans"

    assert stats[0]["Name"] == name
    assert stats[0]["TopLevelHits"] == 2
    assert stats[0]["Duration"] > 0
    # Ensure synthetics and http status code were not updated after span was finished
    assert stats[0]["HTTPStatusCode"] == int(http_status_code)
    assert stats[0]["Synthetics"] is True


@pytest.mark.skip_library("nodejs", "nodejs has not implemented stats computation yet")
@pytest.mark.skip_library("php", "php has not implemented stats computation yet")
@parametrize("library_env", [{"DD_TRACE_STATS_COMPUTATION_ENABLED": "0"}])
def test_metrics_computed_after_span_finish_TS010(library_env, test_agent, test_library):
    """
    When DD_TRACE_STATS_COMPUTATION_ENABLED=False
        Metrics must be computed after spans are finished, otherwise components of the aggregation key may change after
        contribution to aggregates.
    """
    with test_library:
        with test_library.start_span(name="name", service="service", resource="resource", origin="synthetics") as span:
            span.set_meta(key="http.status_code", val="200")

    requests = test_agent.v06_stats_requests()
    assert len(requests) == 0, "No stats were computed"<|MERGE_RESOLUTION|>--- conflicted
+++ resolved
@@ -41,11 +41,8 @@
 @enable_tracestats()
 @pytest.mark.skip_library("golang", "go sends an empty stats aggregation")
 @pytest.mark.skip_library("nodejs", "nodejs has not implemented stats computation yet")
-<<<<<<< HEAD
-@pytest.mark.skip_library("ruby", "ruby has not implemented stats computation yet")
-=======
-@pytest.mark.skip_library("php", "php has not implemented stats computation yet")
->>>>>>> ccf2559c
+@pytest.mark.skip_library("php", "php has not implemented stats computation yet")
+@pytest.mark.skip_library("ruby", "ruby has not implemented stats computation yet")
 def test_metrics_msgpack_serialization_TS001(library_env, test_agent, test_library):
     """
     When spans are finished
@@ -99,11 +96,8 @@
 
 @enable_tracestats()
 @pytest.mark.skip_library("nodejs", "nodejs has not implemented stats computation yet")
-<<<<<<< HEAD
-@pytest.mark.skip_library("ruby", "ruby has not implemented stats computation yet")
-=======
-@pytest.mark.skip_library("php", "php has not implemented stats computation yet")
->>>>>>> ccf2559c
+@pytest.mark.skip_library("php", "php has not implemented stats computation yet")
+@pytest.mark.skip_library("ruby", "ruby has not implemented stats computation yet")
 def test_distinct_aggregationkeys_TS003(library_env, test_agent, test_library, test_server):
     """
     When spans are created with a unique set of dimensions
@@ -182,11 +176,8 @@
 
 
 @pytest.mark.skip_library("nodejs", "nodejs has not implemented stats computation yet")
-<<<<<<< HEAD
-@pytest.mark.skip_library("ruby", "ruby has not implemented stats computation yet")
-=======
-@pytest.mark.skip_library("php", "php has not implemented stats computation yet")
->>>>>>> ccf2559c
+@pytest.mark.skip_library("php", "php has not implemented stats computation yet")
+@pytest.mark.skip_library("ruby", "ruby has not implemented stats computation yet")
 @enable_tracestats()
 def test_measured_spans_TS004(library_env, test_agent, test_library, test_server):
     """
@@ -225,11 +216,8 @@
 
 
 @pytest.mark.skip_library("nodejs", "nodejs has not implemented stats computation yet")
-<<<<<<< HEAD
-@pytest.mark.skip_library("ruby", "ruby has not implemented stats computation yet")
-=======
-@pytest.mark.skip_library("php", "php has not implemented stats computation yet")
->>>>>>> ccf2559c
+@pytest.mark.skip_library("php", "php has not implemented stats computation yet")
+@pytest.mark.skip_library("ruby", "ruby has not implemented stats computation yet")
 @enable_tracestats()
 def test_top_level_TS005(library_env, test_agent, test_library, test_server):
     """
@@ -278,11 +266,8 @@
 
 
 @pytest.mark.skip_library("nodejs", "nodejs has not implemented stats computation yet")
-<<<<<<< HEAD
-@pytest.mark.skip_library("ruby", "ruby has not implemented stats computation yet")
-=======
-@pytest.mark.skip_library("php", "php has not implemented stats computation yet")
->>>>>>> ccf2559c
+@pytest.mark.skip_library("php", "php has not implemented stats computation yet")
+@pytest.mark.skip_library("ruby", "ruby has not implemented stats computation yet")
 @enable_tracestats()
 def test_successes_errors_recorded_separately_TS006(library_env, test_agent, test_library, test_server):
     """
@@ -333,11 +318,8 @@
 
 @pytest.mark.skip_library("java", "FIXME: Undefined behavior according the java tracer core team")
 @pytest.mark.skip_library("nodejs", "nodejs has not implemented stats computation yet")
-<<<<<<< HEAD
-@pytest.mark.skip_library("ruby", "ruby has not implemented stats computation yet")
-=======
-@pytest.mark.skip_library("php", "php has not implemented stats computation yet")
->>>>>>> ccf2559c
+@pytest.mark.skip_library("php", "php has not implemented stats computation yet")
+@pytest.mark.skip_library("ruby", "ruby has not implemented stats computation yet")
 @enable_tracestats(sample_rate=0.0)
 def test_sample_rate_0_TS007(library_env, test_agent, test_library, test_server):
     """
@@ -403,11 +385,8 @@
 
 
 @pytest.mark.skip_library("nodejs", "nodejs has not implemented stats computation yet")
-<<<<<<< HEAD
-@pytest.mark.skip_library("ruby", "ruby has not implemented stats computation yet")
-=======
-@pytest.mark.skip_library("php", "php has not implemented stats computation yet")
->>>>>>> ccf2559c
+@pytest.mark.skip_library("php", "php has not implemented stats computation yet")
+@pytest.mark.skip_library("ruby", "ruby has not implemented stats computation yet")
 @enable_tracestats()
 def test_metrics_computed_after_span_finsh_TS008(library_env, test_agent, test_library, test_server):
     """
