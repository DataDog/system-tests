package main

import (
	"context"
	"fmt"
	"time"

	"go.opentelemetry.io/otel/attribute"
	"go.opentelemetry.io/otel/codes"
	ot_api "go.opentelemetry.io/otel/trace"
	"gopkg.in/DataDog/dd-trace-go.v1/ddtrace"
	"gopkg.in/DataDog/dd-trace-go.v1/ddtrace/tracer"
)

func (s *apmClientServer) OtelStartSpan(ctx context.Context, args *OtelStartSpanArgs) (*OtelStartSpanReturn, error) {
<<<<<<< HEAD
	fmt.Println("started_StartOtelSpan")

	var pCtx context.Context = context.Background()
	if pid := args.GetParentId(); pid != "" {
		parent, ok := s.otelSpans[pid]
		if ok {
			pCtx = tracer.ContextWithSpan(context.Background(), parent.(ddtrace.Span))
		}
	}
=======
	// todo span options to be expanded
>>>>>>> 8aa1fec5
	var otelOpts = []ot_api.SpanStartOption{
		ot_api.WithSpanKind(ot_api.ValidateSpanKind(ot_api.SpanKind(args.GetSpanKind()))),
	}
	if args.GetNewRoot() {
		otelOpts = append(otelOpts, ot_api.WithNewRoot())
	}
	if t := args.GetTimestamp(); t != 0 {
		tm := time.Unix(t, 0)
		otelOpts = append(otelOpts, ot_api.WithTimestamp(tm))
	}

	// if attrs := args.GetAttributes(); attrs != nil {
	// 	for k, v := range attrs {
	// 		otelOpts = append(otelOpts, ot_api.WithAttributes(attribute.String(k, v)))
	// 	}
	// }

	_, span := s.tp.Tracer("").Start(pCtx, args.Name, otelOpts...)
	s.otelSpans[span.SpanContext().SpanID().String()] = span
	return &OtelStartSpanReturn{
		SpanId: span.SpanContext().SpanID().String(),
	}, nil
}

func (s *apmClientServer) OtelEndSpan(ctx context.Context, args *OtelEndSpanArgs) (*OtelEndSpanReturn, error) {
	span, ok := s.otelSpans[args.Id]
	if !ok {
		fmt.Sprintf("EndOtelSpan call failed, span with id=%s not found", args.Id)
	}
	// todo pass end span options
	span.End()

	return &OtelEndSpanReturn{}, nil
}

func (s *apmClientServer) OtelSetAttributes(ctx context.Context, args *OtelSetAttributesArgs) (*OtelSetAttributesReturn, error) {
	span, ok := s.otelSpans[args.SpanId]
	if !ok {
		fmt.Sprintf("SetAttributes call failed, span with id=%s not found", args.SpanId)
	}
	for k, lv := range args.Attributes.KeyVals {
		n := len(lv.GetVal())
		if n == 0 {
			continue
		}
		// all values are represented as slices
		first := lv.GetVal()[0]
		switch first.Val.(type) {
		case *AttrVal_StringVal:
			inp := make([]string, n)
			for _, v := range lv.GetVal() {
				inp = append(inp, v.GetStringVal())
			}
			span.SetAttributes(attribute.StringSlice(k, inp))
		case *AttrVal_BoolVal:
			inp := make([]bool, n)
			for _, v := range lv.GetVal() {
				inp = append(inp, v.GetBoolVal())
			}
			span.SetAttributes(attribute.BoolSlice(k, inp))
		case *AttrVal_DoubleVal:
			inp := make([]float64, n)
			for _, v := range lv.GetVal() {
				inp = append(inp, v.GetDoubleVal())
			}
			span.SetAttributes(attribute.Float64Slice(k, inp))
		case *AttrVal_IntegerVal:
			inp := make([]int64, n)
			for _, v := range lv.GetVal() {
				inp = append(inp, v.GetIntegerVal())
			}
			span.SetAttributes(attribute.Int64Slice(k, inp))
		}

	}
	return &OtelSetAttributesReturn{}, nil
}

func (s *apmClientServer) OtelSetName(ctx context.Context, args *OtelSetNameArgs) (*OtelSetNameReturn, error) {
	span, ok := s.otelSpans[args.SpanId]
	if !ok {
		fmt.Sprintf("EndOtelSpan call failed, span with id=%s not found", args.SpanId)
	}
	span.SetName(args.Name)
	return &OtelSetNameReturn{}, nil
}

func (s *apmClientServer) OtelFlushSpans(ctx context.Context, args *OtelFlushSpansArgs) (*OtelFlushSpansReturn, error) {
	s.otelSpans = make(map[string]ot_api.Span)
	success := false
	set_flush_success := func(ok bool) { success = ok }
	s.tp.ForceFlush(time.Duration(args.Seconds)*time.Second, set_flush_success)
	return &OtelFlushSpansReturn{Success: success}, nil
}

func (s *apmClientServer) OtelFlushTraceStats(context.Context, *OtelFlushTraceStatsArgs) (*OtelFlushTraceStatsReturn, error) {
	s.otelSpans = make(map[string]ot_api.Span)
	return &OtelFlushTraceStatsReturn{}, nil
}

func (s *apmClientServer) OtelIsRecording(ctx context.Context, args *OtelIsRecordingArgs) (*OtelIsRecordingReturn, error) {
	span, ok := s.otelSpans[args.SpanId]
	if !ok {
		fmt.Printf("IsRecording call failed, span with id=%s not found", args.SpanId)
	}
	is_recording := span.IsRecording()
	return &OtelIsRecordingReturn{IsRecording: is_recording}, nil
}

func (s *apmClientServer) OtelSpanContext(ctx context.Context, args *OtelSpanContextArgs) (*OtelSpanContextReturn, error) {
	span, ok := s.otelSpans[args.SpanId]
	if !ok {
		fmt.Printf("SpanContext call failed, span with id=%s not found", args.SpanId)
	}
	span_context := span.SpanContext()
	spanID := span_context.SpanID().String()
	traceID := span_context.TraceID().String()
	traceFlags := span_context.TraceFlags().String()
	traceState := span_context.TraceState().String()
	remote := span_context.IsRemote()

	return &OtelSpanContextReturn{
		SpanId:     spanID,
		TraceId:    traceID,
		TraceFlags: traceFlags,
		TraceState: traceState,
		Remote:     remote,
	}, nil
}

func (s *apmClientServer) OtelSetStatus(ctx context.Context, args *OtelSetStatusArgs) (*OtelSetStatusReturn, error) {
<<<<<<< HEAD
	span, ok := s.otelSpans[args.SpanId]
	if !ok {
		fmt.Sprintf("SetStatus call failed, span with id=%d not found", args.SpanId)
	}
	if args.Code == "UNSET" {
		span.SetStatus(codes.Unset, args.Description)
	} else if args.Code == "ERROR" {
		span.SetStatus(codes.Error, args.Description)
	} else if args.Code == "OK" {
		span.SetStatus(codes.Ok, args.Description)
	} else {
		fmt.Sprintf("Invalid code")
	}
	return &OtelSetStatusReturn{}, nil
}

//func (s *apmClientServer) StopOtelTracer(context.Context, *StopOtelTracerArgs) (*StopOtelTracerReturn, error) {
//	tracer.Stop()
//	return &StopOtelTracerReturn{}, nil
//}
=======
	//TODO implement me
	panic("implement me")
}
>>>>>>> 8aa1fec5
<|MERGE_RESOLUTION|>--- conflicted
+++ resolved
@@ -13,19 +13,15 @@
 )
 
 func (s *apmClientServer) OtelStartSpan(ctx context.Context, args *OtelStartSpanArgs) (*OtelStartSpanReturn, error) {
-<<<<<<< HEAD
-	fmt.Println("started_StartOtelSpan")
-
-	var pCtx context.Context = context.Background()
+	// todo span options to be expanded
+  var pCtx context.Context = context.Background()
 	if pid := args.GetParentId(); pid != "" {
 		parent, ok := s.otelSpans[pid]
 		if ok {
 			pCtx = tracer.ContextWithSpan(context.Background(), parent.(ddtrace.Span))
 		}
 	}
-=======
-	// todo span options to be expanded
->>>>>>> 8aa1fec5
+
 	var otelOpts = []ot_api.SpanStartOption{
 		ot_api.WithSpanKind(ot_api.ValidateSpanKind(ot_api.SpanKind(args.GetSpanKind()))),
 	}
@@ -157,7 +153,6 @@
 }
 
 func (s *apmClientServer) OtelSetStatus(ctx context.Context, args *OtelSetStatusArgs) (*OtelSetStatusReturn, error) {
-<<<<<<< HEAD
 	span, ok := s.otelSpans[args.SpanId]
 	if !ok {
 		fmt.Sprintf("SetStatus call failed, span with id=%d not found", args.SpanId)
@@ -172,14 +167,4 @@
 		fmt.Sprintf("Invalid code")
 	}
 	return &OtelSetStatusReturn{}, nil
-}
-
-//func (s *apmClientServer) StopOtelTracer(context.Context, *StopOtelTracerArgs) (*StopOtelTracerReturn, error) {
-//	tracer.Stop()
-//	return &StopOtelTracerReturn{}, nil
-//}
-=======
-	//TODO implement me
-	panic("implement me")
-}
->>>>>>> 8aa1fec5
+}