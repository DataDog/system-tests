--- conflicted
+++ resolved
@@ -4,112 +4,24 @@
 	"context"
 	"flag"
 	"fmt"
-	"go.opentelemetry.io/otel"
-	"google.golang.org/grpc"
-	"gopkg.in/DataDog/dd-trace-go.v1/ddtrace/tracer"
 	"log"
 	"net"
 	"os"
 	"strconv"
 
+	"go.opentelemetry.io/otel"
 	ot_api "go.opentelemetry.io/otel/trace"
+	"google.golang.org/grpc"
 	ot "gopkg.in/DataDog/dd-trace-go.v1/ddtrace/opentelemetry"
+	"gopkg.in/DataDog/dd-trace-go.v1/ddtrace/tracer"
 )
 
 type apmClientServer struct {
 	UnimplementedAPMClientServer
-<<<<<<< HEAD
 	spans     map[uint64]tracer.Span
 	otelSpans map[uint64]ot_api.Span
 	tp        *ot.TracerProvider
 	tracer    ot_api.Tracer
-=======
-	spans map[uint64]tracer.Span
-}
-
-func (s *apmClientServer) StartSpan(ctx context.Context, args *StartSpanArgs) (*StartSpanReturn, error) {
-	var opts []tracer.StartSpanOption
-	if args.GetParentId() > 0 {
-		parent := s.spans[*args.ParentId]
-		opts = append(opts, tracer.ChildOf(parent.Context()))
-	}
-	if args.Resource != nil {
-		opts = append(opts, tracer.ResourceName(*args.Resource))
-	}
-	if args.Service != nil {
-		opts = append(opts, tracer.ServiceName(*args.Service))
-	}
-	if args.Type != nil {
-		opts = append(opts, tracer.SpanType(*args.Type))
-	}
-
-	if args.GetHttpHeaders() != nil && len(args.HttpHeaders.HttpHeaders) != 0 {
-		sctx, err := tracer.NewPropagator(nil).Extract(tracer.TextMapCarrier(args.HttpHeaders.HttpHeaders))
-		if err != nil {
-			fmt.Println("failed in StartSpan", err, args.HttpHeaders.HttpHeaders)
-		} else {
-			opts = append(opts, tracer.ChildOf(sctx))
-		}
-	}
-	span := tracer.StartSpan(args.Name, opts...)
-	if args.GetOrigin() != "" {
-		span.SetTag("_dd.origin", *args.Origin)
-	}
-	s.spans[span.Context().SpanID()] = span
-	return &StartSpanReturn{
-		SpanId:  span.Context().SpanID(),
-		TraceId: span.Context().TraceID(),
-	}, nil
-}
-
-func (s *apmClientServer) SpanSetMeta(ctx context.Context, args *SpanSetMetaArgs) (*SpanSetMetaReturn, error) {
-	span := s.spans[args.SpanId]
-	span.SetTag(args.Key, args.Value)
-	return &SpanSetMetaReturn{}, nil
-}
-
-func (s *apmClientServer) InjectHeaders(ctx context.Context, args *InjectHeadersArgs) (*InjectHeadersReturn, error) {
-	span := s.spans[args.SpanId]
-	headers := tracer.TextMapCarrier(map[string]string{})
-	err := tracer.Inject(span.Context(), headers)
-	if err != nil {
-		fmt.Println("error while injecting")
-	}
-	distr := map[string]string{}
-	for k, v := range headers {
-		distr[k] = v
-	}
-	return &InjectHeadersReturn{HttpHeaders: &DistributedHTTPHeaders{HttpHeaders: distr}}, nil
-}
-
-func (s *apmClientServer) SpanSetMetric(ctx context.Context, args *SpanSetMetricArgs) (*SpanSetMetricReturn, error) {
-	span := s.spans[args.SpanId]
-	span.SetTag(args.Key, args.Value)
-	return &SpanSetMetricReturn{}, nil
-}
-
-func (s *apmClientServer) FinishSpan(ctx context.Context, args *FinishSpanArgs) (*FinishSpanReturn, error) {
-	span := s.spans[args.Id]
-	span.Finish()
-	return &FinishSpanReturn{}, nil
-}
-
-func (s *apmClientServer) FlushSpans(context.Context, *FlushSpansArgs) (*FlushSpansReturn, error) {
-	tracer.Flush()
-	s.spans = make(map[uint64]tracer.Span)
-	return &FlushSpansReturn{}, nil
-}
-
-func (s *apmClientServer) FlushTraceStats(context.Context, *FlushTraceStatsArgs) (*FlushTraceStatsReturn, error) {
-	tracer.Flush()
-	s.spans = make(map[uint64]tracer.Span)
-	return &FlushTraceStatsReturn{}, nil
-}
-
-func (s *apmClientServer) StopTracer(context.Context, *StopTracerArgs) (*StopTracerReturn, error) {
-	tracer.Stop()
-	return &StopTracerReturn{}, nil
->>>>>>> 828ff822
 }
 
 func (s *apmClientServer) StartTracer(context.Context, *StartTracerArgs) (*StartTracerReturn, error) {
