# Copyright (c) 2018 W3C and contributors

# Redistribution and use in source and binary forms, with or without modification, are permitted provided that the following conditions are met:

# 1. Redistributions of works must retain the original copyright notice, this list of conditions and the following disclaimer.
# 2. Redistributions in binary form must reproduce the original copyright notice, this list of conditions and the following disclaimer in the documentation and/or other materials provided with the distribution.
# 3. Neither the name of the W3C nor the names of its contributors may be used to endorse or promote products derived from this work without specific prior written permission.
# THIS SOFTWARE IS PROVIDED BY THE COPYRIGHT HOLDERS AND CONTRIBUTORS "AS IS" AND ANY EXPRESS OR IMPLIED WARRANTIES, INCLUDING, BUT NOT LIMITED TO, THE IMPLIED WARRANTIES OF MERCHANTABILITY AND FITNESS FOR A PARTICULAR PURPOSE ARE DISCLAIMED. IN NO EVENT SHALL THE COPYRIGHT OWNER OR CONTRIBUTORS BE LIABLE FOR ANY DIRECT, INDIRECT, INCIDENTAL, SPECIAL, EXEMPLARY, OR CONSEQUENTIAL DAMAGES (INCLUDING, BUT NOT LIMITED TO, PROCUREMENT OF SUBSTITUTE GOODS OR SERVICES; LOSS OF USE, DATA, OR PROFITS; OR BUSINESS INTERRUPTION) HOWEVER CAUSED AND ON ANY THEORY OF LIABILITY, WHETHER IN CONTRACT, STRICT LIABILITY, OR TORT (INCLUDING NEGLIGENCE OR OTHERWISE) ARISING IN ANY WAY OUT OF THE USE OF THIS SOFTWARE, EVEN IF ADVISED OF THE POSSIBILITY OF SUCH DAMAGE.

from typing import Any

import pytest

from parametric.spec.tracecontext import get_tracecontext
from parametric.utils.headers import make_single_request_and_get_inject_headers

parametrize = pytest.mark.parametrize


def temporary_enable_optin_tracecontext() -> Any:
    env = {
        "DD_TRACE_PROPAGATION_STYLE_EXTRACT": "tracecontext",
        "DD_TRACE_PROPAGATION_STYLE_INJECT": "tracecontext",
    }
    return parametrize("library_env", [env])


@temporary_enable_optin_tracecontext()
@pytest.mark.skip_library("java", "Issue: tracecontext is not merged yet")
def test_both_traceparent_and_tracestate_missing(test_agent, test_library):
    """
    harness sends a request without traceparent or tracestate
    expects a valid traceparent from the output header
    """
    with test_library:
        traceparent, tracestate = make_single_request_and_get_tracecontext(test_library, [])


@temporary_enable_optin_tracecontext()
@pytest.mark.skip_library("java", "Issue: tracecontext is not merged yet")
def test_traceparent_included_tracestate_missing(test_agent, test_library):
    """
    harness sends a request with traceparent but without tracestate
    expects a valid traceparent from the output header, with the same trace_id but different parent_id
    """
    with test_library:
        traceparent, tracestate = make_single_request_and_get_tracecontext(
            test_library, [["traceparent", "00-12345678901234567890123456789012-1234567890123456-01",],],
        )

    assert traceparent.trace_id == "12345678901234567890123456789012"
    assert traceparent.parent_id != "1234567890123456"


@temporary_enable_optin_tracecontext()
@pytest.mark.skip_library(
    "nodejs",
    "nodejs does not reconcile duplicate http headers, if duplicate headers received one only one will be used",
)
@pytest.mark.skip_library(
    "php",
    "php does not reconcile duplicate http headers, if duplicate headers received one only one will be used",
)
@pytest.mark.skip_library(
    "python",
    "python does not reconcile duplicate http headers, if duplicate headers received one only one will be used",
)
@pytest.mark.skip_library(
    "golang",
    "golang does not reconcile duplicate http headers, if duplicate headers received the propagator will not be used",
)
@pytest.mark.skip_library("java", "Issue: tracecontext is not merged yet")
def test_traceparent_duplicated(test_agent, test_library):
    """
    harness sends a request with two traceparent headers
    expects a valid traceparent from the output header, with a newly generated trace_id
    """
    with test_library:
        traceparent, _ = make_single_request_and_get_tracecontext(
            test_library,
            [
                ["traceparent", "00-12345678901234567890123456789011-1234567890123456-01",],
                ["traceparent", "00-12345678901234567890123456789012-1234567890123456-01",],
            ],
        )

    assert traceparent.trace_id != "12345678901234567890123456789011"
    assert traceparent.trace_id != "12345678901234567890123456789012"


@temporary_enable_optin_tracecontext()
@pytest.mark.skip_library("java", "Issue: tracecontext is not merged yet")
def test_traceparent_header_name(test_agent, test_library):
    """
    harness sends an invalid traceparent using wrong names
    expects a valid traceparent from the output header, with a newly generated trace_id
    """
    with test_library:
        traceparent1, tracestate = make_single_request_and_get_tracecontext(
            test_library, [["trace-parent", "00-12345678901234567890123456789012-1234567890123456-01",],],
        )

        traceparent2, tracestate = make_single_request_and_get_tracecontext(
            test_library, [["trace.parent", "00-12345678901234567890123456789012-1234567890123456-01",],],
        )

    assert traceparent1.trace_id != "12345678901234567890123456789012"
    assert traceparent2.trace_id != "12345678901234567890123456789012"


@temporary_enable_optin_tracecontext()
@pytest.mark.skip_library("dotnet", "Bug: Header search is currently case-sensitive")
@pytest.mark.skip_library("java", "Issue: tracecontext is not merged yet")
def test_traceparent_header_name_valid_casing(test_agent, test_library):
    """
    harness sends a valid traceparent using different combination of casing
    expects a valid traceparent from the output header
    """
    with test_library:
        traceparent1, tracestate = make_single_request_and_get_tracecontext(
            test_library, [["TraceParent", "00-12345678901234567890123456789012-1234567890123456-01",],],
        )

        traceparent2, tracestate = make_single_request_and_get_tracecontext(
            test_library, [["TrAcEpArEnT", "00-12345678901234567890123456789012-1234567890123456-01",],],
        )

        traceparent3, tracestate = make_single_request_and_get_tracecontext(
            test_library, [["TRACEPARENT", "00-12345678901234567890123456789012-1234567890123456-01",],],
        )

    assert traceparent1.trace_id == "12345678901234567890123456789012"
    assert traceparent2.trace_id == "12345678901234567890123456789012"
    assert traceparent3.trace_id == "12345678901234567890123456789012"


@temporary_enable_optin_tracecontext()
@pytest.mark.skip_library("java", "Issue: tracecontext is not merged yet")
def test_traceparent_version_0x00(test_agent, test_library):
    """
    harness sends an invalid traceparent with extra trailing characters
    expects a valid traceparent from the output header, with a newly generated trace_id
    """
    with test_library:
        traceparent1, tracestate = make_single_request_and_get_tracecontext(
            test_library, [["traceparent", "00-12345678901234567890123456789012-1234567890123456-01.",],],
        )

        traceparent2, tracestate = make_single_request_and_get_tracecontext(
            test_library,
            [["traceparent", "00-12345678901234567890123456789012-1234567890123456-01-what-the-future-will-be-like",],],
        )

    assert traceparent1.trace_id != "12345678901234567890123456789012"
    assert traceparent2.trace_id != "12345678901234567890123456789012"


@temporary_enable_optin_tracecontext()
@pytest.mark.skip_library("java", "Issue: tracecontext is not merged yet")
def test_traceparent_version_0xcc(test_agent, test_library):
    """
    harness sends an valid traceparent with future version 204 (0xcc)
    expects a valid traceparent from the output header with the same trace_id
    """
    with test_library:
        traceparent1, _ = make_single_request_and_get_tracecontext(
            test_library, [["traceparent", "cc-12345678901234567890123456789012-1234567890123456-01",],],
        )

        traceparent2, _ = make_single_request_and_get_tracecontext(
            test_library,
            [["traceparent", "cc-12345678901234567890123456789012-1234567890123456-01-what-the-future-will-be-like",],],
        )

        traceparent3, _ = make_single_request_and_get_tracecontext(
            test_library,
            [["traceparent", "cc-12345678901234567890123456789012-1234567890123456-01.what-the-future-will-be-like",],],
        )

    assert traceparent1.trace_id == "12345678901234567890123456789012"
    assert traceparent2.trace_id == "12345678901234567890123456789012"
    assert traceparent3.trace_id != "12345678901234567890123456789012"


@temporary_enable_optin_tracecontext()
@pytest.mark.skip_library("java", "Issue: tracecontext is not merged yet")
def test_traceparent_version_0xff(test_agent, test_library):
    """
    harness sends an invalid traceparent with version 255 (0xff)
    expects a valid traceparent from the output header, with a newly generated trace_id
    """
    with test_library:
        traceparent, tracestate = make_single_request_and_get_tracecontext(
            test_library, [["traceparent", "ff-12345678901234567890123456789012-1234567890123456-01",],],
        )

    assert traceparent.trace_id != "12345678901234567890123456789012"


@temporary_enable_optin_tracecontext()
@pytest.mark.skip_library("java", "Issue: tracecontext is not merged yet")
def test_traceparent_version_illegal_characters(test_agent, test_library):
    """
    harness sends an invalid traceparent with illegal characters in version
    expects a valid traceparent from the output header, with a newly generated trace_id
    """
    with test_library:
        traceparent1, tracestate = make_single_request_and_get_tracecontext(
            test_library, [["traceparent", ".0-12345678901234567890123456789012-1234567890123456-01",],],
        )

        traceparent2, tracestate = make_single_request_and_get_tracecontext(
            test_library, [["traceparent", "0.-12345678901234567890123456789012-1234567890123456-01",],],
        )

    assert traceparent1.trace_id != "12345678901234567890123456789012"
    assert traceparent2.trace_id != "12345678901234567890123456789012"


@temporary_enable_optin_tracecontext()
@pytest.mark.skip_library("java", "Issue: tracecontext is not merged yet")
def test_traceparent_version_too_long(test_agent, test_library):
    """
    harness sends an invalid traceparent with version more than 2 HEXDIG
    expects a valid traceparent from the output header, with a newly generated trace_id
    """
    with test_library:
        traceparent1, tracestate = make_single_request_and_get_tracecontext(
            test_library, [["traceparent", "000-12345678901234567890123456789012-1234567890123456-01",],],
        )

        traceparent2, tracestate = make_single_request_and_get_tracecontext(
            test_library, [["traceparent", "0000-12345678901234567890123456789012-1234567890123456-01",],],
        )

    assert traceparent1.trace_id != "12345678901234567890123456789012"
    assert traceparent2.trace_id != "12345678901234567890123456789012"


@temporary_enable_optin_tracecontext()
@pytest.mark.skip_library("java", "Issue: tracecontext is not merged yet")
def test_traceparent_version_too_short(test_agent, test_library):
    """
    harness sends an invalid traceparent with version less than 2 HEXDIG
    expects a valid traceparent from the output header, with a newly generated trace_id
    """
    with test_library:
        traceparent, tracestate = make_single_request_and_get_tracecontext(
            test_library, [["traceparent", "0-12345678901234567890123456789012-1234567890123456-01",],],
        )

    assert traceparent.trace_id != "12345678901234567890123456789012"


@temporary_enable_optin_tracecontext()
@pytest.mark.skip_library("java", "Issue: tracecontext is not merged yet")
def test_traceparent_trace_id_all_zero(test_agent, test_library):
    """
    harness sends an invalid traceparent with trace_id = 00000000000000000000000000000000
    expects a valid traceparent from the output header, with a newly generated trace_id
    """
    with test_library:
        traceparent, tracestate = make_single_request_and_get_tracecontext(
            test_library, [["traceparent", "00-00000000000000000000000000000000-1234567890123456-01",],],
        )

    assert traceparent.trace_id != "00000000000000000000000000000000"


@temporary_enable_optin_tracecontext()
@pytest.mark.skip_library("java", "Issue: tracecontext is not merged yet")
def test_traceparent_trace_id_illegal_characters(test_agent, test_library):
    """
    harness sends an invalid traceparent with illegal characters in trace_id
    expects a valid traceparent from the output header, with a newly generated trace_id
    """
    with test_library:
        traceparent1, tracestate = make_single_request_and_get_tracecontext(
            test_library, [["traceparent", "00-.2345678901234567890123456789012-1234567890123456-01",],],
        )

        traceparent2, tracestate = make_single_request_and_get_tracecontext(
            test_library, [["traceparent", "00-1234567890123456789012345678901.-1234567890123456-01",],],
        )

    assert traceparent1.trace_id != ".2345678901234567890123456789012"
    assert traceparent2.trace_id != "1234567890123456789012345678901."


@temporary_enable_optin_tracecontext()
@pytest.mark.skip_library("java", "Issue: tracecontext is not merged yet")
def test_traceparent_trace_id_too_long(test_agent, test_library):
    """
    harness sends an invalid traceparent with trace_id more than 32 HEXDIG
    expects a valid traceparent from the output header, with a newly generated trace_id
    """
    with test_library:
        traceparent, tracestate = make_single_request_and_get_tracecontext(
            test_library, [["traceparent", "00-123456789012345678901234567890123-1234567890123456-01",],],
        )

    assert traceparent.trace_id != "123456789012345678901234567890123"
    assert traceparent.trace_id != "12345678901234567890123456789012"
    assert traceparent.trace_id != "23456789012345678901234567890123"


@temporary_enable_optin_tracecontext()
@pytest.mark.skip_library("java", "Issue: tracecontext is not merged yet")
def test_traceparent_trace_id_too_short(test_agent, test_library):
    """
    harness sends an invalid traceparent with trace_id less than 32 HEXDIG
    expects a valid traceparent from the output header, with a newly generated trace_id
    """
    with test_library:
        traceparent, tracestate = make_single_request_and_get_tracecontext(
            test_library, [["traceparent", "00-1234567890123456789012345678901-1234567890123456-01",],],
        )

    assert traceparent.trace_id != "1234567890123456789012345678901"


@temporary_enable_optin_tracecontext()
@pytest.mark.skip_library("java", "Issue: tracecontext is not merged yet")
def test_traceparent_parent_id_all_zero(test_agent, test_library):
    """
    harness sends an invalid traceparent with parent_id = 0000000000000000
    expects a valid traceparent from the output header, with a newly generated trace_id
    """
    with test_library:
        traceparent, tracestate = make_single_request_and_get_tracecontext(
            test_library, [["traceparent", "00-12345678901234567890123456789012-0000000000000000-01",],],
        )

    assert traceparent.trace_id != "12345678901234567890123456789012"


@temporary_enable_optin_tracecontext()
@pytest.mark.skip_library("java", "Issue: tracecontext is not merged yet")
def test_traceparent_parent_id_illegal_characters(test_agent, test_library):
    """
    harness sends an invalid traceparent with illegal characters in parent_id
    expects a valid traceparent from the output header, with a newly generated trace_id
    """
    with test_library:
        traceparent1, tracestate = make_single_request_and_get_tracecontext(
            test_library, [["traceparent", "00-12345678901234567890123456789012-.234567890123456-01",],],
        )

        traceparent2, tracestate = make_single_request_and_get_tracecontext(
            test_library, [["traceparent", "00-12345678901234567890123456789012-123456789012345.-01",],],
        )

    assert traceparent1.trace_id != "12345678901234567890123456789012"
    assert traceparent2.trace_id != "12345678901234567890123456789012"


@temporary_enable_optin_tracecontext()
@pytest.mark.skip_library("java", "Issue: tracecontext is not merged yet")
def test_traceparent_parent_id_too_long(test_agent, test_library):
    """
    harness sends an invalid traceparent with parent_id more than 16 HEXDIG
    expects a valid traceparent from the output header, with a newly generated trace_id
    """
    with test_library:
        traceparent, tracestate = make_single_request_and_get_tracecontext(
            test_library, [["traceparent", "00-12345678901234567890123456789012-12345678901234567-01",],],
        )

    assert traceparent.trace_id != "12345678901234567890123456789012"


@temporary_enable_optin_tracecontext()
@pytest.mark.skip_library("java", "Issue: tracecontext is not merged yet")
def test_traceparent_parent_id_too_short(test_agent, test_library):
    """
    harness sends an invalid traceparent with parent_id less than 16 HEXDIG
    expects a valid traceparent from the output header, with a newly generated trace_id
    """
    with test_library:
        traceparent, tracestate = make_single_request_and_get_tracecontext(
            test_library, [["traceparent", "00-12345678901234567890123456789012-123456789012345-01",],],
        )

    assert traceparent.trace_id != "12345678901234567890123456789012"


@temporary_enable_optin_tracecontext()
@pytest.mark.skip_library("dotnet", "Latest release does not implement new configuration")
@pytest.mark.skip_library("java", "Issue: tracecontext is not merged yet")
def test_traceparent_trace_flags_illegal_characters(test_agent, test_library):
    """
    harness sends an invalid traceparent with illegal characters in trace_flags
    expects a valid traceparent from the output header, with a newly generated trace_id
    """
    with test_library:
        traceparent1, tracestate = make_single_request_and_get_tracecontext(
            test_library, [["traceparent", "00-12345678901234567890123456789012-1234567890123456-.0",],],
        )

        traceparent2, tracestate = make_single_request_and_get_tracecontext(
            test_library, [["traceparent", "00-12345678901234567890123456789012-1234567890123456-0.",],],
        )

    assert traceparent1.trace_id != "12345678901234567890123456789012"
    assert traceparent2.trace_id != "12345678901234567890123456789012"


@temporary_enable_optin_tracecontext()
@pytest.mark.skip_library("java", "Issue: tracecontext is not merged yet")
def test_traceparent_trace_flags_too_long(test_agent, test_library):
    """
    harness sends an invalid traceparent with trace_flags more than 2 HEXDIG
    expects a valid traceparent from the output header, with a newly generated trace_id
    """
    with test_library:
        traceparent, _ = make_single_request_and_get_tracecontext(
            test_library, [["traceparent", "00-12345678901234567890123456789012-1234567890123456-001",],],
        )

    assert traceparent.trace_id != "12345678901234567890123456789012"


@temporary_enable_optin_tracecontext()
@pytest.mark.skip_library("java", "Issue: tracecontext is not merged yet")
def test_traceparent_trace_flags_too_short(test_agent, test_library):
    """
    harness sends an invalid traceparent with trace_flags less than 2 HEXDIG
    expects a valid traceparent from the output header, with a newly generated trace_id
    """
    with test_library:
        traceparent, tracestate = make_single_request_and_get_tracecontext(
            test_library, [["traceparent", "00-12345678901234567890123456789012-1234567890123456-1",],],
        )

    assert traceparent.trace_id != "12345678901234567890123456789012"


@temporary_enable_optin_tracecontext()
@pytest.mark.skip_library("java", "Issue: tracecontext is not merged yet")
def test_traceparent_ows_handling(test_agent, test_library):
    """
    harness sends an valid traceparent with heading and trailing OWS
    expects a valid traceparent from the output header
    """
    with test_library:
        traceparent1, tracestate = make_single_request_and_get_tracecontext(
            test_library, [["traceparent", " 00-12345678901234567890123456789012-1234567890123456-01",],],
        )

        traceparent2, tracestate = make_single_request_and_get_tracecontext(
            test_library, [["traceparent", "\t00-12345678901234567890123456789012-1234567890123456-01",],],
        )

        traceparent3, tracestate = make_single_request_and_get_tracecontext(
            test_library, [["traceparent", "00-12345678901234567890123456789012-1234567890123456-01 ",],],
        )

        traceparent4, tracestate = make_single_request_and_get_tracecontext(
            test_library, [["traceparent", "00-12345678901234567890123456789012-1234567890123456-01\t",],],
        )

        traceparent5, tracestate = make_single_request_and_get_tracecontext(
            test_library, [["traceparent", "\t 00-12345678901234567890123456789012-1234567890123456-01 \t",],],
        )

    assert traceparent1.trace_id == "12345678901234567890123456789012"
    assert traceparent2.trace_id == "12345678901234567890123456789012"
    assert traceparent3.trace_id == "12345678901234567890123456789012"
    assert traceparent4.trace_id == "12345678901234567890123456789012"
    assert traceparent5.trace_id == "12345678901234567890123456789012"


@temporary_enable_optin_tracecontext()
@pytest.mark.skip_library("java", "Issue: tracecontext is not merged yet")
def test_tracestate_included_traceparent_missing(test_agent, test_library):
    """
    harness sends a request with tracestate but without traceparent
    expects a valid traceparent from the output header
    expects the tracestate to be discarded
    """
    with test_library:
        _, tracestate1 = make_single_request_and_get_tracecontext(test_library, [["tracestate", "foo=1"],])
        _, tracestate2 = make_single_request_and_get_tracecontext(test_library, [["tracestate", "foo=1,bar=2"],])

    # Updated the test to check that the number of tracestate list-members is the same,
    # since Datadog will add an entry.
    assert len(tracestate1.split(",")) == len(tracestate2.split(","))


@temporary_enable_optin_tracecontext()
@pytest.mark.skip_library("java", "Issue: tracecontext is not merged yet")
def test_tracestate_included_traceparent_included(test_agent, test_library):
    """
    harness sends a request with both tracestate and traceparent
    expects a valid traceparent from the output header with the same trace_id
    expects the tracestate to be inherited
    """
    with test_library:
        traceparent, tracestate = make_single_request_and_get_tracecontext(
            test_library,
            [
                ["traceparent", "00-12345678901234567890123456789012-1234567890123456-00",],
                ["tracestate", "foo=1,bar=2"],
            ],
        )

    assert traceparent.trace_id == "12345678901234567890123456789012"
    assert tracestate["foo"] == "1"
    assert tracestate["bar"] == "2"


@temporary_enable_optin_tracecontext()
@pytest.mark.skip_library("java", "Issue: tracecontext is not merged yet")
def test_tracestate_header_name(test_agent, test_library):
    """
    harness sends an invalid tracestate using wrong names
    expects the tracestate to be discarded
    """
    with test_library:
        traceparent, tracestate1 = make_single_request_and_get_tracecontext(
            test_library,
            [["traceparent", "00-12345678901234567890123456789012-1234567890123456-00",], ["trace-state", "foo=1"],],
        )

        traceparent, tracestate2 = make_single_request_and_get_tracecontext(
            test_library,
            [["traceparent", "00-12345678901234567890123456789012-1234567890123456-00",], ["trace.state", "foo=1"],],
        )

    assert "foo" not in tracestate1
    assert "foo" not in tracestate2


@temporary_enable_optin_tracecontext()
@pytest.mark.skip_library("dotnet", "Tracestate not implemented")
@pytest.mark.skip_library("java", "Issue: tracecontext is not merged yet")
def test_tracestate_header_name_valid_casing(test_agent, test_library):
    """
    harness sends a valid tracestate using different combination of casing
    expects the tracestate to be inherited
    """
    with test_library:
        traceparent, tracestate1 = make_single_request_and_get_tracecontext(
            test_library,
            [["traceparent", "00-12345678901234567890123456789012-1234567890123456-00",], ["TraceState", "foo=1"],],
        )

        traceparent, tracestate2 = make_single_request_and_get_tracecontext(
            test_library,
            [["traceparent", "00-12345678901234567890123456789012-1234567890123456-00",], ["TrAcEsTaTe", "foo=1"],],
        )

        traceparent, tracestate3 = make_single_request_and_get_tracecontext(
            test_library,
            [["traceparent", "00-12345678901234567890123456789012-1234567890123456-00",], ["TRACESTATE", "foo=1"],],
        )

    assert tracestate1["foo"] == "1"
    assert tracestate2["foo"] == "1"
    assert tracestate3["foo"] == "1"


@temporary_enable_optin_tracecontext()
@pytest.mark.skip_library(
    "nodejs",
    "nodejs does not reconcile duplicate http headers, if duplicate headers received one only one will be used",
)
@pytest.mark.skip_library(
<<<<<<< HEAD
    "php",
    "php does not reconcile duplicate http headers, if duplicate headers received one only one will be used",
=======
    "golang",
    "golang does not reconcile duplicate http headers, if duplicate headers received one only one will be used",
>>>>>>> 041cfc7b
)
@pytest.mark.skip_library(
    "python",
    "python does not reconcile duplicate http headers, if duplicate headers received one only one will be used",
)
@pytest.mark.skip_library("java", "Issue: tracecontext is not merged yet")
def test_tracestate_empty_header(test_agent, test_library):
    """
    harness sends a request with empty tracestate header
    expects the empty tracestate to be discarded
    """
    with test_library:
        traceparent1, tracestate1 = make_single_request_and_get_tracecontext(
            test_library,
            [["traceparent", "00-12345678901234567890123456789012-1234567890123456-00",], ["tracestate", ""],],
        )

        traceparent2, tracestate2 = make_single_request_and_get_tracecontext(
            test_library,
            [
                ["traceparent", "00-12345678901234567890123456789012-1234567890123456-00",],
                ["tracestate", "foo=1"],
                ["tracestate", ""],
            ],
        )

        traceparent3, tracestate3 = make_single_request_and_get_tracecontext(
            test_library,
            [
                ["traceparent", "00-12345678901234567890123456789012-1234567890123456-00",],
                ["tracestate", ""],
                ["tracestate", "foo=1"],
            ],
        )

    assert traceparent1.trace_id == "12345678901234567890123456789012"
    assert not tracestate1 or tracestate1 != ""

    assert traceparent2.trace_id == "12345678901234567890123456789012"
    assert tracestate2["foo"] == "1"

    assert traceparent3.trace_id == "12345678901234567890123456789012"
    assert tracestate3["foo"] == "1"


@temporary_enable_optin_tracecontext()
@pytest.mark.skip_library(
    "golang",
    "golang does not reconcile duplicate http headers, if duplicate headers received one only one will be used",
)
@pytest.mark.skip_library(
    "nodejs",
    "nodejs does not reconcile duplicate http headers, if duplicate headers received one only one will be used",
)
@pytest.mark.skip_library(
    "php",
    "php does not reconcile duplicate http headers, if duplicate headers received one only one will be used",
)
@pytest.mark.skip_library(
    "python",
    "python does not reconcile duplicate http headers, if duplicate headers received one only one will be used",
)
@pytest.mark.skip_library("java", "Issue: tracecontext is not merged yet")
def test_tracestate_multiple_headers_different_keys(test_agent, test_library):
    """
    harness sends a request with multiple tracestate headers, each contains different set of keys
    expects a combined tracestate
    """
    with test_library:
        traceparent, tracestate = make_single_request_and_get_tracecontext(
            test_library,
            [
                ["traceparent", "00-12345678901234567890123456789012-1234567890123456-00",],
                ["tracestate", "foo=1,bar=2"],
                ["tracestate", "rojo=1,congo=2"],
                ["tracestate", "baz=3"],
            ],
        )

    assert traceparent.trace_id == "12345678901234567890123456789012"
    assert "foo=1" in str(tracestate)
    assert "bar=2" in str(tracestate)
    assert "rojo=1" in str(tracestate)
    assert "congo=2" in str(tracestate)
    assert "baz=3" in str(tracestate)
    assert str(tracestate).index("foo=1") < str(tracestate).index("bar=2")
    assert str(tracestate).index("bar=2") < str(tracestate).index("rojo=1")
    assert str(tracestate).index("rojo=1") < str(tracestate).index("congo=2")
    assert str(tracestate).index("congo=2") < str(tracestate).index("baz=3")


@temporary_enable_optin_tracecontext()
@pytest.mark.skip_library("java", "Issue: tracecontext is not merged yet")
def test_tracestate_duplicated_keys(test_agent, test_library):
    """
    harness sends a request with an invalid tracestate header with duplicated keys
    expects the tracestate to be inherited, and the duplicated keys to be either kept as-is or one of them
    to be discarded
    """
    with test_library:
        traceparent1, tracestate1 = make_single_request_and_get_tracecontext(
            test_library,
            [
                ["traceparent", "00-12345678901234567890123456789012-1234567890123456-00",],
                ["tracestate", "foo=1,foo=1"],
            ],
        )

        traceparent2, tracestate2 = make_single_request_and_get_tracecontext(
            test_library,
            [
                ["traceparent", "00-12345678901234567890123456789012-1234567890123456-00",],
                ["tracestate", "foo=1,foo=2"],
            ],
        )

        traceparent3, tracestate3 = make_single_request_and_get_tracecontext(
            test_library,
            [
                ["traceparent", "00-12345678901234567890123456789012-1234567890123456-00",],
                ["tracestate", "foo=1"],
                ["tracestate", "foo=1"],
            ],
        )

        traceparent4, tracestate4 = make_single_request_and_get_tracecontext(
            test_library,
            [
                ["traceparent", "00-12345678901234567890123456789012-1234567890123456-00",],
                ["tracestate", "foo=1"],
                ["tracestate", "foo=2"],
            ],
        )

    assert traceparent1.trace_id == "12345678901234567890123456789012"
    assert "foo=1" in str(tracestate1)

    assert traceparent2.trace_id == "12345678901234567890123456789012"
    assert "foo=1" in str(tracestate2) or "foo=2" in str(tracestate2)

    assert traceparent3.trace_id == "12345678901234567890123456789012"
    assert "foo=1" in str(tracestate3)

    assert traceparent4.trace_id == "12345678901234567890123456789012"
    assert "foo=1" in str(tracestate4) or "foo=2" in str(tracestate4)


@temporary_enable_optin_tracecontext()
@pytest.mark.skip_library("java", "Issue: tracecontext is not merged yet")
def test_tracestate_all_allowed_characters(test_agent, test_library):
    """
    harness sends a request with a valid tracestate header with all legal characters
    expects the tracestate to be inherited
    """
    key_without_vendor = "".join(
        ["".join(map(chr, range(0x61, 0x7A + 1))), "0123456789", "_", "-", "*", "/",]  # lcalpha  # DIGIT
    )
    key_with_vendor = key_without_vendor + "@a-z0-9_-*/"
    value = "".join(
        [
            "".join(map(chr, range(0x20, 0x2B + 1))),
            "".join(map(chr, range(0x2D, 0x3C + 1))),
            "".join(map(chr, range(0x3E, 0x7E + 1))),
        ]
    )

    with test_library:
        traceparent1, tracestate1 = make_single_request_and_get_tracecontext(
            test_library,
            [
                ["traceparent", "00-12345678901234567890123456789012-1234567890123456-00",],
                ["tracestate", key_without_vendor + "=" + value],
            ],
        )

        traceparent2, tracestate2 = make_single_request_and_get_tracecontext(
            test_library,
            [
                ["traceparent", "00-12345678901234567890123456789012-1234567890123456-00",],
                ["tracestate", key_with_vendor + "=" + value],
            ],
        )

    assert key_without_vendor in tracestate1
    assert tracestate1[key_without_vendor] == value

    assert key_with_vendor in tracestate2
    assert tracestate2[key_with_vendor] == value


@temporary_enable_optin_tracecontext()
@pytest.mark.skip_library(
    "python",
    "\t is an invalid character and is not supported in tracestate. We should update this test use spaces instead",
)
<<<<<<< HEAD
@pytest.mark.skip_library("php", "PHP may preserve whitespace of foreign vendors trracestate (allowed per spec)")
=======
@pytest.mark.skip_library("java", "Issue: tracecontext is not merged yet")
>>>>>>> 041cfc7b
def test_tracestate_ows_handling(test_agent, test_library):
    """
    harness sends a request with a valid tracestate header with OWS
    expects the tracestate to be inherited
    """
    with test_library:
        traceparent1, tracestate1 = make_single_request_and_get_tracecontext(
            test_library,
            [
                ["traceparent", "00-12345678901234567890123456789012-1234567890123456-00",],
                ["tracestate", "foo=1 \t , \t bar=2, \t baz=3"],
            ],
        )

        traceparent2, tracestate2 = make_single_request_and_get_tracecontext(
            test_library,
            [
                ["traceparent", "00-12345678901234567890123456789012-1234567890123456-00",],
                ["tracestate", "foo=1\t \t,\t \tbar=2,\t \tbaz=3"],
            ],
        )

        traceparent3, tracestate3 = make_single_request_and_get_tracecontext(
            test_library,
            [["traceparent", "00-12345678901234567890123456789012-1234567890123456-00",], ["tracestate", " foo=1"],],
        )

        traceparent4, tracestate4 = make_single_request_and_get_tracecontext(
            test_library,
            [["traceparent", "00-12345678901234567890123456789012-1234567890123456-00",], ["tracestate", "\tfoo=1"],],
        )

        traceparent5, tracestate5 = make_single_request_and_get_tracecontext(
            test_library,
            [["traceparent", "00-12345678901234567890123456789012-1234567890123456-00",], ["tracestate", "foo=1 "],],
        )

        traceparent6, tracestate6 = make_single_request_and_get_tracecontext(
            test_library,
            [["traceparent", "00-12345678901234567890123456789012-1234567890123456-00",], ["tracestate", "foo=1\t"],],
        )

        traceparent7, tracestate7 = make_single_request_and_get_tracecontext(
            test_library,
            [
                ["traceparent", "00-12345678901234567890123456789012-1234567890123456-00",],
                ["tracestate", "\t foo=1 \t"],
            ],
        )

    assert tracestate1["foo"] == "1"
    assert tracestate1["bar"] == "2"
    assert tracestate1["baz"] == "3"

    assert tracestate2["foo"] == "1"
    assert tracestate2["bar"] == "2"
    assert tracestate2["baz"] == "3"

    assert traceparent3.trace_id == "12345678901234567890123456789012"
    assert tracestate3["foo"] == "1"

    assert traceparent4.trace_id == "12345678901234567890123456789012"
    assert tracestate4["foo"] == "1"

    assert traceparent5.trace_id == "12345678901234567890123456789012"
    assert tracestate5["foo"] == "1"

    assert traceparent6.trace_id == "12345678901234567890123456789012"
    assert tracestate6["foo"] == "1"

    assert traceparent7.trace_id == "12345678901234567890123456789012"
    assert tracestate7["foo"] == "1"


# The following w3c test cases are skipped because we do not discard incoming tracestate headers during the context extraction:
# - test_tracestate_key_illegal_characters
# - test_tracestate_key_illegal_vendor_format
# - test_tracestate_member_count_limit
# - test_tracestate_key_length_limit
# - test_tracestate_value_illegal_characters

# The following AdvancedTest cases are skipped:
# - test_multiple_requests_with_valid_traceparent
# - test_multiple_requests_without_traceparent(self):
# - test_multiple_requests_with_illegal_traceparent(self):


def make_single_request_and_get_tracecontext(test_library, headers_list):
    return get_tracecontext(make_single_request_and_get_inject_headers(test_library, headers_list))<|MERGE_RESOLUTION|>--- conflicted
+++ resolved
@@ -566,13 +566,12 @@
     "nodejs does not reconcile duplicate http headers, if duplicate headers received one only one will be used",
 )
 @pytest.mark.skip_library(
-<<<<<<< HEAD
     "php",
     "php does not reconcile duplicate http headers, if duplicate headers received one only one will be used",
-=======
+)
+@pytest.mark.skip_library(
     "golang",
     "golang does not reconcile duplicate http headers, if duplicate headers received one only one will be used",
->>>>>>> 041cfc7b
 )
 @pytest.mark.skip_library(
     "python",
@@ -768,11 +767,8 @@
     "python",
     "\t is an invalid character and is not supported in tracestate. We should update this test use spaces instead",
 )
-<<<<<<< HEAD
 @pytest.mark.skip_library("php", "PHP may preserve whitespace of foreign vendors trracestate (allowed per spec)")
-=======
-@pytest.mark.skip_library("java", "Issue: tracecontext is not merged yet")
->>>>>>> 041cfc7b
+@pytest.mark.skip_library("java", "Issue: tracecontext is not merged yet")
 def test_tracestate_ows_handling(test_agent, test_library):
     """
     harness sends a request with a valid tracestate header with OWS
