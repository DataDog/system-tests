from typing import Any

import pytest

from parametric.spec.tracecontext import get_tracecontext
from parametric.utils.headers import make_single_request_and_get_inject_headers

parametrize = pytest.mark.parametrize


def temporary_enable_propagationstyle_default() -> Any:
    env = {
        "DD_PROPAGATION_STYLE_EXTRACT": "tracecontext,Datadog",
        "DD_PROPAGATION_STYLE_INJECT": "tracecontext,Datadog",
    }
    return parametrize("library_env", [env])


@temporary_enable_propagationstyle_default()
@pytest.mark.skip_library("dotnet", "Issue: We need to prefer the traceparent sampled flag to fix headers4 test case")
@pytest.mark.skip_library("nodejs", "TODO: remove when https://github.com/DataDog/dd-trace-js/pull/2477 lands")
def test_headers_tracestate_dd_propagate_samplingpriority(test_agent, test_library):
    """
    harness sends a request with both tracestate and traceparent
    expects a valid traceparent from the output header with the same trace_id
    expects the tracestate to be inherited
    """
    with test_library:
        # 1) x-datadog-sampling-priority > 0
        headers1 = make_single_request_and_get_inject_headers(
            test_library,
            [
                ["x-datadog-trace-id", "7890123456789012"],
                ["x-datadog-parent-id", "1234567890123456"],
                ["x-datadog-sampling-priority", "2"],
            ],
        )

        # 2) x-datadog-sampling-priority <= 0
        headers2 = make_single_request_and_get_inject_headers(
            test_library,
            [
                ["x-datadog-trace-id", "7890123456789012"],
                ["x-datadog-parent-id", "1234567890123456"],
                ["x-datadog-sampling-priority", "-1"],
            ],
        )

        # 3) Sampled = 1, tracestate[dd][s] is not present
        headers3 = make_single_request_and_get_inject_headers(
            test_library, [["traceparent", "00-12345678901234567890123456789012-1234567890123456-01"],]
        )

        # 4) Sampled = 1, tracestate[dd][s] <= 0
        headers4 = make_single_request_and_get_inject_headers(
            test_library,
            [
                ["traceparent", "00-12345678901234567890123456789012-1234567890123456-01"],
                ["tracestate", "foo=1,dd=s:-1"],
            ],
        )

        # 5) Sampled = 1, tracestate[dd][s] > 0
        headers5 = make_single_request_and_get_inject_headers(
            test_library,
            [
                ["traceparent", "00-12345678901234567890123456789012-1234567890123456-01"],
                ["tracestate", "foo=1,dd=s:2"],
            ],
        )

        # 6) Sampled = 0, tracestate[dd][s] is not present
        headers6 = make_single_request_and_get_inject_headers(
            test_library, [["traceparent", "00-12345678901234567890123456789012-1234567890123456-00"],]
        )

        # 7) Sampled = 0, tracestate[dd][s] <= 0
        headers7 = make_single_request_and_get_inject_headers(
            test_library,
            [
                ["traceparent", "00-12345678901234567890123456789012-1234567890123456-00"],
                ["tracestate", "foo=1,dd=s:-1"],
            ],
        )

        # 8) Sampled = 0, tracestate[dd][s] > 0
        headers8 = make_single_request_and_get_inject_headers(
            test_library,
            [
                ["traceparent", "00-12345678901234567890123456789012-1234567890123456-00"],
                ["tracestate", "foo=1,dd=s:1"],
            ],
        )

    # 1) x-datadog-sampling-priority > 0
    # Result: SamplingPriority = headers['x-datadog-sampling-priority'], Sampled = 1
    assert headers1["x-datadog-sampling-priority"] == "2"

    traceparent1, tracestate1 = get_tracecontext(headers1)
    sampled1 = str(traceparent1).split("-")[3]
    dd_items1 = tracestate1["dd"].split(";")
    assert "traceparent" in headers1
    assert sampled1 == "01"
    assert "tracestate" in headers1
    assert "s:2" in dd_items1

    # 2) x-datadog-sampling-priority <= 0
    # Result: SamplingPriority = headers['x-datadog-sampling-priority'], Sampled = 0
    assert headers2["x-datadog-sampling-priority"] == "-1"

    traceparent2, tracestate2 = get_tracecontext(headers2)
    sampled2 = str(traceparent2).split("-")[3]
    dd_items2 = tracestate2["dd"].split(";")
    assert "traceparent" in headers2
    assert sampled2 == "00"
    assert "tracestate" in headers2
    assert "s:-1" in dd_items2

    # 3) Sampled = 1, tracestate[dd][s] is not present
    # Result: SamplingPriority = 1
    assert headers3["x-datadog-sampling-priority"] == "1"

    traceparent3, tracestate3 = get_tracecontext(headers3)
    sampled3 = str(traceparent3).split("-")[3]
    dd_items3 = tracestate3["dd"].split(";")
    assert "traceparent" in headers3
    assert sampled3 == "01"
    assert "tracestate" in headers3
    assert "s:1" in dd_items3

    # 4) Sampled = 1, tracestate[dd][s] <= 0
    # Result: SamplingPriority = 1
    assert headers4["x-datadog-sampling-priority"] == "1"

    traceparent4, tracestate4 = get_tracecontext(headers4)
    sampled4 = str(traceparent4).split("-")[3]
    dd_items4 = tracestate4["dd"].split(";")
    assert "traceparent" in headers4
    assert sampled4 == "01"
    assert "tracestate" in headers4
    assert "s:1" in dd_items4

    # 5) Sampled = 1, tracestate[dd][s] > 0
    # Result: SamplingPriority = incoming sampling priority
    assert headers5["x-datadog-sampling-priority"] == "2"

    traceparent5, tracestate5 = get_tracecontext(headers5)
    sampled5 = str(traceparent5).split("-")[3]
    dd_items5 = tracestate5["dd"].split(";")
    assert "traceparent" in headers5
    assert sampled5 == "01"
    assert "tracestate" in headers5
    assert "s:2" in dd_items5

    # 6) Sampled = 0, tracestate[dd][s] is not present
    # Result: SamplingPriority = 0
    assert headers6["x-datadog-sampling-priority"] == "0"

    traceparent6, tracestate6 = get_tracecontext(headers6)
    sampled6 = str(traceparent6).split("-")[3]
    dd_items6 = tracestate6["dd"].split(";")
    assert "traceparent" in headers6
    assert sampled6 == "00"
    assert "tracestate" in headers6
    assert "s:0" in dd_items6

    # 7) Sampled = 0, tracestate[dd][s] <= 0
    # Result: SamplingPriority = incoming sampling priority
    assert headers7["x-datadog-sampling-priority"] == "-1"

    traceparent7, tracestate7 = get_tracecontext(headers7)
    sampled7 = str(traceparent7).split("-")[3]
    dd_items7 = tracestate7["dd"].split(";")
    assert "traceparent" in headers7
    assert sampled7 == "00"
    assert "tracestate" in headers7
    assert "s:-1" in dd_items7

    # 8) Sampled = 0, tracestate[dd][s] > 0
    # Result: SamplingPriority = 0
    assert headers8["x-datadog-sampling-priority"] == "0"

    traceparent8, tracestate8 = get_tracecontext(headers8)
    sampled8 = str(traceparent8).split("-")[3]
    dd_items8 = tracestate8["dd"].split(";")
    assert "traceparent" in headers8
    assert sampled8 == "00"
    assert "tracestate" in headers8
    assert "s:0" in dd_items8


@temporary_enable_propagationstyle_default()
@pytest.mark.skip_library("dotnet", "The origin transformation has changed slightly")
@pytest.mark.skip_library("nodejs", "TODO: remove when https://github.com/DataDog/dd-trace-js/pull/2477 lands")
def test_headers_tracestate_dd_propagate_origin(test_agent, test_library):
    """
    harness sends a request with both tracestate and traceparent
    expects a valid traceparent from the output header with the same trace_id
    expects the tracestate to be inherited
    """
    with test_library:
        # 1) x-datadog-origin is a well-known value
        headers1 = make_single_request_and_get_inject_headers(
            test_library,
            [
                ["x-datadog-trace-id", "7890123456789012"],
                ["x-datadog-parent-id", "1234567890123456"],
                ["x-datadog-origin", "synthetics-browser"],
            ],
        )

        # 2) x-datadog-origin is NOT a well-known value
        headers2 = make_single_request_and_get_inject_headers(
            test_library,
            [
                ["x-datadog-trace-id", "7890123456789012"],
                ["x-datadog-parent-id", "1234567890123456"],
                ["x-datadog-origin", "tracing2.0"],
            ],
        )

        # 3) x-datadog-origin has invalid characters
        headers3 = make_single_request_and_get_inject_headers(
            test_library,
            [
                ["x-datadog-trace-id", "7890123456789012"],
                ["x-datadog-parent-id", "1234567890123456"],
                ["x-datadog-origin", "synthetics~,=web"],
            ],
        )

        # 4) tracestate[dd][o] is not present
        headers4 = make_single_request_and_get_inject_headers(
            test_library,
            [
                ["traceparent", "00-12345678901234567890123456789012-1234567890123456-01"],
                ["tracestate", "foo=1,dd=s:-1"],
            ],
        )

        # 5) tracestate[dd][o] is present and is a well-known value
        headers5 = make_single_request_and_get_inject_headers(
            test_library,
            [
                ["traceparent", "00-12345678901234567890123456789012-1234567890123456-01"],
                ["tracestate", "foo=1,dd=s:-1;o:synthetics-browser"],
            ],
        )

        # 6) tracestate[dd][o] is present and is NOT a well-known value
        headers6 = make_single_request_and_get_inject_headers(
            test_library,
            [
                ["traceparent", "00-12345678901234567890123456789012-1234567890123456-01"],
                ["tracestate", "foo=1,dd=s:-1;o:tracing2.0"],
            ],
        )

    # 1) x-datadog-origin is a well-known value
    # Result: Origin set to header value
    assert headers1["x-datadog-origin"] == "synthetics-browser"

    traceparent1, tracestate1 = get_tracecontext(headers1)
    dd_items1 = tracestate1["dd"].split(";")
    assert "traceparent" in headers1
    assert "tracestate" in headers1
    assert "o:synthetics-browser" in dd_items1

    # 2) x-datadog-origin is NOT a well-known value
    # Result: Origin set to header value
    assert headers2["x-datadog-origin"] == "tracing2.0"

    traceparent2, tracestate2 = get_tracecontext(headers2)
    dd_items2 = tracestate2["dd"].split(";")
    assert "traceparent" in headers2
    assert "tracestate" in headers2
    assert "o:tracing2.0" in dd_items2

    # 3) x-datadog-origin has invalid characters. Since tilde must be unescaped during extraction,
    # all invalid characters including '~', must be replaced with '_',
    # and after that '=' must be replaced with `~`
    # Result: Origin set to header value, where invalid characters replaced by '_'
    assert headers3["x-datadog-origin"] == "synthetics~,=web"

    traceparent3, tracestate3 = get_tracecontext(headers3)
    dd_items3 = tracestate3["dd"].split(";")
    assert "traceparent" in headers3
    assert "tracestate" in headers3
    assert "o:synthetics__~web" in dd_items3

    # 4) tracestate[dd][o] is not present
    # Result: Origin is not set
    assert "x-datadog-origin" not in headers4

    traceparent4, tracestate4 = get_tracecontext(headers4)
    dd_items4 = tracestate4["dd"].split(";")
    assert "traceparent" in headers4
    assert "tracestate" in headers4
    assert not any(item.startswith("o:") for item in dd_items4)

    # 5) tracestate[dd][o] is present and is a well-known value
    # Result: Origin set to header value
    assert headers5["x-datadog-origin"] == "synthetics-browser"

    traceparent5, tracestate5 = get_tracecontext(headers5)
    dd_items5 = tracestate5["dd"].split(";")
    assert "traceparent" in headers5
    assert "tracestate" in headers5
    assert "o:synthetics-browser" in dd_items5

    # 6) tracestate[dd][o] is present and is NOT a well-known value
    # Result: Origin set to header value
    assert headers6["x-datadog-origin"] == "tracing2.0"

    traceparent6, tracestate6 = get_tracecontext(headers6)
    dd_items6 = tracestate6["dd"].split(";")
    assert "traceparent" in headers6
    assert "tracestate" in headers6
    assert "o:tracing2.0" in dd_items6


@temporary_enable_propagationstyle_default()
@pytest.mark.skip_library("dotnet", "Issue: headers5 is not capturing t.dm")
@pytest.mark.skip_library("nodejs", "TODO: remove when https://github.com/DataDog/dd-trace-js/pull/2477 lands")
<<<<<<< HEAD
@pytest.mark.skip_library(
    "golang",
    "False Bug: header[3,6]: can't guarantee the order of strings in the tracestate since they came from the map"
    "BUG: header[4,5]: w3cTraceID shouldn't be present",
)
@pytest.mark.skip_library("python", "not implemented")
=======
>>>>>>> 6aa55308
def test_headers_tracestate_dd_propagate_propagatedtags(test_agent, test_library):
    """
    harness sends a request with both tracestate and traceparent
    expects a valid traceparent from the output header with the same trace_id
    expects the tracestate to be inherited
    """
    with test_library:
        # 1) x-datadog-tags is populated with well-known tags
        headers1 = make_single_request_and_get_inject_headers(
            test_library,
            [
                ["x-datadog-trace-id", "7890123456789012"],
                ["x-datadog-parent-id", "1234567890123456"],
                ["x-datadog-tags", "_dd.p.dm=-4"],
            ],
        )

        # 2) x-datadog-tags is populated with well-known tags that require
        # substituting "=" characters with ":" characters
        headers2 = make_single_request_and_get_inject_headers(
            test_library,
            [
                ["x-datadog-trace-id", "7890123456789012"],
                ["x-datadog-parent-id", "1234567890123456"],
                ["x-datadog-tags", "_dd.p.dm=-4,_dd.p.usr.id=baz64=="],
            ],
        )

        # 3) x-datadog-tags is populated with both well-known tags and unrecognized tags
        headers3 = make_single_request_and_get_inject_headers(
            test_library,
            [
                ["x-datadog-trace-id", "7890123456789012"],
                ["x-datadog-parent-id", "1234567890123456"],
                ["x-datadog-tags", "_dd.p.dm=-4,_dd.p.usr.id=baz64==,_dd.p.url=http://localhost"],
            ],
        )

        # 4) tracestate[dd] does not contain propagated tags
        headers4 = make_single_request_and_get_inject_headers(
            test_library,
            [
                ["traceparent", "00-12345678901234567890123456789012-1234567890123456-01"],
                ["tracestate", "foo=1,dd=s:-1"],
            ],
        )

        # 5) tracestate[dd] is populated with well-known propagated tags
        headers5 = make_single_request_and_get_inject_headers(
            test_library,
            [
                ["traceparent", "00-12345678901234567890123456789012-1234567890123456-01"],
                ["tracestate", "foo=1,dd=s:-1;t.dm:-4;t.usr.id:baz64~~"],
            ],
        )

        # 6) tracestate[dd][o] is populated with both well-known tags and unrecognized propagated tags
        headers6 = make_single_request_and_get_inject_headers(
            test_library,
            [
                ["traceparent", "00-12345678901234567890123456789012-1234567890123456-01"],
                ["tracestate", "foo=1,dd=s:-1;t.dm:-4;t.usr.id:baz64~~;t.url:http://localhost"],
            ],
        )

    # 1) x-datadog-tags is populated with well-known propagated tags
    # Result: Tags are placed into the tracestate where "_dd.p." is replaced with "t."
    assert headers1["x-datadog-tags"] == "_dd.p.dm=-4"

    traceparent1, tracestate1 = get_tracecontext(headers1)
    dd_items1 = tracestate1["dd"].split(";")
    assert "traceparent" in headers1
    assert "tracestate" in headers1
    assert "t.dm:-4" in dd_items1

    # 2) x-datadog-tags is populated with well-known tags that require
    #    substituting "=" characters with ":" characters
    # Result: Tags are placed into the tracestate where "_dd.p." is replaced with "t."
    #         and "=" is replaced with ":"
    assert headers2["x-datadog-tags"] == "_dd.p.dm=-4,_dd.p.usr.id=baz64=="

    traceparent2, tracestate2 = get_tracecontext(headers2)
    dd_items2 = tracestate2["dd"].split(";")
    assert "traceparent" in headers2
    assert "tracestate" in headers2
    assert "t.dm:-4" in dd_items2
    assert "t.usr.id:baz64~~" in dd_items2

    # 3) x-datadog-tags is populated with both well-known tags and unrecognized tags
    # Result: Tags are placed into the tracestate where "_dd.p." is replaced with "t."
    #         and "=" is replaced with ":"
    assert headers3["x-datadog-tags"] == "_dd.p.dm=-4,_dd.p.usr.id=baz64==,_dd.p.url=http://localhost"

    traceparent3, tracestate3 = get_tracecontext(headers3)
    dd_items3 = tracestate3["dd"].split(";")
    assert "traceparent" in headers3
    assert "tracestate" in headers3
    assert "t.dm:-4" in dd_items3
    assert "t.usr.id:baz64~~" in dd_items3
    assert "t.url:http://localhost" in dd_items3

    # 4) tracestate[dd] does not contain propagated tags
    # Result: Tags are placed into the tracestate where "_dd.p." is replaced with "t."
    #         and "=" is replaced with ":". Tags that may be added are:
    #         - _dd.p.dm
    traceparent4, tracestate4 = get_tracecontext(headers4)
    dd_items4 = tracestate4["dd"].split(";")
    assert "traceparent" in headers4

    if headers4["x-datadog-tags"] is None or headers4["x-datadog-tags"] == "":
        assert not any(item.startswith("t:") for item in dd_items4)
    else:
        assert "tracestate" in headers4
        for tag in headers4["x-datadog-tags"].split(","):
            index = tag.index("=")
            key = tag[:index]
            val = tag[index:]

            assert key.startswith("_dd.p.")
            assert "t." + key[6:] + ":" + val.replace("=", ":") in dd_items4

    # 5) tracestate[dd] is populated with well-known propagated tags
    # Result: Tags are placed into the tracestate where "_dd.p." is replaced with "t."
    #         and "=" is replaced with ":"
    dd_tags5 = headers5["x-datadog-tags"].split(",")
    assert "_dd.p.dm=-4" in dd_tags5
    assert "_dd.p.usr.id=baz64==" in dd_tags5

    traceparent5, tracestate5 = get_tracecontext(headers5)
    dd_items5 = tracestate5["dd"].split(";")
    assert "traceparent" in headers5
    assert "tracestate" in headers5
    assert "t.dm:-4" in dd_items5
    assert "t.usr.id:baz64~~" in dd_items5

    # 6) tracestate[dd][o] is populated with both well-known tags and unrecognized propagated tags
    # Result: Tags are placed into the tracestate where "_dd.p." is replaced with "t."
    #         and "=" is replaced with ":"
    dd_tags6 = headers6["x-datadog-tags"].split(",")
    assert "_dd.p.dm=-4" in dd_tags6
    assert "_dd.p.usr.id=baz64==" in dd_tags6
    assert "_dd.p.url=http://localhost" in dd_tags6

    traceparent6, tracestate6 = get_tracecontext(headers6)
    dd_items6 = tracestate6["dd"].split(";")
    assert "traceparent" in headers6
    assert "tracestate" in headers6
    assert "t.dm:-4" in dd_items6
    assert "t.usr.id:baz64~~" in dd_items6
    assert "t.url:http://localhost" in dd_items6<|MERGE_RESOLUTION|>--- conflicted
+++ resolved
@@ -322,15 +322,11 @@
 @temporary_enable_propagationstyle_default()
 @pytest.mark.skip_library("dotnet", "Issue: headers5 is not capturing t.dm")
 @pytest.mark.skip_library("nodejs", "TODO: remove when https://github.com/DataDog/dd-trace-js/pull/2477 lands")
-<<<<<<< HEAD
 @pytest.mark.skip_library(
     "golang",
     "False Bug: header[3,6]: can't guarantee the order of strings in the tracestate since they came from the map"
     "BUG: header[4,5]: w3cTraceID shouldn't be present",
 )
-@pytest.mark.skip_library("python", "not implemented")
-=======
->>>>>>> 6aa55308
 def test_headers_tracestate_dd_propagate_propagatedtags(test_agent, test_library):
     """
     harness sends a request with both tracestate and traceparent
