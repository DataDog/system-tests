from typing import Any

import pytest

from parametric.spec.tracecontext import get_tracecontext
from parametric.utils.headers import make_single_request_and_get_inject_headers

parametrize = pytest.mark.parametrize


def temporary_enable_propagationstyle_default() -> Any:
    env = {
        "DD_PROPAGATION_STYLE_EXTRACT": "tracecontext,Datadog",
        "DD_PROPAGATION_STYLE_INJECT": "tracecontext,Datadog",
    }
    return parametrize("library_env", [env])


@temporary_enable_propagationstyle_default()
@pytest.mark.skip_library("dotnet", "Issue: We need to prefer the traceparent sampled flag to fix headers4 test case")
@pytest.mark.skip_library("nodejs", "TODO: remove when https://github.com/DataDog/dd-trace-js/pull/2477 lands")
def test_headers_tracestate_dd_propagate_samplingpriority(test_agent, test_library):
    """
    harness sends a request with both tracestate and traceparent
    expects a valid traceparent from the output header with the same trace_id
    expects the tracestate to be inherited
    """
    with test_library:
        # 1) x-datadog-sampling-priority > 0
        headers1 = make_single_request_and_get_inject_headers(
            test_library,
            [
                ["x-datadog-trace-id", "7890123456789012"],
                ["x-datadog-parent-id", "1234567890123456"],
                ["x-datadog-sampling-priority", "2"],
            ],
        )

        # 2) x-datadog-sampling-priority <= 0
        headers2 = make_single_request_and_get_inject_headers(
            test_library,
            [
                ["x-datadog-trace-id", "7890123456789012"],
                ["x-datadog-parent-id", "1234567890123456"],
                ["x-datadog-sampling-priority", "-1"],
            ],
        )

        # 3) Sampled = 1, tracestate[dd][s] is not present
        headers3 = make_single_request_and_get_inject_headers(
            test_library, [["traceparent", "00-12345678901234567890123456789012-1234567890123456-01"],]
        )

        # 4) Sampled = 1, tracestate[dd][s] <= 0
        headers4 = make_single_request_and_get_inject_headers(
            test_library,
            [
                ["traceparent", "00-12345678901234567890123456789012-1234567890123456-01"],
                ["tracestate", "foo=1,dd=s:-1"],
            ],
        )

        # 5) Sampled = 1, tracestate[dd][s] > 0
        headers5 = make_single_request_and_get_inject_headers(
            test_library,
            [
                ["traceparent", "00-12345678901234567890123456789012-1234567890123456-01"],
                ["tracestate", "foo=1,dd=s:2"],
            ],
        )

        # 6) Sampled = 0, tracestate[dd][s] is not present
        headers6 = make_single_request_and_get_inject_headers(
            test_library, [["traceparent", "00-12345678901234567890123456789012-1234567890123456-00"],]
        )

        # 7) Sampled = 0, tracestate[dd][s] <= 0
        headers7 = make_single_request_and_get_inject_headers(
            test_library,
            [
                ["traceparent", "00-12345678901234567890123456789012-1234567890123456-00"],
                ["tracestate", "foo=1,dd=s:-1"],
            ],
        )

        # 8) Sampled = 0, tracestate[dd][s] > 0
        headers8 = make_single_request_and_get_inject_headers(
            test_library,
            [
                ["traceparent", "00-12345678901234567890123456789012-1234567890123456-00"],
                ["tracestate", "foo=1,dd=s:1"],
            ],
        )

    # 1) x-datadog-sampling-priority > 0
    # Result: SamplingPriority = headers['x-datadog-sampling-priority'], Sampled = 1
    assert headers1["x-datadog-sampling-priority"] == "2"

    traceparent1, tracestate1 = get_tracecontext(headers1)
    sampled1 = str(traceparent1).split("-")[3]
    dd_items1 = tracestate1["dd"].split(";")
    assert "traceparent" in headers1
    assert sampled1 == "01"
    assert "tracestate" in headers1
    assert "s:2" in dd_items1

    # 2) x-datadog-sampling-priority <= 0
    # Result: SamplingPriority = headers['x-datadog-sampling-priority'], Sampled = 0
    assert headers2["x-datadog-sampling-priority"] == "-1"

    traceparent2, tracestate2 = get_tracecontext(headers2)
    sampled2 = str(traceparent2).split("-")[3]
    dd_items2 = tracestate2["dd"].split(";")
    assert "traceparent" in headers2
    assert sampled2 == "00"
    assert "tracestate" in headers2
    assert "s:-1" in dd_items2

    # 3) Sampled = 1, tracestate[dd][s] is not present
    # Result: SamplingPriority = 1
    assert headers3["x-datadog-sampling-priority"] == "1"

    traceparent3, tracestate3 = get_tracecontext(headers3)
    sampled3 = str(traceparent3).split("-")[3]
    dd_items3 = tracestate3["dd"].split(";")
    assert "traceparent" in headers3
    assert sampled3 == "01"
    assert "tracestate" in headers3
    assert "s:1" in dd_items3

    # 4) Sampled = 1, tracestate[dd][s] <= 0
    # Result: SamplingPriority = 1
    assert headers4["x-datadog-sampling-priority"] == "1"

    traceparent4, tracestate4 = get_tracecontext(headers4)
    sampled4 = str(traceparent4).split("-")[3]
    dd_items4 = tracestate4["dd"].split(";")
    assert "traceparent" in headers4
    assert sampled4 == "01"
    assert "tracestate" in headers4
    assert "s:1" in dd_items4

    # 5) Sampled = 1, tracestate[dd][s] > 0
    # Result: SamplingPriority = incoming sampling priority
    assert headers5["x-datadog-sampling-priority"] == "2"

    traceparent5, tracestate5 = get_tracecontext(headers5)
    sampled5 = str(traceparent5).split("-")[3]
    dd_items5 = tracestate5["dd"].split(";")
    assert "traceparent" in headers5
    assert sampled5 == "01"
    assert "tracestate" in headers5
    assert "s:2" in dd_items5

    # 6) Sampled = 0, tracestate[dd][s] is not present
    # Result: SamplingPriority = 0
    assert headers6["x-datadog-sampling-priority"] == "0"

    traceparent6, tracestate6 = get_tracecontext(headers6)
    sampled6 = str(traceparent6).split("-")[3]
    dd_items6 = tracestate6["dd"].split(";")
    assert "traceparent" in headers6
    assert sampled6 == "00"
    assert "tracestate" in headers6
    assert "s:0" in dd_items6

    # 7) Sampled = 0, tracestate[dd][s] <= 0
    # Result: SamplingPriority = incoming sampling priority
    assert headers7["x-datadog-sampling-priority"] == "-1"

    traceparent7, tracestate7 = get_tracecontext(headers7)
    sampled7 = str(traceparent7).split("-")[3]
    dd_items7 = tracestate7["dd"].split(";")
    assert "traceparent" in headers7
    assert sampled7 == "00"
    assert "tracestate" in headers7
    assert "s:-1" in dd_items7

    # 8) Sampled = 0, tracestate[dd][s] > 0
    # Result: SamplingPriority = 0
    assert headers8["x-datadog-sampling-priority"] == "0"

    traceparent8, tracestate8 = get_tracecontext(headers8)
    sampled8 = str(traceparent8).split("-")[3]
    dd_items8 = tracestate8["dd"].split(";")
    assert "traceparent" in headers8
    assert sampled8 == "00"
    assert "tracestate" in headers8
    assert "s:0" in dd_items8


@temporary_enable_propagationstyle_default()
@pytest.mark.skip_library("dotnet", "The origin transformation has changed slightly")
@pytest.mark.skip_library("nodejs", "TODO: remove when https://github.com/DataDog/dd-trace-js/pull/2477 lands")
def test_headers_tracestate_dd_propagate_origin(test_agent, test_library):
    """
    harness sends a request with both tracestate and traceparent
    expects a valid traceparent from the output header with the same trace_id
    expects the tracestate to be inherited
    """
    with test_library:
        # 1) x-datadog-origin is a well-known value
        headers1 = make_single_request_and_get_inject_headers(
            test_library,
            [
                ["x-datadog-trace-id", "7890123456789012"],
                ["x-datadog-parent-id", "1234567890123456"],
                ["x-datadog-origin", "synthetics-browser"],
            ],
        )

        # 2) x-datadog-origin is NOT a well-known value
        headers2 = make_single_request_and_get_inject_headers(
            test_library,
            [
                ["x-datadog-trace-id", "7890123456789012"],
                ["x-datadog-parent-id", "1234567890123456"],
                ["x-datadog-origin", "tracing2.0"],
            ],
        )

        # 3) x-datadog-origin has invalid characters
        headers3 = make_single_request_and_get_inject_headers(
            test_library,
            [
                ["x-datadog-trace-id", "7890123456789012"],
                ["x-datadog-parent-id", "1234567890123456"],
<<<<<<< HEAD
                ["x-datadog-origin", "synthetics~,=web"],
=======
                ["x-datadog-origin", "synthetics~;,=web"],
>>>>>>> 7799beea
            ],
        )

        # 4) tracestate[dd][o] is not present
        headers4 = make_single_request_and_get_inject_headers(
            test_library,
            [
                ["traceparent", "00-12345678901234567890123456789012-1234567890123456-01"],
                ["tracestate", "foo=1,dd=s:-1"],
            ],
        )

        # 5) tracestate[dd][o] is present and is a well-known value
        headers5 = make_single_request_and_get_inject_headers(
            test_library,
            [
                ["traceparent", "00-12345678901234567890123456789012-1234567890123456-01"],
                ["tracestate", "foo=1,dd=s:-1;o:synthetics-browser"],
            ],
        )

        # 6) tracestate[dd][o] is present and is NOT a well-known value
        headers6 = make_single_request_and_get_inject_headers(
            test_library,
            [
                ["traceparent", "00-12345678901234567890123456789012-1234567890123456-01"],
                ["tracestate", "foo=1,dd=s:-1;o:tracing2.0"],
            ],
        )

    # 1) x-datadog-origin is a well-known value
    # Result: Origin set to header value
    assert headers1["x-datadog-origin"] == "synthetics-browser"

    traceparent1, tracestate1 = get_tracecontext(headers1)
    dd_items1 = tracestate1["dd"].split(";")
    assert "traceparent" in headers1
    assert "tracestate" in headers1
    assert "o:synthetics-browser" in dd_items1

    # 2) x-datadog-origin is NOT a well-known value
    # Result: Origin set to header value
    assert headers2["x-datadog-origin"] == "tracing2.0"

    traceparent2, tracestate2 = get_tracecontext(headers2)
    dd_items2 = tracestate2["dd"].split(";")
    assert "traceparent" in headers2
    assert "tracestate" in headers2
    assert "o:tracing2.0" in dd_items2

    # 3) x-datadog-origin has invalid characters. Since tilde must be unescaped during extraction,
    # all invalid characters including '~', must be replaced with '_',
    # and after that '=' must be replaced with `~`
    # Result: Origin set to header value, where invalid characters replaced by '_'
<<<<<<< HEAD
    assert headers3["x-datadog-origin"] == "synthetics~,=web"
=======
    assert headers3["x-datadog-origin"] == "synthetics~;,=web"
>>>>>>> 7799beea

    traceparent3, tracestate3 = get_tracecontext(headers3)
    dd_items3 = tracestate3["dd"].split(";")
    assert "traceparent" in headers3
    assert "tracestate" in headers3
    assert "o:synthetics___~web" in dd_items3

    # 4) tracestate[dd][o] is not present
    # Result: Origin is not set
    assert "x-datadog-origin" not in headers4

    traceparent4, tracestate4 = get_tracecontext(headers4)
    dd_items4 = tracestate4["dd"].split(";")
    assert "traceparent" in headers4
    assert "tracestate" in headers4
    assert not any(item.startswith("o:") for item in dd_items4)

    # 5) tracestate[dd][o] is present and is a well-known value
    # Result: Origin set to header value
    assert headers5["x-datadog-origin"] == "synthetics-browser"

    traceparent5, tracestate5 = get_tracecontext(headers5)
    dd_items5 = tracestate5["dd"].split(";")
    assert "traceparent" in headers5
    assert "tracestate" in headers5
    assert "o:synthetics-browser" in dd_items5

    # 6) tracestate[dd][o] is present and is NOT a well-known value
    # Result: Origin set to header value
    assert headers6["x-datadog-origin"] == "tracing2.0"

    traceparent6, tracestate6 = get_tracecontext(headers6)
    dd_items6 = tracestate6["dd"].split(";")
    assert "traceparent" in headers6
    assert "tracestate" in headers6
    assert "o:tracing2.0" in dd_items6


@temporary_enable_propagationstyle_default()
@pytest.mark.skip_library("dotnet", "Issue: headers5 is not capturing t.dm")
@pytest.mark.skip_library("nodejs", "TODO: remove when https://github.com/DataDog/dd-trace-js/pull/2477 lands")
@pytest.mark.skip_library(
    "golang",
    "False Bug: header[3,6]: can't guarantee the order of strings in the tracestate since they came from the map"
    "BUG: header[4,5]: w3cTraceID shouldn't be present",
)
def test_headers_tracestate_dd_propagate_propagatedtags(test_agent, test_library):
    """
    harness sends a request with both tracestate and traceparent
    expects a valid traceparent from the output header with the same trace_id
    expects the tracestate to be inherited
    """
    with test_library:
        # 1) x-datadog-tags is populated with well-known tags
        headers1 = make_single_request_and_get_inject_headers(
            test_library,
            [
                ["x-datadog-trace-id", "7890123456789012"],
                ["x-datadog-parent-id", "1234567890123456"],
                ["x-datadog-tags", "_dd.p.dm=-4"],
            ],
        )

        # 2) x-datadog-tags is populated with well-known tags that require
        # substituting "=" characters with ":" characters
        headers2 = make_single_request_and_get_inject_headers(
            test_library,
            [
                ["x-datadog-trace-id", "7890123456789012"],
                ["x-datadog-parent-id", "1234567890123456"],
                ["x-datadog-tags", "_dd.p.dm=-4,_dd.p.usr.id=baz64=="],
            ],
        )

        # 3) x-datadog-tags is populated with both well-known tags and unrecognized tags
        headers3 = make_single_request_and_get_inject_headers(
            test_library,
            [
                ["x-datadog-trace-id", "7890123456789012"],
                ["x-datadog-parent-id", "1234567890123456"],
                ["x-datadog-tags", "_dd.p.dm=-4,_dd.p.usr.id=baz64==,_dd.p.url=http://localhost"],
            ],
        )

        # 4) tracestate[dd] does not contain propagated tags
        headers4 = make_single_request_and_get_inject_headers(
            test_library,
            [
                ["traceparent", "00-12345678901234567890123456789012-1234567890123456-01"],
                ["tracestate", "foo=1,dd=s:-1"],
            ],
        )

        # 5) tracestate[dd] is populated with well-known propagated tags
        headers5 = make_single_request_and_get_inject_headers(
            test_library,
            [
                ["traceparent", "00-12345678901234567890123456789012-1234567890123456-01"],
                ["tracestate", "foo=1,dd=s:-1;t.dm:-4;t.usr.id:baz64~~"],
            ],
        )

        # 6) tracestate[dd][o] is populated with both well-known tags and unrecognized propagated tags
        headers6 = make_single_request_and_get_inject_headers(
            test_library,
            [
                ["traceparent", "00-12345678901234567890123456789012-1234567890123456-01"],
                ["tracestate", "foo=1,dd=s:-1;t.dm:-4;t.usr.id:baz64~~;t.url:http://localhost"],
            ],
        )

    # 1) x-datadog-tags is populated with well-known propagated tags
    # Result: Tags are placed into the tracestate where "_dd.p." is replaced with "t."
    assert headers1["x-datadog-tags"] == "_dd.p.dm=-4"

    traceparent1, tracestate1 = get_tracecontext(headers1)
    dd_items1 = tracestate1["dd"].split(";")
    assert "traceparent" in headers1
    assert "tracestate" in headers1
    assert "t.dm:-4" in dd_items1

    # 2) x-datadog-tags is populated with well-known tags that require
    #    substituting "=" characters with ":" characters
    # Result: Tags are placed into the tracestate where "_dd.p." is replaced with "t."
    #         and "=" is replaced with ":"
    assert headers2["x-datadog-tags"] == "_dd.p.dm=-4,_dd.p.usr.id=baz64=="

    traceparent2, tracestate2 = get_tracecontext(headers2)
    dd_items2 = tracestate2["dd"].split(";")
    assert "traceparent" in headers2
    assert "tracestate" in headers2
    assert "t.dm:-4" in dd_items2
    assert "t.usr.id:baz64~~" in dd_items2

    # 3) x-datadog-tags is populated with both well-known tags and unrecognized tags
    # Result: Tags are placed into the tracestate where "_dd.p." is replaced with "t."
    #         and "=" is replaced with ":"
    assert headers3["x-datadog-tags"] == "_dd.p.dm=-4,_dd.p.usr.id=baz64==,_dd.p.url=http://localhost"

    traceparent3, tracestate3 = get_tracecontext(headers3)
    dd_items3 = tracestate3["dd"].split(";")
    assert "traceparent" in headers3
    assert "tracestate" in headers3
    assert "t.dm:-4" in dd_items3
    assert "t.usr.id:baz64~~" in dd_items3
    assert "t.url:http://localhost" in dd_items3

    # 4) tracestate[dd] does not contain propagated tags
    # Result: Tags are placed into the tracestate where "_dd.p." is replaced with "t."
    #         and "=" is replaced with ":". Tags that may be added are:
    #         - _dd.p.dm
    traceparent4, tracestate4 = get_tracecontext(headers4)
    dd_items4 = tracestate4["dd"].split(";")
    assert "traceparent" in headers4

    if headers4["x-datadog-tags"] is None or headers4["x-datadog-tags"] == "":
        assert not any(item.startswith("t:") for item in dd_items4)
    else:
        assert "tracestate" in headers4
        for tag in headers4["x-datadog-tags"].split(","):
            index = tag.index("=")
            key = tag[:index]
            val = tag[index:]

            assert key.startswith("_dd.p.")
            assert "t." + key[6:] + ":" + val.replace("=", ":") in dd_items4

    # 5) tracestate[dd] is populated with well-known propagated tags
    # Result: Tags are placed into the tracestate where "_dd.p." is replaced with "t."
    #         and "=" is replaced with ":"
    dd_tags5 = headers5["x-datadog-tags"].split(",")
    assert "_dd.p.dm=-4" in dd_tags5
    assert "_dd.p.usr.id=baz64==" in dd_tags5

    traceparent5, tracestate5 = get_tracecontext(headers5)
    dd_items5 = tracestate5["dd"].split(";")
    assert "traceparent" in headers5
    assert "tracestate" in headers5
    assert "t.dm:-4" in dd_items5
    assert "t.usr.id:baz64~~" in dd_items5

    # 6) tracestate[dd][o] is populated with both well-known tags and unrecognized propagated tags
    # Result: Tags are placed into the tracestate where "_dd.p." is replaced with "t."
    #         and "=" is replaced with ":"
    dd_tags6 = headers6["x-datadog-tags"].split(",")
    assert "_dd.p.dm=-4" in dd_tags6
    assert "_dd.p.usr.id=baz64==" in dd_tags6
    assert "_dd.p.url=http://localhost" in dd_tags6

    traceparent6, tracestate6 = get_tracecontext(headers6)
    dd_items6 = tracestate6["dd"].split(";")
    assert "traceparent" in headers6
    assert "tracestate" in headers6
    assert "t.dm:-4" in dd_items6
    assert "t.usr.id:baz64~~" in dd_items6
    assert "t.url:http://localhost" in dd_items6<|MERGE_RESOLUTION|>--- conflicted
+++ resolved
@@ -225,11 +225,7 @@
             [
                 ["x-datadog-trace-id", "7890123456789012"],
                 ["x-datadog-parent-id", "1234567890123456"],
-<<<<<<< HEAD
-                ["x-datadog-origin", "synthetics~,=web"],
-=======
                 ["x-datadog-origin", "synthetics~;,=web"],
->>>>>>> 7799beea
             ],
         )
 
@@ -284,11 +280,7 @@
     # all invalid characters including '~', must be replaced with '_',
     # and after that '=' must be replaced with `~`
     # Result: Origin set to header value, where invalid characters replaced by '_'
-<<<<<<< HEAD
-    assert headers3["x-datadog-origin"] == "synthetics~,=web"
-=======
     assert headers3["x-datadog-origin"] == "synthetics~;,=web"
->>>>>>> 7799beea
 
     traceparent3, tracestate3 = get_tracecontext(headers3)
     dd_items3 = tracestate3["dd"].split(";")
