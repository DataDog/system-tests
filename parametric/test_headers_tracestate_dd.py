--- conflicted
+++ resolved
@@ -329,12 +329,8 @@
     "False Bug: header[3,6]: can't guarantee the order of strings in the tracestate since they came from the map"
     "BUG: header[4,5]: w3cTraceID shouldn't be present",
 )
-<<<<<<< HEAD
-@pytest.mark.skip_library("java", "Issue: tracecontext is not merged  yet, dm is reset on priority override")
+@pytest.mark.skip_library("java", "Issue: tracecontext is not merged yet")
 @pytest.mark.skip_library("ruby", "Ruby doesn't support case-insensitive distributed headers")
-=======
-@pytest.mark.skip_library("java", "Issue: tracecontext is not merged yet")
->>>>>>> 041cfc7b
 def test_headers_tracestate_dd_propagate_propagatedtags(test_agent, test_library):
     """
     harness sends a request with both tracestate and traceparent
