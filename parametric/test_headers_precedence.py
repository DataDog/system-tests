from typing import Any

import pytest

from parametric.spec.tracecontext import get_tracecontext
from parametric.utils.headers import make_single_request_and_get_inject_headers

parametrize = pytest.mark.parametrize


def enable_tracecontext() -> Any:
    env = {
        "DD_TRACE_PROPAGATION_STYLE": "tracecontext",
    }
    return parametrize("library_env", [env])


def enable_datadog() -> Any:
    env = {
        "DD_TRACE_PROPAGATION_STYLE": "Datadog",
    }
    return parametrize("library_env", [env])


def enable_datadog_tracecontext() -> Any:
    env = {
        "DD_TRACE_PROPAGATION_STYLE": "Datadog,tracecontext",
    }
    return parametrize("library_env", [env])


@pytest.mark.skip_library("java", "Issue: tracecontext is not merged yet")
def test_headers_precedence_propagationstyle_default(test_agent, test_library):
    with test_library:
        # 1) No headers
        headers1 = make_single_request_and_get_inject_headers(test_library, [])

        # 2) Only tracecontext headers
        headers2 = make_single_request_and_get_inject_headers(
            test_library, [["traceparent", "00-12345678901234567890123456789012-1234567890123456-01"],]
        )

        # 3) Only tracecontext headers, includes existing tracestate
        headers3 = make_single_request_and_get_inject_headers(
            test_library,
            [["traceparent", "00-12345678901234567890123456789012-1234567890123456-01"], ["tracestate", "foo=1"],],
        )

        # 4) Both tracecontext and Datadog headers
        headers4 = make_single_request_and_get_inject_headers(
            test_library,
            [
                ["traceparent", "00-12345678901234567890123456789012-1234567890123456-01"],
                ["tracestate", "foo=1"],
                ["x-datadog-trace-id", "123456789"],
                ["x-datadog-parent-id", "987654321"],
                ["x-datadog-sampling-priority", "-2"],
            ],
        )

        # 5) Only Datadog headers
        headers5 = make_single_request_and_get_inject_headers(
            test_library,
            [
                ["x-datadog-trace-id", "123456789"],
                ["x-datadog-parent-id", "987654321"],
                ["x-datadog-sampling-priority", "-2"],
            ],
        )

        # 6) Invalid tracecontext, valid Datadog headers
        headers6 = make_single_request_and_get_inject_headers(
            test_library,
            [
                ["traceparent", "00-12345678901234567890123456789012-0000000000000000-01"],
                ["tracestate", "foo=1"],
                ["x-datadog-trace-id", "123456789"],
                ["x-datadog-parent-id", "987654321"],
                ["x-datadog-sampling-priority", "-2"],
            ],
        )

    # 1) No headers
    # Result: new Datadog span context
    assert "x-datadog-trace-id" in headers1
    assert "x-datadog-parent-id" in headers1
    assert "x-datadog-sampling-priority" in headers1

    # traceparent also injected, assert that they are equal to Datadog values
    traceparent1, tracestate1 = get_tracecontext(headers1)
    tracestate1Arr = str(tracestate1).split(",")
    assert "traceparent" in headers1
    assert int(traceparent1.trace_id, base=16) == int(headers1["x-datadog-trace-id"])
    assert int(traceparent1.parent_id, base=16) == int(headers1["x-datadog-parent-id"])
    assert "tracestate" in headers1
    assert len(tracestate1Arr) == 1 and tracestate1Arr[0].startswith("dd=")

    # 2) Only tracecontext headers
    # Result: traceparent used
    traceparent2, tracestate2 = get_tracecontext(headers2)
    tracestate2Arr = str(tracestate2).split(",")
    assert "traceparent" in headers2
    assert traceparent2.trace_id == "12345678901234567890123456789012"
    assert traceparent2.parent_id != "1234567890123456"
    assert "tracestate" in headers2
    assert len(tracestate2Arr) == 1 and tracestate2Arr[0].startswith("dd=")

    # Datadog also injected, assert that they are equal to traceparent values
    assert int(headers2["x-datadog-trace-id"]) == int(traceparent2.trace_id[16:], base=16)
    assert int(headers2["x-datadog-parent-id"]) == int(traceparent2.parent_id, base=16)
    assert "x-datadog-sampling-priority" in headers2

    # 3) Only tracecontext headers, includes existing tracestate
    # Result: traceparent used
    traceparent3, tracestate3 = get_tracecontext(headers3)
    tracestate3Arr = str(tracestate3).split(",")
    assert "traceparent" in headers3
    assert traceparent3.trace_id == "12345678901234567890123456789012"
    assert traceparent3.parent_id != "1234567890123456"
    assert "tracestate" in headers3
    assert len(tracestate3Arr) == 2 and tracestate3Arr[0].startswith("dd=") and tracestate3Arr[1] == "foo=1"

    # Datadog also injected, assert that they are equal to traceparent values
    assert int(headers3["x-datadog-trace-id"]) == int(traceparent3.trace_id[16:], base=16)
    assert int(headers3["x-datadog-parent-id"]) == int(traceparent3.parent_id, base=16)
    assert "x-datadog-sampling-priority" in headers3

    # 4) Both tracecontext and Datadog headers
    # Result: traceparent used
    traceparent4, tracestate4 = get_tracecontext(headers4)
    tracestate4Arr = str(tracestate4).split(",")
    assert "traceparent" in headers4
    assert traceparent4.trace_id == "12345678901234567890123456789012"
    assert traceparent4.parent_id != "1234567890123456"
    assert "tracestate" in headers4
    assert len(tracestate4Arr) == 2 and tracestate4Arr[0].startswith("dd=") and tracestate4Arr[1] == "foo=1"

    # Datadog also injected, assert that they are equal to traceparent values
    assert int(headers4["x-datadog-trace-id"]) == int(traceparent4.trace_id[16:], base=16)
    assert int(headers4["x-datadog-parent-id"]) == int(traceparent4.parent_id, base=16)
    assert headers4["x-datadog-sampling-priority"] != -2

    # 5) Only Datadog headers
    # Result: Datadog used
    assert headers5["x-datadog-trace-id"] == "123456789"
    assert headers5["x-datadog-parent-id"] != "987654321"
    assert headers5["x-datadog-sampling-priority"] == "-2"

    # traceparent also injected, assert that they are equal to Datadog values
    traceparent5, tracestate5 = get_tracecontext(headers5)
    tracestate5Arr = str(tracestate5).split(",")
    assert "traceparent" in headers5
    assert int(traceparent5.trace_id, base=16) == int(headers5["x-datadog-trace-id"])
    assert int(traceparent5.parent_id, base=16) == int(headers5["x-datadog-parent-id"])
    assert "tracestate" in headers5
    assert len(tracestate5Arr) == 1 and tracestate5Arr[0].startswith("dd=")

    # 6) Invalid tracecontext, valid Datadog headers
    # Result: Datadog used
    assert headers6["x-datadog-trace-id"] == "123456789"
    assert headers6["x-datadog-parent-id"] != "987654321"
    assert headers6["x-datadog-sampling-priority"] == "-2"

    # traceparent also injected, assert that they are equal to Datadog values
    traceparent6, tracestate6 = get_tracecontext(headers6)
    tracestate6Arr = str(tracestate6).split(",")
    assert "traceparent" in headers6
    assert int(traceparent6.trace_id, base=16) == int(headers6["x-datadog-trace-id"])
    assert int(traceparent6.parent_id, base=16) == int(headers6["x-datadog-parent-id"])
    assert "tracestate" in headers6
    assert len(tracestate6Arr) == 1 and tracestate6Arr[0].startswith("dd=")


@enable_tracecontext()
@pytest.mark.skip_library("java", "Issue: tracecontext is not merged yet")
def test_headers_precedence_propagationstyle_tracecontext(test_agent, test_library):
    with test_library:
        # 1) No headers
        headers1 = make_single_request_and_get_inject_headers(test_library, [])

        # 2) Only tracecontext headers
        headers2 = make_single_request_and_get_inject_headers(
            test_library, [["traceparent", "00-12345678901234567890123456789012-1234567890123456-01"],]
        )

        # 3) Only tracecontext headers, includes existing tracestate
        headers3 = make_single_request_and_get_inject_headers(
            test_library,
            [["traceparent", "00-12345678901234567890123456789012-1234567890123456-01"], ["tracestate", "foo=1"],],
        )

        # 4) Both tracecontext and Datadog headers
        headers4 = make_single_request_and_get_inject_headers(
            test_library,
            [
                ["traceparent", "00-12345678901234567890123456789012-1234567890123456-01"],
                ["tracestate", "foo=1"],
                ["x-datadog-trace-id", "123456789"],
                ["x-datadog-parent-id", "987654321"],
                ["x-datadog-sampling-priority", "-2"],
            ],
        )

        # 5) Only Datadog headers
        headers5 = make_single_request_and_get_inject_headers(
            test_library,
            [
                ["x-datadog-trace-id", "123456789"],
                ["x-datadog-parent-id", "987654321"],
                ["x-datadog-sampling-priority", "-2"],
            ],
        )

        # 6) Invalid tracecontext, valid Datadog headers
        headers6 = make_single_request_and_get_inject_headers(
            test_library,
            [
                ["traceparent", "00-12345678901234567890123456789012-0000000000000000-01"],
                ["tracestate", "foo=1"],
                ["x-datadog-trace-id", "123456789"],
                ["x-datadog-parent-id", "987654321"],
                ["x-datadog-sampling-priority", "-2"],
            ],
        )

    # 1) No headers
    # Result: new Datadog span context, tracestate updated with `dd` key
    tracestate1Arr = headers1["tracestate"].split(",")
    assert "traceparent" in headers1
    assert "tracestate" in headers1
    assert len(tracestate1Arr) == 1 and tracestate1Arr[0].startswith("dd=")
    assert "x-datadog-trace-id" not in headers1
    assert "x-datadog-parent-id" not in headers1
    assert "x-datadog-sampling-priority" not in headers1

    # 2) Only tracecontext headers
    # Result: traceparent used, tracestate updated with `dd` key
    traceparent2, tracestate2 = get_tracecontext(headers2)
    tracestate2Arr = str(tracestate2).split(",")
    assert "traceparent" in headers2
    assert traceparent2.trace_id == "12345678901234567890123456789012"
    assert traceparent2.parent_id != "1234567890123456"
    assert "tracestate" in headers2
    assert len(tracestate2Arr) == 1 and tracestate2Arr[0].startswith("dd=")
    assert "x-datadog-trace-id" not in headers2
    assert "x-datadog-parent-id" not in headers2
    assert "x-datadog-sampling-priority" not in headers2

    # 3) Only tracecontext headers, includes existing tracestate
    # Result: traceparent used, tracestate updated with `dd` key
    traceparent3, tracestate3 = get_tracecontext(headers3)
    tracestate3Arr = str(tracestate3).split(",")
    assert "traceparent" in headers3
    assert traceparent3.trace_id == "12345678901234567890123456789012"
    assert traceparent3.parent_id != "1234567890123456"
    assert "tracestate" in headers3
    assert len(tracestate3Arr) == 2 and tracestate3Arr[0].startswith("dd=") and tracestate3Arr[1] == "foo=1"
    assert "x-datadog-trace-id" not in headers3
    assert "x-datadog-parent-id" not in headers3
    assert "x-datadog-sampling-priority" not in headers3

    # 4) Both tracecontext and Datadog headers
    # Result: traceparent used, tracestate updated with `dd` key
    traceparent4, tracestate4 = get_tracecontext(headers4)
    tracestate4Arr = str(tracestate4).split(",")
    assert "traceparent" in headers4
    assert traceparent4.trace_id == "12345678901234567890123456789012"
    assert traceparent4.parent_id != "1234567890123456"
    assert "tracestate" in headers4
    assert len(tracestate4Arr) == 2 and tracestate4Arr[0].startswith("dd=") and tracestate4Arr[1] == "foo=1"
    assert "x-datadog-trace-id" not in headers4
    assert "x-datadog-parent-id" not in headers4
    assert "x-datadog-sampling-priority" not in headers4

    # 5) Only Datadog headers
    # Result: new Datadog span context, tracestate updated with `dd` key
    tracestate5Arr = headers5["tracestate"].split(",")
    assert "traceparent" in headers5
    assert "tracestate" in headers5
    assert len(tracestate5Arr) == 1 and tracestate5Arr[0].startswith("dd=")
    assert "x-datadog-trace-id" not in headers5
    assert "x-datadog-parent-id" not in headers5
    assert "x-datadog-sampling-priority" not in headers5

    # 6) Invalid tracecontext, valid Datadog headers
    # Result: new Datadog span context, tracestate updated with `dd` key
    tracestate6Arr = headers6["tracestate"].split(",")
    assert "traceparent" in headers6
    assert "tracestate" in headers6
    assert len(tracestate6Arr) == 1 and tracestate6Arr[0].startswith("dd=")
    assert "x-datadog-trace-id" not in headers6
    assert "x-datadog-parent-id" not in headers6
    assert "x-datadog-sampling-priority" not in headers6


@enable_datadog()
@pytest.mark.skip_library("java", "Issue: only sampling priority -1 to 2 allowed")
def test_headers_precedence_propagationstyle_datadog(test_agent, test_library):
    with test_library:
        # 1) No headers
        headers1 = make_single_request_and_get_inject_headers(test_library, [])

        # 2) Only tracecontext headers
        headers2 = make_single_request_and_get_inject_headers(
            test_library, [["traceparent", "00-12345678901234567890123456789012-1234567890123456-01"],]
        )

        # 3) Only tracecontext headers, includes existing tracestate
        headers3 = make_single_request_and_get_inject_headers(
            test_library,
            [["traceparent", "00-12345678901234567890123456789012-1234567890123456-01"], ["tracestate", "foo=1"],],
        )

        # 4) Both tracecontext and Datadog headers
        headers5 = make_single_request_and_get_inject_headers(
            test_library,
            [
                ["traceparent", "00-12345678901234567890123456789012-1234567890123456-01"],
                ["tracestate", "foo=1"],
                ["x-datadog-trace-id", "123456789"],
                ["x-datadog-parent-id", "987654321"],
                ["x-datadog-sampling-priority", "-2"],
            ],
        )

        # 5) Only Datadog headers
        headers4 = make_single_request_and_get_inject_headers(
            test_library,
            [
                ["x-datadog-trace-id", "123456789"],
                ["x-datadog-parent-id", "987654321"],
                ["x-datadog-sampling-priority", "-2"],
            ],
        )

        # 6) Invalid tracecontext, valid Datadog headers
        headers6 = make_single_request_and_get_inject_headers(
            test_library,
            [
                ["traceparent", "00-12345678901234567890123456789012-0000000000000000-01"],
                ["tracestate", "foo=1"],
                ["x-datadog-trace-id", "123456789"],
                ["x-datadog-parent-id", "987654321"],
                ["x-datadog-sampling-priority", "-2"],
            ],
        )

    # 1) No headers
    # Result: new Datadog span context
    assert "traceparent" not in headers1
    assert "tracestate" not in headers1
    assert "x-datadog-trace-id" in headers1
    assert "x-datadog-parent-id" in headers1
    assert "x-datadog-sampling-priority" in headers1

    # 2) Only tracecontext headers
    # Result: new Datadog span context
    assert "traceparent" not in headers2
    assert "tracestate" not in headers2
    assert "x-datadog-trace-id" in headers2
    assert "x-datadog-parent-id" in headers2
    assert "x-datadog-sampling-priority" in headers2

    # 3) Only tracecontext headers, includes existing tracestate
    # Result: new Datadog span context
    assert "traceparent" not in headers3
    assert "tracestate" not in headers3
    assert "x-datadog-trace-id" in headers3
    assert "x-datadog-parent-id" in headers3
    assert "x-datadog-sampling-priority" in headers3

    # 4) Both tracecontext and Datadog headers
    # Result: Datadog used
    assert "traceparent" not in headers4
    assert "tracestate" not in headers4
    assert headers4["x-datadog-trace-id"] == "123456789"
    assert "x-datadog-parent-id" in headers4
    assert headers4["x-datadog-parent-id"] != "987654321"
    assert headers4["x-datadog-sampling-priority"] == "-2"

    # 5) Only Datadog headers
    # Result: Datadog used
    assert "traceparent" not in headers5
    assert "tracestate" not in headers5
    assert headers5["x-datadog-trace-id"] == "123456789"
    assert "x-datadog-parent-id" in headers5
    assert headers5["x-datadog-parent-id"] != "987654321"
    assert headers5["x-datadog-sampling-priority"] == "-2"

    # 6) Invalid tracecontext, valid Datadog headers
    # Result: Datadog used
    assert "traceparent" not in headers6
    assert "tracestate" not in headers6
    assert headers6["x-datadog-trace-id"] == "123456789"
    assert "x-datadog-parent-id" in headers6
    assert headers6["x-datadog-parent-id"] != "987654321"
    assert headers6["x-datadog-sampling-priority"] == "-2"


@enable_datadog_tracecontext()
<<<<<<< HEAD
@pytest.mark.skip_library("golang", "not implemented")
@pytest.mark.skip_library("nodejs", "TODO: remove when https://github.com/DataDog/dd-trace-js/pull/2477 lands")
@pytest.mark.skip_library("php", "Legacy behaviour: Fixed order instead of order of definition")
=======
@pytest.mark.skip_library(
    "golang",
    "BUG: suite #4 is failing - if context is successfully retrieved from W3C propagator, datadog propagator is NOT "
    "run, thus not retrieving / overwriting the headers",
)
@pytest.mark.skip_library("java", "Issue: tracecontext is not merged yet")
>>>>>>> 041cfc7b
def test_headers_precedence_propagationstyle_datadog_tracecontext(test_agent, test_library):
    with test_library:
        # 1) No headers
        headers1 = make_single_request_and_get_inject_headers(test_library, [])

        # 2) Only tracecontext headers
        headers2 = make_single_request_and_get_inject_headers(
            test_library, [["traceparent", "00-12345678901234567890123456789012-1234567890123456-01"],]
        )

        # 3) Only tracecontext headers, includes existing tracestate
        headers3 = make_single_request_and_get_inject_headers(
            test_library,
            [["traceparent", "00-12345678901234567890123456789012-1234567890123456-01"], ["tracestate", "foo=1"],],
        )

        # 4) Both tracecontext and Datadog headers
        headers4 = make_single_request_and_get_inject_headers(
            test_library,
            [
                ["traceparent", "00-12345678901234567890123456789012-1234567890123456-01"],
                ["tracestate", "foo=1"],
                ["x-datadog-trace-id", "123456789"],
                ["x-datadog-parent-id", "987654321"],
                ["x-datadog-sampling-priority", "-2"],
            ],
        )

        # 5) Only Datadog headers
        headers5 = make_single_request_and_get_inject_headers(
            test_library,
            [
                ["x-datadog-trace-id", "123456789"],
                ["x-datadog-parent-id", "987654321"],
                ["x-datadog-sampling-priority", "-2"],
            ],
        )

        # 6) Invalid tracecontext, valid Datadog headers
        headers6 = make_single_request_and_get_inject_headers(
            test_library,
            [
                ["traceparent", "00-12345678901234567890123456789012-0000000000000000-01"],
                ["tracestate", "foo=1"],
                ["x-datadog-trace-id", "123456789"],
                ["x-datadog-parent-id", "987654321"],
                ["x-datadog-sampling-priority", "-2"],
            ],
        )

    # 1) No headers
    # Result: new Datadog span context
    assert "x-datadog-trace-id" in headers1
    assert "x-datadog-parent-id" in headers1
    assert "x-datadog-sampling-priority" in headers1

    # traceparent also injected, assert that they are equal to Datadog values
    traceparent1, tracestate1 = get_tracecontext(headers1)
    tracestate1Arr = str(tracestate1).split(",")
    assert "traceparent" in headers1
    assert int(traceparent1.trace_id, base=16) == int(headers1["x-datadog-trace-id"])
    assert int(traceparent1.parent_id, base=16) == int(headers1["x-datadog-parent-id"])
    assert "tracestate" in headers1
    assert len(tracestate1Arr) == 1 and tracestate1Arr[0].startswith("dd=")

    # 2) Only tracecontext headers
    # Result: traceparent used
    traceparent2, tracestate2 = get_tracecontext(headers2)
    tracestate2Arr = str(tracestate2).split(",")
    assert "traceparent" in headers2
    assert traceparent2.trace_id == "12345678901234567890123456789012"
    assert traceparent2.parent_id != "1234567890123456"
    assert "tracestate" in headers2
    assert len(tracestate2Arr) == 1 and tracestate2Arr[0].startswith("dd=")

    # Datadog also injected, assert that they are equal to traceparent values
    assert int(headers2["x-datadog-trace-id"]) == int(traceparent2.trace_id[16:], base=16)
    assert int(headers2["x-datadog-parent-id"]) == int(traceparent2.parent_id, base=16)
    assert "x-datadog-sampling-priority" in headers2

    # 3) Only tracecontext headers, includes existing tracestate
    # Result: traceparent used
    traceparent3, tracestate3 = get_tracecontext(headers3)
    tracestate3Arr = str(tracestate3).split(",")
    assert "traceparent" in headers3
    assert traceparent3.trace_id == "12345678901234567890123456789012"
    assert traceparent3.parent_id != "1234567890123456"
    assert "tracestate" in headers3
    assert len(tracestate3Arr) == 2 and tracestate3Arr[0].startswith("dd=") and tracestate3Arr[1] == "foo=1"

    # Datadog also injected, assert that they are equal to traceparent values
    assert int(headers3["x-datadog-trace-id"]) == int(traceparent3.trace_id[16:], base=16)
    assert int(headers3["x-datadog-parent-id"]) == int(traceparent3.parent_id, base=16)
    assert "x-datadog-sampling-priority" in headers3

    # 4) Both tracecontext and Datadog headers
    # Result: Datadog used
    assert headers4["x-datadog-trace-id"] == "123456789"
    assert headers4["x-datadog-parent-id"] != "987654321"
    assert headers4["x-datadog-sampling-priority"] == "-2"

    # traceparent also injected, assert that they are equal to Datadog values
    traceparent4, tracestate4 = get_tracecontext(headers4)
    tracestate4Arr = str(tracestate4).split(",")
    assert "traceparent" in headers4
    assert int(traceparent4.trace_id, base=16) == int(headers4["x-datadog-trace-id"])
    assert int(traceparent4.parent_id, base=16) == int(headers4["x-datadog-parent-id"])
    assert "tracestate" in headers4
    assert len(tracestate4Arr) == 1 and tracestate4Arr[0].startswith("dd=")

    # 5) Only Datadog headers
    # Result: Datadog used
    assert headers5["x-datadog-trace-id"] == "123456789"
    assert headers5["x-datadog-parent-id"] != "987654321"
    assert headers5["x-datadog-sampling-priority"] == "-2"

    # traceparent also injected, assert that they are equal to Datadog values
    traceparent5, tracestate5 = get_tracecontext(headers5)
    tracestate5Arr = str(tracestate5).split(",")
    assert "traceparent" in headers5
    assert int(traceparent5.trace_id, base=16) == int(headers5["x-datadog-trace-id"])
    assert int(traceparent5.parent_id, base=16) == int(headers5["x-datadog-parent-id"])
    assert "tracestate" in headers5
    assert len(tracestate5Arr) == 1 and tracestate5Arr[0].startswith("dd=")

    # 6) Invalid tracecontext, valid Datadog headers
    # Result: Datadog used
    assert headers6["x-datadog-trace-id"] == "123456789"
    assert headers6["x-datadog-parent-id"] != "987654321"
    assert headers6["x-datadog-sampling-priority"] == "-2"

    # traceparent also injected, assert that they are equal to Datadog values
    traceparent6, tracestate6 = get_tracecontext(headers6)
    tracestate6Arr = str(tracestate6).split(",")
    assert "traceparent" in headers6
    assert int(traceparent6.trace_id, base=16) == int(headers6["x-datadog-trace-id"])
    assert int(traceparent6.parent_id, base=16) == int(headers6["x-datadog-parent-id"])
    assert "tracestate" in headers6
    assert len(tracestate6Arr) == 1 and tracestate6Arr[0].startswith("dd=")<|MERGE_RESOLUTION|>--- conflicted
+++ resolved
@@ -398,18 +398,13 @@
 
 
 @enable_datadog_tracecontext()
-<<<<<<< HEAD
-@pytest.mark.skip_library("golang", "not implemented")
-@pytest.mark.skip_library("nodejs", "TODO: remove when https://github.com/DataDog/dd-trace-js/pull/2477 lands")
 @pytest.mark.skip_library("php", "Legacy behaviour: Fixed order instead of order of definition")
-=======
 @pytest.mark.skip_library(
     "golang",
     "BUG: suite #4 is failing - if context is successfully retrieved from W3C propagator, datadog propagator is NOT "
     "run, thus not retrieving / overwriting the headers",
 )
 @pytest.mark.skip_library("java", "Issue: tracecontext is not merged yet")
->>>>>>> 041cfc7b
 def test_headers_precedence_propagationstyle_datadog_tracecontext(test_agent, test_library):
     with test_library:
         # 1) No headers
