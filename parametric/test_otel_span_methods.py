import time

import pytest

from parametric.spec.otel_trace import OTEL_UNSET_CODE, OTEL_ERROR_CODE, OTEL_OK_CODE
from parametric.spec.otel_trace import OtelSpan
from parametric.spec.otel_trace import SK_PRODUCER
from parametric.spec.trace import find_span
from parametric.spec.trace import find_trace_by_root
from parametric.utils.test_agent import get_span


@pytest.mark.skip_library("dotnet", "Not implemented")
@pytest.mark.skip_library("nodejs", "Not implemented")
@pytest.mark.skip_library("python", "Not implemented")
@pytest.mark.skip_library("java", "Not implemented")
@pytest.mark.skip_library("php", "Not implemented")
@pytest.mark.skip_library("ruby", "Not implemented")
@pytest.mark.skip_library("golang", "Remove after https://github.com/DataDog/dd-trace-go/pull/1839 is merged")
def test_otel_start_span(test_agent, test_library):
    """
        - Start/end a span with start and end options
    """

    with test_library:
        duration: int = 6789
        start_time: int = 12345
        with test_library.otel_start_span(
            "operation", span_kind=SK_PRODUCER, timestamp=start_time, attributes={"start_attr_key": "start_attr_val"},
        ) as parent:
            parent.end_span(timestamp=start_time + duration)

    root_span = get_span(test_agent)
    assert root_span["name"] == "operation"
    assert root_span["resource"] == "operation"
    assert root_span["meta"]["start_attr_key"] == "start_attr_val"
    assert root_span["duration"] == duration * 1_000  # OTEL expects microseconds but we convert it to ns internally


@pytest.mark.skip_library("dotnet", "Not implemented")
@pytest.mark.skip_library("nodejs", "Not implemented")
@pytest.mark.skip_library("python", "Not implemented")
@pytest.mark.skip_library("java", "Not implemented")
@pytest.mark.skip_library("php", "Not implemented")
@pytest.mark.skip_library("ruby", "Not implemented")
@pytest.mark.skip_library("golang", "Remove after https://github.com/DataDog/dd-trace-go/pull/1839 is merged")
def test_otel_set_attributes_different_types(test_agent, test_library):
    """
        - Set attributes of multiple types for an otel span
    """
    start_time = int(time.time())
    with test_library:
<<<<<<< HEAD
        with test_library.otel_start_span("operation", span_kind=SK_PRODUCER, timestamp=parent_start_time,) as parent:
            parent.set_attributes({"key": ["val1", "val2"]})
            parent.set_attributes({"key2": [1]})
            parent.set_attributes({"pi": 3.14, "hi": "bye"})
            parent.end_span()
=======
        with test_library.otel_start_span(
            "operation", span_kind=SK_PRODUCER, timestamp=start_time, new_root=True,
        ) as span:
            span.set_attributes({"str_val": "val"})
            span.set_attributes({"str_val_empty": ""})
            span.set_attributes({"bool_val": True})
            span.set_attributes({"int_val": 1})
            span.set_attributes({"int_val_zero": 0})
            span.set_attributes({"double_val": 4.2})
            span.set_attributes({"array_val_str": ["val1", "val2"]})
            span.set_attributes({"array_val_int": [10, 20]})
            span.set_attributes({"array_val_bool": [True, False]})
            span.set_attributes({"array_val_double": [10.1, 20.2]})
            span.set_attributes({"d_str_val": "bye", "d_bool_val": False, "d_int_val": 2, "d_double_val": 3.14})
            span.end_span()
>>>>>>> 1ad40711
    traces = test_agent.wait_for_num_traces(1)
    trace = find_trace_by_root(traces, OtelSpan(name="operation"))
    assert len(trace) == 1

    root_span = get_span(test_agent)

    assert root_span["name"] == "operation"
    assert root_span["resource"] == "operation"

    assert root_span["meta"]["str_val"] == "val"
    assert root_span["meta"]["str_val_empty"] == ""
    assert root_span["meta"]["bool_val"] == "True"
    assert root_span["metrics"]["int_val"] == 1
    assert root_span["metrics"]["int_val_zero"] == 0
    assert root_span["metrics"]["double_val"] == 4.2
    assert root_span["meta"]["array_val_str"] == "['val1', 'val2']"
    assert root_span["meta"]["array_val_int"] == "[10, 20]"
    assert root_span["meta"]["array_val_bool"] == "[True, False]"
    assert root_span["meta"]["array_val_double"] == "[10.1, 20.2]"
    assert root_span["meta"]["d_str_val"] == "bye"
    assert root_span["meta"]["d_bool_val"] == "False"
    assert root_span["metrics"]["d_int_val"] == 2
    assert root_span["metrics"]["d_double_val"] == 3.14


@pytest.mark.skip_library("dotnet", "Not implemented")
@pytest.mark.skip_library("nodejs", "Not implemented")
@pytest.mark.skip_library("php", "Not implemented")
@pytest.mark.skip_library("python", "Not implemented")
@pytest.mark.skip_library("ruby", "Not implemented")
@pytest.mark.skip_library("java", "Not implemented")
@pytest.mark.skip_library("golang", "Remove after https://github.com/DataDog/dd-trace-go/pull/1839 is merged")
def test_otel_span_is_recording(test_agent, test_library):
    """
    Test functionality of ending a span.
        - before ending - span.is_recording() is true
        - after ending - span.is_recording() is false
    """
    with test_library:
        # start parent
        with test_library.otel_start_span(name="parent") as parent:
            assert parent.is_recording()
            parent.end_span()
            assert not parent.is_recording()


@pytest.mark.skip_library("dotnet", "Not implemented")
@pytest.mark.skip_library("nodejs", "Not implemented")
@pytest.mark.skip_library("python", "Not implemented")
@pytest.mark.skip_library("java", "Not implemented")
@pytest.mark.skip_library("ruby", "Not implemented")
@pytest.mark.skip_library("php", "Not implemented")
@pytest.mark.skip_library("golang", "Remove after https://github.com/DataDog/dd-trace-go/pull/1839 is merged")
def test_otel_span_finished_end_options(test_agent, test_library):
    """
    Test functionality of ending a span with end options.
    After finishing the span, finishing the span with different end options has no effect
    """
    start_time: int = 12345
    duration: int = 6789
    with test_library:
        with test_library.otel_start_span(name="operation", timestamp=start_time) as s:
            assert s.is_recording()
            s.end_span(timestamp=start_time + duration)
            assert not s.is_recording()
            s.end_span(timestamp=start_time + duration * 2)

    s = get_span(test_agent)
    assert s.get("name") == "operation"
    assert s.get("start") == start_time * 1_000  # OTEL expects microseconds but we convert it to ns internally
    assert s.get("duration") == duration * 1_000


@pytest.mark.skip_library("dotnet", "Not implemented")
@pytest.mark.skip_library("nodejs", "Not implemented")
@pytest.mark.skip_library("php", "Not implemented")
@pytest.mark.skip_library("ruby", "Not implemented")
@pytest.mark.skip_library("python", "Not implemented")
@pytest.mark.skip_library("java", "Not implemented")
@pytest.mark.skip_library("golang", "Remove after https://github.com/DataDog/dd-trace-go/pull/1839 is merged")
def test_otel_span_end(test_agent, test_library):
    """
    Test functionality of ending a span. After ending:
        - operations on that span become noop
        - child spans are still running and can be ended later
        - still possible to start child spans from parent context
    """
    with test_library:
        with test_library.otel_start_span(name="parent") as parent:
            parent.end_span()
            # setting attributes after finish has no effect
            parent.set_name("new_name")
            parent.set_attributes({"after_finish": "true"})  # should have no affect
            with test_library.otel_start_span(name="child", parent_id=parent.span_id) as child:
                child.end_span()

    trace = find_trace_by_root(test_agent.wait_for_num_traces(1), OtelSpan(name="parent"))
    assert len(trace) == 2

    parent_span = find_span(trace, OtelSpan(name="parent"))
    assert parent_span["name"] == "parent"
    assert parent_span["meta"].get("after_finish") is None

    child = find_span(trace, OtelSpan(name="child"))
    assert child["name"] == "child"
    assert child["parent_id"] == parent_span["span_id"]


@pytest.mark.skip_library("dotnet", "Not implemented")
@pytest.mark.skip_library("ruby", "Not implemented")
@pytest.mark.skip_library("php", "Not implemented")
@pytest.mark.skip_library("nodejs", "Not implemented")
@pytest.mark.skip_library("python", "Not implemented")
@pytest.mark.skip_library("java", "Not implemented")
@pytest.mark.skip_library("golang", "Remove after https://github.com/DataDog/dd-trace-go/pull/1839 is merged")
def test_otel_set_span_status_error(test_agent, test_library):
    """
        This test verifies that setting the status of a span
        behaves accordingly to the Otel API spec
        (https://opentelemetry.io/docs/reference/specification/trace/api/#set-status)
        By checking the following:
        1. attempts to set the value of `Unset` are ignored
        2. description must only be used with `Error` value

    """
    with test_library:
        with test_library.otel_start_span(name="error_span") as s:
            s.set_status(OTEL_ERROR_CODE, "error_desc")
            s.set_status(OTEL_UNSET_CODE, "unset_desc")
            s.end_span()
    s = get_span(test_agent)
    assert s.get("meta").get("error.message") == "error_desc"
    assert s.get("name") == "error_span"


@pytest.mark.skip_library("dotnet", "Not implemented")
@pytest.mark.skip_library("ruby", "Not implemented")
@pytest.mark.skip_library("nodejs", "Not implemented")
@pytest.mark.skip_library("php", "Not implemented")
@pytest.mark.skip_library("python", "Not implemented")
@pytest.mark.skip_library("java", "Not implemented")
@pytest.mark.skip_library("golang", "Remove after https://github.com/DataDog/dd-trace-go/pull/1839 is merged")
def test_otel_set_span_status_ok(test_agent, test_library):
    """
        This test verifies that setting the status of a span
        behaves accordingly to the Otel API spec
        (https://opentelemetry.io/docs/reference/specification/trace/api/#set-status)
        By checking the following:
        1. attempts to set the value of `Unset` are ignored
        3. setting the status to `Ok` is final and will override any
            prior or future status values
    """
    with test_library:
        with test_library.otel_start_span(name="ok_span") as span:
            span.set_status(OTEL_OK_CODE, "ok_desc")
            span.set_status(OTEL_ERROR_CODE, "error_desc")
            span.end_span()

    span = get_span(test_agent)
    assert span.get("meta").get("error.message") is None
    assert span.get("name") == "ok_span"


@pytest.mark.skip_library("dotnet", "Not implemented")
@pytest.mark.skip_library("ruby", "Not implemented")
@pytest.mark.skip_library("php", "Not implemented")
@pytest.mark.skip_library("nodejs", "Not implemented")
@pytest.mark.skip_library("python", "Not implemented")
@pytest.mark.skip_library("java", "Not implemented")
@pytest.mark.skip_library("golang", "Remove after https://github.com/DataDog/dd-trace-go/pull/1839 is merged")
def test_otel_get_span_context(test_agent, test_library):
    """
        This test verifies retrieving the span context of a span
        accordingly to the Otel API spec
        (https://opentelemetry.io/docs/reference/specification/trace/api/#get-context)
    """
    with test_library:
        with test_library.otel_start_span(name="operation") as parent:
            parent.end_span()
            with test_library.otel_start_span(name="operation", parent_id=parent.span_id) as span:
                span.end_span()
                context = span.span_context()
                assert context.get("trace_id") == parent.span_context().get("trace_id")
                assert context.get("span_id") == "{:016x}".format(span.span_id)
                assert context.get("trace_flags") == "01"<|MERGE_RESOLUTION|>--- conflicted
+++ resolved
@@ -50,13 +50,6 @@
     """
     start_time = int(time.time())
     with test_library:
-<<<<<<< HEAD
-        with test_library.otel_start_span("operation", span_kind=SK_PRODUCER, timestamp=parent_start_time,) as parent:
-            parent.set_attributes({"key": ["val1", "val2"]})
-            parent.set_attributes({"key2": [1]})
-            parent.set_attributes({"pi": 3.14, "hi": "bye"})
-            parent.end_span()
-=======
         with test_library.otel_start_span(
             "operation", span_kind=SK_PRODUCER, timestamp=start_time, new_root=True,
         ) as span:
@@ -72,7 +65,6 @@
             span.set_attributes({"array_val_double": [10.1, 20.2]})
             span.set_attributes({"d_str_val": "bye", "d_bool_val": False, "d_int_val": 2, "d_double_val": 3.14})
             span.end_span()
->>>>>>> 1ad40711
     traces = test_agent.wait_for_num_traces(1)
     trace = find_trace_by_root(traces, OtelSpan(name="operation"))
     assert len(trace) == 1
