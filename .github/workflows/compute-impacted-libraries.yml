name: "Compute libraries impacted by the change"

on:
  workflow_call:
    outputs:
      libraries_with_dev:
        description: "JSON list of libraries that require a dev run"
        value: ${{ jobs.main.outputs.libraries_with_dev }}
      library_matrix:
        description: "List of couple library + dev/prod to run"
        value: ${{ jobs.main.outputs.library_matrix }}
      desired_execution_time:
        description: "Time in seconds"
        value: ${{ jobs.main.outputs.desired_execution_time }}
      target-branch:
        description: "dd-trace branch to test"
        value: ${{ jobs.main.outputs.target-branch }}

jobs:
  main:
    runs-on: ubuntu-latest
    outputs:
      library_matrix:  ${{ steps.compute.outputs.library_matrix }}
      libraries_with_dev:  ${{ steps.compute.outputs.libraries_with_dev }}
      desired_execution_time:  ${{ steps.compute.outputs.desired_execution_time }}
      target-branch: ${{ steps.get-target-branch.outputs.target-branch }}
    steps:
      - uses: actions/checkout@08eba0b27e820071cde6df949e0beb9ba4906955 # v4.3.0
      - name: Get modified files
        if: github.event_name == 'pull_request'
        run: |
          git fetch origin ${{ github.event.pull_request.base.sha }}
          git diff --name-only HEAD ${{ github.event.pull_request.base.sha }} >> modified_files.txt
          cat modified_files.txt

      - name: Set up Python
        uses: actions/setup-python@7f4fc3e22c37d6ff65e88745f38bd3157c663f7c # v4.9.1
        with:
          python-version: '3.12'
      - name: Compute impacted libraries
        id: compute
<<<<<<< HEAD
        shell: python
        run: |
          import json
          import os
          import re

          github_context = json.loads(os.environ["GITHUB_CONTEXT"])

          # temporary print to see what's hapenning on differents events
          print(json.dumps(github_context, indent=2))

          libraries = "cpp|cpp_httpd|cpp_nginx|dotnet|golang|java|nodejs|php|python|ruby|java_otel|python_otel|nodejs_otel|rust"
          result = set()

          # do not include otel in system-tests CI by default, as the staging backend is not stable enough
          # all_libraries = {"cpp", "dotnet", "golang", "java", "nodejs", "php", "python", "ruby", "java_otel", "python_otel", "nodejs_otel", "rust"}
          all_libraries = {"cpp", "cpp_httpd", "cpp_nginx", "dotnet", "golang", "java", "nodejs", "php", "python", "ruby", "rust"}

          if github_context["ref"] == "refs/heads/main":
              print("Merge commit to main => run all libraries")
              result |= all_libraries

          elif github_context["event_name"] == "schedule":
              print("Scheduled job => run all libraries")
              result |= all_libraries

          else:
              pr_title = github_context["event"]["pull_request"]["title"].lower()
              match = re.search(rf"^\[({libraries})(?:@([^\]]+))?\]", pr_title)
              if match:
                  print(f"PR title matchs => run {match[1]}")
                  result.add(match[1])
              else:
                  print(f"Inspect modified files to determine impacted libraries...")
                  with open("modified_files.txt", "r", encoding="utf-8") as f:
                      files = f.readlines()

                  for file in files:
                      manifest_match = re.search(rf"^manifests/({libraries}).yml", file)
                      weblog_match = re.search(rf"^utils/build/docker/({libraries})/", file)
                      injection_match = re.search(rf"^lib-injection/build/docker/({libraries})/", file)

                      if manifest_match:
                          result.add(manifest_match[1])
                      elif weblog_match:
                          result.add(weblog_match[1])
                      elif injection_match:
                          result.add(injection_match[1])

                      if not manifest_match and not weblog_match and not injection_match:
                          print(f"{file} may impact any library => run all of them")
                          result |= all_libraries
                          break

          populated_result = [
            {
              "library": library,
              "version": "prod",
            }
            for library in sorted(result)
          ] + [
            {
              "library": library,
              "version": "dev",
            }
            for library in sorted(result)
            if "otel" not in library and library not in ("cpp_nginx", )
          ]

          with open(os.environ["GITHUB_OUTPUT"], "a", encoding="utf-8") as fh:
              print(f"library_matrix={json.dumps(populated_result)}", file=fh)
              print(f"libraries_with_dev={json.dumps([item['library'] for item in populated_result if item['version'] == 'dev'])}", file=fh)
              print(f"desired_execution_time={600 if len(result) == 1 else 3600}", file=fh)

=======
        run: python utils/scripts/compute-impacted-libraries.py -o $GITHUB_OUTPUT
>>>>>>> 5bbb7913
        env:
          GITHUB_REF: ${{ github.ref }}
          GITHUB_EVENT_NAME: ${{ github.event_name }}
          GITHUB_PR_TITLE: ${{ github.event.pull_request.title }}
      - name: Get target branch
        uses: ./.github/actions/get_target_branch
        id: get-target-branch
        with:
          text: ${{ github.event.pull_request.title }}
      - name: Print results
        run: |
          echo 'Impacted libraries: -> ${{ steps.compute.outputs.library_matrix }}'
          echo 'Desired execution time: -> ${{ steps.compute.outputs.desired_execution_time }}'
          echo 'Target branch: -> ${{ steps.get-target-branch.outputs.target-branch }}'<|MERGE_RESOLUTION|>--- conflicted
+++ resolved
@@ -39,84 +39,7 @@
           python-version: '3.12'
       - name: Compute impacted libraries
         id: compute
-<<<<<<< HEAD
-        shell: python
-        run: |
-          import json
-          import os
-          import re
-
-          github_context = json.loads(os.environ["GITHUB_CONTEXT"])
-
-          # temporary print to see what's hapenning on differents events
-          print(json.dumps(github_context, indent=2))
-
-          libraries = "cpp|cpp_httpd|cpp_nginx|dotnet|golang|java|nodejs|php|python|ruby|java_otel|python_otel|nodejs_otel|rust"
-          result = set()
-
-          # do not include otel in system-tests CI by default, as the staging backend is not stable enough
-          # all_libraries = {"cpp", "dotnet", "golang", "java", "nodejs", "php", "python", "ruby", "java_otel", "python_otel", "nodejs_otel", "rust"}
-          all_libraries = {"cpp", "cpp_httpd", "cpp_nginx", "dotnet", "golang", "java", "nodejs", "php", "python", "ruby", "rust"}
-
-          if github_context["ref"] == "refs/heads/main":
-              print("Merge commit to main => run all libraries")
-              result |= all_libraries
-
-          elif github_context["event_name"] == "schedule":
-              print("Scheduled job => run all libraries")
-              result |= all_libraries
-
-          else:
-              pr_title = github_context["event"]["pull_request"]["title"].lower()
-              match = re.search(rf"^\[({libraries})(?:@([^\]]+))?\]", pr_title)
-              if match:
-                  print(f"PR title matchs => run {match[1]}")
-                  result.add(match[1])
-              else:
-                  print(f"Inspect modified files to determine impacted libraries...")
-                  with open("modified_files.txt", "r", encoding="utf-8") as f:
-                      files = f.readlines()
-
-                  for file in files:
-                      manifest_match = re.search(rf"^manifests/({libraries}).yml", file)
-                      weblog_match = re.search(rf"^utils/build/docker/({libraries})/", file)
-                      injection_match = re.search(rf"^lib-injection/build/docker/({libraries})/", file)
-
-                      if manifest_match:
-                          result.add(manifest_match[1])
-                      elif weblog_match:
-                          result.add(weblog_match[1])
-                      elif injection_match:
-                          result.add(injection_match[1])
-
-                      if not manifest_match and not weblog_match and not injection_match:
-                          print(f"{file} may impact any library => run all of them")
-                          result |= all_libraries
-                          break
-
-          populated_result = [
-            {
-              "library": library,
-              "version": "prod",
-            }
-            for library in sorted(result)
-          ] + [
-            {
-              "library": library,
-              "version": "dev",
-            }
-            for library in sorted(result)
-            if "otel" not in library and library not in ("cpp_nginx", )
-          ]
-
-          with open(os.environ["GITHUB_OUTPUT"], "a", encoding="utf-8") as fh:
-              print(f"library_matrix={json.dumps(populated_result)}", file=fh)
-              print(f"libraries_with_dev={json.dumps([item['library'] for item in populated_result if item['version'] == 'dev'])}", file=fh)
-              print(f"desired_execution_time={600 if len(result) == 1 else 3600}", file=fh)
-
-=======
         run: python utils/scripts/compute-impacted-libraries.py -o $GITHUB_OUTPUT
->>>>>>> 5bbb7913
         env:
           GITHUB_REF: ${{ github.ref }}
           GITHUB_EVENT_NAME: ${{ github.event_name }}
