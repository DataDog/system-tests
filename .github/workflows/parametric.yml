--- conflicted
+++ resolved
@@ -11,21 +11,6 @@
       group: "APM Larger Runners"
     strategy:
       matrix:
-<<<<<<< HEAD
-        client:
-          - php
-          - python
-          - python_http
-          - dotnet
-          - golang
-        ##  - java
-          - nodejs
-          - ruby
-          - cpp
-        version:
-         - prod
-         - dev
-=======
           variant:
             #Updated with dev version 
             - client: java
@@ -51,7 +36,6 @@
             - client: cpp
               version: prod
  
->>>>>>> a37909e5
       fail-fast: false
     env:
       TEST_LIBRARY: ${{ matrix.variant.client }}
@@ -61,21 +45,16 @@
       - name: Install runner
         uses: ./.github/actions/install_runner
       - name: Load library binary
-<<<<<<< HEAD
-        if: ${{ matrix.version == 'dev' && matrix.client != 'python_http' && matrix.client != 'php'}}
-        run: ./utils/scripts/load-binary.sh ${{ matrix.client }}
+        if: ${{ matrix.variant.version == 'dev' && matrix.variant.client != 'python_http' && matrix.variant.client != 'php'}}
+        run: ./utils/scripts/load-binary.sh ${{ matrix.variant.client }}
       - name: Load python_http library binary
-        if: ${{ matrix.version == 'dev' && matrix.client == 'python_http'}}
+        if: ${{ matrix.variant.version == 'dev' && matrix.variant.client == 'python_http'}}
         run: ./utils/scripts/load-binary.sh python
       - name: Load library PHP appsec binary
-        if: ${{ matrix.version == 'dev' && matrix.client == 'php' }}
+        if: ${{ matrix.variant.version == 'dev' && matrix.variant.client == 'php' }}
         run: |
           curl -LO https://github.com/DataDog/dd-trace-php/releases/download/0.94.1/datadog-setup.php --output-dir binaries/
           curl -LO https://github.com/DataDog/dd-trace-php/releases/download/0.94.1/dd-library-php-0.94.1-x86_64-linux-gnu.tar.gz --output-dir binaries/
-=======
-        if: ${{ matrix.variant.version == 'dev' }}
-        run: ./utils/scripts/load-binary.sh ${{ matrix.variant.client }}
->>>>>>> a37909e5
       - name: Run
         run: ./run.sh PARAMETRIC
       - name: Compress logs
@@ -86,19 +65,11 @@
         if: always() && steps.compress_logs.outcome == 'success'
         uses: actions/upload-artifact@v3
         with:
-<<<<<<< HEAD
-          name: logs_${{ matrix.client}}_parametric_${{ matrix.version }}_main
-          path: artifact.tar.gz
-      - name: Upload results CI Visibility
-        if: ${{ always() }}
-        run: ./utils/scripts/upload_results_CI_visibility.sh ${{ matrix.version }} system-tests ${{ github.run_id }}-${{ github.run_attempt }}
-=======
           name: logs_${{ matrix.variant.client}}_parametric_${{ matrix.variant.version }}_main
           path: artifact.tar.gz
       - name: Upload results CI Visibility
         if: ${{ always() }}
         run: ./utils/scripts/upload_results_CI_visibility.sh ${{ matrix.variant.version }} system-tests ${{ github.run_id }}-${{ github.run_attempt }}
->>>>>>> a37909e5
         env:
           DD_API_KEY: ${{ secrets.DD_CI_API_KEY }}
       - name: Print fancy log report
