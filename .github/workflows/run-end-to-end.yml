--- conflicted
+++ resolved
@@ -112,14 +112,10 @@
       run: SYSTEM_TEST_BUILD_ATTEMPTS=3 ./build.sh -i agent
     - name: Build weblog
       id: build
-<<<<<<< HEAD
-      run: SYSTEM_TEST_BUILD_ATTEMPTS=3 ./build.sh -i weblog
-=======
       run: SYSTEM_TEST_BUILD_ATTEMPTS=3 ./build.sh ${{ inputs.library }} -i weblog -w ${{ matrix.weblog }}
     - name: Run DEFAULT scenario
       if: steps.build.outcome == 'success' && contains(inputs.scenarios, '"DEFAULT"')
       run: ./run.sh DEFAULT
->>>>>>> f55dc2c8
       env:
         AWS_ACCESS_KEY_ID: ${{ secrets.AWS_ACCESS_KEY_ID }}
         AWS_SECRET_ACCESS_KEY: ${{ secrets.AWS_SECRET_ACCESS_KEY }}
