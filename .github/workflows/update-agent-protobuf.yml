name: Update agent protobuf deserializer

on:
  workflow_dispatch: {}
  schedule:
    - cron: "00 02 * * 2-6"

jobs:
  main:
    runs-on: ubuntu-latest
    permissions:
      id-token: write
    steps:
      - uses: actions/checkout@v4
      - uses: actions/setup-go@v5
        with:
<<<<<<< HEAD
          go-version: '1.24.5'
=======
          go-version: "1.24.0"
>>>>>>> e7a21691
      - run: sudo apt-get update
      - run: sudo apt-get -y install protobuf-compiler
      - run: protoc --version && go version
      - name: Generate descriptor
        run: utils/scripts/update_protobuf.sh
      - uses: DataDog/dd-octo-sts-action@acaa02eee7e3bb0839e4272dacb37b8f3b58ba80 # v1.0.3
        id: octo-sts
        with:
          scope: DataDog/system-tests
          policy: self.update-agent-protobuf.create-pr
      - name: Create Pull Request
        uses: peter-evans/create-pull-request@v7
        with:
          commit-message: Update protobuf descriptors
          branch: actions/update-protobuf-descriptors
          title: Update protobuf descriptors
          body: Please check locally that everything is ok before merging
          token: ${{ steps.octo-sts.outputs.token }}<|MERGE_RESOLUTION|>--- conflicted
+++ resolved
@@ -14,11 +14,7 @@
       - uses: actions/checkout@v4
       - uses: actions/setup-go@v5
         with:
-<<<<<<< HEAD
           go-version: '1.24.5'
-=======
-          go-version: "1.24.0"
->>>>>>> e7a21691
       - run: sudo apt-get update
       - run: sudo apt-get -y install protobuf-compiler
       - run: protoc --version && go version
