name: Experimental tests

on:
  workflow_dispatch: {}
  schedule:
    - cron:  '00 02 * * 2-6'
  pull_request:
    branches:
      - "**"
  push:
    branches:
      - main
env:
  REGISTRY: ghcr.io

jobs:

  manual-lib-injection-tests:
    runs-on: ubuntu-latest
    permissions:
      contents: read
      packages: write
    strategy:
      matrix:
        variant:
        - library: java
          weblog-variant: dd-lib-java-init-test-app

        # - library: nodejs
        #   weblog-variant: sample-app

        # - library: python
        #   weblog-variant: dd-lib-python-init-test-django

        # - library: python
        #   weblog-variant: dd-lib-python-init-test-django-gunicorn

        # - library: python
        #   weblog-variant: dd-lib-python-init-test-django-uvicorn

        lib-injection-connection: 
          - uds
          - network

        lib-injection-use-admission-controller:
          - use-admission-controller
          - ''

        version: 
          - latest #Production tag
          - latest_snapshot

      fail-fast: false
    env:
      TEST_LIBRARY: ${{ matrix.variant.library }}
      WEBLOG_VARIANT: ${{ matrix.variant.weblog-variant }}
      LIBRARY_INJECTION_CONNECTION: ${{ matrix.lib-injection-connection }}
      LIBRARY_INJECTION_ADMISSION_CONTROLLER: ${{ matrix.lib-injection-use-admission-controller }}
      DOCKER_REGISTRY_IMAGES_PATH: ghcr.io/datadog
      DOCKER_IMAGE_TAG: ${{ matrix.version }}
      DOCKER_IMAGE_WEBLOG_TAG: ${{ github.sha }}
      BUILDX_PLATFORMS: linux/amd64
      MODE: manual
    steps:
      - name: lib-injection test runner
        id: lib-injection-test-runner
        # TODO: change this back to `main`
        uses: DataDog/system-tests/lib-injection/runner@onboarding-rc-injection
        with:
          docker-registry: ghcr.io
          docker-registry-username: ${{ github.actor }}
          docker-registry-password: ${{ secrets.GITHUB_TOKEN }}
          test-script: ./lib-injection/run-manual-lib-injection.sh

  auto-lib-injection-tests:
    runs-on: ubuntu-latest
    permissions:
      contents: read
      packages: write
    strategy:
      matrix:
        variant:
        - library: java
          weblog-variant: dd-lib-java-init-test-app
        - library: nodejs
          weblog-variant: sample-app
        - library: python
          weblog-variant: dd-lib-python-init-test-django
      fail-fast: false
    env:
      TEST_LIBRARY: ${{ matrix.variant.library }}
      WEBLOG_VARIANT: ${{ matrix.variant.weblog-variant }}
      DOCKER_REGISTRY_IMAGES_PATH: ghcr.io/datadog
      DOCKER_IMAGE_TAG: latest
      DOCKER_IMAGE_WEBLOG_TAG: ${{ github.sha }}
      BUILDX_PLATFORMS: linux/amd64
      MODE: auto
    steps:
<<<<<<< HEAD
=======

>>>>>>> 7799beea
      - name: lib-injection test runner
        id: lib-injection-test-runner
        # TODO: change this back to `main`
        uses: DataDog/system-tests/lib-injection/runner@onboarding-rc-injection
        with:
          docker-registry: ghcr.io
          docker-registry-username: ${{ github.actor }}
          docker-registry-password: ${{ secrets.GITHUB_TOKEN }}
<<<<<<< HEAD
          test-script: ./lib-injection/run-auto-lib-injection.sh
=======
          test-script: ./lib-injection/run-lib-injection.sh
>>>>>>> 7799beea
<|MERGE_RESOLUTION|>--- conflicted
+++ resolved
@@ -96,10 +96,6 @@
       BUILDX_PLATFORMS: linux/amd64
       MODE: auto
     steps:
-<<<<<<< HEAD
-=======
-
->>>>>>> 7799beea
       - name: lib-injection test runner
         id: lib-injection-test-runner
         # TODO: change this back to `main`
@@ -108,8 +104,4 @@
           docker-registry: ghcr.io
           docker-registry-username: ${{ github.actor }}
           docker-registry-password: ${{ secrets.GITHUB_TOKEN }}
-<<<<<<< HEAD
-          test-script: ./lib-injection/run-auto-lib-injection.sh
-=======
-          test-script: ./lib-injection/run-lib-injection.sh
->>>>>>> 7799beea
+          test-script: ./lib-injection/run-auto-lib-injection.sh