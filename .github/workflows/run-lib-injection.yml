name: Lib-injection tests

on:
  workflow_call:
    inputs:
      build_lib_injection_app_images:
        description: "Shall we build python base images for tests on python tracer"
        default: false
        required: false
        type: boolean
      library:
        description: "Library to test"
        required: true
        type: string
      version:
        description: "Version of the image to test"
        required: true
        type: string
env:
  REGISTRY: ghcr.io

jobs:

  compute-matrix:
    name: Get weblogs for Lib-Injection tests
    runs-on: ubuntu-latest
    outputs:
      matrix: ${{ steps.compute-matrix.outputs.matrix }}
      matrix_supported_langs: ${{ steps.compute-matrix.outputs.matrix_supported_langs }}
      matrix_profiling_supported: ${{ steps.compute-matrix.outputs.matrix_profiling_supported }}
      init_image: ${{ steps.compute-matrix.outputs.init_image }}
    steps:
    - name: Compute matrix
      id: compute-matrix
      shell: python
      run: |
        import json
        import os

        weblogs={
          "cpp": [],
          "dotnet": [{"name":"dd-lib-dotnet-init-test-app","supported":"true"}],
          "golang": [],
          "java": [{"name":"dd-lib-java-init-test-app","supported":"true"},{"name":"jdk7-app","supported":"false"}],
          "nodejs": [{"name":"sample-app","supported":"true"},{"name":"sample-app-node13","supported":"false"}],
<<<<<<< HEAD
          "php": [{"name":"dd-lib-php-init-test-83","supported":"true"},{"name":"dd-lib-php-init-test-alpine","supported":"true"}],
          "python": [{"name":"dd-lib-python-init-test-django","supported":"true"}, {"name":"dd-lib-python-init-test-django-gunicorn", "supported":"true"}, {"name":"dd-lib-python-init-test-django-uvicorn","supported":"true"}],
=======
          "php": [],
          "python": [{"name":"dd-lib-python-init-test-django","supported":"true"},
                     {"name":"dd-lib-python-init-test-django-gunicorn", "supported":"true"},
                     {"name":"dd-lib-python-init-test-django-gunicorn-alpine","supported":"true"},
                     {"name":"dd-lib-python-init-test-django-preinstalled","supported":"true","skip-profiling":"true"},
                     {"name":"dd-lib-python-init-test-django-unsupported-package-force","supported":"true"},
                     {"name":"dd-lib-python-init-test-django-uvicorn","supported":"true"},
                     {"name":"dd-lib-python-init-test-protobuf-old","supported":"true"}],
>>>>>>> a9486c36
          "ruby": [{"name":"dd-lib-ruby-init-test-rails","supported":"true"}, {"name":"dd-lib-ruby-init-test-rails-explicit","supported":"true"}, {"name":"dd-lib-ruby-init-test-rails-gemsrb","supported":"true"}]
        }

        prod_init_images={
          "cpp": [],
          "dotnet": ["gcr.io/datadoghq/dd-lib-dotnet-init:latest"],
          "golang": [],
          "java": ["gcr.io/datadoghq/dd-lib-java-init:latest"],
          "nodejs": ["gcr.io/datadoghq/dd-lib-js-init:latest"],
          "php": ["gcr.io/datadoghq/dd-lib-php-init:latest"],
          "python": ["gcr.io/datadoghq/dd-lib-python-init:latest"],
          "ruby": ["gcr.io/datadoghq/dd-lib-ruby-init:latest"],
        }

        dev_init_images={
          "cpp": [],
          "dotnet": ["ghcr.io/datadog/dd-trace-dotnet/dd-lib-dotnet-init:latest_snapshot"],
          "golang": [],
          "java": ["ghcr.io/datadog/dd-trace-java/dd-lib-java-init:latest_snapshot"],
          "nodejs": ["ghcr.io/datadog/dd-trace-js/dd-lib-js-init:latest_snapshot"],
          "php": ["ghcr.io/datadog/dd-trace-php/dd-lib-php-init:latest_snapshot"],
          "python": ["ghcr.io/datadog/dd-trace-py/dd-lib-python-init:latest_snapshot"],
          "ruby": ["ghcr.io/datadog/dd-trace-rb/dd-lib-ruby-init:latest_snapshot"],
        }
        #All weblog variants
        result = weblogs["${{ inputs.library }}"]
        #Only supported weblog variants
        results_supported_langs = []
        results_profiling_supported = []
        for weblog in weblogs["${{ inputs.library }}"]:
          if weblog["supported"] == "true":
            results_supported_langs.append(weblog["name"])
          if "skip-profiling" not in weblog or weblog["skip-profiling"] != "true":
            results_profiling_supported.append(weblog["name"])

        #Use the latest init image for prod version, latest_snapshot init image for dev version
        if "${{ inputs.version }}" == 'prod':
          result_init_image = prod_init_images["${{ inputs.library }}"]
        else:
          result_init_image = dev_init_images["${{ inputs.library }}"]

        with open(os.environ['GITHUB_OUTPUT'], 'a') as fh:
            print(f'matrix={json.dumps(result)}', file=fh)
            print(f'init_image={json.dumps(result_init_image)}', file=fh)
            print(f'matrix_supported_langs={json.dumps(results_supported_langs)}', file=fh)
            print(f'matrix_profiling_supported={json.dumps(results_profiling_supported)}', file=fh)

        print(json.dumps(result, indent=2))
        print(json.dumps(result_init_image, indent=2))
        print(json.dumps(results_supported_langs, indent=2))
        print(json.dumps(results_profiling_supported, indent=2))

  lib-injection-init-image-validator:
    if: inputs.library == 'dotnet' || inputs.library == 'java' || inputs.library == 'python' || inputs.library == 'ruby' || inputs.library == 'nodejs' || inputs.library == 'php'
    runs-on:
      group: "APM Larger Runners"
    permissions:
      contents: read
      packages: read
    needs:
      - compute-matrix
    strategy:
      matrix:
          weblog: ${{ fromJson(needs.compute-matrix.outputs.matrix) }}
          lib_init_image: ${{ fromJson(needs.compute-matrix.outputs.init_image) }}
      fail-fast: false
    env:
      TEST_LIBRARY: ${{ inputs.library }}
      LIB_INIT_IMAGE: ${{ matrix.lib_init_image }}
    steps:
      - name: Checkout
        uses: actions/checkout@v4
        with:
          repository: 'DataDog/system-tests'

      - name: Set up QEMU
        uses: docker/setup-qemu-action@v3

      - name: Set up Docker Buildx
        id: buildx
        uses: docker/setup-buildx-action@v3

      - name: Log in to the Container registry
        uses: docker/login-action@343f7c4344506bcbf9b4de18042ae17996df046d # 3.0.0
        with:
          registry: ghcr.io/datadog
          username: ${{ github.actor }}
          password: ${{ secrets.GITHUB_TOKEN }}

      - name: Build weblog init image validator
        run: lib-injection/build/build_lib_injection_weblog.sh -w ${{ matrix.weblog.name }} -l ${{ inputs.library }}

      - name: Install runner
        uses: ./.github/actions/install_runner

      - name: Perform lib injection
        if:  matrix.weblog.supported == 'true'
        run: |
          echo "Testing lib injection init image: $LIB_INIT_IMAGE"
          ./run.sh LIB_INJECTION_VALIDATION

      - name: Perform lib injection for not supported lang
        if:  matrix.weblog.supported == 'false'
        run: |
          echo "Testing lib injection init image: $LIB_INIT_IMAGE"
          ./run.sh LIB_INJECTION_VALIDATION_UNSUPPORTED_LANG

      - name: Compress logs
        id: compress_logs
        if: always()
        run: tar -czvf artifact.tar.gz $(ls | grep logs)

      - name: Upload artifact
        if: always() && steps.compress_logs.outcome == 'success'
        uses: actions/upload-artifact@v4
        with:
          name: logs_lib-injection_validation_${{ inputs.library}}_${{matrix.weblog.name}}_${{ endsWith(matrix.lib_init_image, 'latest_snapshot') == true && 'latest_snapshot' || 'latest'}}
          path: artifact.tar.gz

  k8s-lib-injection-tests:
    if: inputs.library == 'dotnet' || inputs.library == 'java' || inputs.library == 'python' || inputs.library == 'ruby' || inputs.library == 'nodejs' || inputs.library == 'php'
    runs-on:
      group: "APM Larger Runners"
    permissions:
      contents: read
      packages: write
    needs:
      - compute-matrix
    strategy:
      matrix:
        weblog: ${{ fromJson(needs.compute-matrix.outputs.matrix_supported_langs) }}
        lib_init_image: ${{ fromJson(needs.compute-matrix.outputs.init_image) }}
        cluster_agent_version: ['7.56.2', '7.57.0']
      fail-fast: false
    env:
      TEST_LIBRARY: ${{ inputs.library }}
      WEBLOG_VARIANT: ${{ matrix.weblog }}
      LIB_INIT_IMAGE: ${{ matrix.lib_init_image }}
      SYSTEM_TESTS_REPORT_ENVIRONMENT: dev
      SYSTEM_TESTS_REPORT_RUN_URL: ${{ github.server_url }}/${{ github.repository }}/actions/runs/${{ github.run_id }}
      LIBRARY_INJECTION_TEST_APP_IMAGE: ghcr.io/datadog/system-tests/${{ matrix.weblog }}:${{ inputs.build_lib_injection_app_images != true && 'latest' || github.sha }}
      CLUSTER_AGENT_VERSION: ${{ matrix.cluster_agent_version }}
    steps:
      - name: Checkout
        uses: actions/checkout@v4
        with:
          repository: 'DataDog/system-tests'

      - name: Set up QEMU
        uses: docker/setup-qemu-action@v3

      - name: Set up Docker Buildx
        id: buildx
        uses: docker/setup-buildx-action@v3
        with:
          version: v0.12.1 # 0.13.0 is causing the builds to fail
          install: true
          buildkitd-config-inline: |
            [worker.oci]
              max-parallelism = 1

      - name: Log in to the Container registry
        uses: docker/login-action@343f7c4344506bcbf9b4de18042ae17996df046d # 3.0.0
        with:
          registry: ghcr.io/datadog
          username: ${{ github.actor }}
          password: ${{ secrets.GITHUB_TOKEN }}

      - name: Install runner
        uses: ./.github/actions/install_runner

      - name: Build weblog base images (PR)
        id: build
        if: inputs.build_lib_injection_app_images
        run: |
          #Build multiplatform
          lib-injection/build/build_lib_injection_weblog.sh -w ${{ matrix.weblog }} -l ${{ inputs.library }} --push-tag ${{ env.LIBRARY_INJECTION_TEST_APP_IMAGE }} --docker-platform linux/arm64,linux/amd64

      - name: Kubernetes lib-injection tests
        id: k8s-lib-injection-tests
        run: ./run.sh K8S_LIBRARY_INJECTION_BASIC

      - name: Kubernetes lib-injection profiling tests
        id: k8s-lib-injection-tests-profiling
        if: ${{ contains(fromJson(needs.compute-matrix.outputs.matrix_profiling_supported), matrix.weblog) }}
        run: ./run.sh K8S_LIBRARY_INJECTION_PROFILING

      - name: Compress logs
        id: compress_logs
        if: always() && steps.build.outcome == 'success'
        run: tar -czvf artifact.tar.gz $(ls | grep logs)

      - name: Upload artifact
        if: always() && steps.compress_logs.outcome == 'success'
        uses: actions/upload-artifact@v4
        with:
          name: logs_k8s-lib-injection_${{ inputs.library}}_${{matrix.weblog}}_${{matrix.cluster_agent_version}}_${{ endsWith(matrix.lib_init_image, 'latest_snapshot') == true && 'dev' || 'prod'}}
          path: artifact.tar.gz<|MERGE_RESOLUTION|>--- conflicted
+++ resolved
@@ -43,11 +43,7 @@
           "golang": [],
           "java": [{"name":"dd-lib-java-init-test-app","supported":"true"},{"name":"jdk7-app","supported":"false"}],
           "nodejs": [{"name":"sample-app","supported":"true"},{"name":"sample-app-node13","supported":"false"}],
-<<<<<<< HEAD
           "php": [{"name":"dd-lib-php-init-test-83","supported":"true"},{"name":"dd-lib-php-init-test-alpine","supported":"true"}],
-          "python": [{"name":"dd-lib-python-init-test-django","supported":"true"}, {"name":"dd-lib-python-init-test-django-gunicorn", "supported":"true"}, {"name":"dd-lib-python-init-test-django-uvicorn","supported":"true"}],
-=======
-          "php": [],
           "python": [{"name":"dd-lib-python-init-test-django","supported":"true"},
                      {"name":"dd-lib-python-init-test-django-gunicorn", "supported":"true"},
                      {"name":"dd-lib-python-init-test-django-gunicorn-alpine","supported":"true"},
@@ -55,7 +51,6 @@
                      {"name":"dd-lib-python-init-test-django-unsupported-package-force","supported":"true"},
                      {"name":"dd-lib-python-init-test-django-uvicorn","supported":"true"},
                      {"name":"dd-lib-python-init-test-protobuf-old","supported":"true"}],
->>>>>>> a9486c36
           "ruby": [{"name":"dd-lib-ruby-init-test-rails","supported":"true"}, {"name":"dd-lib-ruby-init-test-rails-explicit","supported":"true"}, {"name":"dd-lib-ruby-init-test-rails-gemsrb","supported":"true"}]
         }
 
