--- conflicted
+++ resolved
@@ -651,32 +651,4 @@
     - name: Run
       run: ./run.sh scenarios/fuzzer/main.py -t 60
       env:
-<<<<<<< HEAD
-        RUNNER_CMD: python
-  parametric:
-    runs-on: ubuntu-latest
-    needs:
-    - lint_and_test
-    strategy:
-      matrix:
-        client:
-        - php
-        - python
-        - python_http
-        - dotnet
-        - golang
-        - nodejs
-      fail-fast: false
-    steps:
-    - name: Checkout
-      uses: actions/checkout@v3
-    - uses: actions/setup-python@v4
-      with:
-        python-version: '3.9'
-    - name: Install
-      run: cd parametric && pip install wheel && pip install -r requirements.txt
-    - name: Run
-      run: cd parametric && CLIENTS_ENABLED=${{ matrix.client }} ./run.sh
-=======
-        RUNNER_CMD: python
->>>>>>> 041cfc7b
+        RUNNER_CMD: python