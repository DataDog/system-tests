name: Testing the test
on:
  workflow_dispatch: {}
  schedule:
  - cron: 00 02 * * 2-6

  pull_request:
    branches:
    - '**'
    types:
    - opened
    - synchronize
    - labeled
    - unlabeled

  push:
    branches:
    - main

env:
  REGISTRY: ghcr.io
concurrency:
  group: ${{ github.workflow }}-${{ github.ref }}
  cancel-in-progress: true

jobs:

  lint:
    runs-on: ubuntu-latest
    steps:
    - name: Checkout
      uses: actions/checkout@v3
    - name: Run lints
      uses: ./.github/actions/lint_code

  test_the_test:
    strategy:
      matrix:
        os:
          - macos-latest
          - ubuntu-latest
    name: Test the test (${{ matrix.os }})
    runs-on: ${{ matrix.os }}
    steps:
      - name: Checkout
        uses: actions/checkout@v3
      - name: Install runner
        uses: ./.github/actions/install_runner
      # force /bin/bash in order to test against bash 3.2 on macOS
      - name: Test the test (direct)
        run: /bin/bash run.sh TEST_THE_TEST
      - name: Test group parsing
        run: |
          /bin/bash run.sh ++dry APPSEC_SCENARIOS
          /bin/bash run.sh ++dry TRACER_RELEASE_SCENARIOS

  scenarios:
    uses: datadog/system-tests/.github/workflows/compute-scenarios.yml@main

  parametric:
    if: needs.scenarios.outputs.run_parametric == 'true'
    needs:
    - lint
    - test_the_test
    - scenarios
    uses: datadog/system-tests/.github/workflows/parametric.yml@main
    secrets: inherit

  experimental:
    if: needs.scenarios.outputs.run_libinjection == 'true'
    needs:
    - lint
    - test_the_test
    - scenarios
    uses: datadog/system-tests/.github/workflows/experimental.yml@main
    secrets: inherit

  main:
    runs-on: ubuntu-latest
    needs:
    - lint
    - test_the_test
    - scenarios
    strategy:
      matrix:
        variant:
        - library: cpp
          weblog: nginx
        - library: dotnet
          weblog: poc
        - library: dotnet
          weblog: uds
        - library: golang
          weblog: chi
        - library: golang
          weblog: echo
        - library: golang
          weblog: gin
        - library: golang
          weblog: net-http
        - library: golang
          weblog: uds-echo
        - library: java
          weblog: jersey-grizzly2
        - library: java
          weblog: ratpack
        - library: java
          weblog: resteasy-netty3
        - library: java
          weblog: vertx3
        - library: java
          weblog: vertx4
        - library: java
          weblog: spring-boot-jetty
        - library: java
          weblog: spring-boot
        - library: java
          weblog: spring-boot-3-native
        - library: java
          weblog: uds-spring-boot
        - library: java
          weblog: spring-boot-openliberty
        - library: java
          weblog: spring-boot-wildfly
        - library: java
          weblog: spring-boot-undertow
        - library: java
          weblog: spring-boot-payara
        - library: java
          weblog: akka-http
        - library: nodejs
          weblog: express4
        - library: nodejs
          weblog: uds-express4
        - library: nodejs
          weblog: express4-typescript
        - library: php
          weblog: apache-mod-7.0
        - library: php
          weblog: apache-mod-7.1
        - library: php
          weblog: apache-mod-7.2
        - library: php
          weblog: apache-mod-7.3
        - library: php
          weblog: apache-mod-7.4
        - library: php
          weblog: apache-mod-8.0
        - library: php
          weblog: apache-mod-8.1
        - library: php
          weblog: apache-mod-8.2
        - library: php
          weblog: apache-mod-7.0-zts
        - library: php
          weblog: apache-mod-7.1-zts
        - library: php
          weblog: apache-mod-7.2-zts
        - library: php
          weblog: apache-mod-7.3-zts
        - library: php
          weblog: apache-mod-7.4-zts
        - library: php
          weblog: apache-mod-8.0-zts
        - library: php
          weblog: apache-mod-8.1-zts
        - library: php
          weblog: apache-mod-8.2-zts
        - library: php
          weblog: php-fpm-7.0
        - library: php
          weblog: php-fpm-7.1
        - library: php
          weblog: php-fpm-7.2
        - library: php
          weblog: php-fpm-7.3
        - library: php
          weblog: php-fpm-7.4
        - library: php
          weblog: php-fpm-8.0
        - library: php
          weblog: php-fpm-8.1
        - library: php
          weblog: php-fpm-8.2
        - library: python
          weblog: flask-poc
        - library: python
          weblog: django-poc
        - library: python
          weblog: uwsgi-poc
        - library: python
          weblog: uds-flask
        - library: python
          weblog: python3.12
        - library: python
          weblog: fastapi
        - library: ruby
          weblog: rack
        - library: ruby
          weblog: sinatra14
        - library: ruby
          weblog: sinatra20
        - library: ruby
          weblog: sinatra21
        - library: ruby
          weblog: uds-sinatra
        - library: ruby
          weblog: rails32
        - library: ruby
          weblog: rails40
        - library: ruby
          weblog: rails41
        - library: ruby
          weblog: rails42
        - library: ruby
          weblog: rails50
        - library: ruby
          weblog: rails51
        - library: ruby
          weblog: rails52
        - library: ruby
          weblog: rails60
        - library: ruby
          weblog: rails61
        - library: ruby
          weblog: rails70
        version:
        - prod
        - dev
            
      fail-fast: false
    env:
      TEST_LIBRARY: ${{ matrix.variant.library }}
      WEBLOG_VARIANT: ${{ matrix.variant.weblog }}
    steps:
    - name: Checkout
      uses: actions/checkout@v3
    - name: Install runner
      uses: ./.github/actions/install_runner
    - name: Pull images
      uses: ./.github/actions/pull_images
      with:
        pull-all: ${{ needs.scenarios.outputs.run_all == 'true' }}
    - name: Build python's weblog base images
      if: matrix.variant.library == 'python' && contains(github.event.pull_request.labels.*.name, 'build-python-base-images')
      run: |
<<<<<<< HEAD
=======
        docker buildx build --load --progress=plain -f utils/build/docker/python/fastapi.base.Dockerfile -t datadog/system-tests:fastapi.base-v0 .
        docker buildx build --load --progress=plain -f utils/build/docker/python/python3.12.base.Dockerfile -t datadog/system-tests:python3.12.base-v0 .
>>>>>>> 1a86541e
        docker buildx build --load --progress=plain -f utils/build/docker/python/django-poc.base.Dockerfile -t datadog/system-tests:django-poc.base-v0 .
        docker buildx build --load --progress=plain -f utils/build/docker/python/flask-poc.base.Dockerfile -t datadog/system-tests:flask-poc.base-v1 .
        docker buildx build --load --progress=plain -f utils/build/docker/python/uwsgi-poc.base.Dockerfile -t datadog/system-tests:uwsgi-poc.base-v0 .
    - name: Build proxy image
      if: contains(github.event.pull_request.labels.*.name, 'build-proxy-image')
      run: ./build.sh -i proxy
    - name: Load WAF rules
      if: ${{ matrix.version == 'dev' }}
      run: ./utils/scripts/load-binary.sh waf_rule_set
      env:
        GH_TOKEN: ${{ secrets.GITHUB_TOKEN }}
    - name: Load library binary
      if: ${{ matrix.version == 'dev' }}
      run: ./utils/scripts/load-binary.sh ${{ matrix.variant.library }}

    - name: Load library PHP appsec binary
      if: ${{ matrix.variant.library == 'php' }}
      run: ./utils/scripts/load-binary.sh php_appsec ${{matrix.version}}
    - name: Load agent binary
      if: ${{ matrix.version == 'dev' }}
      run: ./utils/scripts/load-binary.sh agent
    - name: Log in to the Container registry
      if: ${{ matrix.variant.library == 'ruby' }}
      run: echo ${{ secrets.GITHUB_TOKEN }} | docker login ${{ env.REGISTRY }} -u ${{ github.actor }} --password-stdin
    - name: Build agent
      run: SYSTEM_TEST_BUILD_ATTEMPTS=3 ./build.sh -i agent
    - name: Build weblog
      id: build
      run: SYSTEM_TEST_BUILD_ATTEMPTS=3 ./build.sh -i weblog
    - name: Run DEFAULT scenario
      if: steps.build.outcome == 'success'
      run: ./run.sh DEFAULT
      env:
        DD_API_KEY: ${{ secrets.DD_API_KEY }}
    - name: Run PROFILING scenario
      if: always() && steps.build.outcome == 'success' && needs.scenarios.outputs.run_profiling == 'true'
      run: ./run.sh PROFILING
      env:
        DD_API_KEY: ${{ secrets.DD_API_KEY }}
    - name: Run TRACE_PROPAGATION_STYLE_W3C scenario
      if: always() && steps.build.outcome == 'success' && matrix.variant.library != 'python' && needs.scenarios.outputs.run_all == 'true'
      run: ./run.sh TRACE_PROPAGATION_STYLE_W3C
      env:
        DD_API_KEY: ${{ secrets.DD_API_KEY }}
    - name: Run INTEGRATIONS scenario
      if: always() && steps.build.outcome == 'success' && needs.scenarios.outputs.run_appsec == 'true'
      run: ./run.sh INTEGRATIONS
      env:
        DD_API_KEY: ${{ secrets.DD_API_KEY }}
    - name: Run APM_TRACING_E2E_OTEL scenario
      if: always() && steps.build.outcome == 'success' && needs.scenarios.outputs.run_open_telemetry == 'true'
      run: ./run.sh APM_TRACING_E2E_OTEL
      env:
        DD_API_KEY: ${{ secrets.DD_API_KEY }}
        DD_APPLICATION_KEY: ${{ secrets.DD_APPLICATION_KEY }}
        DD_APP_KEY: ${{ secrets.DD_APPLICATION_KEY }}
    - name: Run LIBRARY_CONF_CUSTOM_HEADERS_SHORT scenario
      if: always() && steps.build.outcome == 'success' && needs.scenarios.outputs.run_all == 'true'
      run: ./run.sh LIBRARY_CONF_CUSTOM_HEADERS_SHORT
      env:
        DD_API_KEY: ${{ secrets.DD_API_KEY }}
    - name: Run LIBRARY_CONF_CUSTOM_HEADERS_LONG scenario
      if: always() && steps.build.outcome == 'success' && needs.scenarios.outputs.run_all == 'true'
      run: ./run.sh LIBRARY_CONF_CUSTOM_HEADERS_LONG
      env:
        DD_API_KEY: ${{ secrets.DD_API_KEY }}
    - name: Run REMOTE_CONFIG_MOCKED_BACKEND_ASM_FEATURES scenario
      if: always() && steps.build.outcome == 'success' && needs.scenarios.outputs.run_all == 'true'
      run: ./run.sh REMOTE_CONFIG_MOCKED_BACKEND_ASM_FEATURES
      env:
        DD_API_KEY: ${{ secrets.DD_API_KEY }}
    - name: Run REMOTE_CONFIG_MOCKED_BACKEND_LIVE_DEBUGGING scenario
      if: always() && steps.build.outcome == 'success' && needs.scenarios.outputs.run_all == 'true'
      run: ./run.sh REMOTE_CONFIG_MOCKED_BACKEND_LIVE_DEBUGGING
      env:
        DD_API_KEY: ${{ secrets.DD_API_KEY }}
    - name: Run REMOTE_CONFIG_MOCKED_BACKEND_ASM_DD scenario
      if: always() && steps.build.outcome == 'success' && needs.scenarios.outputs.run_all == 'true'
      run: ./run.sh REMOTE_CONFIG_MOCKED_BACKEND_ASM_DD
      env:
        DD_API_KEY: ${{ secrets.DD_API_KEY }}
    - name: Run REMOTE_CONFIG_MOCKED_BACKEND_ASM_FEATURES_NOCACHE scenario
      if: always() && steps.build.outcome == 'success' && needs.scenarios.outputs.run_all == 'true'
      run: ./run.sh REMOTE_CONFIG_MOCKED_BACKEND_ASM_FEATURES_NOCACHE
      env:
        DD_API_KEY: ${{ secrets.DD_API_KEY }}
    - name: Run REMOTE_CONFIG_MOCKED_BACKEND_LIVE_DEBUGGING_NOCACHE scenario
      if: always() && steps.build.outcome == 'success' && needs.scenarios.outputs.run_all == 'true'
      run: ./run.sh REMOTE_CONFIG_MOCKED_BACKEND_LIVE_DEBUGGING_NOCACHE
      env:
        DD_API_KEY: ${{ secrets.DD_API_KEY }}
    - name: Run REMOTE_CONFIG_MOCKED_BACKEND_ASM_DD_NOCACHE scenario
      if: always() && steps.build.outcome == 'success' && needs.scenarios.outputs.run_all == 'true'
      run: ./run.sh REMOTE_CONFIG_MOCKED_BACKEND_ASM_DD_NOCACHE
      env:
        DD_API_KEY: ${{ secrets.DD_API_KEY }}
    - name: Run APPSEC_MISSING_RULES scenario
      if: always() && steps.build.outcome == 'success' && needs.scenarios.outputs.run_appsec == 'true'
      run: ./run.sh APPSEC_MISSING_RULES
      env:
        DD_API_KEY: ${{ secrets.DD_API_KEY }}
    - name: Run APPSEC_CUSTOM_RULES scenario
      if: always() && steps.build.outcome == 'success' && needs.scenarios.outputs.run_appsec == 'true'
      run: ./run.sh APPSEC_CUSTOM_RULES
      env:
        DD_API_KEY: ${{ secrets.DD_API_KEY }}
    - name: Run APPSEC_CORRUPTED_RULES scenario
      if: always() && steps.build.outcome == 'success' && needs.scenarios.outputs.run_appsec == 'true'
      run: ./run.sh APPSEC_CORRUPTED_RULES
      env:
        DD_API_KEY: ${{ secrets.DD_API_KEY }}
    - name: Run APPSEC_RULES_MONITORING_WITH_ERRORS scenario
      if: always() && steps.build.outcome == 'success' && needs.scenarios.outputs.run_appsec == 'true'
      run: ./run.sh APPSEC_RULES_MONITORING_WITH_ERRORS
      env:
        DD_API_KEY: ${{ secrets.DD_API_KEY }}
    - name: Run APPSEC_BLOCKING scenario
      if: always() && steps.build.outcome == 'success' && needs.scenarios.outputs.run_appsec == 'true'
      run: ./run.sh APPSEC_BLOCKING
      env:
        DD_API_KEY: ${{ secrets.DD_API_KEY }}
    - name: Run APPSEC_DISABLED scenario
      if: always() && steps.build.outcome == 'success' && needs.scenarios.outputs.run_appsec == 'true'
      run: ./run.sh APPSEC_DISABLED
      env:
        DD_API_KEY: ${{ secrets.DD_API_KEY }}
    - name: Run APPSEC_LOW_WAF_TIMEOUT scenario
      if: always() && steps.build.outcome == 'success' && needs.scenarios.outputs.run_appsec == 'true'
      run: ./run.sh APPSEC_LOW_WAF_TIMEOUT
      env:
        DD_API_KEY: ${{ secrets.DD_API_KEY }}
    - name: Run APPSEC_CUSTOM_OBFUSCATION scenario
      if: always() && steps.build.outcome == 'success' && needs.scenarios.outputs.run_appsec == 'true'
      run: ./run.sh APPSEC_CUSTOM_OBFUSCATION
      env:
        DD_API_KEY: ${{ secrets.DD_API_KEY }}
    - name: Run APPSEC_RATE_LIMITER scenario
      if: always() && steps.build.outcome == 'success' && needs.scenarios.outputs.run_appsec == 'true'
      run: ./run.sh APPSEC_RATE_LIMITER
      env:
        DD_API_KEY: ${{ secrets.DD_API_KEY }}
    - name: Run APPSEC_BLOCKING_FULL_DENYLIST scenario
      if: always() && steps.build.outcome == 'success' && needs.scenarios.outputs.run_appsec == 'true'
      run: ./run.sh APPSEC_BLOCKING_FULL_DENYLIST
      env:
        DD_API_KEY: ${{ secrets.DD_API_KEY }}
    - name: Run APPSEC_REQUEST_BLOCKING scenario
      if: always() && steps.build.outcome == 'success' && needs.scenarios.outputs.run_appsec == 'true'
      run: ./run.sh APPSEC_REQUEST_BLOCKING
      env:
        DD_API_KEY: ${{ secrets.DD_API_KEY }}
    - name: Run APPSEC_RUNTIME_ACTIVATION scenario
      if: always() && steps.build.outcome == 'success' && needs.scenarios.outputs.run_appsec == 'true'
      run: ./run.sh APPSEC_RUNTIME_ACTIVATION
      env:
        DD_API_KEY: ${{ secrets.DD_API_KEY }}
    - name: Run APPSEC_WAF_TELEMETRY scenario
      if: always() && steps.build.outcome == 'success' && needs.scenarios.outputs.run_appsec == 'true'
      run: ./run.sh APPSEC_WAF_TELEMETRY
      env:
        DD_API_KEY: ${{ secrets.DD_API_KEY }}
    - name: Run APPSEC_API_SECURITY scenario
      if: always() && steps.build.outcome == 'success' && needs.scenarios.outputs.run_appsec == 'true'
      run: ./run.sh APPSEC_API_SECURITY
      env:
        DD_API_KEY: ${{ secrets.DD_API_KEY }}
    - name: Run APPSEC_AUTO_EVENTS_EXTENDED scenario
      if: always() && steps.build.outcome == 'success' && needs.scenarios.outputs.run_appsec == 'true'
      run: ./run.sh APPSEC_AUTO_EVENTS_EXTENDED
      env:
        DD_API_KEY: ${{ secrets.DD_API_KEY }}
    - name: Run SAMPLING scenario
      if: always() && steps.build.outcome == 'success' && needs.scenarios.outputs.run_sampling == 'true'
      run: ./run.sh SAMPLING
      env:
        DD_API_KEY: ${{ secrets.DD_API_KEY }}

    - name: Run TELEMETRY_APP_STARTED_PRODUCTS_DISABLED scenario
      if: always() && steps.build.outcome == 'success' && needs.scenarios.outputs.run_all == 'true'
      run: ./run.sh TELEMETRY_APP_STARTED_PRODUCTS_DISABLED
      env:
        DD_API_KEY: ${{ secrets.DD_API_KEY }}
    - name: Run TELEMETRY_LOG_GENERATION_DISABLED scenario
      if: always() && steps.build.outcome == 'success' && needs.scenarios.outputs.run_all == 'true'
      run: ./run.sh TELEMETRY_LOG_GENERATION_DISABLED
      env:
        DD_API_KEY: ${{ secrets.DD_API_KEY }}
    - name: Run TELEMETRY_METRIC_GENERATION_DISABLED scenario
      if: always() && steps.build.outcome == 'success' && needs.scenarios.outputs.run_all == 'true'
      run: ./run.sh TELEMETRY_METRIC_GENERATION_DISABLED
      env:
        DD_API_KEY: ${{ secrets.DD_API_KEY }}
    - name: Run TELEMETRY_METRIC_GENERATION_ENABLED scenario
      if: always() && steps.build.outcome == 'success' && needs.scenarios.outputs.run_all == 'true'
      run: ./run.sh TELEMETRY_METRIC_GENERATION_ENABLED
      env:
        DD_API_KEY: ${{ secrets.DD_API_KEY }}

    - name: Run TELEMETRY_DEPENDENCY_LOADED_TEST_FOR_DEPENDENCY_COLLECTION_DISABLED scenario
      if: always() && steps.build.outcome == 'success' && needs.scenarios.outputs.run_all == 'true'
      run: ./run.sh TELEMETRY_DEPENDENCY_LOADED_TEST_FOR_DEPENDENCY_COLLECTION_DISABLED
      env:
        DD_API_KEY: ${{ secrets.DD_API_KEY }}
    - name: Run DEBUGGER_PROBES_STATUS scenario
      if: always() && steps.build.outcome == 'success' && needs.scenarios.outputs.run_debugger == 'true'
      run: ./run.sh DEBUGGER_PROBES_STATUS
      env:
        DD_API_KEY: ${{ secrets.DD_API_KEY }}
    - name: Run DEBUGGER_METHOD_PROBES_SNAPSHOT scenario
      if: always() && steps.build.outcome == 'success' && needs.scenarios.outputs.run_debugger == 'true'
      run: ./run.sh DEBUGGER_METHOD_PROBES_SNAPSHOT
      env:
        DD_API_KEY: ${{ secrets.DD_API_KEY }}
    - name: Run DEBUGGER_LINE_PROBES_SNAPSHOT scenario
      if: always() && steps.build.outcome == 'success' && needs.scenarios.outputs.run_debugger == 'true'
      run: ./run.sh DEBUGGER_LINE_PROBES_SNAPSHOT
      env:
        DD_API_KEY: ${{ secrets.DD_API_KEY }}
<<<<<<< HEAD
    - name: Run DEBUGGER_METHOD_PROBES_SNAPSHOT scenario
      if: always() && steps.build.outcome == 'success' && needs.scenarios.outputs.run_debugger == 'true'
      run: ./run.sh DEBUGGER_METHOD_PROBES_SNAPSHOT
      env:
        DD_API_KEY: ${{ secrets.DD_API_KEY }}
    - name: Run DEBUGGER_LINE_PROBES_STATUS scenario
=======
    - name: Run DEBUGGER_MIX_LOG_PROBE scenario
>>>>>>> 1a86541e
      if: always() && steps.build.outcome == 'success' && needs.scenarios.outputs.run_debugger == 'true'
      run: ./run.sh DEBUGGER_MIX_LOG_PROBE
      env:
        DD_API_KEY: ${{ secrets.DD_API_KEY }}
    - name: Run DEBUGGER_LINE_PROBES_SNAPSHOT scenario
      if: always() && steps.build.outcome == 'success' && needs.scenarios.outputs.run_debugger == 'true'
      run: ./run.sh DEBUGGER_LINE_PROBES_SNAPSHOT
      env:
        DD_API_KEY: ${{ secrets.DD_API_KEY }}
    - name: Run all scenarios in replay mode
      if: always() && steps.build.outcome == 'success' && needs.scenarios.outputs.run_all == 'true'
      run: |
        ./run.sh DEFAULT --replay
        ./run.sh PROFILING --replay
        # ./run.sh TRACE_PROPAGATION_STYLE_W3C  # not working on python
        ./run.sh INTEGRATIONS --replay
        # ./run.sh APM_TRACING_E2E_OTEL --replay  # relies on backend
        ./run.sh LIBRARY_CONF_CUSTOM_HEADERS_SHORT --replay
        ./run.sh LIBRARY_CONF_CUSTOM_HEADERS_LONG --replay
        ./run.sh REMOTE_CONFIG_MOCKED_BACKEND_ASM_FEATURES --replay
        ./run.sh REMOTE_CONFIG_MOCKED_BACKEND_LIVE_DEBUGGING --replay
        ./run.sh REMOTE_CONFIG_MOCKED_BACKEND_ASM_DD --replay
        ./run.sh REMOTE_CONFIG_MOCKED_BACKEND_ASM_FEATURES_NOCACHE --replay
        ./run.sh REMOTE_CONFIG_MOCKED_BACKEND_LIVE_DEBUGGING_NOCACHE --replay
        ./run.sh REMOTE_CONFIG_MOCKED_BACKEND_ASM_DD_NOCACHE --replay
        ./run.sh APPSEC_MISSING_RULES --replay
        ./run.sh APPSEC_CUSTOM_RULES --replay
        ./run.sh APPSEC_CORRUPTED_RULES --replay
        ./run.sh APPSEC_RULES_MONITORING_WITH_ERRORS --replay
        ./run.sh APPSEC_BLOCKING --replay
        ./run.sh APPSEC_DISABLED --replay
        ./run.sh APPSEC_LOW_WAF_TIMEOUT --replay
        ./run.sh APPSEC_CUSTOM_OBFUSCATION --replay
        ./run.sh APPSEC_RATE_LIMITER --replay
        ./run.sh APPSEC_BLOCKING_FULL_DENYLIST --replay
        ./run.sh APPSEC_REQUEST_BLOCKING --replay
        ./run.sh APPSEC_RUNTIME_ACTIVATION --replay
        ./run.sh APPSEC_WAF_TELEMETRY --replay
        ./run.sh APPSEC_AUTO_EVENTS_EXTENDED --replay
        # ./run.sh SAMPLING --replay  # currently not working on replay mode
        ./run.sh TELEMETRY_DEPENDENCY_LOADED_TEST_FOR_DEPENDENCY_COLLECTION_DISABLED --replay
<<<<<<< HEAD
        ./run.sh DEBUGGER_METHOD_PROBES_STATUS --replay
        # ./run.sh DEBUGGER_METHOD_PROBES_SNAPSHOT --replay  # currently not working on replay mode
        ./run.sh DEBUGGER_LINE_PROBES_STATUS --replay
        # ./run.sh DEBUGGER_LINE_PROBES_SNAPSHOT --replay  # currently not working on replay mode
=======
        ./run.sh DEBUGGER_PROBES_STATUS --replay
        # ./run.sh DEBUGGER_METHOD_PROBES_SNAPSHOT --replay  # currently not working on replay mode
        # ./run.sh DEBUGGER_LINE_PROBES_SNAPSHOT --replay  # currently not working on replay mode
        # ./run.sh DEBUGGER_MIX_LOG_PROBE --replay  # currently not working on replay mode
>>>>>>> 1a86541e
      env:
        DD_API_KEY: ${{ secrets.DD_API_KEY }}
        DD_APPLICATION_KEY: ${{ secrets.DD_APPLICATION_KEY }}
        DD_APP_KEY: ${{ secrets.DD_APPLICATION_KEY }}
    - name: Compress logs
      id: compress_logs
      if: always() && steps.build.outcome == 'success'
      run: tar -czvf artifact.tar.gz $(ls | grep logs)
    - name: Upload artifact
      if: always() && steps.compress_logs.outcome == 'success'
      uses: actions/upload-artifact@v3
      with:
        name: logs_${{ matrix.variant.library }}_${{ matrix.variant.weblog }}_${{ matrix.version }}_main
        path: artifact.tar.gz
    - name: Upload results CI Visibility
      if: ${{ always() }}
      run: ./utils/scripts/upload_results_CI_visibility.sh ${{ matrix.version }} system-tests ${{ github.run_id }}-${{ github.run_attempt }}
      env:
        DD_API_KEY: ${{ secrets.DD_CI_API_KEY }}
    - name: Print fancy log report
      if: ${{ always() }}
      run: python utils/scripts/markdown_logs.py >> $GITHUB_STEP_SUMMARY

  open-telemetry-manual:
    runs-on: ubuntu-latest
    if: needs.scenarios.outputs.run_open_telemetry == 'true'
    needs:
    - lint
    - test_the_test
    - scenarios
    steps:
    - name: Checkout
      uses: actions/checkout@v3
    - name: Install runner
      uses: ./.github/actions/install_runner
    - name: Pull mitmproxy image
      run: docker pull datadog/system-tests:proxy-v1 || true
    - name: Build proxy image
      if: contains(github.event.pull_request.labels.*.name, 'build-proxy-image')
      run: ./build.sh -i proxy
    - name: Build agent
      run: SYSTEM_TEST_BUILD_ATTEMPTS=3 ./build.sh java_otel -i agent
    - name: Build weblog
      id: build
      run: SYSTEM_TEST_BUILD_ATTEMPTS=3 ./build.sh java_otel -i weblog
    - name: Run OTEL_TRACING_E2E scenario
      if: always() && steps.build.outcome == 'success'
      run: ./run.sh OTEL_TRACING_E2E
      env:
        DD_API_KEY: ${{ secrets.DD_API_KEY }}
        DD_APPLICATION_KEY: ${{ secrets.DD_APPLICATION_KEY }}
        DD_APP_KEY: ${{ secrets.DD_APPLICATION_KEY }}
        DD_API_KEY_2: ${{ secrets.DD_API_KEY_2 }}
        DD_APP_KEY_2: ${{ secrets.DD_APP_KEY_2 }}
        DD_API_KEY_3: ${{ secrets.DD_API_KEY_3 }}
        DD_APP_KEY_3: ${{ secrets.DD_APP_KEY_3 }}
    - name: Run OTEL_METRIC_E2E scenario
      if: always() && steps.build.outcome == 'success'
      run: ./run.sh OTEL_METRIC_E2E
      env:
        DD_API_KEY: ${{ secrets.DD_API_KEY }}
        DD_APPLICATION_KEY: ${{ secrets.DD_APPLICATION_KEY }}
        DD_APP_KEY: ${{ secrets.DD_APPLICATION_KEY }}
        DD_API_KEY_2: ${{ secrets.DD_API_KEY_2 }}
        DD_APP_KEY_2: ${{ secrets.DD_APP_KEY_2 }}
        DD_API_KEY_3: ${{ secrets.DD_API_KEY_3 }}
        DD_APP_KEY_3: ${{ secrets.DD_APP_KEY_3 }}
    - name: Run OTEL_LOG_E2E scenario
      if: always() && steps.build.outcome == 'success'
      run: ./run.sh OTEL_LOG_E2E
      env:
        DD_API_KEY: ${{ secrets.DD_API_KEY }}
        DD_APPLICATION_KEY: ${{ secrets.DD_APPLICATION_KEY }}
        DD_APP_KEY: ${{ secrets.DD_APPLICATION_KEY }}
        DD_API_KEY_2: ${{ secrets.DD_API_KEY_2 }}
        DD_APP_KEY_2: ${{ secrets.DD_APP_KEY_2 }}
        DD_API_KEY_3: ${{ secrets.DD_API_KEY_3 }}
        DD_APP_KEY_3: ${{ secrets.DD_APP_KEY_3 }}

    - name: Compress logs
      if: always() && steps.build.outcome == 'success'
      run: tar -czvf artifact.tar.gz $(ls | grep logs)
    - name: Upload artifact
      if: always() && steps.build.outcome == 'success'
      uses: actions/upload-artifact@v3
      with:
        name: logs_java-otel_prod
        path: artifact.tar.gz

  open-telemetry-automatic:
    runs-on: ubuntu-latest
    if: needs.scenarios.outputs.run_open_telemetry == 'true'
    needs:
    - lint
    - test_the_test
    - scenarios
    strategy:
      matrix:
        variant:
        - library: java_otel
          weblog: spring-boot-otel
        - library: python_otel
          weblog: flask-poc-otel
        - library: nodejs_otel
          weblog: express4-otel
        version:
        - prod        
      fail-fast: false
    env:
      TEST_LIBRARY: ${{ matrix.variant.library }}
      WEBLOG_VARIANT: ${{ matrix.variant.weblog }}
    steps:
    - name: Checkout
      uses: actions/checkout@v3
    - name: Install runner
      uses: ./.github/actions/install_runner
    - name: Pull mitmproxy image
      run: docker pull datadog/system-tests:proxy-v1 || true
    - name: Build proxy image
      if: contains(github.event.pull_request.labels.*.name, 'build-proxy-image')
      run: ./build.sh -i proxy
    - name: Build agent
      run: SYSTEM_TEST_BUILD_ATTEMPTS=3 ./build.sh ${{ matrix.variant.library }} -i agent

    - name: Build weblog opentelemetry autoinstrumentation
      if: always() 
      id: build_otel
      run: SYSTEM_TEST_BUILD_ATTEMPTS=3 ./build.sh ${{ matrix.variant.library }} --weblog-variant ${{ matrix.variant.weblog }}
    - name: Run OTEL_INTEGRATIONS scenario
      if: always() && steps.build_otel.outcome == 'success'
      run: ./run.sh OTEL_INTEGRATIONS
      env:
        DD_API_KEY: ${{ secrets.DD_API_KEY }}
        DD_APPLICATION_KEY: ${{ secrets.DD_APPLICATION_KEY }}
        DD_APP_KEY: ${{ secrets.DD_APPLICATION_KEY }}
    - name: Compress logs
      if: always() && steps.build_otel.outcome == 'success'
      run: tar -czvf artifact.tar.gz $(ls | grep logs)
    - name: Upload artifact
      if: always() && steps.build_otel.outcome == 'success'
      uses: actions/upload-artifact@v3
      with:
        name: logs_${{ matrix.variant.library }}_${{ matrix.variant.version }}
        path: artifact.tar.gz

  update-CI-visibility:
    runs-on: ubuntu-latest
    needs:
    - main
    if: always() && github.ref == 'refs/heads/main'
    steps:
    - name: Checkout
      uses: actions/checkout@v3
    - name: Update CI Dashboard
      run: ./utils/scripts/update_dashboard_CI_visibility.sh system-tests ${{ github.run_id }}-${{ github.run_attempt }}
      env:
        DD_API_KEY: ${{ secrets.DD_CI_API_KEY }}
        DD_APP_KEY: ${{ secrets.DD_CI_APP_KEY }}

  peformances:
    runs-on: ubuntu-latest
    if: needs.scenarios.outputs.run_all == 'true'
    needs:
    - lint
    - test_the_test
    - scenarios
    env:
      DD_API_KEY: ${{ secrets.DD_API_KEY }}
    steps:
    - name: Checkout
      uses: actions/checkout@v3
    - name: Setup python 3.9
      uses: actions/setup-python@v4
      with:
        python-version: '3.9'
    - name: Run
      run: ./tests/perfs/run.sh golang
    - name: Display
      run: |
        source venv/bin/activate
        python tests/perfs/process.py

  fuzzer:
    runs-on: ubuntu-latest
    if: needs.scenarios.outputs.run_all == 'true'
    needs:
    - lint
    - test_the_test
    - scenarios
    env:
      DD_API_KEY: ${{ secrets.DD_API_KEY }}
    steps:
    - name: Checkout
      uses: actions/checkout@v3
    - name: Install runner
      uses: ./.github/actions/install_runner
    - name: Build
      run: |
        ./build.sh -i agent
        ./build.sh golang -i weblog
    - name: Run
      run: ./tests/fuzzer/run.sh<|MERGE_RESOLUTION|>--- conflicted
+++ resolved
@@ -244,11 +244,8 @@
     - name: Build python's weblog base images
       if: matrix.variant.library == 'python' && contains(github.event.pull_request.labels.*.name, 'build-python-base-images')
       run: |
-<<<<<<< HEAD
-=======
         docker buildx build --load --progress=plain -f utils/build/docker/python/fastapi.base.Dockerfile -t datadog/system-tests:fastapi.base-v0 .
         docker buildx build --load --progress=plain -f utils/build/docker/python/python3.12.base.Dockerfile -t datadog/system-tests:python3.12.base-v0 .
->>>>>>> 1a86541e
         docker buildx build --load --progress=plain -f utils/build/docker/python/django-poc.base.Dockerfile -t datadog/system-tests:django-poc.base-v0 .
         docker buildx build --load --progress=plain -f utils/build/docker/python/flask-poc.base.Dockerfile -t datadog/system-tests:flask-poc.base-v1 .
         docker buildx build --load --progress=plain -f utils/build/docker/python/uwsgi-poc.base.Dockerfile -t datadog/system-tests:uwsgi-poc.base-v0 .
@@ -467,23 +464,9 @@
       run: ./run.sh DEBUGGER_LINE_PROBES_SNAPSHOT
       env:
         DD_API_KEY: ${{ secrets.DD_API_KEY }}
-<<<<<<< HEAD
-    - name: Run DEBUGGER_METHOD_PROBES_SNAPSHOT scenario
-      if: always() && steps.build.outcome == 'success' && needs.scenarios.outputs.run_debugger == 'true'
-      run: ./run.sh DEBUGGER_METHOD_PROBES_SNAPSHOT
-      env:
-        DD_API_KEY: ${{ secrets.DD_API_KEY }}
-    - name: Run DEBUGGER_LINE_PROBES_STATUS scenario
-=======
     - name: Run DEBUGGER_MIX_LOG_PROBE scenario
->>>>>>> 1a86541e
       if: always() && steps.build.outcome == 'success' && needs.scenarios.outputs.run_debugger == 'true'
       run: ./run.sh DEBUGGER_MIX_LOG_PROBE
-      env:
-        DD_API_KEY: ${{ secrets.DD_API_KEY }}
-    - name: Run DEBUGGER_LINE_PROBES_SNAPSHOT scenario
-      if: always() && steps.build.outcome == 'success' && needs.scenarios.outputs.run_debugger == 'true'
-      run: ./run.sh DEBUGGER_LINE_PROBES_SNAPSHOT
       env:
         DD_API_KEY: ${{ secrets.DD_API_KEY }}
     - name: Run all scenarios in replay mode
@@ -518,17 +501,10 @@
         ./run.sh APPSEC_AUTO_EVENTS_EXTENDED --replay
         # ./run.sh SAMPLING --replay  # currently not working on replay mode
         ./run.sh TELEMETRY_DEPENDENCY_LOADED_TEST_FOR_DEPENDENCY_COLLECTION_DISABLED --replay
-<<<<<<< HEAD
-        ./run.sh DEBUGGER_METHOD_PROBES_STATUS --replay
-        # ./run.sh DEBUGGER_METHOD_PROBES_SNAPSHOT --replay  # currently not working on replay mode
-        ./run.sh DEBUGGER_LINE_PROBES_STATUS --replay
-        # ./run.sh DEBUGGER_LINE_PROBES_SNAPSHOT --replay  # currently not working on replay mode
-=======
         ./run.sh DEBUGGER_PROBES_STATUS --replay
         # ./run.sh DEBUGGER_METHOD_PROBES_SNAPSHOT --replay  # currently not working on replay mode
         # ./run.sh DEBUGGER_LINE_PROBES_SNAPSHOT --replay  # currently not working on replay mode
         # ./run.sh DEBUGGER_MIX_LOG_PROBE --replay  # currently not working on replay mode
->>>>>>> 1a86541e
       env:
         DD_API_KEY: ${{ secrets.DD_API_KEY }}
         DD_APPLICATION_KEY: ${{ secrets.DD_APPLICATION_KEY }}
