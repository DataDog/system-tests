--- conflicted
+++ resolved
@@ -342,15 +342,10 @@
       env:
         DD_API_KEY: ${{ secrets.DD_API_KEY }}
     - name: Compress logs
-<<<<<<< HEAD
+      if: ${{ always() }}
       run: tar -czvf artifact.tar.gz $(ls | grep logs)
     - name: Upload artifact
-=======
-      if: ${{ always() }}
-      run: tar -czvf artifact.tar.gz $(ls | grep logs)
-    - name: Upload artifact
-      if: ${{ always() }}
->>>>>>> b3ca75b6
+      if: ${{ always() }}
       uses: actions/upload-artifact@v3
       with:
         name: logs_${{ matrix.variant.library }}_${{ matrix.variant.weblog }}_${{ matrix.version }}_main
