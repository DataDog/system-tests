name: Testing the test
on:
  workflow_dispatch: {}
  schedule:
  - cron: 00 02 * * 2-6

  pull_request:
    branches:
    - '**'
    types:
    - opened
    - synchronize
    - labeled
    - unlabeled

  push:
    branches:
    - main

env:
  REGISTRY: ghcr.io
concurrency:
  group: ${{ github.workflow }}-${{ github.ref }}
  cancel-in-progress: true

jobs:

  lint:
    runs-on: ubuntu-latest
    steps:
    - name: Checkout
      uses: actions/checkout@v3
    - name: Run lints
      uses: ./.github/actions/lint_code

  test_the_test:
    runs-on: ubuntu-latest
    steps:
      - name: Checkout
        uses: actions/checkout@v3
      - name: Install runner
        uses: ./.github/actions/install_runner
      - run: ./run.sh TEST_THE_TEST

  scenarios:
    uses: datadog/system-tests/.github/workflows/compute-scenarios.yml@main

  main:
    runs-on: ubuntu-latest
    needs:
    - lint
    - test_the_test
    - scenarios
    strategy:
      matrix:
        variant:
        - library: cpp
          weblog: nginx
        - library: dotnet
          weblog: poc
        - library: dotnet
          weblog: uds
        - library: golang
          weblog: chi
        - library: golang
          weblog: echo
        - library: golang
          weblog: gin
        - library: golang
          weblog: net-http
        - library: golang
          weblog: uds-echo
        - library: java
          weblog: jersey-grizzly2
        - library: java
          weblog: ratpack
        - library: java
          weblog: resteasy-netty3
        - library: java
          weblog: vertx3
        - library: java
          weblog: vertx4
        - library: java
          weblog: spring-boot-jetty
        - library: java
          weblog: spring-boot
        - library: java
          weblog: uds-spring-boot
        - library: java
          weblog: spring-boot-openliberty
        - library: java
          weblog: spring-boot-wildfly
        - library: java
          weblog: spring-boot-undertow
        - library: java
          weblog: spring-boot-payara
        - library: java
          weblog: akka-http
        - library: nodejs
          weblog: express4
        - library: nodejs
          weblog: uds-express4
        - library: nodejs
          weblog: express4-typescript
        - library: php
          weblog: apache-mod-7.0
        - library: php
          weblog: apache-mod-7.1
        - library: php
          weblog: apache-mod-7.2
        - library: php
          weblog: apache-mod-7.3
        - library: php
          weblog: apache-mod-7.4
        - library: php
          weblog: apache-mod-8.0
        - library: php
          weblog: apache-mod-8.1
        - library: php
          weblog: apache-mod-8.2
        - library: php
          weblog: apache-mod-7.0-zts
        - library: php
          weblog: apache-mod-7.1-zts
        - library: php
          weblog: apache-mod-7.2-zts
        - library: php
          weblog: apache-mod-7.3-zts
        - library: php
          weblog: apache-mod-7.4-zts
        - library: php
          weblog: apache-mod-8.0-zts
        - library: php
          weblog: apache-mod-8.1-zts
        - library: php
          weblog: apache-mod-8.2-zts
        - library: php
          weblog: php-fpm-7.0
        - library: php
          weblog: php-fpm-7.1
        - library: php
          weblog: php-fpm-7.2
        - library: php
          weblog: php-fpm-7.3
        - library: php
          weblog: php-fpm-7.4
        - library: php
          weblog: php-fpm-8.0
        - library: php
          weblog: php-fpm-8.1
        - library: php
          weblog: php-fpm-8.2
        - library: python
          weblog: flask-poc
        - library: python
          weblog: django-poc
        - library: python
          weblog: uwsgi-poc
        - library: python
          weblog: uds-flask
        - library: ruby
          weblog: rack
        - library: ruby
          weblog: sinatra14
        - library: ruby
          weblog: sinatra20
        - library: ruby
          weblog: sinatra21
        - library: ruby
          weblog: uds-sinatra
        - library: ruby
          weblog: rails32
        - library: ruby
          weblog: rails40
        - library: ruby
          weblog: rails41
        - library: ruby
          weblog: rails42
        - library: ruby
          weblog: rails50
        - library: ruby
          weblog: rails51
        - library: ruby
          weblog: rails52
        - library: ruby
          weblog: rails60
        - library: ruby
          weblog: rails61
        - library: ruby
          weblog: rails70
        version:
        - prod
        - dev
      fail-fast: false
    env:
      TEST_LIBRARY: ${{ matrix.variant.library }}
      WEBLOG_VARIANT: ${{ matrix.variant.weblog }}
    steps:
    - name: Checkout
      uses: actions/checkout@v3
    - name: Install runner
      uses: ./.github/actions/install_runner
    - name: Pull images
      uses: ./.github/actions/pull_images
      with:
        pull-all: ${{ needs.scenarios.outputs.run_all == 'true' }}
    - name: Build python's weblog base images
      if: matrix.variant.library == 'python' && contains(github.event.pull_request.labels.*.name, 'build-python-base-images')
      run: |
        docker build --progress=plain -f utils/build/docker/python/django-poc.base.Dockerfile -t datadog/system-tests:django-poc.base-v0 .
        docker build --progress=plain -f utils/build/docker/python/flask-poc.base.Dockerfile -t datadog/system-tests:flask-poc.base-v0 .
        docker build --progress=plain -f utils/build/docker/python/uwsgi-poc.base.Dockerfile -t datadog/system-tests:uwsgi-poc.base-v0 .
    - name: Build proxy image
      if: contains(github.event.pull_request.labels.*.name, 'build-proxy-image')
      run: ./build.sh -i proxy
    - name: Load WAF rules
      if: ${{ matrix.version == 'dev' }}
      run: ./utils/scripts/load-binary.sh waf_rule_set
      env:
        GH_TOKEN: ${{ secrets.GITHUB_TOKEN }}
    - name: Load library binary
      if: ${{ matrix.version == 'dev' }}
      run: ./utils/scripts/load-binary.sh ${{ matrix.variant.library }}
    - name: Load library PHP appsec binary
      if: ${{ matrix.variant.library == 'php' }}
      run: ./utils/scripts/load-binary.sh php_appsec ${{matrix.version}}
    - name: Load agent binary
      if: ${{ matrix.version == 'dev' }}
      run: ./utils/scripts/load-binary.sh agent
    - name: Log in to the Container registry
      if: ${{ matrix.variant.library == 'ruby' }}
      run: echo ${{ secrets.GITHUB_TOKEN }} | docker login ${{ env.REGISTRY }} -u ${{ github.actor }} --password-stdin
    - name: Build agent
      run: SYSTEM_TEST_BUILD_ATTEMPTS=3 ./build.sh -i agent
    - name: Build weblog
      id: build
      run: SYSTEM_TEST_BUILD_ATTEMPTS=3 ./build.sh -i weblog
    - name: Run DEFAULT scenario
      if: steps.build.outcome == 'success'
      run: ./run.sh DEFAULT
      env:
        DD_API_KEY: ${{ secrets.DD_API_KEY }}
    - name: Run PROFILING scenario
      if: always() && steps.build.outcome == 'success' && needs.scenarios.outputs.run_all == 'true'
      run: ./run.sh PROFILING
      env:
        DD_API_KEY: ${{ secrets.DD_API_KEY }}
    - name: Run TRACE_PROPAGATION_STYLE_W3C scenario
      if: always() && steps.build.outcome == 'success' && matrix.variant.library != 'python' && needs.scenarios.outputs.run_all == 'true'
      run: ./run.sh TRACE_PROPAGATION_STYLE_W3C
      env:
        DD_API_KEY: ${{ secrets.DD_API_KEY }}
    - name: Run INTEGRATIONS scenario
      if: always() && steps.build.outcome == 'success' && needs.scenarios.outputs.run_all == 'true'
      run: ./run.sh INTEGRATIONS
      env:
        DD_API_KEY: ${{ secrets.DD_API_KEY }}
    - name: Run APM_TRACING_E2E_OTEL scenario
      if: always() && steps.build.outcome == 'success' && needs.scenarios.outputs.run_all == 'true'
      run: ./run.sh APM_TRACING_E2E_OTEL
      env:
        DD_API_KEY: ${{ secrets.DD_API_KEY }}
        DD_APPLICATION_KEY: ${{ secrets.DD_APPLICATION_KEY }}
        DD_APP_KEY: ${{ secrets.DD_APPLICATION_KEY }}
    - name: Run APM_TRACING_E2E_TRACECONTEXT scenario
      if: always() && steps.build.outcome == 'success' && needs.scenarios.outputs.run_all == 'true'
      run: ./run.sh APM_TRACING_E2E_TRACECONTEXT
      env:
        DD_API_KEY: ${{ secrets.DD_API_KEY }}
        DD_APPLICATION_KEY: ${{ secrets.DD_APPLICATION_KEY }}
        DD_APP_KEY: ${{ secrets.DD_APPLICATION_KEY }}
    - name: Run LIBRARY_CONF_CUSTOM_HEADERS_SHORT scenario
      if: always() && steps.build.outcome == 'success' && needs.scenarios.outputs.run_all == 'true'
      run: ./run.sh LIBRARY_CONF_CUSTOM_HEADERS_SHORT
      env:
        DD_API_KEY: ${{ secrets.DD_API_KEY }}
    - name: Run LIBRARY_CONF_CUSTOM_HEADERS_LONG scenario
      if: always() && steps.build.outcome == 'success' && needs.scenarios.outputs.run_all == 'true'
      run: ./run.sh LIBRARY_CONF_CUSTOM_HEADERS_LONG
      env:
        DD_API_KEY: ${{ secrets.DD_API_KEY }}
    - name: Run REMOTE_CONFIG_MOCKED_BACKEND_ASM_FEATURES scenario
      if: always() && steps.build.outcome == 'success' && needs.scenarios.outputs.run_all == 'true'
      run: ./run.sh REMOTE_CONFIG_MOCKED_BACKEND_ASM_FEATURES
      env:
        DD_API_KEY: ${{ secrets.DD_API_KEY }}
    - name: Run REMOTE_CONFIG_MOCKED_BACKEND_LIVE_DEBUGGING scenario
      if: always() && steps.build.outcome == 'success' && needs.scenarios.outputs.run_all == 'true'
      run: ./run.sh REMOTE_CONFIG_MOCKED_BACKEND_LIVE_DEBUGGING
      env:
        DD_API_KEY: ${{ secrets.DD_API_KEY }}
    - name: Run REMOTE_CONFIG_MOCKED_BACKEND_ASM_DD scenario
      if: always() && steps.build.outcome == 'success' && needs.scenarios.outputs.run_all == 'true'
      run: ./run.sh REMOTE_CONFIG_MOCKED_BACKEND_ASM_DD
      env:
        DD_API_KEY: ${{ secrets.DD_API_KEY }}
    - name: Run REMOTE_CONFIG_MOCKED_BACKEND_ASM_FEATURES_NOCACHE scenario
      if: always() && steps.build.outcome == 'success' && needs.scenarios.outputs.run_all == 'true'
      run: ./run.sh REMOTE_CONFIG_MOCKED_BACKEND_ASM_FEATURES_NOCACHE
      env:
        DD_API_KEY: ${{ secrets.DD_API_KEY }}
    - name: Run REMOTE_CONFIG_MOCKED_BACKEND_LIVE_DEBUGGING_NOCACHE scenario
      if: always() && steps.build.outcome == 'success' && needs.scenarios.outputs.run_all == 'true'
      run: ./run.sh REMOTE_CONFIG_MOCKED_BACKEND_LIVE_DEBUGGING_NOCACHE
      env:
        DD_API_KEY: ${{ secrets.DD_API_KEY }}
    - name: Run REMOTE_CONFIG_MOCKED_BACKEND_ASM_DD_NOCACHE scenario
      if: always() && steps.build.outcome == 'success' && needs.scenarios.outputs.run_all == 'true'
      run: ./run.sh REMOTE_CONFIG_MOCKED_BACKEND_ASM_DD_NOCACHE
      env:
        DD_API_KEY: ${{ secrets.DD_API_KEY }}
    - name: Run APPSEC_MISSING_RULES scenario
      if: always() && steps.build.outcome == 'success' && needs.scenarios.outputs.run_all == 'true'
      run: ./run.sh APPSEC_MISSING_RULES
      env:
        DD_API_KEY: ${{ secrets.DD_API_KEY }}
    - name: Run APPSEC_CUSTOM_RULES scenario
      if: always() && steps.build.outcome == 'success' && needs.scenarios.outputs.run_all == 'true'
      run: ./run.sh APPSEC_CUSTOM_RULES
      env:
        DD_API_KEY: ${{ secrets.DD_API_KEY }}
    - name: Run APPSEC_CORRUPTED_RULES scenario
      if: always() && steps.build.outcome == 'success' && needs.scenarios.outputs.run_all == 'true'
      run: ./run.sh APPSEC_CORRUPTED_RULES
      env:
        DD_API_KEY: ${{ secrets.DD_API_KEY }}
    - name: Run APPSEC_RULES_MONITORING_WITH_ERRORS scenario
      if: always() && steps.build.outcome == 'success' && needs.scenarios.outputs.run_all == 'true'
      run: ./run.sh APPSEC_RULES_MONITORING_WITH_ERRORS
      env:
        DD_API_KEY: ${{ secrets.DD_API_KEY }}
    - name: Run APPSEC_BLOCKING scenario
      if: always() && steps.build.outcome == 'success' && needs.scenarios.outputs.run_all == 'true'
      run: ./run.sh APPSEC_BLOCKING
      env:
        DD_API_KEY: ${{ secrets.DD_API_KEY }}
    - name: Run APPSEC_DISABLED scenario
      if: always() && steps.build.outcome == 'success' && needs.scenarios.outputs.run_all == 'true'
      run: ./run.sh APPSEC_DISABLED
      env:
        DD_API_KEY: ${{ secrets.DD_API_KEY }}
    - name: Run APPSEC_LOW_WAF_TIMEOUT scenario
      if: always() && steps.build.outcome == 'success' && needs.scenarios.outputs.run_all == 'true'
      run: ./run.sh APPSEC_LOW_WAF_TIMEOUT
      env:
        DD_API_KEY: ${{ secrets.DD_API_KEY }}
    - name: Run APPSEC_CUSTOM_OBFUSCATION scenario
      if: always() && steps.build.outcome == 'success' && needs.scenarios.outputs.run_all == 'true'
      run: ./run.sh APPSEC_CUSTOM_OBFUSCATION
      env:
        DD_API_KEY: ${{ secrets.DD_API_KEY }}
    - name: Run APPSEC_RATE_LIMITER scenario
      if: always() && steps.build.outcome == 'success' && needs.scenarios.outputs.run_all == 'true'
      run: ./run.sh APPSEC_RATE_LIMITER
      env:
        DD_API_KEY: ${{ secrets.DD_API_KEY }}
    - name: Run APPSEC_BLOCKING_FULL_DENYLIST scenario
      if: always() && steps.build.outcome == 'success' && needs.scenarios.outputs.run_all == 'true'
      run: ./run.sh APPSEC_BLOCKING_FULL_DENYLIST
      env:
        DD_API_KEY: ${{ secrets.DD_API_KEY }}
    - name: Run APPSEC_REQUEST_BLOCKING scenario
      if: always() && steps.build.outcome == 'success' && needs.scenarios.outputs.run_all == 'true'
      run: ./run.sh APPSEC_REQUEST_BLOCKING
      env:
        DD_API_KEY: ${{ secrets.DD_API_KEY }}
    - name: Run APPSEC_RUNTIME_ACTIVATION scenario
      if: always() && steps.build.outcome == 'success' && needs.scenarios.outputs.run_all == 'true'
      run: ./run.sh APPSEC_RUNTIME_ACTIVATION
      env:
        DD_API_KEY: ${{ secrets.DD_API_KEY }}
    - name: Run APPSEC_WAF_TELEMETRY scenario
      if: always() && steps.build.outcome == 'success' && needs.scenarios.outputs.run_all == 'true'
      run: ./run.sh APPSEC_WAF_TELEMETRY
      env:
        DD_API_KEY: ${{ secrets.DD_API_KEY }}
    - name: Run APPSEC_API_SECURITY scenario
      if: always() && steps.build.outcome == 'success' && needs.scenarios.outputs.run_all == 'true'
      run: ./run.sh APPSEC_API_SECURITY
      env:
        DD_API_KEY: ${{ secrets.DD_API_KEY }}
<<<<<<< HEAD
    - name: Run APPSEC_AUTO_EVENTS_EXTENDED scenario
      if: always() && steps.build.outcome == 'success' && needs.scenarios.outputs.run_all == 'true'
      run: ./run.sh APPSEC_AUTO_EVENTS_EXTENDED
      env:
        DD_API_KEY: ${{ secrets.DD_API_KEY }}
=======
>>>>>>> 81aca43d
    - name: Run SAMPLING scenario
      if: always() && steps.build.outcome == 'success' && needs.scenarios.outputs.run_sampling == 'true'
      run: ./run.sh SAMPLING
      env:
        DD_API_KEY: ${{ secrets.DD_API_KEY }}
    - name: Run TELEMETRY_DEPENDENCY_LOADED_TEST_FOR_DEPENDENCY_COLLECTION_DISABLED scenario
      if: always() && steps.build.outcome == 'success' && needs.scenarios.outputs.run_all == 'true'
      run: ./run.sh TELEMETRY_DEPENDENCY_LOADED_TEST_FOR_DEPENDENCY_COLLECTION_DISABLED
      env:
        DD_API_KEY: ${{ secrets.DD_API_KEY }}
    - name: Run DEBUGGER_METHOD_PROBES_STATUS scenario
      if: always() && steps.build.outcome == 'success' && needs.scenarios.outputs.run_all == 'true'
      run: ./run.sh DEBUGGER_METHOD_PROBES_STATUS
      env:
        DD_API_KEY: ${{ secrets.DD_API_KEY }}
    - name: Run DEBUGGER_LINE_PROBES_STATUS scenario
      if: always() && steps.build.outcome == 'success' && needs.scenarios.outputs.run_all == 'true'
      run: ./run.sh DEBUGGER_LINE_PROBES_STATUS
      env:
        DD_API_KEY: ${{ secrets.DD_API_KEY }}
    - name: Run all scenarios in replay mode
      if: always() && steps.build.outcome == 'success' && needs.scenarios.outputs.run_all == 'true'
      run: |
        ./run.sh DEFAULT --replay
        ./run.sh PROFILING --replay
        # ./run.sh TRACE_PROPAGATION_STYLE_W3C  # not working on python
        ./run.sh INTEGRATIONS --replay
        # ./run.sh APM_TRACING_E2E_OTEL --replay  # relies on backend
        ./run.sh LIBRARY_CONF_CUSTOM_HEADERS_SHORT --replay
        ./run.sh LIBRARY_CONF_CUSTOM_HEADERS_LONG --replay
        ./run.sh REMOTE_CONFIG_MOCKED_BACKEND_ASM_FEATURES --replay
        ./run.sh REMOTE_CONFIG_MOCKED_BACKEND_LIVE_DEBUGGING --replay
        ./run.sh REMOTE_CONFIG_MOCKED_BACKEND_ASM_DD --replay
        ./run.sh REMOTE_CONFIG_MOCKED_BACKEND_ASM_FEATURES_NOCACHE --replay
        ./run.sh REMOTE_CONFIG_MOCKED_BACKEND_LIVE_DEBUGGING_NOCACHE --replay
        ./run.sh REMOTE_CONFIG_MOCKED_BACKEND_ASM_DD_NOCACHE --replay
        ./run.sh APPSEC_MISSING_RULES --replay
        ./run.sh APPSEC_CUSTOM_RULES --replay
        ./run.sh APPSEC_CORRUPTED_RULES --replay
        ./run.sh APPSEC_RULES_MONITORING_WITH_ERRORS --replay
        ./run.sh APPSEC_BLOCKING --replay
        ./run.sh APPSEC_DISABLED --replay
        ./run.sh APPSEC_LOW_WAF_TIMEOUT --replay
        ./run.sh APPSEC_CUSTOM_OBFUSCATION --replay
        ./run.sh APPSEC_RATE_LIMITER --replay
        ./run.sh APPSEC_BLOCKING_FULL_DENYLIST --replay
        ./run.sh APPSEC_REQUEST_BLOCKING --replay
        ./run.sh APPSEC_RUNTIME_ACTIVATION --replay
        ./run.sh APPSEC_WAF_TELEMETRY --replay
        ./run.sh APPSEC_AUTO_EVENTS_EXTENDED --replay
        # ./run.sh SAMPLING --replay  # currently not working on replay mode
        ./run.sh TELEMETRY_DEPENDENCY_LOADED_TEST_FOR_DEPENDENCY_COLLECTION_DISABLED --replay
        ./run.sh DEBUGGER_METHOD_PROBES_STATUS --replay
        ./run.sh DEBUGGER_LINE_PROBES_STATUS --replay
      env:
        DD_API_KEY: ${{ secrets.DD_API_KEY }}
        DD_APPLICATION_KEY: ${{ secrets.DD_APPLICATION_KEY }}
        DD_APP_KEY: ${{ secrets.DD_APPLICATION_KEY }}
    - name: Compress logs
      id: compress_logs
      if: always() && steps.build.outcome == 'success'
      run: tar -czvf artifact.tar.gz $(ls | grep logs)
    - name: Upload artifact
      if: always() && steps.compress_logs.outcome == 'success'
      uses: actions/upload-artifact@v3
      with:
        name: logs_${{ matrix.variant.library }}_${{ matrix.variant.weblog }}_${{ matrix.version }}_main
        path: artifact.tar.gz
    - name: Upload results CI Visibility
      if: ${{ always() }}
      run: ./utils/scripts/upload_results_CI_visibility.sh ${{ matrix.version }} system-tests ${{ github.run_id }}-${{ github.run_attempt }}
      env:
        DD_API_KEY: ${{ secrets.DD_CI_API_KEY }}
    - name: Print fancy log report
      if: ${{ always() }}
      run: python utils/scripts/markdown_logs.py >> $GITHUB_STEP_SUMMARY

  graalvm:
    runs-on:
      labels: ubuntu-latest-16-cores
      group: APM Larger Runners
    needs:
    - lint
    - test_the_test
    - scenarios
    strategy:
      matrix:
        variant:
        - library: java
          weblog: spring-boot-3-native
        version:
        - prod
        - dev
      fail-fast: false
    env:
      TEST_LIBRARY: ${{ matrix.variant.library }}
      WEBLOG_VARIANT: ${{ matrix.variant.weblog }}
    steps:
    - name: Checkout
      uses: actions/checkout@v3
    - name: Install runner
      uses: ./.github/actions/install_runner
    - name: Pull images
      uses: ./.github/actions/pull_images
    - name: Load WAF rules
      if: ${{ matrix.version == 'dev' }}
      run: ./utils/scripts/load-binary.sh waf_rule_set
      env:
        GH_TOKEN: ${{ secrets.GITHUB_TOKEN }}
    - name: Load library binary
      if: ${{ matrix.version == 'dev' }}
      run: ./utils/scripts/load-binary.sh ${{ matrix.variant.library }}
    - name: Load library PHP appsec binary
      if: ${{ matrix.variant.library == 'php' }}
      run: ./utils/scripts/load-binary.sh php_appsec ${{matrix.version}}
    - name: Load agent binary
      if: ${{ matrix.version == 'dev' }}
      run: ./utils/scripts/load-binary.sh agent
    - name: Log in to the Container registry
      if: ${{ matrix.variant.library == 'ruby' }}
      run: echo ${{ secrets.GITHUB_TOKEN }} | docker login ${{ env.REGISTRY }} -u ${{ github.actor }} --password-stdin
    - name: Build agent
      run: SYSTEM_TEST_BUILD_ATTEMPTS=3 ./build.sh -i agent
    - name: Build weblog
      id: build
      run: SYSTEM_TEST_BUILD_ATTEMPTS=3 ./build.sh -i weblog
    - name: Run DEFAULT scenario
      if: steps.build.outcome == 'success'
      run: ./run.sh DEFAULT
      env:
        DD_API_KEY: ${{ secrets.DD_API_KEY }}
    - name: Run PROFILING scenario
      if: always() && steps.build.outcome == 'success' && needs.scenarios.outputs.run_all == 'true'
      run: ./run.sh PROFILING
      env:
        DD_API_KEY: ${{ secrets.DD_API_KEY }}
    - name: Run TRACE_PROPAGATION_STYLE_W3C scenario
      if: always() && steps.build.outcome == 'success' && needs.scenarios.outputs.run_all == 'true'
      run: ./run.sh TRACE_PROPAGATION_STYLE_W3C
      env:
        DD_API_KEY: ${{ secrets.DD_API_KEY }}
    - name: Run INTEGRATIONS scenario
      if: always() && steps.build.outcome == 'success' && needs.scenarios.outputs.run_all == 'true'
      run: ./run.sh INTEGRATIONS
      env:
        DD_API_KEY: ${{ secrets.DD_API_KEY }}
    - name: Run APM_TRACING_E2E_OTEL scenario
      if: always() && steps.build.outcome == 'success' && needs.scenarios.outputs.run_all == 'true'
      run: ./run.sh APM_TRACING_E2E_OTEL
      env:
        DD_API_KEY: ${{ secrets.DD_API_KEY }}
        DD_APPLICATION_KEY: ${{ secrets.DD_APPLICATION_KEY }}
        DD_APP_KEY: ${{ secrets.DD_APPLICATION_KEY }}
    - name: Run APM_TRACING_E2E_TRACECONTEXT scenario
      if: always() && steps.build.outcome == 'success' && needs.scenarios.outputs.run_all == 'true'
      run: ./run.sh APM_TRACING_E2E_TRACECONTEXT
      env:
        DD_API_KEY: ${{ secrets.DD_API_KEY }}
        DD_APPLICATION_KEY: ${{ secrets.DD_APPLICATION_KEY }}
        DD_APP_KEY: ${{ secrets.DD_APPLICATION_KEY }}
    - name: Run LIBRARY_CONF_CUSTOM_HEADERS_SHORT scenario
      if: always() && steps.build.outcome == 'success' && needs.scenarios.outputs.run_all == 'true'
      run: ./run.sh LIBRARY_CONF_CUSTOM_HEADERS_SHORT
      env:
        DD_API_KEY: ${{ secrets.DD_API_KEY }}
    - name: Run LIBRARY_CONF_CUSTOM_HEADERS_LONG scenario
      if: always() && steps.build.outcome == 'success' && needs.scenarios.outputs.run_all == 'true'
      run: ./run.sh LIBRARY_CONF_CUSTOM_HEADERS_LONG
      env:
        DD_API_KEY: ${{ secrets.DD_API_KEY }}
    - name: Run REMOTE_CONFIG_MOCKED_BACKEND_ASM_FEATURES scenario
      if: always() && steps.build.outcome == 'success' && needs.scenarios.outputs.run_all == 'true'
      run: ./run.sh REMOTE_CONFIG_MOCKED_BACKEND_ASM_FEATURES
      env:
        DD_API_KEY: ${{ secrets.DD_API_KEY }}
    - name: Run REMOTE_CONFIG_MOCKED_BACKEND_LIVE_DEBUGGING scenario
      if: always() && steps.build.outcome == 'success' && needs.scenarios.outputs.run_all == 'true'
      run: ./run.sh REMOTE_CONFIG_MOCKED_BACKEND_LIVE_DEBUGGING
      env:
        DD_API_KEY: ${{ secrets.DD_API_KEY }}
    - name: Run REMOTE_CONFIG_MOCKED_BACKEND_ASM_DD scenario
      if: always() && steps.build.outcome == 'success' && needs.scenarios.outputs.run_all == 'true'
      run: ./run.sh REMOTE_CONFIG_MOCKED_BACKEND_ASM_DD
      env:
        DD_API_KEY: ${{ secrets.DD_API_KEY }}
    - name: Run REMOTE_CONFIG_MOCKED_BACKEND_ASM_FEATURES_NOCACHE scenario
      if: always() && steps.build.outcome == 'success' && needs.scenarios.outputs.run_all == 'true'
      run: ./run.sh REMOTE_CONFIG_MOCKED_BACKEND_ASM_FEATURES_NOCACHE
      env:
        DD_API_KEY: ${{ secrets.DD_API_KEY }}
    - name: Run REMOTE_CONFIG_MOCKED_BACKEND_LIVE_DEBUGGING_NOCACHE scenario
      if: always() && steps.build.outcome == 'success' && needs.scenarios.outputs.run_all == 'true'
      run: ./run.sh REMOTE_CONFIG_MOCKED_BACKEND_LIVE_DEBUGGING_NOCACHE
      env:
        DD_API_KEY: ${{ secrets.DD_API_KEY }}
    - name: Run REMOTE_CONFIG_MOCKED_BACKEND_ASM_DD_NOCACHE scenario
      if: always() && steps.build.outcome == 'success' && needs.scenarios.outputs.run_all == 'true'
      run: ./run.sh REMOTE_CONFIG_MOCKED_BACKEND_ASM_DD_NOCACHE
      env:
        DD_API_KEY: ${{ secrets.DD_API_KEY }}
    - name: Run APPSEC_MISSING_RULES scenario
      if: always() && steps.build.outcome == 'success' && needs.scenarios.outputs.run_all == 'true'
      run: ./run.sh APPSEC_MISSING_RULES
      env:
        DD_API_KEY: ${{ secrets.DD_API_KEY }}
    - name: Run APPSEC_CORRUPTED_RULES scenario
      if: always() && steps.build.outcome == 'success' && needs.scenarios.outputs.run_all == 'true'
      run: ./run.sh APPSEC_CORRUPTED_RULES
      env:
        DD_API_KEY: ${{ secrets.DD_API_KEY }}
    - name: Run APPSEC_CUSTOM_RULES scenario
      if: always() && steps.build.outcome == 'success' && needs.scenarios.outputs.run_all == 'true'
      run: ./run.sh APPSEC_CUSTOM_RULES
      env:
        DD_API_KEY: ${{ secrets.DD_API_KEY }}
    - name: Run APPSEC_RULES_MONITORING_WITH_ERRORS scenario
      if: always() && steps.build.outcome == 'success' && needs.scenarios.outputs.run_all == 'true'
      run: ./run.sh APPSEC_RULES_MONITORING_WITH_ERRORS
      env:
        DD_API_KEY: ${{ secrets.DD_API_KEY }}
    - name: Run APPSEC_BLOCKING scenario
      if: always() && steps.build.outcome == 'success' && needs.scenarios.outputs.run_all == 'true'
      run: ./run.sh APPSEC_BLOCKING
      env:
        DD_API_KEY: ${{ secrets.DD_API_KEY }}
    - name: Run APPSEC_DISABLED scenario
      if: always() && steps.build.outcome == 'success' && needs.scenarios.outputs.run_all == 'true'
      run: ./run.sh APPSEC_DISABLED
      env:
        DD_API_KEY: ${{ secrets.DD_API_KEY }}
    - name: Run APPSEC_LOW_WAF_TIMEOUT scenario
      if: always() && steps.build.outcome == 'success' && needs.scenarios.outputs.run_all == 'true'
      run: ./run.sh APPSEC_LOW_WAF_TIMEOUT
      env:
        DD_API_KEY: ${{ secrets.DD_API_KEY }}
    - name: Run APPSEC_CUSTOM_OBFUSCATION scenario
      if: always() && steps.build.outcome == 'success' && needs.scenarios.outputs.run_all == 'true'
      run: ./run.sh APPSEC_CUSTOM_OBFUSCATION
      env:
        DD_API_KEY: ${{ secrets.DD_API_KEY }}
    - name: Run APPSEC_RATE_LIMITER scenario
      if: always() && steps.build.outcome == 'success' && needs.scenarios.outputs.run_all == 'true'
      run: ./run.sh APPSEC_RATE_LIMITER
      env:
        DD_API_KEY: ${{ secrets.DD_API_KEY }}
    - name: Run APPSEC_RUNTIME_ACTIVATION scenario
      if: always() && steps.build.outcome == 'success' && needs.scenarios.outputs.run_all == 'true'
      run: ./run.sh APPSEC_RUNTIME_ACTIVATION
      env:
        DD_API_KEY: ${{ secrets.DD_API_KEY }}
    - name: Run APPSEC_WAF_TELEMETRY scenario
      if: always() && steps.build.outcome == 'success'
      run: ./run.sh APPSEC_WAF_TELEMETRY
      env:
        DD_API_KEY: ${{ secrets.DD_API_KEY }}
<<<<<<< HEAD
    - name: Run APPSEC_AUTO_EVENTS_EXTENDED scenario
      if: always() && steps.build.outcome == 'success' && needs.scenarios.outputs.run_all == 'true'
      run: ./run.sh APPSEC_AUTO_EVENTS_EXTENDED
      env:
        DD_API_KEY: ${{ secrets.DD_API_KEY }}
=======
>>>>>>> 81aca43d
    - name: Run SAMPLING scenario
      if: always() && steps.build.outcome == 'success' && needs.scenarios.outputs.run_sampling == 'true'
      run: ./run.sh SAMPLING
      env:
        DD_API_KEY: ${{ secrets.DD_API_KEY }}
    - name: Run TELEMETRY_MESSAGE_BATCH_EVENT_ORDER scenario
      if: always() && steps.build.outcome == 'success' && needs.scenarios.outputs.run_all == 'true'
      run: ./run.sh TELEMETRY_MESSAGE_BATCH_EVENT_ORDER
      env:
        DD_API_KEY: ${{ secrets.DD_API_KEY }}
    - name: Run TELEMETRY_APP_STARTED_PRODUCTS_DISABLED scenario
      if: always() && steps.build.outcome == 'success' && needs.scenarios.outputs.run_all == 'true'
      run: ./run.sh TELEMETRY_APP_STARTED_PRODUCTS_DISABLED
      env:
        DD_API_KEY: ${{ secrets.DD_API_KEY }}
    - name: Run TELEMETRY_LOG_GENERATION_DISABLED scenario
      if: always() && steps.build.outcome == 'success' && needs.scenarios.outputs.run_all == 'true'
      run: ./run.sh TELEMETRY_LOG_GENERATION_DISABLED
      env:
        DD_API_KEY: ${{ secrets.DD_API_KEY }}
    - name: Run TELEMETRY_METRIC_GENERATION_DISABLED scenario
      if: always() && steps.build.outcome == 'success' && needs.scenarios.outputs.run_all == 'true'
      run: ./run.sh TELEMETRY_METRIC_GENERATION_DISABLED      
      env:
        DD_API_KEY: ${{ secrets.DD_API_KEY }}
    - name: Compress logs
      if: steps.build.outcome == 'success'
      run: tar -czvf artifact.tar.gz $(ls | grep logs)
    - name: Upload artifact
      if: steps.build.outcome == 'success'
      uses: actions/upload-artifact@v3
      with:
        name: logs_${{ matrix.variant.library }}_${{ matrix.variant.weblog }}_${{ matrix.version }}_graalvm
        path: artifact.tar.gz
    - name: Upload results CI Visibility
      if: steps.build.outcome == 'success'
      run: ./utils/scripts/upload_results_CI_visibility.sh ${{ matrix.version }} system-tests ${{ github.run_id }}-${{ github.run_attempt }}
      env:
        DD_API_KEY: ${{ secrets.DD_CI_API_KEY }}
    - name: Print fancy log report
      if: ${{ always() }}
      run: python utils/scripts/markdown_logs.py >> $GITHUB_STEP_SUMMARY

  open-telemetry:
    runs-on: ubuntu-latest
    if: needs.scenarios.outputs.run_open_telemetry == 'true'
    needs:
    - lint
    - test_the_test
    - scenarios
    steps:
    - name: Checkout
      uses: actions/checkout@v3
    - name: Install runner
      uses: ./.github/actions/install_runner
    - name: Pull mitmproxy image
      run: docker pull datadog/system-tests:proxy-v0
    - name: Build agent
      run: SYSTEM_TEST_BUILD_ATTEMPTS=3 ./build.sh java_otel -i agent
    - name: Build weblog
      id: build
      run: SYSTEM_TEST_BUILD_ATTEMPTS=3 ./build.sh java_otel -i weblog
    - name: Run OTEL_TRACING_E2E scenario
      if: always() && steps.build.outcome == 'success'
      run: ./run.sh OTEL_TRACING_E2E
      env:
        DD_API_KEY: ${{ secrets.DD_API_KEY }}
        DD_APPLICATION_KEY: ${{ secrets.DD_APPLICATION_KEY }}
        DD_APP_KEY: ${{ secrets.DD_APPLICATION_KEY }}
        DD_API_KEY_2: ${{ secrets.DD_API_KEY_2 }}
        DD_APP_KEY_2: ${{ secrets.DD_APP_KEY_2 }}
        DD_API_KEY_3: ${{ secrets.DD_API_KEY_3 }}
        DD_APP_KEY_3: ${{ secrets.DD_APP_KEY_3 }}
    - name: Run OTEL_METRIC_E2E scenario
      if: always() && steps.build.outcome == 'success'
      run: ./run.sh OTEL_METRIC_E2E
      env:
        DD_API_KEY: ${{ secrets.DD_API_KEY }}
        DD_APPLICATION_KEY: ${{ secrets.DD_APPLICATION_KEY }}
        DD_APP_KEY: ${{ secrets.DD_APPLICATION_KEY }}
        DD_API_KEY_2: ${{ secrets.DD_API_KEY_2 }}
        DD_APP_KEY_2: ${{ secrets.DD_APP_KEY_2 }}
        DD_API_KEY_3: ${{ secrets.DD_API_KEY_3 }}
        DD_APP_KEY_3: ${{ secrets.DD_APP_KEY_3 }}
    - name: Run OTEL_LOG_E2E scenario
      if: always() && steps.build.outcome == 'success'
      run: ./run.sh OTEL_LOG_E2E
      env:
        DD_API_KEY: ${{ secrets.DD_API_KEY }}
        DD_APPLICATION_KEY: ${{ secrets.DD_APPLICATION_KEY }}
        DD_APP_KEY: ${{ secrets.DD_APPLICATION_KEY }}
        DD_API_KEY_2: ${{ secrets.DD_API_KEY_2 }}
        DD_APP_KEY_2: ${{ secrets.DD_APP_KEY_2 }}
        DD_API_KEY_3: ${{ secrets.DD_API_KEY_3 }}
        DD_APP_KEY_3: ${{ secrets.DD_APP_KEY_3 }}
    - name: Compress logs
      if: always() && steps.build.outcome == 'success'
      run: tar -czvf artifact.tar.gz $(ls | grep logs)
    - name: Upload artifact
      if: always() && steps.build.outcome == 'success'
      uses: actions/upload-artifact@v3
      with:
        name: logs_java-otel_spring-boot-native_prod
        path: artifact.tar.gz

  update-CI-visibility:
    runs-on: ubuntu-latest
    needs:
    - main
    - graalvm
    if: always() && github.ref == 'refs/heads/main'
    steps:
    - name: Checkout
      uses: actions/checkout@v3
    - name: Update CI Dashboard
      run: ./utils/scripts/update_dashboard_CI_visibility.sh system-tests ${{ github.run_id }}-${{ github.run_attempt }}
      env:
        DD_API_KEY: ${{ secrets.DD_CI_API_KEY }}
        DD_APP_KEY: ${{ secrets.DD_CI_APP_KEY }}

  peformances:
    runs-on: ubuntu-latest
    if: needs.scenarios.outputs.run_all == 'true'
    needs:
    - lint
    - test_the_test
    - scenarios
    env:
      DD_API_KEY: ${{ secrets.DD_API_KEY }}
    steps:
    - name: Checkout
      uses: actions/checkout@v3
    - name: Setup python 3.9
      uses: actions/setup-python@v4
      with:
        python-version: '3.9'
    - name: Run
      run: ./tests/perfs/run.sh golang
    - name: Display
      run: |
        source venv/bin/activate
        python tests/perfs/process.py

  fuzzer:
    runs-on: ubuntu-latest
    if: needs.scenarios.outputs.run_all == 'true'
    needs:
    - lint
    - test_the_test
    - scenarios
    env:
      DD_API_KEY: ${{ secrets.DD_API_KEY }}
    steps:
    - name: Checkout
      uses: actions/checkout@v3
    - name: Install runner
      uses: ./.github/actions/install_runner
    - name: Build
      run: |
        ./build.sh -i agent
        ./build.sh golang -i weblog
    - name: Run
      run: ./tests/fuzzer/run.sh<|MERGE_RESOLUTION|>--- conflicted
+++ resolved
@@ -379,14 +379,6 @@
       run: ./run.sh APPSEC_API_SECURITY
       env:
         DD_API_KEY: ${{ secrets.DD_API_KEY }}
-<<<<<<< HEAD
-    - name: Run APPSEC_AUTO_EVENTS_EXTENDED scenario
-      if: always() && steps.build.outcome == 'success' && needs.scenarios.outputs.run_all == 'true'
-      run: ./run.sh APPSEC_AUTO_EVENTS_EXTENDED
-      env:
-        DD_API_KEY: ${{ secrets.DD_API_KEY }}
-=======
->>>>>>> 81aca43d
     - name: Run SAMPLING scenario
       if: always() && steps.build.outcome == 'success' && needs.scenarios.outputs.run_sampling == 'true'
       run: ./run.sh SAMPLING
@@ -642,14 +634,6 @@
       run: ./run.sh APPSEC_WAF_TELEMETRY
       env:
         DD_API_KEY: ${{ secrets.DD_API_KEY }}
-<<<<<<< HEAD
-    - name: Run APPSEC_AUTO_EVENTS_EXTENDED scenario
-      if: always() && steps.build.outcome == 'success' && needs.scenarios.outputs.run_all == 'true'
-      run: ./run.sh APPSEC_AUTO_EVENTS_EXTENDED
-      env:
-        DD_API_KEY: ${{ secrets.DD_API_KEY }}
-=======
->>>>>>> 81aca43d
     - name: Run SAMPLING scenario
       if: always() && steps.build.outcome == 'success' && needs.scenarios.outputs.run_sampling == 'true'
       run: ./run.sh SAMPLING
