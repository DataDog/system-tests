name: Testing the test
on:
  workflow_dispatch: {}
  schedule:
  - cron: 00 02 * * 2-6

  pull_request:
    branches:
    - '**'
    types:
    - opened
    - synchronize
    - labeled
    - unlabeled

  push:
    branches:
    - main

env:
  REGISTRY: ghcr.io
concurrency:
  group: ${{ github.workflow }}-${{ github.ref }}
  cancel-in-progress: true

jobs:

  lint:
    runs-on: ubuntu-latest
    steps:
    - name: Checkout
      uses: actions/checkout@v3
    - name: Run lints
      uses: ./.github/actions/lint_code

  test_the_test:
    strategy:
      matrix:
        os:
          - macos-latest
          - ubuntu-latest
    name: Test the test (${{ matrix.os }})
    runs-on: ${{ matrix.os }}
    steps:
      - name: Checkout
        uses: actions/checkout@v3
      - name: Install runner
        uses: ./.github/actions/install_runner
      # force /bin/bash in order to test against bash 3.2 on macOS
      - name: Test the test (direct)
        run: /bin/bash run.sh TEST_THE_TEST
      - name: Test group parsing
        run: |
          /bin/bash run.sh ++dry APPSEC_SCENARIOS
          /bin/bash run.sh ++dry TRACER_RELEASE_SCENARIOS

  scenarios:
    uses: datadog/system-tests/.github/workflows/compute-scenarios.yml@main

  parametric:
    if: needs.scenarios.outputs.run_parametric == 'true'
    needs:
    - lint
    - test_the_test
    - scenarios
    uses: datadog/system-tests/.github/workflows/parametric.yml@main
    secrets: inherit

  experimental:
    if: needs.scenarios.outputs.run_libinjection == 'true'
    needs:
    - lint
    - test_the_test
    - scenarios
    uses: datadog/system-tests/.github/workflows/experimental.yml@main
    secrets: inherit

  main:
    runs-on: ubuntu-latest
    needs:
    - lint
    - test_the_test
    - scenarios
    strategy:
      matrix:
        variant:
        - library: cpp
          weblog: nginx
        - library: dotnet
          weblog: poc
        - library: dotnet
          weblog: uds
        - library: golang
          weblog: chi
        - library: golang
          weblog: echo
        - library: golang
          weblog: gin
        - library: golang
          weblog: net-http
        - library: golang
          weblog: uds-echo
        - library: java
          weblog: jersey-grizzly2
        - library: java
          weblog: ratpack
        - library: java
          weblog: resteasy-netty3
        - library: java
          weblog: vertx3
        - library: java
          weblog: vertx4
        - library: java
          weblog: spring-boot-jetty
        - library: java
          weblog: spring-boot
        - library: java
          weblog: spring-boot-3-native
        - library: java
          weblog: uds-spring-boot
        - library: java
          weblog: spring-boot-openliberty
        - library: java
          weblog: spring-boot-wildfly
        - library: java
          weblog: spring-boot-undertow
        - library: java
          weblog: spring-boot-payara
        - library: java
          weblog: akka-http
        - library: nodejs
          weblog: express4
        - library: nodejs
          weblog: uds-express4
        - library: nodejs
          weblog: express4-typescript
        - library: php
          weblog: apache-mod-7.0
        - library: php
          weblog: apache-mod-7.1
        - library: php
          weblog: apache-mod-7.2
        - library: php
          weblog: apache-mod-7.3
        - library: php
          weblog: apache-mod-7.4
        - library: php
          weblog: apache-mod-8.0
        - library: php
          weblog: apache-mod-8.1
        - library: php
          weblog: apache-mod-8.2
        - library: php
          weblog: apache-mod-7.0-zts
        - library: php
          weblog: apache-mod-7.1-zts
        - library: php
          weblog: apache-mod-7.2-zts
        - library: php
          weblog: apache-mod-7.3-zts
        - library: php
          weblog: apache-mod-7.4-zts
        - library: php
          weblog: apache-mod-8.0-zts
        - library: php
          weblog: apache-mod-8.1-zts
        - library: php
          weblog: apache-mod-8.2-zts
        - library: php
          weblog: php-fpm-7.0
        - library: php
          weblog: php-fpm-7.1
        - library: php
          weblog: php-fpm-7.2
        - library: php
          weblog: php-fpm-7.3
        - library: php
          weblog: php-fpm-7.4
        - library: php
          weblog: php-fpm-8.0
        - library: php
          weblog: php-fpm-8.1
        - library: php
          weblog: php-fpm-8.2
        - library: python
          weblog: flask-poc
        - library: python
          weblog: django-poc
        - library: python
          weblog: uwsgi-poc
        - library: python
          weblog: uds-flask
        - library: ruby
          weblog: rack
        - library: ruby
          weblog: sinatra14
        - library: ruby
          weblog: sinatra20
        - library: ruby
          weblog: sinatra21
        - library: ruby
          weblog: uds-sinatra
        - library: ruby
          weblog: rails32
        - library: ruby
          weblog: rails40
        - library: ruby
          weblog: rails41
        - library: ruby
          weblog: rails42
        - library: ruby
          weblog: rails50
        - library: ruby
          weblog: rails51
        - library: ruby
          weblog: rails52
        - library: ruby
          weblog: rails60
        - library: ruby
          weblog: rails61
        - library: ruby
          weblog: rails70
        version:
        - prod
        - dev
      fail-fast: false
    env:
      TEST_LIBRARY: ${{ matrix.variant.library }}
      WEBLOG_VARIANT: ${{ matrix.variant.weblog }}
    steps:
    - name: Checkout
      uses: actions/checkout@v3
    - name: Install runner
      uses: ./.github/actions/install_runner
    - name: Pull images
      uses: ./.github/actions/pull_images
      with:
        pull-all: ${{ needs.scenarios.outputs.run_all == 'true' }}
    - name: Build python's weblog base images
      if: matrix.variant.library == 'python' && contains(github.event.pull_request.labels.*.name, 'build-python-base-images')
      run: |
        docker build --progress=plain -f utils/build/docker/python/django-poc.base.Dockerfile -t datadog/system-tests:django-poc.base-v0 .
        docker build --progress=plain -f utils/build/docker/python/flask-poc.base.Dockerfile -t datadog/system-tests:flask-poc.base-v0 .
        docker build --progress=plain -f utils/build/docker/python/uwsgi-poc.base.Dockerfile -t datadog/system-tests:uwsgi-poc.base-v0 .
    - name: Build proxy image
      if: contains(github.event.pull_request.labels.*.name, 'build-proxy-image')
      run: ./build.sh -i proxy
    - name: Load WAF rules
      if: ${{ matrix.version == 'dev' }}
      run: ./utils/scripts/load-binary.sh waf_rule_set
      env:
        GH_TOKEN: ${{ secrets.GITHUB_TOKEN }}
    - name: Load library binary
      if: ${{ matrix.version == 'dev' }}
      run: ./utils/scripts/load-binary.sh ${{ matrix.variant.library }}
    - name: Load library PHP appsec binary
      if: ${{ matrix.variant.library == 'php' }}
      run: ./utils/scripts/load-binary.sh php_appsec ${{matrix.version}}
    - name: Load agent binary
      if: ${{ matrix.version == 'dev' }}
      run: ./utils/scripts/load-binary.sh agent
    - name: Log in to the Container registry
      if: ${{ matrix.variant.library == 'ruby' }}
      run: echo ${{ secrets.GITHUB_TOKEN }} | docker login ${{ env.REGISTRY }} -u ${{ github.actor }} --password-stdin
    - name: Build agent
      run: SYSTEM_TEST_BUILD_ATTEMPTS=3 ./build.sh -i agent
    - name: Build weblog
      id: build
      run: SYSTEM_TEST_BUILD_ATTEMPTS=3 ./build.sh -i weblog
    - name: Run DEFAULT scenario
      if: steps.build.outcome == 'success'
      run: ./run.sh DEFAULT
      env:
        DD_API_KEY: ${{ secrets.DD_API_KEY }}
    - name: Run PROFILING scenario
      if: always() && steps.build.outcome == 'success' && needs.scenarios.outputs.run_profiling == 'true'
      run: ./run.sh PROFILING
      env:
        DD_API_KEY: ${{ secrets.DD_API_KEY }}
    - name: Run TRACE_PROPAGATION_STYLE_W3C scenario
      if: always() && steps.build.outcome == 'success' && matrix.variant.library != 'python' && needs.scenarios.outputs.run_all == 'true'
      run: ./run.sh TRACE_PROPAGATION_STYLE_W3C
      env:
        DD_API_KEY: ${{ secrets.DD_API_KEY }}
    - name: Run INTEGRATIONS scenario
      if: always() && steps.build.outcome == 'success' && needs.scenarios.outputs.run_all == 'true'
      run: ./run.sh INTEGRATIONS
      env:
        DD_API_KEY: ${{ secrets.DD_API_KEY }}
    - name: Run APM_TRACING_E2E_OTEL scenario
      if: always() && steps.build.outcome == 'success' && needs.scenarios.outputs.run_open_telemetry == 'true'
      run: ./run.sh APM_TRACING_E2E_OTEL
      env:
        DD_API_KEY: ${{ secrets.DD_API_KEY }}
        DD_APPLICATION_KEY: ${{ secrets.DD_APPLICATION_KEY }}
        DD_APP_KEY: ${{ secrets.DD_APPLICATION_KEY }}
    - name: Run APM_TRACING_E2E_TRACECONTEXT scenario
      if: always() && steps.build.outcome == 'success' && needs.scenarios.outputs.run_all == 'true'
      run: ./run.sh APM_TRACING_E2E_TRACECONTEXT
      env:
        DD_API_KEY: ${{ secrets.DD_API_KEY }}
        DD_APPLICATION_KEY: ${{ secrets.DD_APPLICATION_KEY }}
        DD_APP_KEY: ${{ secrets.DD_APPLICATION_KEY }}
    - name: Run LIBRARY_CONF_CUSTOM_HEADERS_SHORT scenario
      if: always() && steps.build.outcome == 'success' && needs.scenarios.outputs.run_all == 'true'
      run: ./run.sh LIBRARY_CONF_CUSTOM_HEADERS_SHORT
      env:
        DD_API_KEY: ${{ secrets.DD_API_KEY }}
    - name: Run LIBRARY_CONF_CUSTOM_HEADERS_LONG scenario
      if: always() && steps.build.outcome == 'success' && needs.scenarios.outputs.run_all == 'true'
      run: ./run.sh LIBRARY_CONF_CUSTOM_HEADERS_LONG
      env:
        DD_API_KEY: ${{ secrets.DD_API_KEY }}
    - name: Run REMOTE_CONFIG_MOCKED_BACKEND_ASM_FEATURES scenario
      if: always() && steps.build.outcome == 'success' && needs.scenarios.outputs.run_all == 'true'
      run: ./run.sh REMOTE_CONFIG_MOCKED_BACKEND_ASM_FEATURES
      env:
        DD_API_KEY: ${{ secrets.DD_API_KEY }}
    - name: Run REMOTE_CONFIG_MOCKED_BACKEND_LIVE_DEBUGGING scenario
      if: always() && steps.build.outcome == 'success' && needs.scenarios.outputs.run_all == 'true'
      run: ./run.sh REMOTE_CONFIG_MOCKED_BACKEND_LIVE_DEBUGGING
      env:
        DD_API_KEY: ${{ secrets.DD_API_KEY }}
    - name: Run REMOTE_CONFIG_MOCKED_BACKEND_ASM_DD scenario
      if: always() && steps.build.outcome == 'success' && needs.scenarios.outputs.run_all == 'true'
      run: ./run.sh REMOTE_CONFIG_MOCKED_BACKEND_ASM_DD
      env:
        DD_API_KEY: ${{ secrets.DD_API_KEY }}
    - name: Run REMOTE_CONFIG_MOCKED_BACKEND_ASM_FEATURES_NOCACHE scenario
      if: always() && steps.build.outcome == 'success' && needs.scenarios.outputs.run_all == 'true'
      run: ./run.sh REMOTE_CONFIG_MOCKED_BACKEND_ASM_FEATURES_NOCACHE
      env:
        DD_API_KEY: ${{ secrets.DD_API_KEY }}
    - name: Run REMOTE_CONFIG_MOCKED_BACKEND_LIVE_DEBUGGING_NOCACHE scenario
      if: always() && steps.build.outcome == 'success' && needs.scenarios.outputs.run_all == 'true'
      run: ./run.sh REMOTE_CONFIG_MOCKED_BACKEND_LIVE_DEBUGGING_NOCACHE
      env:
        DD_API_KEY: ${{ secrets.DD_API_KEY }}
    - name: Run REMOTE_CONFIG_MOCKED_BACKEND_ASM_DD_NOCACHE scenario
      if: always() && steps.build.outcome == 'success' && needs.scenarios.outputs.run_all == 'true'
      run: ./run.sh REMOTE_CONFIG_MOCKED_BACKEND_ASM_DD_NOCACHE
      env:
        DD_API_KEY: ${{ secrets.DD_API_KEY }}
    - name: Run APPSEC_MISSING_RULES scenario
      if: always() && steps.build.outcome == 'success' && needs.scenarios.outputs.run_all == 'true'
      run: ./run.sh APPSEC_MISSING_RULES
      env:
        DD_API_KEY: ${{ secrets.DD_API_KEY }}
    - name: Run APPSEC_CUSTOM_RULES scenario
      if: always() && steps.build.outcome == 'success' && needs.scenarios.outputs.run_all == 'true'
      run: ./run.sh APPSEC_CUSTOM_RULES
      env:
        DD_API_KEY: ${{ secrets.DD_API_KEY }}
    - name: Run APPSEC_CORRUPTED_RULES scenario
      if: always() && steps.build.outcome == 'success' && needs.scenarios.outputs.run_all == 'true'
      run: ./run.sh APPSEC_CORRUPTED_RULES
      env:
        DD_API_KEY: ${{ secrets.DD_API_KEY }}
    - name: Run APPSEC_RULES_MONITORING_WITH_ERRORS scenario
      if: always() && steps.build.outcome == 'success' && needs.scenarios.outputs.run_all == 'true'
      run: ./run.sh APPSEC_RULES_MONITORING_WITH_ERRORS
      env:
        DD_API_KEY: ${{ secrets.DD_API_KEY }}
    - name: Run APPSEC_BLOCKING scenario
      if: always() && steps.build.outcome == 'success' && needs.scenarios.outputs.run_all == 'true'
      run: ./run.sh APPSEC_BLOCKING
      env:
        DD_API_KEY: ${{ secrets.DD_API_KEY }}
    - name: Run APPSEC_DISABLED scenario
      if: always() && steps.build.outcome == 'success' && needs.scenarios.outputs.run_all == 'true'
      run: ./run.sh APPSEC_DISABLED
      env:
        DD_API_KEY: ${{ secrets.DD_API_KEY }}
    - name: Run APPSEC_LOW_WAF_TIMEOUT scenario
      if: always() && steps.build.outcome == 'success' && needs.scenarios.outputs.run_all == 'true'
      run: ./run.sh APPSEC_LOW_WAF_TIMEOUT
      env:
        DD_API_KEY: ${{ secrets.DD_API_KEY }}
    - name: Run APPSEC_CUSTOM_OBFUSCATION scenario
      if: always() && steps.build.outcome == 'success' && needs.scenarios.outputs.run_all == 'true'
      run: ./run.sh APPSEC_CUSTOM_OBFUSCATION
      env:
        DD_API_KEY: ${{ secrets.DD_API_KEY }}
    - name: Run APPSEC_RATE_LIMITER scenario
      if: always() && steps.build.outcome == 'success' && needs.scenarios.outputs.run_all == 'true'
      run: ./run.sh APPSEC_RATE_LIMITER
      env:
        DD_API_KEY: ${{ secrets.DD_API_KEY }}
    - name: Run APPSEC_BLOCKING_FULL_DENYLIST scenario
      if: always() && steps.build.outcome == 'success' && needs.scenarios.outputs.run_all == 'true'
      run: ./run.sh APPSEC_BLOCKING_FULL_DENYLIST
      env:
        DD_API_KEY: ${{ secrets.DD_API_KEY }}
    - name: Run APPSEC_REQUEST_BLOCKING scenario
      if: always() && steps.build.outcome == 'success' && needs.scenarios.outputs.run_all == 'true'
      run: ./run.sh APPSEC_REQUEST_BLOCKING
      env:
        DD_API_KEY: ${{ secrets.DD_API_KEY }}
    - name: Run APPSEC_RUNTIME_ACTIVATION scenario
      if: always() && steps.build.outcome == 'success' && needs.scenarios.outputs.run_all == 'true'
      run: ./run.sh APPSEC_RUNTIME_ACTIVATION
      env:
        DD_API_KEY: ${{ secrets.DD_API_KEY }}
    - name: Run APPSEC_WAF_TELEMETRY scenario
      if: always() && steps.build.outcome == 'success' && needs.scenarios.outputs.run_all == 'true'
      run: ./run.sh APPSEC_WAF_TELEMETRY
      env:
        DD_API_KEY: ${{ secrets.DD_API_KEY }}
    - name: Run APPSEC_API_SECURITY scenario
      if: always() && steps.build.outcome == 'success' && needs.scenarios.outputs.run_all == 'true'
      run: ./run.sh APPSEC_API_SECURITY
      env:
        DD_API_KEY: ${{ secrets.DD_API_KEY }}
    - name: Run APPSEC_AUTO_EVENTS_EXTENDED scenario
      if: always() && steps.build.outcome == 'success' && needs.scenarios.outputs.run_all == 'true'
      run: ./run.sh APPSEC_AUTO_EVENTS_EXTENDED
      env:
        DD_API_KEY: ${{ secrets.DD_API_KEY }}
    - name: Run SAMPLING scenario
      if: always() && steps.build.outcome == 'success' && needs.scenarios.outputs.run_sampling == 'true'
      run: ./run.sh SAMPLING
      env:
        DD_API_KEY: ${{ secrets.DD_API_KEY }}

    - name: Run TELEMETRY_APP_STARTED_PRODUCTS_DISABLED scenario
      if: always() && steps.build.outcome == 'success' && needs.scenarios.outputs.run_all == 'true'
      run: ./run.sh TELEMETRY_APP_STARTED_PRODUCTS_DISABLED
      env:
        DD_API_KEY: ${{ secrets.DD_API_KEY }}
    - name: Run TELEMETRY_LOG_GENERATION_DISABLED scenario
      if: always() && steps.build.outcome == 'success' && needs.scenarios.outputs.run_all == 'true'
      run: ./run.sh TELEMETRY_LOG_GENERATION_DISABLED
      env:
        DD_API_KEY: ${{ secrets.DD_API_KEY }}
    - name: Run TELEMETRY_METRIC_GENERATION_DISABLED scenario
      if: always() && steps.build.outcome == 'success' && needs.scenarios.outputs.run_all == 'true'
      run: ./run.sh TELEMETRY_METRIC_GENERATION_DISABLED
      env:
        DD_API_KEY: ${{ secrets.DD_API_KEY }}
    - name: Run TELEMETRY_METRIC_GENERATION_ENABLED scenario
      if: always() && steps.build.outcome == 'success' && needs.scenarios.outputs.run_all == 'true'
      run: ./run.sh TELEMETRY_METRIC_GENERATION_ENABLED
      env:
        DD_API_KEY: ${{ secrets.DD_API_KEY }}

    - name: Run TELEMETRY_DEPENDENCY_LOADED_TEST_FOR_DEPENDENCY_COLLECTION_DISABLED scenario
      if: always() && steps.build.outcome == 'success' && needs.scenarios.outputs.run_all == 'true'
      run: ./run.sh TELEMETRY_DEPENDENCY_LOADED_TEST_FOR_DEPENDENCY_COLLECTION_DISABLED
      env:
        DD_API_KEY: ${{ secrets.DD_API_KEY }}
    - name: Run DEBUGGER_METHOD_PROBES_STATUS scenario
      if: always() && steps.build.outcome == 'success' && needs.scenarios.outputs.run_debugger == 'true'
      run: ./run.sh DEBUGGER_METHOD_PROBES_STATUS
      env:
        DD_API_KEY: ${{ secrets.DD_API_KEY }}
    - name: Run DEBUGGER_LINE_PROBES_STATUS scenario
      if: always() && steps.build.outcome == 'success' && needs.scenarios.outputs.run_debugger == 'true'
      run: ./run.sh DEBUGGER_LINE_PROBES_STATUS
      env:
        DD_API_KEY: ${{ secrets.DD_API_KEY }}
    - name: Run all scenarios in replay mode
      if: always() && steps.build.outcome == 'success' && needs.scenarios.outputs.run_all == 'true'
      run: |
        ./run.sh DEFAULT --replay
        ./run.sh PROFILING --replay
        # ./run.sh TRACE_PROPAGATION_STYLE_W3C  # not working on python
        ./run.sh INTEGRATIONS --replay
        # ./run.sh APM_TRACING_E2E_OTEL --replay  # relies on backend
        ./run.sh LIBRARY_CONF_CUSTOM_HEADERS_SHORT --replay
        ./run.sh LIBRARY_CONF_CUSTOM_HEADERS_LONG --replay
        ./run.sh REMOTE_CONFIG_MOCKED_BACKEND_ASM_FEATURES --replay
        ./run.sh REMOTE_CONFIG_MOCKED_BACKEND_LIVE_DEBUGGING --replay
        ./run.sh REMOTE_CONFIG_MOCKED_BACKEND_ASM_DD --replay
        ./run.sh REMOTE_CONFIG_MOCKED_BACKEND_ASM_FEATURES_NOCACHE --replay
        ./run.sh REMOTE_CONFIG_MOCKED_BACKEND_LIVE_DEBUGGING_NOCACHE --replay
        ./run.sh REMOTE_CONFIG_MOCKED_BACKEND_ASM_DD_NOCACHE --replay
        ./run.sh APPSEC_MISSING_RULES --replay
        ./run.sh APPSEC_CUSTOM_RULES --replay
        ./run.sh APPSEC_CORRUPTED_RULES --replay
        ./run.sh APPSEC_RULES_MONITORING_WITH_ERRORS --replay
        ./run.sh APPSEC_BLOCKING --replay
        ./run.sh APPSEC_DISABLED --replay
        ./run.sh APPSEC_LOW_WAF_TIMEOUT --replay
        ./run.sh APPSEC_CUSTOM_OBFUSCATION --replay
        ./run.sh APPSEC_RATE_LIMITER --replay
        ./run.sh APPSEC_BLOCKING_FULL_DENYLIST --replay
        ./run.sh APPSEC_REQUEST_BLOCKING --replay
        ./run.sh APPSEC_RUNTIME_ACTIVATION --replay
        ./run.sh APPSEC_WAF_TELEMETRY --replay
        ./run.sh APPSEC_AUTO_EVENTS_EXTENDED --replay
        # ./run.sh SAMPLING --replay  # currently not working on replay mode
        ./run.sh TELEMETRY_DEPENDENCY_LOADED_TEST_FOR_DEPENDENCY_COLLECTION_DISABLED --replay
        ./run.sh DEBUGGER_METHOD_PROBES_STATUS --replay
        ./run.sh DEBUGGER_LINE_PROBES_STATUS --replay
      env:
        DD_API_KEY: ${{ secrets.DD_API_KEY }}
        DD_APPLICATION_KEY: ${{ secrets.DD_APPLICATION_KEY }}
        DD_APP_KEY: ${{ secrets.DD_APPLICATION_KEY }}
    - name: Compress logs
      id: compress_logs
      if: always() && steps.build.outcome == 'success'
      run: tar -czvf artifact.tar.gz $(ls | grep logs)
    - name: Upload artifact
      if: always() && steps.compress_logs.outcome == 'success'
      uses: actions/upload-artifact@v3
      with:
        name: logs_${{ matrix.variant.library }}_${{ matrix.variant.weblog }}_${{ matrix.version }}_main
        path: artifact.tar.gz
    - name: Upload results CI Visibility
      if: ${{ always() }}
      run: ./utils/scripts/upload_results_CI_visibility.sh ${{ matrix.version }} system-tests ${{ github.run_id }}-${{ github.run_attempt }}
      env:
        DD_API_KEY: ${{ secrets.DD_CI_API_KEY }}
    - name: Print fancy log report
      if: ${{ always() }}
      run: python utils/scripts/markdown_logs.py >> $GITHUB_STEP_SUMMARY

<<<<<<< HEAD
  graalvm:
    runs-on:
      labels: ubuntu-latest-16-cores
      group: APM Larger Runners
    needs:
    - lint
    - test_the_test
    - scenarios
    strategy:
      matrix:
        variant:
        - library: java
          weblog: spring-boot-3-native
        version:
        - prod
        - dev
      fail-fast: false
    env:
      TEST_LIBRARY: ${{ matrix.variant.library }}
      WEBLOG_VARIANT: ${{ matrix.variant.weblog }}
    steps:
    - name: Checkout
      uses: actions/checkout@v3
    - name: Install runner
      uses: ./.github/actions/install_runner
    - name: Pull images
      uses: ./.github/actions/pull_images
    - name: Load WAF rules
      if: ${{ matrix.version == 'dev' }}
      run: ./utils/scripts/load-binary.sh waf_rule_set
      env:
        GH_TOKEN: ${{ secrets.GITHUB_TOKEN }}
    - name: Load library binary
      if: ${{ matrix.version == 'dev' }}
      run: ./utils/scripts/load-binary.sh ${{ matrix.variant.library }}
    - name: Load library PHP appsec binary
      if: ${{ matrix.variant.library == 'php' }}
      run: ./utils/scripts/load-binary.sh php_appsec ${{matrix.version}}
    - name: Load agent binary
      if: ${{ matrix.version == 'dev' }}
      run: ./utils/scripts/load-binary.sh agent
    - name: Log in to the Container registry
      if: ${{ matrix.variant.library == 'ruby' }}
      run: echo ${{ secrets.GITHUB_TOKEN }} | docker login ${{ env.REGISTRY }} -u ${{ github.actor }} --password-stdin
    - name: Build proxy image
      if: contains(github.event.pull_request.labels.*.name, 'build-proxy-image')
      run: ./build.sh -i proxy
    - name: Build agent
      run: SYSTEM_TEST_BUILD_ATTEMPTS=3 ./build.sh -i agent
    - name: Build weblog
      id: build
      run: SYSTEM_TEST_BUILD_ATTEMPTS=3 ./build.sh -i weblog
    - name: Run DEFAULT scenario
      if: steps.build.outcome == 'success'
      run: ./run.sh DEFAULT
      env:
        DD_API_KEY: ${{ secrets.DD_API_KEY }}
    - name: Run PROFILING scenario
      if: always() && steps.build.outcome == 'success' && needs.scenarios.outputs.run_profiling == 'true'
      run: ./run.sh PROFILING
      env:
        DD_API_KEY: ${{ secrets.DD_API_KEY }}
    - name: Run TRACE_PROPAGATION_STYLE_W3C scenario
      if: always() && steps.build.outcome == 'success' && needs.scenarios.outputs.run_all == 'true'
      run: ./run.sh TRACE_PROPAGATION_STYLE_W3C
      env:
        DD_API_KEY: ${{ secrets.DD_API_KEY }}
    - name: Run INTEGRATIONS scenario
      if: always() && steps.build.outcome == 'success' && needs.scenarios.outputs.run_all == 'true'
      run: ./run.sh INTEGRATIONS
      env:
        DD_API_KEY: ${{ secrets.DD_API_KEY }}
    - name: Run APM_TRACING_E2E_OTEL scenario
      if: always() && steps.build.outcome == 'success' && needs.scenarios.outputs.run_open_telemetry == 'true'
      run: ./run.sh APM_TRACING_E2E_OTEL
      env:
        DD_API_KEY: ${{ secrets.DD_API_KEY }}
        DD_APPLICATION_KEY: ${{ secrets.DD_APPLICATION_KEY }}
        DD_APP_KEY: ${{ secrets.DD_APPLICATION_KEY }}
    - name: Run APM_TRACING_E2E_TRACECONTEXT scenario
      if: always() && steps.build.outcome == 'success' && needs.scenarios.outputs.run_all == 'true'
      run: ./run.sh APM_TRACING_E2E_TRACECONTEXT
      env:
        DD_API_KEY: ${{ secrets.DD_API_KEY }}
        DD_APPLICATION_KEY: ${{ secrets.DD_APPLICATION_KEY }}
        DD_APP_KEY: ${{ secrets.DD_APPLICATION_KEY }}
    - name: Run LIBRARY_CONF_CUSTOM_HEADERS_SHORT scenario
      if: always() && steps.build.outcome == 'success' && needs.scenarios.outputs.run_all == 'true'
      run: ./run.sh LIBRARY_CONF_CUSTOM_HEADERS_SHORT
      env:
        DD_API_KEY: ${{ secrets.DD_API_KEY }}
    - name: Run LIBRARY_CONF_CUSTOM_HEADERS_LONG scenario
      if: always() && steps.build.outcome == 'success' && needs.scenarios.outputs.run_all == 'true'
      run: ./run.sh LIBRARY_CONF_CUSTOM_HEADERS_LONG
      env:
        DD_API_KEY: ${{ secrets.DD_API_KEY }}
    - name: Run REMOTE_CONFIG_MOCKED_BACKEND_ASM_FEATURES scenario
      if: always() && steps.build.outcome == 'success' && needs.scenarios.outputs.run_all == 'true'
      run: ./run.sh REMOTE_CONFIG_MOCKED_BACKEND_ASM_FEATURES
      env:
        DD_API_KEY: ${{ secrets.DD_API_KEY }}
    - name: Run REMOTE_CONFIG_MOCKED_BACKEND_LIVE_DEBUGGING scenario
      if: always() && steps.build.outcome == 'success' && needs.scenarios.outputs.run_all == 'true'
      run: ./run.sh REMOTE_CONFIG_MOCKED_BACKEND_LIVE_DEBUGGING
      env:
        DD_API_KEY: ${{ secrets.DD_API_KEY }}
    - name: Run REMOTE_CONFIG_MOCKED_BACKEND_ASM_DD scenario
      if: always() && steps.build.outcome == 'success' && needs.scenarios.outputs.run_all == 'true'
      run: ./run.sh REMOTE_CONFIG_MOCKED_BACKEND_ASM_DD
      env:
        DD_API_KEY: ${{ secrets.DD_API_KEY }}
    - name: Run REMOTE_CONFIG_MOCKED_BACKEND_ASM_FEATURES_NOCACHE scenario
      if: always() && steps.build.outcome == 'success' && needs.scenarios.outputs.run_all == 'true'
      run: ./run.sh REMOTE_CONFIG_MOCKED_BACKEND_ASM_FEATURES_NOCACHE
      env:
        DD_API_KEY: ${{ secrets.DD_API_KEY }}
    - name: Run REMOTE_CONFIG_MOCKED_BACKEND_LIVE_DEBUGGING_NOCACHE scenario
      if: always() && steps.build.outcome == 'success' && needs.scenarios.outputs.run_all == 'true'
      run: ./run.sh REMOTE_CONFIG_MOCKED_BACKEND_LIVE_DEBUGGING_NOCACHE
      env:
        DD_API_KEY: ${{ secrets.DD_API_KEY }}
    - name: Run REMOTE_CONFIG_MOCKED_BACKEND_ASM_DD_NOCACHE scenario
      if: always() && steps.build.outcome == 'success' && needs.scenarios.outputs.run_all == 'true'
      run: ./run.sh REMOTE_CONFIG_MOCKED_BACKEND_ASM_DD_NOCACHE
      env:
        DD_API_KEY: ${{ secrets.DD_API_KEY }}
    - name: Run APPSEC_MISSING_RULES scenario
      if: always() && steps.build.outcome == 'success' && needs.scenarios.outputs.run_all == 'true'
      run: ./run.sh APPSEC_MISSING_RULES
      env:
        DD_API_KEY: ${{ secrets.DD_API_KEY }}
    - name: Run APPSEC_CORRUPTED_RULES scenario
      if: always() && steps.build.outcome == 'success' && needs.scenarios.outputs.run_all == 'true'
      run: ./run.sh APPSEC_CORRUPTED_RULES
      env:
        DD_API_KEY: ${{ secrets.DD_API_KEY }}
    - name: Run APPSEC_CUSTOM_RULES scenario
      if: always() && steps.build.outcome == 'success' && needs.scenarios.outputs.run_all == 'true'
      run: ./run.sh APPSEC_CUSTOM_RULES
      env:
        DD_API_KEY: ${{ secrets.DD_API_KEY }}
    - name: Run APPSEC_RULES_MONITORING_WITH_ERRORS scenario
      if: always() && steps.build.outcome == 'success' && needs.scenarios.outputs.run_all == 'true'
      run: ./run.sh APPSEC_RULES_MONITORING_WITH_ERRORS
      env:
        DD_API_KEY: ${{ secrets.DD_API_KEY }}
    - name: Run APPSEC_BLOCKING scenario
      if: always() && steps.build.outcome == 'success' && needs.scenarios.outputs.run_all == 'true'
      run: ./run.sh APPSEC_BLOCKING
      env:
        DD_API_KEY: ${{ secrets.DD_API_KEY }}
    - name: Run APPSEC_DISABLED scenario
      if: always() && steps.build.outcome == 'success' && needs.scenarios.outputs.run_all == 'true'
      run: ./run.sh APPSEC_DISABLED
      env:
        DD_API_KEY: ${{ secrets.DD_API_KEY }}
    - name: Run APPSEC_LOW_WAF_TIMEOUT scenario
      if: always() && steps.build.outcome == 'success' && needs.scenarios.outputs.run_all == 'true'
      run: ./run.sh APPSEC_LOW_WAF_TIMEOUT
      env:
        DD_API_KEY: ${{ secrets.DD_API_KEY }}
    - name: Run APPSEC_CUSTOM_OBFUSCATION scenario
      if: always() && steps.build.outcome == 'success' && needs.scenarios.outputs.run_all == 'true'
      run: ./run.sh APPSEC_CUSTOM_OBFUSCATION
      env:
        DD_API_KEY: ${{ secrets.DD_API_KEY }}
    - name: Run APPSEC_RATE_LIMITER scenario
      if: always() && steps.build.outcome == 'success' && needs.scenarios.outputs.run_all == 'true'
      run: ./run.sh APPSEC_RATE_LIMITER
      env:
        DD_API_KEY: ${{ secrets.DD_API_KEY }}
    - name: Run APPSEC_RUNTIME_ACTIVATION scenario
      if: always() && steps.build.outcome == 'success' && needs.scenarios.outputs.run_all == 'true'
      run: ./run.sh APPSEC_RUNTIME_ACTIVATION
      env:
        DD_API_KEY: ${{ secrets.DD_API_KEY }}
    - name: Run APPSEC_WAF_TELEMETRY scenario
      if: always() && steps.build.outcome == 'success'
      run: ./run.sh APPSEC_WAF_TELEMETRY
      env:
        DD_API_KEY: ${{ secrets.DD_API_KEY }}
    - name: Run APPSEC_AUTO_EVENTS_EXTENDED scenario
      if: always() && steps.build.outcome == 'success' && needs.scenarios.outputs.run_all == 'true'
      run: ./run.sh APPSEC_AUTO_EVENTS_EXTENDED
      env:
        DD_API_KEY: ${{ secrets.DD_API_KEY }}
    - name: Run SAMPLING scenario
      if: always() && steps.build.outcome == 'success' && needs.scenarios.outputs.run_sampling == 'true'
      run: ./run.sh SAMPLING
      env:
        DD_API_KEY: ${{ secrets.DD_API_KEY }}
    - name: Run TELEMETRY_MESSAGE_BATCH_EVENT_ORDER scenario
      if: always() && steps.build.outcome == 'success' && needs.scenarios.outputs.run_all == 'true'
      run: ./run.sh TELEMETRY_MESSAGE_BATCH_EVENT_ORDER
      env:
        DD_API_KEY: ${{ secrets.DD_API_KEY }}
    - name: Run TELEMETRY_APP_STARTED_PRODUCTS_DISABLED scenario
      if: always() && steps.build.outcome == 'success' && needs.scenarios.outputs.run_all == 'true'
      run: ./run.sh TELEMETRY_APP_STARTED_PRODUCTS_DISABLED
      env:
        DD_API_KEY: ${{ secrets.DD_API_KEY }}
    - name: Run TELEMETRY_LOG_GENERATION_DISABLED scenario
      if: always() && steps.build.outcome == 'success' && needs.scenarios.outputs.run_all == 'true'
      run: ./run.sh TELEMETRY_LOG_GENERATION_DISABLED
      env:
        DD_API_KEY: ${{ secrets.DD_API_KEY }}
    - name: Run TELEMETRY_METRIC_GENERATION_DISABLED scenario
      if: always() && steps.build.outcome == 'success' && needs.scenarios.outputs.run_all == 'true'
      run: ./run.sh TELEMETRY_METRIC_GENERATION_DISABLED      
      env:
        DD_API_KEY: ${{ secrets.DD_API_KEY }}
    - name: Compress logs
      if: steps.build.outcome == 'success'
      run: tar -czvf artifact.tar.gz $(ls | grep logs)
    - name: Upload artifact
      if: steps.build.outcome == 'success'
      uses: actions/upload-artifact@v3
      with:
        name: logs_${{ matrix.variant.library }}_${{ matrix.variant.weblog }}_${{ matrix.version }}_graalvm
        path: artifact.tar.gz
    - name: Upload results CI Visibility
      if: steps.build.outcome == 'success'
      run: ./utils/scripts/upload_results_CI_visibility.sh ${{ matrix.version }} system-tests ${{ github.run_id }}-${{ github.run_attempt }}
      env:
        DD_API_KEY: ${{ secrets.DD_CI_API_KEY }}
    - name: Print fancy log report
      if: ${{ always() }}
      run: python utils/scripts/markdown_logs.py >> $GITHUB_STEP_SUMMARY

=======
>>>>>>> 3910851d
  open-telemetry:
    runs-on: ubuntu-latest
    if: needs.scenarios.outputs.run_open_telemetry == 'true'
    needs:
    - lint
    - test_the_test
    - scenarios
    steps:
    - name: Checkout
      uses: actions/checkout@v3
    - name: Install runner
      uses: ./.github/actions/install_runner
    - name: Pull mitmproxy image
      run: docker pull datadog/system-tests:proxy-v1 || true
    - name: Build proxy image
      if: contains(github.event.pull_request.labels.*.name, 'build-proxy-image')
      run: ./build.sh -i proxy
    - name: Build agent
      run: SYSTEM_TEST_BUILD_ATTEMPTS=3 ./build.sh java_otel -i agent
    - name: Build weblog
      id: build
      run: SYSTEM_TEST_BUILD_ATTEMPTS=3 ./build.sh java_otel -i weblog
    - name: Run OTEL_TRACING_E2E scenario
      if: always() && steps.build.outcome == 'success'
      run: ./run.sh OTEL_TRACING_E2E
      env:
        DD_API_KEY: ${{ secrets.DD_API_KEY }}
        DD_APPLICATION_KEY: ${{ secrets.DD_APPLICATION_KEY }}
        DD_APP_KEY: ${{ secrets.DD_APPLICATION_KEY }}
        DD_API_KEY_2: ${{ secrets.DD_API_KEY_2 }}
        DD_APP_KEY_2: ${{ secrets.DD_APP_KEY_2 }}
        DD_API_KEY_3: ${{ secrets.DD_API_KEY_3 }}
        DD_APP_KEY_3: ${{ secrets.DD_APP_KEY_3 }}
    - name: Run OTEL_METRIC_E2E scenario
      if: always() && steps.build.outcome == 'success'
      run: ./run.sh OTEL_METRIC_E2E
      env:
        DD_API_KEY: ${{ secrets.DD_API_KEY }}
        DD_APPLICATION_KEY: ${{ secrets.DD_APPLICATION_KEY }}
        DD_APP_KEY: ${{ secrets.DD_APPLICATION_KEY }}
        DD_API_KEY_2: ${{ secrets.DD_API_KEY_2 }}
        DD_APP_KEY_2: ${{ secrets.DD_APP_KEY_2 }}
        DD_API_KEY_3: ${{ secrets.DD_API_KEY_3 }}
        DD_APP_KEY_3: ${{ secrets.DD_APP_KEY_3 }}
    - name: Run OTEL_LOG_E2E scenario
      if: always() && steps.build.outcome == 'success'
      run: ./run.sh OTEL_LOG_E2E
      env:
        DD_API_KEY: ${{ secrets.DD_API_KEY }}
        DD_APPLICATION_KEY: ${{ secrets.DD_APPLICATION_KEY }}
        DD_APP_KEY: ${{ secrets.DD_APPLICATION_KEY }}
        DD_API_KEY_2: ${{ secrets.DD_API_KEY_2 }}
        DD_APP_KEY_2: ${{ secrets.DD_APP_KEY_2 }}
        DD_API_KEY_3: ${{ secrets.DD_API_KEY_3 }}
        DD_APP_KEY_3: ${{ secrets.DD_APP_KEY_3 }}
    - name: Compress logs
      if: always() && steps.build.outcome == 'success'
      run: tar -czvf artifact.tar.gz $(ls | grep logs)
    - name: Upload artifact
      if: always() && steps.build.outcome == 'success'
      uses: actions/upload-artifact@v3
      with:
        name: logs_java-otel_spring-boot-native_prod
        path: artifact.tar.gz

  update-CI-visibility:
    runs-on: ubuntu-latest
    needs:
    - main
    if: always() && github.ref == 'refs/heads/main'
    steps:
    - name: Checkout
      uses: actions/checkout@v3
    - name: Update CI Dashboard
      run: ./utils/scripts/update_dashboard_CI_visibility.sh system-tests ${{ github.run_id }}-${{ github.run_attempt }}
      env:
        DD_API_KEY: ${{ secrets.DD_CI_API_KEY }}
        DD_APP_KEY: ${{ secrets.DD_CI_APP_KEY }}

  peformances:
    runs-on: ubuntu-latest
    if: needs.scenarios.outputs.run_all == 'true'
    needs:
    - lint
    - test_the_test
    - scenarios
    env:
      DD_API_KEY: ${{ secrets.DD_API_KEY }}
    steps:
    - name: Checkout
      uses: actions/checkout@v3
    - name: Setup python 3.9
      uses: actions/setup-python@v4
      with:
        python-version: '3.9'
    - name: Run
      run: ./tests/perfs/run.sh golang
    - name: Display
      run: |
        source venv/bin/activate
        python tests/perfs/process.py

  fuzzer:
    runs-on: ubuntu-latest
    if: needs.scenarios.outputs.run_all == 'true'
    needs:
    - lint
    - test_the_test
    - scenarios
    env:
      DD_API_KEY: ${{ secrets.DD_API_KEY }}
    steps:
    - name: Checkout
      uses: actions/checkout@v3
    - name: Install runner
      uses: ./.github/actions/install_runner
    - name: Build
      run: |
        ./build.sh -i agent
        ./build.sh golang -i weblog
    - name: Run
      run: ./tests/fuzzer/run.sh<|MERGE_RESOLUTION|>--- conflicted
+++ resolved
@@ -466,6 +466,7 @@
         # ./run.sh TRACE_PROPAGATION_STYLE_W3C  # not working on python
         ./run.sh INTEGRATIONS --replay
         # ./run.sh APM_TRACING_E2E_OTEL --replay  # relies on backend
+        # ./run.sh APM_TRACING_E2E_TRACECONTEXT --replay  # relies on backend
         ./run.sh LIBRARY_CONF_CUSTOM_HEADERS_SHORT --replay
         ./run.sh LIBRARY_CONF_CUSTOM_HEADERS_LONG --replay
         ./run.sh REMOTE_CONFIG_MOCKED_BACKEND_ASM_FEATURES --replay
@@ -515,238 +516,6 @@
       if: ${{ always() }}
       run: python utils/scripts/markdown_logs.py >> $GITHUB_STEP_SUMMARY
 
-<<<<<<< HEAD
-  graalvm:
-    runs-on:
-      labels: ubuntu-latest-16-cores
-      group: APM Larger Runners
-    needs:
-    - lint
-    - test_the_test
-    - scenarios
-    strategy:
-      matrix:
-        variant:
-        - library: java
-          weblog: spring-boot-3-native
-        version:
-        - prod
-        - dev
-      fail-fast: false
-    env:
-      TEST_LIBRARY: ${{ matrix.variant.library }}
-      WEBLOG_VARIANT: ${{ matrix.variant.weblog }}
-    steps:
-    - name: Checkout
-      uses: actions/checkout@v3
-    - name: Install runner
-      uses: ./.github/actions/install_runner
-    - name: Pull images
-      uses: ./.github/actions/pull_images
-    - name: Load WAF rules
-      if: ${{ matrix.version == 'dev' }}
-      run: ./utils/scripts/load-binary.sh waf_rule_set
-      env:
-        GH_TOKEN: ${{ secrets.GITHUB_TOKEN }}
-    - name: Load library binary
-      if: ${{ matrix.version == 'dev' }}
-      run: ./utils/scripts/load-binary.sh ${{ matrix.variant.library }}
-    - name: Load library PHP appsec binary
-      if: ${{ matrix.variant.library == 'php' }}
-      run: ./utils/scripts/load-binary.sh php_appsec ${{matrix.version}}
-    - name: Load agent binary
-      if: ${{ matrix.version == 'dev' }}
-      run: ./utils/scripts/load-binary.sh agent
-    - name: Log in to the Container registry
-      if: ${{ matrix.variant.library == 'ruby' }}
-      run: echo ${{ secrets.GITHUB_TOKEN }} | docker login ${{ env.REGISTRY }} -u ${{ github.actor }} --password-stdin
-    - name: Build proxy image
-      if: contains(github.event.pull_request.labels.*.name, 'build-proxy-image')
-      run: ./build.sh -i proxy
-    - name: Build agent
-      run: SYSTEM_TEST_BUILD_ATTEMPTS=3 ./build.sh -i agent
-    - name: Build weblog
-      id: build
-      run: SYSTEM_TEST_BUILD_ATTEMPTS=3 ./build.sh -i weblog
-    - name: Run DEFAULT scenario
-      if: steps.build.outcome == 'success'
-      run: ./run.sh DEFAULT
-      env:
-        DD_API_KEY: ${{ secrets.DD_API_KEY }}
-    - name: Run PROFILING scenario
-      if: always() && steps.build.outcome == 'success' && needs.scenarios.outputs.run_profiling == 'true'
-      run: ./run.sh PROFILING
-      env:
-        DD_API_KEY: ${{ secrets.DD_API_KEY }}
-    - name: Run TRACE_PROPAGATION_STYLE_W3C scenario
-      if: always() && steps.build.outcome == 'success' && needs.scenarios.outputs.run_all == 'true'
-      run: ./run.sh TRACE_PROPAGATION_STYLE_W3C
-      env:
-        DD_API_KEY: ${{ secrets.DD_API_KEY }}
-    - name: Run INTEGRATIONS scenario
-      if: always() && steps.build.outcome == 'success' && needs.scenarios.outputs.run_all == 'true'
-      run: ./run.sh INTEGRATIONS
-      env:
-        DD_API_KEY: ${{ secrets.DD_API_KEY }}
-    - name: Run APM_TRACING_E2E_OTEL scenario
-      if: always() && steps.build.outcome == 'success' && needs.scenarios.outputs.run_open_telemetry == 'true'
-      run: ./run.sh APM_TRACING_E2E_OTEL
-      env:
-        DD_API_KEY: ${{ secrets.DD_API_KEY }}
-        DD_APPLICATION_KEY: ${{ secrets.DD_APPLICATION_KEY }}
-        DD_APP_KEY: ${{ secrets.DD_APPLICATION_KEY }}
-    - name: Run APM_TRACING_E2E_TRACECONTEXT scenario
-      if: always() && steps.build.outcome == 'success' && needs.scenarios.outputs.run_all == 'true'
-      run: ./run.sh APM_TRACING_E2E_TRACECONTEXT
-      env:
-        DD_API_KEY: ${{ secrets.DD_API_KEY }}
-        DD_APPLICATION_KEY: ${{ secrets.DD_APPLICATION_KEY }}
-        DD_APP_KEY: ${{ secrets.DD_APPLICATION_KEY }}
-    - name: Run LIBRARY_CONF_CUSTOM_HEADERS_SHORT scenario
-      if: always() && steps.build.outcome == 'success' && needs.scenarios.outputs.run_all == 'true'
-      run: ./run.sh LIBRARY_CONF_CUSTOM_HEADERS_SHORT
-      env:
-        DD_API_KEY: ${{ secrets.DD_API_KEY }}
-    - name: Run LIBRARY_CONF_CUSTOM_HEADERS_LONG scenario
-      if: always() && steps.build.outcome == 'success' && needs.scenarios.outputs.run_all == 'true'
-      run: ./run.sh LIBRARY_CONF_CUSTOM_HEADERS_LONG
-      env:
-        DD_API_KEY: ${{ secrets.DD_API_KEY }}
-    - name: Run REMOTE_CONFIG_MOCKED_BACKEND_ASM_FEATURES scenario
-      if: always() && steps.build.outcome == 'success' && needs.scenarios.outputs.run_all == 'true'
-      run: ./run.sh REMOTE_CONFIG_MOCKED_BACKEND_ASM_FEATURES
-      env:
-        DD_API_KEY: ${{ secrets.DD_API_KEY }}
-    - name: Run REMOTE_CONFIG_MOCKED_BACKEND_LIVE_DEBUGGING scenario
-      if: always() && steps.build.outcome == 'success' && needs.scenarios.outputs.run_all == 'true'
-      run: ./run.sh REMOTE_CONFIG_MOCKED_BACKEND_LIVE_DEBUGGING
-      env:
-        DD_API_KEY: ${{ secrets.DD_API_KEY }}
-    - name: Run REMOTE_CONFIG_MOCKED_BACKEND_ASM_DD scenario
-      if: always() && steps.build.outcome == 'success' && needs.scenarios.outputs.run_all == 'true'
-      run: ./run.sh REMOTE_CONFIG_MOCKED_BACKEND_ASM_DD
-      env:
-        DD_API_KEY: ${{ secrets.DD_API_KEY }}
-    - name: Run REMOTE_CONFIG_MOCKED_BACKEND_ASM_FEATURES_NOCACHE scenario
-      if: always() && steps.build.outcome == 'success' && needs.scenarios.outputs.run_all == 'true'
-      run: ./run.sh REMOTE_CONFIG_MOCKED_BACKEND_ASM_FEATURES_NOCACHE
-      env:
-        DD_API_KEY: ${{ secrets.DD_API_KEY }}
-    - name: Run REMOTE_CONFIG_MOCKED_BACKEND_LIVE_DEBUGGING_NOCACHE scenario
-      if: always() && steps.build.outcome == 'success' && needs.scenarios.outputs.run_all == 'true'
-      run: ./run.sh REMOTE_CONFIG_MOCKED_BACKEND_LIVE_DEBUGGING_NOCACHE
-      env:
-        DD_API_KEY: ${{ secrets.DD_API_KEY }}
-    - name: Run REMOTE_CONFIG_MOCKED_BACKEND_ASM_DD_NOCACHE scenario
-      if: always() && steps.build.outcome == 'success' && needs.scenarios.outputs.run_all == 'true'
-      run: ./run.sh REMOTE_CONFIG_MOCKED_BACKEND_ASM_DD_NOCACHE
-      env:
-        DD_API_KEY: ${{ secrets.DD_API_KEY }}
-    - name: Run APPSEC_MISSING_RULES scenario
-      if: always() && steps.build.outcome == 'success' && needs.scenarios.outputs.run_all == 'true'
-      run: ./run.sh APPSEC_MISSING_RULES
-      env:
-        DD_API_KEY: ${{ secrets.DD_API_KEY }}
-    - name: Run APPSEC_CORRUPTED_RULES scenario
-      if: always() && steps.build.outcome == 'success' && needs.scenarios.outputs.run_all == 'true'
-      run: ./run.sh APPSEC_CORRUPTED_RULES
-      env:
-        DD_API_KEY: ${{ secrets.DD_API_KEY }}
-    - name: Run APPSEC_CUSTOM_RULES scenario
-      if: always() && steps.build.outcome == 'success' && needs.scenarios.outputs.run_all == 'true'
-      run: ./run.sh APPSEC_CUSTOM_RULES
-      env:
-        DD_API_KEY: ${{ secrets.DD_API_KEY }}
-    - name: Run APPSEC_RULES_MONITORING_WITH_ERRORS scenario
-      if: always() && steps.build.outcome == 'success' && needs.scenarios.outputs.run_all == 'true'
-      run: ./run.sh APPSEC_RULES_MONITORING_WITH_ERRORS
-      env:
-        DD_API_KEY: ${{ secrets.DD_API_KEY }}
-    - name: Run APPSEC_BLOCKING scenario
-      if: always() && steps.build.outcome == 'success' && needs.scenarios.outputs.run_all == 'true'
-      run: ./run.sh APPSEC_BLOCKING
-      env:
-        DD_API_KEY: ${{ secrets.DD_API_KEY }}
-    - name: Run APPSEC_DISABLED scenario
-      if: always() && steps.build.outcome == 'success' && needs.scenarios.outputs.run_all == 'true'
-      run: ./run.sh APPSEC_DISABLED
-      env:
-        DD_API_KEY: ${{ secrets.DD_API_KEY }}
-    - name: Run APPSEC_LOW_WAF_TIMEOUT scenario
-      if: always() && steps.build.outcome == 'success' && needs.scenarios.outputs.run_all == 'true'
-      run: ./run.sh APPSEC_LOW_WAF_TIMEOUT
-      env:
-        DD_API_KEY: ${{ secrets.DD_API_KEY }}
-    - name: Run APPSEC_CUSTOM_OBFUSCATION scenario
-      if: always() && steps.build.outcome == 'success' && needs.scenarios.outputs.run_all == 'true'
-      run: ./run.sh APPSEC_CUSTOM_OBFUSCATION
-      env:
-        DD_API_KEY: ${{ secrets.DD_API_KEY }}
-    - name: Run APPSEC_RATE_LIMITER scenario
-      if: always() && steps.build.outcome == 'success' && needs.scenarios.outputs.run_all == 'true'
-      run: ./run.sh APPSEC_RATE_LIMITER
-      env:
-        DD_API_KEY: ${{ secrets.DD_API_KEY }}
-    - name: Run APPSEC_RUNTIME_ACTIVATION scenario
-      if: always() && steps.build.outcome == 'success' && needs.scenarios.outputs.run_all == 'true'
-      run: ./run.sh APPSEC_RUNTIME_ACTIVATION
-      env:
-        DD_API_KEY: ${{ secrets.DD_API_KEY }}
-    - name: Run APPSEC_WAF_TELEMETRY scenario
-      if: always() && steps.build.outcome == 'success'
-      run: ./run.sh APPSEC_WAF_TELEMETRY
-      env:
-        DD_API_KEY: ${{ secrets.DD_API_KEY }}
-    - name: Run APPSEC_AUTO_EVENTS_EXTENDED scenario
-      if: always() && steps.build.outcome == 'success' && needs.scenarios.outputs.run_all == 'true'
-      run: ./run.sh APPSEC_AUTO_EVENTS_EXTENDED
-      env:
-        DD_API_KEY: ${{ secrets.DD_API_KEY }}
-    - name: Run SAMPLING scenario
-      if: always() && steps.build.outcome == 'success' && needs.scenarios.outputs.run_sampling == 'true'
-      run: ./run.sh SAMPLING
-      env:
-        DD_API_KEY: ${{ secrets.DD_API_KEY }}
-    - name: Run TELEMETRY_MESSAGE_BATCH_EVENT_ORDER scenario
-      if: always() && steps.build.outcome == 'success' && needs.scenarios.outputs.run_all == 'true'
-      run: ./run.sh TELEMETRY_MESSAGE_BATCH_EVENT_ORDER
-      env:
-        DD_API_KEY: ${{ secrets.DD_API_KEY }}
-    - name: Run TELEMETRY_APP_STARTED_PRODUCTS_DISABLED scenario
-      if: always() && steps.build.outcome == 'success' && needs.scenarios.outputs.run_all == 'true'
-      run: ./run.sh TELEMETRY_APP_STARTED_PRODUCTS_DISABLED
-      env:
-        DD_API_KEY: ${{ secrets.DD_API_KEY }}
-    - name: Run TELEMETRY_LOG_GENERATION_DISABLED scenario
-      if: always() && steps.build.outcome == 'success' && needs.scenarios.outputs.run_all == 'true'
-      run: ./run.sh TELEMETRY_LOG_GENERATION_DISABLED
-      env:
-        DD_API_KEY: ${{ secrets.DD_API_KEY }}
-    - name: Run TELEMETRY_METRIC_GENERATION_DISABLED scenario
-      if: always() && steps.build.outcome == 'success' && needs.scenarios.outputs.run_all == 'true'
-      run: ./run.sh TELEMETRY_METRIC_GENERATION_DISABLED      
-      env:
-        DD_API_KEY: ${{ secrets.DD_API_KEY }}
-    - name: Compress logs
-      if: steps.build.outcome == 'success'
-      run: tar -czvf artifact.tar.gz $(ls | grep logs)
-    - name: Upload artifact
-      if: steps.build.outcome == 'success'
-      uses: actions/upload-artifact@v3
-      with:
-        name: logs_${{ matrix.variant.library }}_${{ matrix.variant.weblog }}_${{ matrix.version }}_graalvm
-        path: artifact.tar.gz
-    - name: Upload results CI Visibility
-      if: steps.build.outcome == 'success'
-      run: ./utils/scripts/upload_results_CI_visibility.sh ${{ matrix.version }} system-tests ${{ github.run_id }}-${{ github.run_attempt }}
-      env:
-        DD_API_KEY: ${{ secrets.DD_CI_API_KEY }}
-    - name: Print fancy log report
-      if: ${{ always() }}
-      run: python utils/scripts/markdown_logs.py >> $GITHUB_STEP_SUMMARY
-
-=======
->>>>>>> 3910851d
   open-telemetry:
     runs-on: ubuntu-latest
     if: needs.scenarios.outputs.run_open_telemetry == 'true'
