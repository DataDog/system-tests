name: Testing the test
on:
  workflow_dispatch: {}
  schedule:
  - cron: 00 02 * * 2-6
  
  pull_request:
    branches:
    - '**'
    types:
    - opened
    - reopened
    - synchronize
    - labeled
    - unlabeled
    
  push:
    branches:
    - main

env:
  REGISTRY: ghcr.io
concurrency:
  group: ${{ github.workflow }}-${{ github.ref }}
  cancel-in-progress: true
jobs:
  check-pr-labels:
    runs-on: ubuntu-latest 
    steps:
      - uses: actions-ecosystem/action-add-labels@v1
        if: github.event.action == 'opened'
        with:
          labels: run-default-scenario
  lint_and_test:
    runs-on: ubuntu-latest
    needs:
    - check-pr-labels
    steps:
    - name: Checkout
      uses: actions/checkout@v3
    - name: Run lints
      uses: ./.github/actions/lint_code
    - run: mkdir -p logs/docker/weblog/logs/
    - run: pip install -r requirements.txt
    - run: PYTHONPATH="$PWD" SYSTEMTESTS_SCENARIO=TEST_THE_TEST pytest utils/test_the_test
  test-the-tests-main:
    runs-on: ubuntu-latest
    needs:
    - lint_and_test
    strategy:
      matrix:
        variant:
        - library: cpp
          weblog: nginx
        - library: dotnet
          weblog: poc
        - library: dotnet
          weblog: uds
        - library: golang
          weblog: chi
        - library: golang
          weblog: echo
        - library: golang
          weblog: gin
        - library: golang
          weblog: gorilla
        - library: golang
          weblog: net-http
        - library: golang
          weblog: uds-echo
        - library: java
          weblog: jersey-grizzly2
        - library: java
          weblog: ratpack
        - library: java
          weblog: resteasy-netty3
        - library: java
          weblog: vertx3
        - library: java
          weblog: spring-boot-jetty
        - library: java
          weblog: spring-boot
        - library: java
          weblog: uds-spring-boot
        - library: java
          weblog: spring-boot-openliberty
        - library: java
          weblog: spring-boot-wildfly
        - library: java
          weblog: spring-boot-undertow
        - library: nodejs
          weblog: express4
        - library: nodejs
          weblog: uds-express4
        - library: nodejs
          weblog: express4-typescript
        - library: php
          weblog: apache-mod-7.0
        - library: php
          weblog: apache-mod-7.1
        - library: php
          weblog: apache-mod-7.2
        - library: php
          weblog: apache-mod-7.3
        - library: php
          weblog: apache-mod-7.4
        - library: php
          weblog: apache-mod-8.0
        - library: php
          weblog: apache-mod-8.1
        - library: php
          weblog: apache-mod-8.2
        - library: php
          weblog: apache-mod-7.0-zts
        - library: php
          weblog: apache-mod-7.1-zts
        - library: php
          weblog: apache-mod-7.2-zts
        - library: php
          weblog: apache-mod-7.3-zts
        - library: php
          weblog: apache-mod-7.4-zts
        - library: php
          weblog: apache-mod-8.0-zts
        - library: php
          weblog: apache-mod-8.1-zts
        - library: php
          weblog: apache-mod-8.2-zts
        - library: php
          weblog: php-fpm-7.0
        - library: php
          weblog: php-fpm-7.1
        - library: php
          weblog: php-fpm-7.2
        - library: php
          weblog: php-fpm-7.3
        - library: php
          weblog: php-fpm-7.4
        - library: php
          weblog: php-fpm-8.0
        - library: php
          weblog: php-fpm-8.1
        - library: php
          weblog: php-fpm-8.2
        - library: python
          weblog: flask-poc
        - library: python
          weblog: django-poc
        - library: python
          weblog: uwsgi-poc
        - library: python
          weblog: uds-flask
        - library: ruby
          weblog: rack
        - library: ruby
          weblog: sinatra14
        - library: ruby
          weblog: sinatra20
        - library: ruby
          weblog: sinatra21
        - library: ruby
          weblog: uds-sinatra
        - library: ruby
          weblog: rails32
        - library: ruby
          weblog: rails40
        - library: ruby
          weblog: rails41
        - library: ruby
          weblog: rails42
        - library: ruby
          weblog: rails50
        - library: ruby
          weblog: rails51
        - library: ruby
          weblog: rails52
        - library: ruby
          weblog: rails60
        - library: ruby
          weblog: rails61
        - library: ruby
          weblog: rails70
        version:
        - prod
        - dev
      fail-fast: false
    env:
      TEST_LIBRARY: ${{ matrix.variant.library }}
      WEBLOG_VARIANT: ${{ matrix.variant.weblog }}
    steps:
    - name: Checkout
      uses: actions/checkout@v3
    - run: mkdir logs && touch logs/.weblog.env
    - name: Pull mongo image
      run: docker pull mongo:latest
    - name: Pull cassandra image
      run: docker pull cassandra:latest
    - name: Pull postgres image
      run: docker pull postgres:latest
    - name: Load WAF rules
      if: ${{ matrix.version == 'dev' }}
      run: ./utils/scripts/load-binary.sh waf_rule_set
      env:
        GH_TOKEN: ${{ secrets.GITHUB_TOKEN }}
    - name: Load library binary
      if: ${{ matrix.version == 'dev' && (matrix.variant.library != 'php' && matrix.variant.library != 'java')}}
      run: ./utils/scripts/load-binary.sh ${{ matrix.variant.library }}
    - name: Load PHP prod library binary
      if: ${{ matrix.variant.library == 'php' }}
      run: ./utils/scripts/load-binary.sh php prod
      env:
        GH_TOKEN: ${{ secrets.GITHUB_TOKEN }}
    - name: Load library PHP appsec binary
      if: ${{ matrix.variant.library == 'php' }}
      run: ./utils/scripts/load-binary.sh php_appsec ${{matrix.version}}
      env:
        GH_TOKEN: ${{ secrets.GITHUB_TOKEN }}
    - name: Load library dotNet prod binary
      if: ${{ matrix.variant.library == 'dotNet' && matrix.version == 'prod' }}
      run: ./utils/scripts/load-binary.sh ${{ matrix.variant.library }} prod
      env:
        GH_TOKEN: ${{ secrets.GITHUB_TOKEN }}
    - name: Load agent binary
      if: ${{ matrix.version == 'dev' }}
      run: ./utils/scripts/load-binary.sh agent
    - name: Log in to the Container registry
      if: ${{ matrix.variant.library == 'ruby' }}
      run: echo ${{ secrets.GITHUB_TOKEN }} | docker login ${{ env.REGISTRY }} -u ${{ github.actor }} --password-stdin
    - name: Build
      id: build
      run: SYSTEM_TEST_BUILD_ATTEMPTS=3 ./build.sh
    - name: Run DEFAULT scenario
      if: steps.build.outcome == 'success'
      run: ./run.sh DEFAULT
      env:
        DD_API_KEY: ${{ secrets.DD_API_KEY }}
    - name: Run PROFILING scenario
      if: steps.build.outcome == 'success' && github.event.action != 'opened' && !contains(github.event.pull_request.labels.*.name, 'run-default-scenario') 
      run: ./run.sh PROFILING
      env:
        DD_API_KEY: ${{ secrets.DD_API_KEY }}
    - name: Run CGROUP scenario
      if: steps.build.outcome == 'success' && github.event.action != 'opened' && !contains(github.event.pull_request.labels.*.name, 'run-default-scenario') 
      run: ./run.sh CGROUP
      env:
        DD_API_KEY: ${{ secrets.DD_API_KEY }}
    - name: Run TRACE_PROPAGATION_STYLE_W3C scenario
      if: matrix.variant.library != 'python' && github.event.action != 'opened' && !contains(github.event.pull_request.labels.*.name, 'run-default-scenario') 
      run: ./run.sh TRACE_PROPAGATION_STYLE_W3C
      env:
        DD_API_KEY: ${{ secrets.DD_API_KEY }}
    - name: Run INTEGRATIONS scenario
      if: steps.build.outcome == 'success' && github.event.action != 'opened' && !contains(github.event.pull_request.labels.*.name, 'run-default-scenario') 
      run: ./run.sh INTEGRATIONS
      env:
        DD_API_KEY: ${{ secrets.DD_API_KEY }}
    - name: Run LIBRARY_CONF_CUSTOM_HEADERS_SHORT scenario
      if: steps.build.outcome == 'success' && github.event.action != 'opened' && !contains(github.event.pull_request.labels.*.name, 'run-default-scenario') 
      run: ./run.sh LIBRARY_CONF_CUSTOM_HEADERS_SHORT
      env:
        DD_API_KEY: ${{ secrets.DD_API_KEY }}
    - name: Run LIBRARY_CONF_CUSTOM_HEADERS_LONG scenario
      if: steps.build.outcome == 'success' && github.event.action != 'opened' && !contains(github.event.pull_request.labels.*.name, 'run-default-scenario') 
      run: ./run.sh LIBRARY_CONF_CUSTOM_HEADERS_LONG
      env:
        DD_API_KEY: ${{ secrets.DD_API_KEY }}
    - name: Run REMOTE_CONFIG_MOCKED_BACKEND_ASM_FEATURES scenario
      if: steps.build.outcome == 'success' && github.event.action != 'opened' && !contains(github.event.pull_request.labels.*.name, 'run-default-scenario') 
      run: ./run.sh REMOTE_CONFIG_MOCKED_BACKEND_ASM_FEATURES
      env:
        DD_API_KEY: ${{ secrets.DD_API_KEY }}
    - name: Run REMOTE_CONFIG_MOCKED_BACKEND_LIVE_DEBUGGING scenario
      if: steps.build.outcome == 'success' && github.event.action != 'opened' && !contains(github.event.pull_request.labels.*.name, 'run-default-scenario') 
      run: ./run.sh REMOTE_CONFIG_MOCKED_BACKEND_LIVE_DEBUGGING
      env:
        DD_API_KEY: ${{ secrets.DD_API_KEY }}
    - name: Run REMOTE_CONFIG_MOCKED_BACKEND_ASM_DD scenario
      if: steps.build.outcome == 'success' && github.event.action != 'opened' && !contains(github.event.pull_request.labels.*.name, 'run-default-scenario') 
      run: ./run.sh REMOTE_CONFIG_MOCKED_BACKEND_ASM_DD
      env:
        DD_API_KEY: ${{ secrets.DD_API_KEY }}
    - name: Run REMOTE_CONFIG_MOCKED_BACKEND_ASM_FEATURES_NOCACHE scenario
      if: steps.build.outcome == 'success' && github.event.action != 'opened' && !contains(github.event.pull_request.labels.*.name, 'run-default-scenario') 
      run: ./run.sh REMOTE_CONFIG_MOCKED_BACKEND_ASM_FEATURES_NOCACHE
      env:
        DD_API_KEY: ${{ secrets.DD_API_KEY }}
    - name: Run REMOTE_CONFIG_MOCKED_BACKEND_LIVE_DEBUGGING_NOCACHE scenario
      if: steps.build.outcome == 'success' && github.event.action != 'opened' && !contains(github.event.pull_request.labels.*.name, 'run-default-scenario') 
      run: ./run.sh REMOTE_CONFIG_MOCKED_BACKEND_LIVE_DEBUGGING_NOCACHE
      env:
        DD_API_KEY: ${{ secrets.DD_API_KEY }}
    - name: Run REMOTE_CONFIG_MOCKED_BACKEND_ASM_DD_NOCACHE scenario
      if: steps.build.outcome == 'success' && github.event.action != 'opened' && !contains(github.event.pull_request.labels.*.name, 'run-default-scenario') 
      run: ./run.sh REMOTE_CONFIG_MOCKED_BACKEND_ASM_DD_NOCACHE
      env:
        DD_API_KEY: ${{ secrets.DD_API_KEY }}
    - name: Run APPSEC_MISSING_RULES scenario
      if: steps.build.outcome == 'success' && github.event.action != 'opened' && !contains(github.event.pull_request.labels.*.name, 'run-default-scenario') 
      run: ./run.sh APPSEC_MISSING_RULES
      env:
        DD_API_KEY: ${{ secrets.DD_API_KEY }}
    - name: Run APPSEC_CORRUPTED_RULES scenario
      if: steps.build.outcome == 'success' && github.event.action != 'opened' && !contains(github.event.pull_request.labels.*.name, 'run-default-scenario') 
      run: ./run.sh APPSEC_CORRUPTED_RULES
      env:
        DD_API_KEY: ${{ secrets.DD_API_KEY }}
    - name: Run APPSEC_CUSTOM_RULES scenario
      if: steps.build.outcome == 'success' && github.event.action != 'opened' && !contains(github.event.pull_request.labels.*.name, 'run-default-scenario') 
      run: ./run.sh APPSEC_CUSTOM_RULES
      env:
        DD_API_KEY: ${{ secrets.DD_API_KEY }}
    - name: Run APPSEC_RULES_MONITORING_WITH_ERRORS scenario
      if: steps.build.outcome == 'success' && github.event.action != 'opened' && !contains(github.event.pull_request.labels.*.name, 'run-default-scenario') 
      run: ./run.sh APPSEC_RULES_MONITORING_WITH_ERRORS
      env:
        DD_API_KEY: ${{ secrets.DD_API_KEY }}
    - name: Run APPSEC_BLOCKING scenario
      if: steps.build.outcome == 'success' && github.event.action != 'opened' && !contains(github.event.pull_request.labels.*.name, 'run-default-scenario') 
      run: ./run.sh APPSEC_BLOCKING
      env:
        DD_API_KEY: ${{ secrets.DD_API_KEY }}
    - name: Run APPSEC_DISABLED scenario
      if: steps.build.outcome == 'success' && github.event.action != 'opened' && !contains(github.event.pull_request.labels.*.name, 'run-default-scenario') 
      run: ./run.sh APPSEC_DISABLED
      env:
        DD_API_KEY: ${{ secrets.DD_API_KEY }}
    - name: Run APPSEC_LOW_WAF_TIMEOUT scenario
      if: steps.build.outcome == 'success' && github.event.action != 'opened' && !contains(github.event.pull_request.labels.*.name, 'run-default-scenario') 
      run: ./run.sh APPSEC_LOW_WAF_TIMEOUT
      env:
        DD_API_KEY: ${{ secrets.DD_API_KEY }}
    - name: Run APPSEC_CUSTOM_OBFUSCATION scenario
      if: steps.build.outcome == 'success' && github.event.action != 'opened' && !contains(github.event.pull_request.labels.*.name, 'run-default-scenario') 
      run: ./run.sh APPSEC_CUSTOM_OBFUSCATION
      env:
        DD_API_KEY: ${{ secrets.DD_API_KEY }}
    - name: Run APPSEC_RATE_LIMITER scenario
      if: steps.build.outcome == 'success' && github.event.action != 'opened' && !contains(github.event.pull_request.labels.*.name, 'run-default-scenario') 
      run: ./run.sh APPSEC_RATE_LIMITER
      env:
        DD_API_KEY: ${{ secrets.DD_API_KEY }}
    - name: Run APPSEC_IP_BLOCKING scenario
      if: steps.build.outcome == 'success' && github.event.action != 'opened' && !contains(github.event.pull_request.labels.*.name, 'run-default-scenario') 
      run: ./run.sh APPSEC_IP_BLOCKING
      env:
        DD_API_KEY: ${{ secrets.DD_API_KEY }}
    - name: Run APPSEC_REQUEST_BLOCKING scenario
      if: steps.build.outcome == 'success' && github.event.action != 'opened' && !contains(github.event.pull_request.labels.*.name, 'run-default-scenario') 
      run: ./run.sh APPSEC_REQUEST_BLOCKING
      env:
        DD_API_KEY: ${{ secrets.DD_API_KEY }}
    - name: Run APPSEC_RUNTIME_ACTIVATION scenario
      if: steps.build.outcome == 'success' && github.event.action != 'opened' && !contains(github.event.pull_request.labels.*.name, 'run-default-scenario') 
      run: ./run.sh APPSEC_RUNTIME_ACTIVATION
      env:
        DD_API_KEY: ${{ secrets.DD_API_KEY }}
    - name: Run APPSEC_WAF_TELEMETRY scenario
      if: steps.build.outcome == 'success' && github.event.action != 'opened' && !contains(github.event.pull_request.labels.*.name, 'run-default-scenario') 
      run: ./run.sh APPSEC_WAF_TELEMETRY
      env:
        DD_API_KEY: ${{ secrets.DD_API_KEY }}
    - name: Run SAMPLING scenario
      if: steps.build.outcome == 'success' && github.event.action != 'opened' && !contains(github.event.pull_request.labels.*.name, 'run-default-scenario') 
      run: ./run.sh SAMPLING
      env:
        DD_API_KEY: ${{ secrets.DD_API_KEY }}
    - name: Run TELEMETRY_DEPENDENCY_LOADED_TEST_FOR_DEPENDENCY_COLLECTION_DISABLED scenario
      if: steps.build.outcome == 'success' && github.event.action != 'opened' && !contains(github.event.pull_request.labels.*.name, 'run-default-scenario') 
      run: ./run.sh TELEMETRY_DEPENDENCY_LOADED_TEST_FOR_DEPENDENCY_COLLECTION_DISABLED
      env:
        DD_API_KEY: ${{ secrets.DD_API_KEY }}
    - name: Compress logs
      if: ${{ always() }}
      run: tar -czvf artifact.tar.gz $(ls | grep logs)
    - name: Upload artifact
      if: ${{ always() }}
      uses: actions/upload-artifact@v3
      with:
        name: logs_${{ matrix.variant.library }}_${{ matrix.variant.weblog }}_${{ matrix.version }}_main
        path: artifact.tar.gz
    - name: Upload results CI Visibility
      if: ${{ always() }}
      run: ./utils/scripts/upload_results_CI_visibility.sh ${{ matrix.version }} system-tests ${{ github.run_id }}-${{ github.run_attempt }}
      env:
        DD_API_KEY: ${{ secrets.DD_CI_API_KEY }}
    - name: Print fancy log report
      if: ${{ always() }}
      run: python utils/scripts/markdown_logs.py >> $GITHUB_STEP_SUMMARY
  test-the-tests-graalvm:
    runs-on:
      labels: ubuntu-latest-16-cores
      group: APM Larger Runners
    needs:
    - lint_and_test
    strategy:
      matrix:
        variant:
        - library: java
          weblog: spring-boot-native
        - library: java
          weblog: spring-boot-3-native
        version:
        - prod
        - dev
      fail-fast: false
    env:
      TEST_LIBRARY: ${{ matrix.variant.library }}
      WEBLOG_VARIANT: ${{ matrix.variant.weblog }}
    steps:
    - name: Checkout
      uses: actions/checkout@v3
    - run: mkdir logs && touch logs/.weblog.env
    - name: Pull mongo image
      run: docker pull mongo:latest
    - name: Pull cassandra image
      run: docker pull cassandra:latest
    - name: Pull postgres image
      run: docker pull postgres:latest
    - name: Load WAF rules
      if: ${{ matrix.version == 'dev' }}
      run: ./utils/scripts/load-binary.sh waf_rule_set
      env:
        GH_TOKEN: ${{ secrets.GITHUB_TOKEN }}
    - name: Load library binary
      if: ${{ matrix.version == 'dev' && (matrix.variant.library != 'php' && matrix.variant.library != 'java')}}
      run: ./utils/scripts/load-binary.sh ${{ matrix.variant.library }}
    - name: Load PHP prod library binary
      if: ${{ matrix.variant.library == 'php' }}
      run: ./utils/scripts/load-binary.sh php prod
      env:
        GH_TOKEN: ${{ secrets.GITHUB_TOKEN }}
    - name: Load library PHP appsec binary
      if: ${{ matrix.variant.library == 'php' }}
      run: ./utils/scripts/load-binary.sh php_appsec ${{matrix.version}}
      env:
        GH_TOKEN: ${{ secrets.GITHUB_TOKEN }}
    - name: Load library dotNet prod binary
      if: ${{ matrix.variant.library == 'dotNet' && matrix.version == 'prod' }}
      run: ./utils/scripts/load-binary.sh ${{ matrix.variant.library }} prod
      env:
        GH_TOKEN: ${{ secrets.GITHUB_TOKEN }}
    - name: Load agent binary
      if: ${{ matrix.version == 'dev' }}
      run: ./utils/scripts/load-binary.sh agent
    - name: Log in to the Container registry
      if: ${{ matrix.variant.library == 'ruby' }}
      run: echo ${{ secrets.GITHUB_TOKEN }} | docker login ${{ env.REGISTRY }} -u ${{ github.actor }} --password-stdin
    - name: Build
      id: build
      run: SYSTEM_TEST_BUILD_ATTEMPTS=3 ./build.sh
    - name: Run DEFAULT scenario
      if: steps.build.outcome == 'success'
      run: ./run.sh DEFAULT
      env:
        DD_API_KEY: ${{ secrets.DD_API_KEY }}
    - name: Run PROFILING scenario
      if: steps.build.outcome == 'success' && github.event.action != 'opened' && !contains(github.event.pull_request.labels.*.name, 'run-default-scenario') 
      run: ./run.sh PROFILING
      env:
        DD_API_KEY: ${{ secrets.DD_API_KEY }}
    - name: Run CGROUP scenario
      if: steps.build.outcome == 'success' && github.event.action != 'opened' && !contains(github.event.pull_request.labels.*.name, 'run-default-scenario') 
      run: ./run.sh CGROUP
      env:
        DD_API_KEY: ${{ secrets.DD_API_KEY }}
    - name: Run TRACE_PROPAGATION_STYLE_W3C scenario
      if: matrix.variant.library != 'python' && github.event.action != 'opened' && !contains(github.event.pull_request.labels.*.name, 'run-default-scenario') 
      run: ./run.sh TRACE_PROPAGATION_STYLE_W3C
      env:
        DD_API_KEY: ${{ secrets.DD_API_KEY }}
    - name: Run INTEGRATIONS scenario
      if: steps.build.outcome == 'success' && github.event.action != 'opened' && !contains(github.event.pull_request.labels.*.name, 'run-default-scenario') 
      run: ./run.sh INTEGRATIONS
      env:
        DD_API_KEY: ${{ secrets.DD_API_KEY }}
    - name: Run LIBRARY_CONF_CUSTOM_HEADERS_SHORT scenario
      if: steps.build.outcome == 'success' && github.event.action != 'opened' && !contains(github.event.pull_request.labels.*.name, 'run-default-scenario') 
      run: ./run.sh LIBRARY_CONF_CUSTOM_HEADERS_SHORT
      env:
        DD_API_KEY: ${{ secrets.DD_API_KEY }}
    - name: Run LIBRARY_CONF_CUSTOM_HEADERS_LONG scenario
      if: steps.build.outcome == 'success' && github.event.action != 'opened' && !contains(github.event.pull_request.labels.*.name, 'run-default-scenario') 
      run: ./run.sh LIBRARY_CONF_CUSTOM_HEADERS_LONG
      env:
        DD_API_KEY: ${{ secrets.DD_API_KEY }}
    - name: Run REMOTE_CONFIG_MOCKED_BACKEND_ASM_FEATURES scenario
      if: steps.build.outcome == 'success' && github.event.action != 'opened' && !contains(github.event.pull_request.labels.*.name, 'run-default-scenario') 
      run: ./run.sh REMOTE_CONFIG_MOCKED_BACKEND_ASM_FEATURES
      env:
        DD_API_KEY: ${{ secrets.DD_API_KEY }}
    - name: Run REMOTE_CONFIG_MOCKED_BACKEND_LIVE_DEBUGGING scenario
      if: steps.build.outcome == 'success' && github.event.action != 'opened' && !contains(github.event.pull_request.labels.*.name, 'run-default-scenario') 
      run: ./run.sh REMOTE_CONFIG_MOCKED_BACKEND_LIVE_DEBUGGING
      env:
        DD_API_KEY: ${{ secrets.DD_API_KEY }}
    - name: Run REMOTE_CONFIG_MOCKED_BACKEND_ASM_DD scenario
      if: steps.build.outcome == 'success' && github.event.action != 'opened' && !contains(github.event.pull_request.labels.*.name, 'run-default-scenario') 
      run: ./run.sh REMOTE_CONFIG_MOCKED_BACKEND_ASM_DD
      env:
        DD_API_KEY: ${{ secrets.DD_API_KEY }}
    - name: Run REMOTE_CONFIG_MOCKED_BACKEND_ASM_FEATURES_NOCACHE scenario
      if: steps.build.outcome == 'success' && github.event.action != 'opened' && !contains(github.event.pull_request.labels.*.name, 'run-default-scenario') 
      run: ./run.sh REMOTE_CONFIG_MOCKED_BACKEND_ASM_FEATURES_NOCACHE
      env:
        DD_API_KEY: ${{ secrets.DD_API_KEY }}
    - name: Run REMOTE_CONFIG_MOCKED_BACKEND_LIVE_DEBUGGING_NOCACHE scenario
      if: steps.build.outcome == 'success' && github.event.action != 'opened' && !contains(github.event.pull_request.labels.*.name, 'run-default-scenario') 
      run: ./run.sh REMOTE_CONFIG_MOCKED_BACKEND_LIVE_DEBUGGING_NOCACHE
      env:
        DD_API_KEY: ${{ secrets.DD_API_KEY }}
    - name: Run REMOTE_CONFIG_MOCKED_BACKEND_ASM_DD_NOCACHE scenario
      if: steps.build.outcome == 'success' && github.event.action != 'opened' && !contains(github.event.pull_request.labels.*.name, 'run-default-scenario') 
      run: ./run.sh REMOTE_CONFIG_MOCKED_BACKEND_ASM_DD_NOCACHE
      env:
        DD_API_KEY: ${{ secrets.DD_API_KEY }}
    - name: Run APPSEC_MISSING_RULES scenario
      if: steps.build.outcome == 'success' && github.event.action != 'opened' && !contains(github.event.pull_request.labels.*.name, 'run-default-scenario') 
      run: ./run.sh APPSEC_MISSING_RULES
      env:
        DD_API_KEY: ${{ secrets.DD_API_KEY }}
    - name: Run APPSEC_CORRUPTED_RULES scenario
      if: steps.build.outcome == 'success' && github.event.action != 'opened' && !contains(github.event.pull_request.labels.*.name, 'run-default-scenario') 
      run: ./run.sh APPSEC_CORRUPTED_RULES
      env:
        DD_API_KEY: ${{ secrets.DD_API_KEY }}
    - name: Run APPSEC_CUSTOM_RULES scenario
      if: steps.build.outcome == 'success' && github.event.action != 'opened' && !contains(github.event.pull_request.labels.*.name, 'run-default-scenario') 
      run: ./run.sh APPSEC_CUSTOM_RULES
      env:
        DD_API_KEY: ${{ secrets.DD_API_KEY }}
    - name: Run APPSEC_RULES_MONITORING_WITH_ERRORS scenario
      if: steps.build.outcome == 'success' && github.event.action != 'opened' && !contains(github.event.pull_request.labels.*.name, 'run-default-scenario') 
      run: ./run.sh APPSEC_RULES_MONITORING_WITH_ERRORS
      env:
        DD_API_KEY: ${{ secrets.DD_API_KEY }}
    - name: Run APPSEC_BLOCKING scenario
      if: steps.build.outcome == 'success' && github.event.action != 'opened' && !contains(github.event.pull_request.labels.*.name, 'run-default-scenario') 
      run: ./run.sh APPSEC_BLOCKING
      env:
        DD_API_KEY: ${{ secrets.DD_API_KEY }}
    - name: Run APPSEC_DISABLED scenario
      if: steps.build.outcome == 'success' && github.event.action != 'opened' && !contains(github.event.pull_request.labels.*.name, 'run-default-scenario') 
      run: ./run.sh APPSEC_DISABLED
      env:
        DD_API_KEY: ${{ secrets.DD_API_KEY }}
    - name: Run APPSEC_LOW_WAF_TIMEOUT scenario
      if: steps.build.outcome == 'success' && github.event.action != 'opened' && !contains(github.event.pull_request.labels.*.name, 'run-default-scenario') 
      run: ./run.sh APPSEC_LOW_WAF_TIMEOUT
      env:
        DD_API_KEY: ${{ secrets.DD_API_KEY }}
    - name: Run APPSEC_CUSTOM_OBFUSCATION scenario
      if: steps.build.outcome == 'success' && github.event.action != 'opened' && !contains(github.event.pull_request.labels.*.name, 'run-default-scenario') 
      run: ./run.sh APPSEC_CUSTOM_OBFUSCATION
      env:
        DD_API_KEY: ${{ secrets.DD_API_KEY }}
    - name: Run APPSEC_RATE_LIMITER scenario
      if: steps.build.outcome == 'success' && github.event.action != 'opened' && !contains(github.event.pull_request.labels.*.name, 'run-default-scenario') 
      run: ./run.sh APPSEC_RATE_LIMITER
      env:
        DD_API_KEY: ${{ secrets.DD_API_KEY }}
    - name: Run APPSEC_IP_BLOCKING scenario
      if: steps.build.outcome == 'success' && github.event.action != 'opened' && !contains(github.event.pull_request.labels.*.name, 'run-default-scenario') 
      run: ./run.sh APPSEC_IP_BLOCKING
      env:
        DD_API_KEY: ${{ secrets.DD_API_KEY }}
    - name: Run APPSEC_RUNTIME_ACTIVATION scenario
      if: steps.build.outcome == 'success' && github.event.action != 'opened' && !contains(github.event.pull_request.labels.*.name, 'run-default-scenario') 
      run: ./run.sh APPSEC_RUNTIME_ACTIVATION
      env:
        DD_API_KEY: ${{ secrets.DD_API_KEY }}
    - name: Run APPSEC_WAF_TELEMETRY scenario
      if: steps.build.outcome == 'success'
      run: ./run.sh APPSEC_WAF_TELEMETRY
      env:
        DD_API_KEY: ${{ secrets.DD_API_KEY }}
    - name: Run SAMPLING scenario
      if: steps.build.outcome == 'success' && github.event.action != 'opened' && !contains(github.event.pull_request.labels.*.name, 'run-default-scenario') 
      run: ./run.sh SAMPLING
      env:
        DD_API_KEY: ${{ secrets.DD_API_KEY }}
    - name: Run TELEMETRY_MESSAGE_BATCH_EVENT_ORDER scenario
      if: steps.build.outcome == 'success' && github.event.action != 'opened' && !contains(github.event.pull_request.labels.*.name, 'run-default-scenario') 
      run: ./run.sh TELEMETRY_MESSAGE_BATCH_EVENT_ORDER
      env:
        DD_API_KEY: ${{ secrets.DD_API_KEY }}
<<<<<<< HEAD
    - name: Run TELEMETRY_APP_STARTED_PRODUCTS_DISABLED scenario
      if: steps.build.outcome == 'success' && github.event.action != 'opened' && !contains(github.event.pull_request.labels.*.name, 'run-default-scenario') 
      run: ./run.sh TELEMETRY_APP_STARTED_PRODUCTS_DISABLED
=======
    - name: Run TELEMETRY_LOG_GENERATION_DISABLED scenario
      if: steps.build.outcome == 'success' && github.event.action != 'opened' && !contains(github.event.pull_request.labels.*.name, 'run-default-scenario') 
      run: ./run.sh TELEMETRY_LOG_GENERATION_DISABLED
      env:
        DD_API_KEY: ${{ secrets.DD_API_KEY }}
    - name: Run TELEMETRY_METRIC_GENERATION_DISABLED scenario
      if: steps.build.outcome == 'success' && github.event.action != 'opened' && !contains(github.event.pull_request.labels.*.name, 'run-default-scenario') 
      run: ./run.sh TELEMETRY_METRIC_GENERATION_DISABLED
>>>>>>> c76329cf
      env:
        DD_API_KEY: ${{ secrets.DD_API_KEY }}
    - name: Compress logs
      if: steps.build.outcome == 'success'
      run: tar -czvf artifact.tar.gz $(ls | grep logs)
    - name: Upload artifact
      if: steps.build.outcome == 'success'
      uses: actions/upload-artifact@v3
      with:
        name: logs_${{ matrix.variant.library }}_${{ matrix.variant.weblog }}_${{ matrix.version }}_graalvm
        path: artifact.tar.gz
    - name: Upload results CI Visibility
      if: steps.build.outcome == 'success'
      run: ./utils/scripts/upload_results_CI_visibility.sh ${{ matrix.version }} system-tests ${{ github.run_id }}-${{ github.run_attempt }}
      env:
        DD_API_KEY: ${{ secrets.DD_CI_API_KEY }}
    - name: Print fancy log report
      if: ${{ always() }}
      run: python utils/scripts/markdown_logs.py >> $GITHUB_STEP_SUMMARY
  post_test-the-tests:
    runs-on: ubuntu-latest
    needs:
    - test-the-tests-main
    - test-the-tests-graalvm
    if: always() && github.ref == 'refs/heads/main'
    steps:
    - name: Checkout
      uses: actions/checkout@v3
    - name: Update CI Dashboard
      run: ./utils/scripts/update_dashboard_CI_visibility.sh system-tests ${{ github.run_id }}-${{ github.run_attempt }}
      env:
        DD_API_KEY: ${{ secrets.DD_CI_API_KEY }}
        DD_APP_KEY: ${{ secrets.DD_CI_APP_KEY }}
  peformances:
    runs-on: ubuntu-latest
    needs:
    - lint_and_test
    env:
      DD_API_KEY: ${{ secrets.DD_API_KEY }}
    steps:
    - name: Checkout
      uses: actions/checkout@v3
    - name: Run
      run: ./scenarios/perfs/run.sh golang
    - name: Display
      run: python scenarios/perfs/process.py
  fuzzer:
    runs-on: ubuntu-latest
    needs:
    - lint_and_test
    env:
      DD_API_KEY: ${{ secrets.DD_API_KEY }}
    steps:
    - name: Checkout
      uses: actions/checkout@v3
    - name: Build
      run: ./build.sh golang
    - name: Run
      run: ./run.sh scenarios/fuzzer/main.py -t 60
      env:
        RUNNER_CMD: python<|MERGE_RESOLUTION|>--- conflicted
+++ resolved
@@ -583,11 +583,11 @@
       run: ./run.sh TELEMETRY_MESSAGE_BATCH_EVENT_ORDER
       env:
         DD_API_KEY: ${{ secrets.DD_API_KEY }}
-<<<<<<< HEAD
     - name: Run TELEMETRY_APP_STARTED_PRODUCTS_DISABLED scenario
       if: steps.build.outcome == 'success' && github.event.action != 'opened' && !contains(github.event.pull_request.labels.*.name, 'run-default-scenario') 
       run: ./run.sh TELEMETRY_APP_STARTED_PRODUCTS_DISABLED
-=======
+      env:
+        DD_API_KEY: ${{ secrets.DD_API_KEY }}
     - name: Run TELEMETRY_LOG_GENERATION_DISABLED scenario
       if: steps.build.outcome == 'success' && github.event.action != 'opened' && !contains(github.event.pull_request.labels.*.name, 'run-default-scenario') 
       run: ./run.sh TELEMETRY_LOG_GENERATION_DISABLED
@@ -595,9 +595,7 @@
         DD_API_KEY: ${{ secrets.DD_API_KEY }}
     - name: Run TELEMETRY_METRIC_GENERATION_DISABLED scenario
       if: steps.build.outcome == 'success' && github.event.action != 'opened' && !contains(github.event.pull_request.labels.*.name, 'run-default-scenario') 
-      run: ./run.sh TELEMETRY_METRIC_GENERATION_DISABLED
->>>>>>> c76329cf
-      env:
+      run: ./run.sh TELEMETRY_METRIC_GENERATION_DISABLED      env:
         DD_API_KEY: ${{ secrets.DD_API_KEY }}
     - name: Compress logs
       if: steps.build.outcome == 'success'
