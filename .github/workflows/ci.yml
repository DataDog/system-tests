--- conflicted
+++ resolved
@@ -364,8 +364,6 @@
       run: ./run.sh SAMPLING
       env:
         DD_API_KEY: ${{ secrets.DD_API_KEY }}
-<<<<<<< HEAD
-=======
     - name: Run TELEMETRY_APP_STARTED_PRODUCTS_DISABLED scenario
       if: steps.build.outcome == 'success' && github.event.action != 'opened' && !contains(github.event.pull_request.labels.*.name, 'run-default-scenario') 
       run: ./run.sh TELEMETRY_APP_STARTED_PRODUCTS_DISABLED
@@ -374,7 +372,6 @@
       run: ./run.sh TELEMETRY_DEPENDENCY_LOADED_TEST_FOR_DEPENDENCY_COLLECTION_DISABLED
       env:
         DD_API_KEY: ${{ secrets.DD_API_KEY }}
->>>>>>> 9b2b3ec5
     - name: Compress logs
       if: ${{ always() }}
       run: tar -czvf artifact.tar.gz $(ls | grep logs)
