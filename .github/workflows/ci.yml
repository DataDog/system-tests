name: Testing the test

on:
  workflow_dispatch: {}
  schedule:
    - cron:  '00 02 * * 2-6'
  pull_request:
    branches:
      - "**"
env:
  REGISTRY: ghcr.io

jobs:
  lint_and_test:
    runs-on: ubuntu-latest
    steps:
    - uses: actions/checkout@v2
    - uses: actions/setup-python@v2
      with:
        python-version: '3.9'
    - run: pip install -r requirements.txt
    - run: black --check --diff .
    - if: ${{ failure() }}
      run: |
        echo "Lint fails, please have a look on https://github.com/DataDog/system-tests/blob/main/docs/edit/lint.md"
        exit 1
    - run: mkdir -p logs/docker/weblog/logs/
    - run: PYTHONPATH="$PWD" pytest utils/test_the_test

  test-the-tests:
    runs-on: ubuntu-latest
    needs: lint_and_test
    strategy:
      matrix:
        include:
          - library: cpp
            weblog-variant: nginx
            version: prod

          - library: dotnet
            weblog-variant: poc
            version: dev
          - library: dotnet
            weblog-variant: poc
            version: prod

          - library: golang
            weblog-variant: net-http
            version: dev
          - library: golang
            weblog-variant: net-http
            version: prod
          - library: golang
            weblog-variant: gorilla
            version: dev
          - library: golang
            weblog-variant: gorilla
            version: prod
          - library: golang
            weblog-variant: echo
            version: dev
          - library: golang
            weblog-variant: echo
            version: prod
          - library: golang
            weblog-variant: chi
            version: dev
          - library: golang
            weblog-variant: chi
            version: prod
          - library: golang
            weblog-variant: gin
            version: dev
          - library: golang
            weblog-variant: gin
            version: prod

          - library: java
            weblog-variant: spring-boot
            version: prod
          - library: java
            weblog-variant: spring-boot-jetty
            version: prod
          - library: java
            weblog-variant: jersey-grizzly2
            version: prod
          - library: java
            weblog-variant: resteasy-netty3
            version: prod
          - library: java
            weblog-variant: ratpack
            version: prod
          - library: java
            weblog-variant: vertx3
            version: prod

          - library: nodejs
            weblog-variant: express4
            version: dev
          - library: nodejs
            weblog-variant: express4
            version: prod
          - library: nodejs
            weblog-variant: express4-typescript
            version: dev
          - library: nodejs
            weblog-variant: express4-typescript
            version: prod

          - library: php
            weblog-variant: apache-mod
            version: prod
          - library: php
            weblog-variant: apache-mod
            version: dev
          - library: php
            weblog-variant: php-fpm
            version: prod
          - library: php
            weblog-variant: php-fpm
            version: dev

          - library: python
            weblog-variant: flask-poc
            version: dev
          - library: python
            weblog-variant: flask-poc
            version: prod
          - library: python
            weblog-variant: uwsgi-poc
            version: dev
          - library: python
            weblog-variant: uwsgi-poc
            version: prod
          - library: python
            weblog-variant: django-poc
            version: dev
          - library: python
            weblog-variant: django-poc
            version: prod

          - library: ruby
            weblog-variant: rack
            version: dev
          - library: ruby
            weblog-variant: rack
            version: prod

          - library: ruby
            weblog-variant: sinatra14
            version: dev
          - library: ruby
            weblog-variant: sinatra14
            version: prod
          - library: ruby
            weblog-variant: sinatra20
            version: dev
          - library: ruby
            weblog-variant: sinatra20
            version: prod
          - library: ruby
            weblog-variant: sinatra21
            version: dev
          - library: ruby
            weblog-variant: sinatra21
            version: prod

          - library: ruby
            weblog-variant: rails32
            version: dev
          - library: ruby
            weblog-variant: rails32
            version: prod
          - library: ruby
            weblog-variant: rails40
            version: dev
          - library: ruby
            weblog-variant: rails40
            version: prod
          - library: ruby
            weblog-variant: rails41
            version: dev
          - library: ruby
            weblog-variant: rails41
            version: prod
          - library: ruby
            weblog-variant: rails42
            version: dev
          - library: ruby
            weblog-variant: rails42
            version: prod
          - library: ruby
            weblog-variant: rails50
            version: dev
          - library: ruby
            weblog-variant: rails50
            version: prod
          - library: ruby
            weblog-variant: rails51
            version: dev
          - library: ruby
            weblog-variant: rails51
            version: prod
          - library: ruby
            weblog-variant: rails52
            version: dev
          - library: ruby
            weblog-variant: rails52
            version: prod
          - library: ruby
            weblog-variant: rails60
            version: dev
          - library: ruby
            weblog-variant: rails60
            version: prod
          - library: ruby
            weblog-variant: rails61
            version: dev
          - library: ruby
            weblog-variant: rails61
            version: prod
          - library: ruby
            weblog-variant: rails70
            version: dev
          - library: ruby
            weblog-variant: rails70
            version: prod
      fail-fast: false
    env:
      TEST_LIBRARY: ${{ matrix.library }}
      WEBLOG_VARIANT: ${{ matrix.weblog-variant }}
    steps:
      - name: Checkout
        uses: actions/checkout@v2

<<<<<<< HEAD
      - name: Load library binary
        if: ${{ matrix.version == 'dev' && matrix.library != 'python' }}
        run: ./utils/scripts/load-binary.sh ${{ matrix.library }}

=======
      - name: Load WAF rules
        if: ${{ matrix.version == 'dev' }}
        run: ./utils/scripts/load-binary.sh waf_rule_set
        env:
          GH_TOKEN: ${{ secrets.GITHUB_TOKEN }}

      - name: Load library binary
        if: ${{ matrix.version == 'dev' && matrix.library != 'python' && matrix.library != 'php' }}
        run: ./utils/scripts/load-binary.sh ${{ matrix.library }}

>>>>>>> 1a6cd854
      - name: Load library binary
        if: ${{ matrix.version == 'dev' && matrix.library == 'python' }}
        run: echo "ddtrace @ git+https://github.com/DataDog/dd-trace-py.git" > binaries/python-load-from-pip

      - name: Load library PHP appsec binary
        if: ${{ matrix.version == 'dev' && matrix.library == 'php' }}
<<<<<<< HEAD
        run: |
          ./utils/scripts/load-binary.sh php_appsec
          # Not possible as CircleCI require auth
          # ./utils/scripts/load-binary.sh php_profiling
=======
        run: ./utils/scripts/load-binary.sh php_appsec
        env:
          GH_TOKEN: ${{ secrets.GITHUB_TOKEN }}

      - name: Load agent binary
        if: ${{ matrix.version == 'dev' }}
        run: ./utils/scripts/load-binary.sh agent
>>>>>>> 1a6cd854

      - name: Log in to the Container registry
        if: ${{ matrix.library == 'ruby' }}
        run: |
          echo ${{ secrets.GITHUB_TOKEN }} | docker login ${{ env.REGISTRY }} -u ${{ github.actor }} --password-stdin

      - name: Build
        run: ./build.sh

      - name: Run default scenario
        run: ./run.sh
        env:
          DD_API_KEY: ${{ secrets.DD_API_KEY }}

      # - name: Run REMOTE_CONFIG_MOCKED_BACKEND scenario
      #   run: ./run.sh REMOTE_CONFIG_MOCKED_BACKEND
      #   env:
      #     DD_API_KEY: ${{ secrets.DD_API_KEY }}

      - name: Run APPSEC_CUSTOM_RULES scenario
        run: ./run.sh APPSEC_CUSTOM_RULES
        env:
          DD_API_KEY: ${{ secrets.DD_API_KEY }}

      - name: Run APPSEC_RULES_MONITORING_WITH_ERRORS scenario
        run: ./run.sh APPSEC_RULES_MONITORING_WITH_ERRORS
        env:
          DD_API_KEY: ${{ secrets.DD_API_KEY }}

      - name: Run PROFILING test
        if: ${{ matrix.library == 'nodejs' }}
        run: ./run.sh PROFILING
        env:
          DD_API_KEY: ${{ secrets.DD_API_KEY }}

      - name: Run UDS scenario
        if: ${{ matrix.library != 'php' && matrix.library != 'cpp' }}
        run: ./run.sh UDS
        env:
          DD_API_KEY: ${{ secrets.DD_API_KEY }}

      - name: Run CGROUP scenario
        run: ./run.sh CGROUP
        env:
          DD_API_KEY: ${{ secrets.DD_API_KEY }}

      - name: Run APPSEC_DISABLED scenario
        run: ./run.sh APPSEC_DISABLED
        env:
          DD_API_KEY: ${{ secrets.DD_API_KEY }}

      - name: Run APPSEC_LOW_WAF_TIMEOUT scenario
        run: ./run.sh APPSEC_LOW_WAF_TIMEOUT
        env:
          DD_API_KEY: ${{ secrets.DD_API_KEY }}

      - name: Run APPSEC_CUSTOM_OBFUSCATION scenario
        run: ./run.sh APPSEC_CUSTOM_OBFUSCATION
        env:
          DD_API_KEY: ${{ secrets.DD_API_KEY }}

      - name: Run APPSEC_RATE_LIMITER scenario
        run: ./run.sh APPSEC_RATE_LIMITER
        env:
          DD_API_KEY: ${{ secrets.DD_API_KEY }}

      - name: Run missing AppSec rules file
        run: ./run.sh APPSEC_MISSING_RULES
        env:
          DD_API_KEY: ${{ secrets.DD_API_KEY }}

      - name: Run LIBRARY_CONF_CUSTOM_HEADERS_SHORT scenario
        run: ./run.sh LIBRARY_CONF_CUSTOM_HEADERS_SHORT
        env:
          DD_API_KEY: ${{ secrets.DD_API_KEY }}

      - name: Run LIBRARY_CONF_CUSTOM_HEADERS_LONG scenario
        run: ./run.sh LIBRARY_CONF_CUSTOM_HEADERS_LONG
        env:
          DD_API_KEY: ${{ secrets.DD_API_KEY }}

      - name: Compress logs
        if: ${{ always() }}
        run: tar -czvf artifact.tar.gz $(ls | grep logs)

      - name: Upload artifact
        uses: actions/upload-artifact@v2
        if: ${{ always() }}
        with:
          name: logs_${{ matrix.library }}_${{ matrix.weblog-variant }}_${{ matrix.version }}
          path: artifact.tar.gz

      - name: Print fancy log report
        if: ${{ always() }}
        run: python utils/scripts/markdown_logs.py >> $GITHUB_STEP_SUMMARY

  peformances:
    runs-on: ubuntu-latest
    needs: lint_and_test
    env:
      DD_API_KEY: ${{ secrets.DD_API_KEY }}
    steps:
      - name: Checkout
        uses: actions/checkout@v2
      - name: Run
        run: ./scenarios/perfs/run.sh golang
      - name: Display
        run: python scenarios/perfs/process.py<|MERGE_RESOLUTION|>--- conflicted
+++ resolved
@@ -233,12 +233,6 @@
       - name: Checkout
         uses: actions/checkout@v2
 
-<<<<<<< HEAD
-      - name: Load library binary
-        if: ${{ matrix.version == 'dev' && matrix.library != 'python' }}
-        run: ./utils/scripts/load-binary.sh ${{ matrix.library }}
-
-=======
       - name: Load WAF rules
         if: ${{ matrix.version == 'dev' }}
         run: ./utils/scripts/load-binary.sh waf_rule_set
@@ -249,27 +243,25 @@
         if: ${{ matrix.version == 'dev' && matrix.library != 'python' && matrix.library != 'php' }}
         run: ./utils/scripts/load-binary.sh ${{ matrix.library }}
 
->>>>>>> 1a6cd854
       - name: Load library binary
         if: ${{ matrix.version == 'dev' && matrix.library == 'python' }}
         run: echo "ddtrace @ git+https://github.com/DataDog/dd-trace-py.git" > binaries/python-load-from-pip
 
       - name: Load library PHP appsec binary
         if: ${{ matrix.version == 'dev' && matrix.library == 'php' }}
-<<<<<<< HEAD
+        run: ./utils/scripts/load-binary.sh php_appsec
+        env:
+          GH_TOKEN: ${{ secrets.GITHUB_TOKEN }}
+
+      - name: Load library PHP profiling binary
+        if: ${{ matrix.version == 'dev' && matrix.library == 'php' }}
         run: |
-          ./utils/scripts/load-binary.sh php_appsec
-          # Not possible as CircleCI require auth
+          echo Not possible as CircleCI require auth
           # ./utils/scripts/load-binary.sh php_profiling
-=======
-        run: ./utils/scripts/load-binary.sh php_appsec
-        env:
-          GH_TOKEN: ${{ secrets.GITHUB_TOKEN }}
 
       - name: Load agent binary
         if: ${{ matrix.version == 'dev' }}
         run: ./utils/scripts/load-binary.sh agent
->>>>>>> 1a6cd854
 
       - name: Log in to the Container registry
         if: ${{ matrix.library == 'ruby' }}
