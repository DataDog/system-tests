--- conflicted
+++ resolved
@@ -53,13 +53,8 @@
       id: install_runner
       uses: ./.github/actions/install_runner
     - name: Run Docker SSI scenario
-<<<<<<< HEAD
-      if: always()
+      if: always() && steps.install_runner.outcome == 'success'
       run: ./run.sh DOCKER_SSI --ssi-weblog ${{matrix.weblog}} --ssi-library ${{ inputs.library }} --ssi-base-image ${{matrix.base_image}} --ssi-arch ${{matrix.arch}} --ssi-push-base-images --ssi-installable-runtime ${{matrix.installable_runtime}}
-=======
-      if: always() && steps.install_runner.outcome == 'success'
-      run: ./run.sh DOCKER_SSI --ssi-weblog ${{matrix.weblog}} --ssi-library ${{ inputs.library }} --ssi-base-image ${{matrix.base_image}} --ssi-arch ${{matrix.arch}} --ssi-installable-runtime ${{matrix.installable_runtime}}
->>>>>>> d6a14eb3
     - name: Compress logs
       if: always() && steps.install_runner.outcome == 'success'
       run: tar -czvf artifact.tar.gz $(ls | grep logs)
