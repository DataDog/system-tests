name: Docker SSI tests

on:
  workflow_call:
    inputs:
      library:
        description: "Library to test"
        required: true
        type: string
      weblogs:
        description: "JSON array of weblogs to run"
        default: "[]"
        required: false
        type: string

jobs:
  docker-ssi-check-injection:
<<<<<<< HEAD
    if: ${{ inputs.library == 'java' || inputs.library == 'python' }}
=======
    if: ${{ inputs.library == 'java' || inputs.library == 'php' }}
>>>>>>> 54c2d9a4
    strategy:
      matrix: ${{ fromJson(inputs.weblogs) }}
      fail-fast: false
    # the runner depends of the architecture of the image that we want to test
    runs-on: ${{ matrix.github_runner }}
    steps:
    - name: Checkout
      uses: actions/checkout@v4
      with:
        repository: 'DataDog/system-tests'
    - name: Prepare arm runner
      if: ${{ matrix.github_runner == 'arm-4core-linux-ubuntu24.04' }}
      # The ARM64 Ubuntu has less things installed by default
      # We need docker, and acl allows us to use docker in the same session
      run: |
        #Black depends on libraries that requires gcc. Gcc not available in arm64 runner
        grep -v 'black' requirements.txt > requirements_arm64.txt
        mv requirements_arm64.txt requirements.txt
        curl -fsSL https://get.docker.com -o get-docker.sh
        sudo sh get-docker.sh
        sudo usermod -a -G docker $USER
        sudo apt install -y acl
        sudo setfacl --modify user:runner:rw /var/run/docker.sock
    - name: Set up QEMU for docker cross platform setup
      uses: docker/setup-qemu-action@v3
    - name: Set up Docker Buildx
      uses: docker/setup-buildx-action@v3
    - name: Login to GitHub Container Registry
      uses: docker/login-action@v3
      with:
        registry: ghcr.io
        username: ${{ github.actor }}
        password: ${{ secrets.GITHUB_TOKEN }}
    - name: Install runner
      id: install_runner
      uses: ./.github/actions/install_runner
    - name: Run Docker SSI scenario
      if: always() && steps.install_runner.outcome == 'success'
      run: ./run.sh DOCKER_SSI --ssi-weblog ${{matrix.weblog}} --ssi-library ${{ inputs.library }} --ssi-base-image ${{matrix.base_image}} --ssi-arch ${{matrix.arch}} --ssi-installable-runtime ${{matrix.installable_runtime}}
    - name: Compress logs
      if: always() && steps.install_runner.outcome == 'success'
      run: tar -czvf artifact.tar.gz $(ls | grep logs)
    - name: Upload artifact
      if: always() && steps.install_runner.outcome == 'success'
      uses: actions/upload-artifact@v4
      with:
        name: logs_docker_ssi_${{ inputs.library }}_${{ matrix.unique_name }}
        path: artifact.tar.gz<|MERGE_RESOLUTION|>--- conflicted
+++ resolved
@@ -15,11 +15,7 @@
 
 jobs:
   docker-ssi-check-injection:
-<<<<<<< HEAD
-    if: ${{ inputs.library == 'java' || inputs.library == 'python' }}
-=======
-    if: ${{ inputs.library == 'java' || inputs.library == 'php' }}
->>>>>>> 54c2d9a4
+    if: ${{ inputs.library == 'java' || inputs.library == 'php' || inputs.library == 'python' }}
     strategy:
       matrix: ${{ fromJson(inputs.weblogs) }}
       fail-fast: false
