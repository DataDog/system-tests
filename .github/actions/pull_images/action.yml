--- conflicted
+++ resolved
@@ -38,11 +38,7 @@
       shell: bash
       run: |
         source venv/bin/activate
-<<<<<<< HEAD
-        python utils/scripts/get-image-list.py '${{ inputs.scenarios }}' ${{ inputs.exclude_buddies_images }} > compose.yaml
-=======
-        python utils/scripts/get-image-list.py ${{ inputs.library }} ${{ inputs.weblog }} '${{ inputs.scenarios }}' > compose.yaml
->>>>>>> 5330ad86
+        python utils/scripts/get-image-list.py ${{ inputs.library }} ${{ inputs.weblog }} '${{ inputs.scenarios }}' ${{ inputs.exclude_buddies_images }} > compose.yaml
       env:
         PYTHONPATH: "."
 
