name: "Pull docker images"
description: "Pull docker images"
inputs:
  library:
    description: "Which library will be tested (python, cpp, java, ...)"
    required: true
  weblog:
    description: "Which weblog will be tested"
    required: true
  scenarios:
    description: "JSON array of scenarios that will be executed"
    required: true
<<<<<<< HEAD
  exclude_buddies_images:
    description: "Exclude buddies images"
    default: "false"
    required: false
=======
  cleanup:
    description: "Whether to cleanup the disk to free up more space. Should be disabled when a larger machine can be used instead."
    type: boolean
    required: false
    default: true
>>>>>>> 3f0ff642

runs:
  using: composite
  steps:
    - name: Free some place for scenarios known to require lot of images
      if: ${{ (inputs.cleanup == true || inputs.cleanup == 'true') && (contains(inputs.scenarios, '"INTEGRATIONS"') || contains(inputs.scenarios, '"CROSSED_TRACING_LIBRARIES"')) }}
      shell: bash
      run: |
        df -h

        echo "Removing docker images, dotnet, android, ghc, and CodeQL cache to free space"

        sudo rm -rf /usr/local/lib/android  # 9Gb!
        sudo rm -rf /opt/hostedtoolcache/CodeQL  # 5Gb !
        sudo rm -rf /usr/share/dotnet # 1Gb

        # sudo docker image prune --all --force  # if ever needed, but it's slow. Only 3Gb

        df -h

    - name: Get image list
      shell: bash
      run: |
        source venv/bin/activate
        python utils/scripts/get-image-list.py ${{ inputs.library }} ${{ inputs.weblog }} '${{ inputs.scenarios }}' ${{ inputs.exclude_buddies_images }} > compose.yaml
      env:
        PYTHONPATH: "."

    - name: Pull
      shell: bash
      run: docker compose pull<|MERGE_RESOLUTION|>--- conflicted
+++ resolved
@@ -10,18 +10,15 @@
   scenarios:
     description: "JSON array of scenarios that will be executed"
     required: true
-<<<<<<< HEAD
   exclude_buddies_images:
     description: "Exclude buddies images"
     default: "false"
     required: false
-=======
   cleanup:
     description: "Whether to cleanup the disk to free up more space. Should be disabled when a larger machine can be used instead."
     type: boolean
     required: false
     default: true
->>>>>>> 3f0ff642
 
 runs:
   using: composite
