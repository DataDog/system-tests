--- conflicted
+++ resolved
@@ -80,12 +80,8 @@
       - DD_API_KEY
       - DD_ENV=system-tests
       - DD_SITE=${DD_SITE:-datad0g.com}
-<<<<<<< HEAD
-      - DD_APM_TELEMETRY_DD_URL=${DD_APM_TELEMETRY_DD_URL:-https://all-http-intake.logs.datad0g.com}
-=======
       - DD_APM_RECEIVER_PORT=${HIDDEN_APM_PORT_OVERRIDE:-8126}
       - DD_DOGSTATSD_PORT=${HIDDEN_DSD_PORT_OVERRIDE:-8125}
->>>>>>> be939f5f
     depends_on:
       runner:
         condition: service_healthy
