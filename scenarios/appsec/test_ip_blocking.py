--- conflicted
+++ resolved
@@ -4,11 +4,7 @@
 import json
 
 from scenarios.remote_config.test_remote_configuration import rc_check_request
-<<<<<<< HEAD
-from utils import BaseTestCase, context, coverage, interfaces, released, rfc, bug, scenario
-=======
-from utils import BaseTestCase, context, coverage, interfaces, released, rfc, bug, irrelevant
->>>>>>> 499ec143
+from utils import BaseTestCase, context, coverage, interfaces, released, rfc, bug, irrelevant, scenario
 from utils.tools import logger
 
 with open("scenarios/appsec/rc_expected_requests_asm_data.json", encoding="utf-8") as f:
