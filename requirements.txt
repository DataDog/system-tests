--- conflicted
+++ resolved
@@ -14,6 +14,7 @@
 
 jsonschema==4.16.0
 rfc3339-validator==0.1.4
+semantic-version==2.10.0
 
 matplotlib
 
@@ -22,13 +23,9 @@
 paramiko==3.1.0
 scp==0.14.5
 
-<<<<<<< HEAD
-semantic-version==2.10.0
-=======
 ddapm-test-agent==1.14.0  # for parametric tests
 filelock==3.12.2  # for parametric tests
 dictdiffer==0.9.0  # for parametric tests
->>>>>>> 2f41e91f
 
 
 #On Boarding requirements
