<<<<<<< HEAD
Flask==2.0.0
click==7.1.2
requests==2.26.0
=======
Flask==2.0.0  # TODO, move once click is moved
click==7.1.2  # TODO move once black is moved
requests==2.28.1
>>>>>>> 6936c7ec
requests-toolbelt==0.9.1
pytest==7.1.3
pytest-json-report==1.5.0
black==19.10b0  # TODO : move to 22.8.0
python-dateutil==2.8.2
msgpack==1.0.4
protobuf==3.20.2  # grpcio-tools 1.48.1 depends on protobuf<4.0dev and >=3.12.0
grpcio-tools==1.48.1

aiohttp==3.8.2
yarl==1.8.1

jsonschema==4.16.0
rfc3339-validator==0.1.4

matplotlib

<<<<<<< HEAD
docker==6.0.1
=======
docker==6.0.0
>>>>>>> 6936c7ec
<|MERGE_RESOLUTION|>--- conflicted
+++ resolved
@@ -1,12 +1,6 @@
-<<<<<<< HEAD
-Flask==2.0.0
-click==7.1.2
-requests==2.26.0
-=======
 Flask==2.0.0  # TODO, move once click is moved
 click==7.1.2  # TODO move once black is moved
 requests==2.28.1
->>>>>>> 6936c7ec
 requests-toolbelt==0.9.1
 pytest==7.1.3
 pytest-json-report==1.5.0
@@ -24,8 +18,4 @@
 
 matplotlib
 
-<<<<<<< HEAD
-docker==6.0.1
-=======
-docker==6.0.0
->>>>>>> 6936c7ec
+docker==6.0.1