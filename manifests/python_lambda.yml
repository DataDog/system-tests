---
manifest:
  tests/appsec/api_security/test_schemas.py::Test_Scanners:
    - weblog_declaration:
        "*": v8.113.0
        alb: missing_feature
        alb-multi: missing_feature
        function-url: missing_feature
  tests/appsec/api_security/test_schemas.py::Test_Schema_Request_Cookies:
    - weblog_declaration:
        "*": v8.113.0
        alb: missing_feature
        alb-multi: missing_feature
        function-url: missing_feature
  tests/appsec/api_security/test_schemas.py::Test_Schema_Request_FormUrlEncoded_Body:
    - weblog_declaration:
        "*": v8.113.0
        alb: missing_feature
        alb-multi: missing_feature
        function-url: missing_feature
  tests/appsec/api_security/test_schemas.py::Test_Schema_Request_Headers:
    - weblog_declaration:
        "*": v8.113.0
        alb: missing_feature
        alb-multi: missing_feature
        function-url: missing_feature
  tests/appsec/api_security/test_schemas.py::Test_Schema_Request_Json_Body:
    - weblog_declaration:
        "*": v8.113.0
        alb: missing_feature
        alb-multi: missing_feature
        function-url: missing_feature
  tests/appsec/api_security/test_schemas.py::Test_Schema_Request_Path_Parameters:
    - weblog_declaration:
        "*": v8.113.0
        alb: missing_feature
        alb-multi: missing_feature
        function-url: missing_feature
  tests/appsec/api_security/test_schemas.py::Test_Schema_Request_Query_Parameters:
    - weblog_declaration:
        "*": v8.113.0
        alb: missing_feature
        alb-multi: missing_feature
        function-url: missing_feature
  tests/appsec/api_security/test_schemas.py::Test_Schema_Response_Body:
    - weblog_declaration:
        "*": v8.113.0
        alb: missing_feature
        alb-multi: missing_feature
        function-url: missing_feature
  tests/appsec/api_security/test_schemas.py::Test_Schema_Response_Headers:
    - weblog_declaration:
        "*": v8.113.0
        alb: missing_feature
        alb-multi: missing_feature
        function-url: missing_feature
  tests/appsec/api_security/test_schemas.py::Test_Schema_Response_on_Block:
    - weblog_declaration:
        "*": v8.113.0
        alb: missing_feature
        alb-multi: missing_feature
        function-url: missing_feature
  tests/appsec/rasp/test_api10.py::Test_API10_all: v8.117.0.dev
<<<<<<< HEAD
=======
  tests/appsec/rasp/test_api10.py::Test_API10_downstream_request_tag: missing_feature
  tests/appsec/rasp/test_api10.py::Test_API10_downstream_ssrf_telemetry: missing_feature
  tests/appsec/rasp/test_api10.py::Test_API10_redirect: missing_feature
  tests/appsec/rasp/test_api10.py::Test_API10_redirect_status: missing_feature
>>>>>>> 5dd967bc
  tests/appsec/rasp/test_api10.py::Test_API10_request_body: v8.117.0.dev
  tests/appsec/rasp/test_api10.py::Test_API10_request_headers: v8.117.0.dev
  tests/appsec/rasp/test_api10.py::Test_API10_request_method: v8.117.0.dev
  tests/appsec/rasp/test_api10.py::Test_API10_response_body: v8.117.0.dev
  tests/appsec/rasp/test_api10.py::Test_API10_response_headers: v8.117.0.dev
  tests/appsec/rasp/test_api10.py::Test_API10_response_status: v8.117.0.dev
  tests/appsec/rasp/test_cmdi.py::Test_Cmdi_BodyJson: v8.117.0.dev
  tests/appsec/rasp/test_cmdi.py::Test_Cmdi_BodyUrlEncoded: v8.117.0.dev
  tests/appsec/rasp/test_cmdi.py::Test_Cmdi_BodyXml: v8.117.0.dev
  tests/appsec/rasp/test_cmdi.py::Test_Cmdi_Capability: v8.117.0.dev
  tests/appsec/rasp/test_cmdi.py::Test_Cmdi_Mandatory_SpanTags: v8.117.0.dev
  tests/appsec/rasp/test_cmdi.py::Test_Cmdi_Optional_SpanTags: v8.117.0.dev
  tests/appsec/rasp/test_cmdi.py::Test_Cmdi_Rules_Version: v8.117.0.dev
  tests/appsec/rasp/test_cmdi.py::Test_Cmdi_StackTrace: v8.117.0.dev
  tests/appsec/rasp/test_cmdi.py::Test_Cmdi_Telemetry: missing_feature (telemetry is not available in Lambda yet)
  tests/appsec/rasp/test_cmdi.py::Test_Cmdi_Telemetry_V2: missing_feature (telemetry is not available in Lambda yet)
  tests/appsec/rasp/test_cmdi.py::Test_Cmdi_Telemetry_Variant_Tag: missing_feature (telemetry is not available in Lambda yet)
  tests/appsec/rasp/test_cmdi.py::Test_Cmdi_UrlQuery: v8.117.0.dev
  tests/appsec/rasp/test_cmdi.py::Test_Cmdi_Waf_Version: v8.117.0.dev
  tests/appsec/rasp/test_lfi.py::Test_Lfi_BodyJson: v8.117.0.dev
  tests/appsec/rasp/test_lfi.py::Test_Lfi_BodyUrlEncoded: v8.117.0.dev
  tests/appsec/rasp/test_lfi.py::Test_Lfi_BodyXml: v8.117.0.dev
  tests/appsec/rasp/test_lfi.py::Test_Lfi_Capability: v8.117.0.dev
  tests/appsec/rasp/test_lfi.py::Test_Lfi_Mandatory_SpanTags: v8.117.0.dev
  tests/appsec/rasp/test_lfi.py::Test_Lfi_Optional_SpanTags: v8.117.0.dev
  tests/appsec/rasp/test_lfi.py::Test_Lfi_RC_CustomAction: v8.117.0.dev
  tests/appsec/rasp/test_lfi.py::Test_Lfi_Rules_Version: v8.117.0.dev
  tests/appsec/rasp/test_lfi.py::Test_Lfi_StackTrace: v8.117.0.dev
  tests/appsec/rasp/test_lfi.py::Test_Lfi_Telemetry: missing_feature (telemetry is not available in Lambda yet)
  tests/appsec/rasp/test_lfi.py::Test_Lfi_Telemetry_Multiple_Exploits: missing_feature (telemetry is not available in Lambda yet)
  tests/appsec/rasp/test_lfi.py::Test_Lfi_Telemetry_V2: missing_feature (telemetry is not available in Lambda yet)
  tests/appsec/rasp/test_lfi.py::Test_Lfi_UrlQuery: v8.117.0.dev
  tests/appsec/rasp/test_lfi.py::Test_Lfi_Waf_Version: v8.117.0.dev
  tests/appsec/rasp/test_shi.py::Test_Shi_BodyJson: v8.117.0.dev
  tests/appsec/rasp/test_shi.py::Test_Shi_BodyUrlEncoded: v8.117.0.dev
  tests/appsec/rasp/test_shi.py::Test_Shi_BodyXml: v8.117.0.dev
  tests/appsec/rasp/test_shi.py::Test_Shi_Capability: v8.117.0.dev
  tests/appsec/rasp/test_shi.py::Test_Shi_Mandatory_SpanTags: v8.117.0.dev
  tests/appsec/rasp/test_shi.py::Test_Shi_Optional_SpanTags: v8.117.0.dev
  tests/appsec/rasp/test_shi.py::Test_Shi_Rules_Version: v8.117.0.dev
  tests/appsec/rasp/test_shi.py::Test_Shi_StackTrace: v8.117.0.dev
  tests/appsec/rasp/test_shi.py::Test_Shi_Telemetry: missing_feature (telemetry is not available in Lambda yet)
  tests/appsec/rasp/test_shi.py::Test_Shi_Telemetry_V2: missing_feature (telemetry is not available in Lambda yet)
  tests/appsec/rasp/test_shi.py::Test_Shi_Telemetry_Variant_Tag: missing_feature (telemetry is not available in Lambda yet)
  tests/appsec/rasp/test_shi.py::Test_Shi_UrlQuery: v8.117.0.dev
  tests/appsec/rasp/test_shi.py::Test_Shi_Waf_Version: v8.117.0.dev
  tests/appsec/rasp/test_sqli.py::Test_Sqli_BodyJson: v8.117.0.dev
  tests/appsec/rasp/test_sqli.py::Test_Sqli_BodyUrlEncoded: v8.117.0.dev
  tests/appsec/rasp/test_sqli.py::Test_Sqli_BodyXml: v8.117.0.dev
  tests/appsec/rasp/test_sqli.py::Test_Sqli_Capability: v8.117.0.dev
  tests/appsec/rasp/test_sqli.py::Test_Sqli_Mandatory_SpanTags: v8.117.0.dev
  tests/appsec/rasp/test_sqli.py::Test_Sqli_Optional_SpanTags: v8.117.0.dev
  tests/appsec/rasp/test_sqli.py::Test_Sqli_Rules_Version: v8.117.0.dev
  tests/appsec/rasp/test_sqli.py::Test_Sqli_StackTrace: v8.117.0.dev
  tests/appsec/rasp/test_sqli.py::Test_Sqli_Telemetry: missing_feature (telemetry is not available in Lambda yet)
  tests/appsec/rasp/test_sqli.py::Test_Sqli_Telemetry_V2: missing_feature (telemetry is not available in Lambda yet)
  tests/appsec/rasp/test_sqli.py::Test_Sqli_UrlQuery: v8.117.0.dev
  tests/appsec/rasp/test_sqli.py::Test_Sqli_Waf_Version: v8.117.0.dev
  tests/appsec/rasp/test_ssrf.py::Test_Ssrf_BodyJson: v8.117.0.dev
  tests/appsec/rasp/test_ssrf.py::Test_Ssrf_BodyUrlEncoded: v8.117.0.dev
  tests/appsec/rasp/test_ssrf.py::Test_Ssrf_BodyXml: v8.117.0.dev
  tests/appsec/rasp/test_ssrf.py::Test_Ssrf_Capability: v8.117.0.dev
  tests/appsec/rasp/test_ssrf.py::Test_Ssrf_Mandatory_SpanTags: v8.117.0.dev
  tests/appsec/rasp/test_ssrf.py::Test_Ssrf_Optional_SpanTags: v8.117.0.dev
  tests/appsec/rasp/test_ssrf.py::Test_Ssrf_Rules_Version: v8.117.0.dev
  tests/appsec/rasp/test_ssrf.py::Test_Ssrf_StackTrace: v8.117.0.dev
  tests/appsec/rasp/test_ssrf.py::Test_Ssrf_Telemetry: missing_feature (telemetry is not available in Lambda yet)
  tests/appsec/rasp/test_ssrf.py::Test_Ssrf_Telemetry_V2: missing_feature (telemetry is not available in Lambda yet)
  tests/appsec/rasp/test_ssrf.py::Test_Ssrf_UrlQuery: v8.117.0.dev
  tests/appsec/rasp/test_ssrf.py::Test_Ssrf_Waf_Version: v8.117.0.dev
  tests/appsec/test_alpha.py::Test_Basic: v7.112.0
  tests/appsec/test_blocking_addresses.py::Test_Blocking_client_ip:
    - weblog_declaration:
        "*": v8.113.0
        alb-multi: v8.114.0.dev
  tests/appsec/test_blocking_addresses.py::Test_Blocking_client_ip_with_K8_private_ip:
    - weblog_declaration:
        "*": v8.113.0
        alb-multi: v8.114.0.dev
  tests/appsec/test_blocking_addresses.py::Test_Blocking_client_ip_with_forwarded: v8.114.0.dev
  tests/appsec/test_blocking_addresses.py::Test_Blocking_request_body:
    - weblog_declaration:
        "*": v8.113.0
        alb-multi: v8.114.0.dev
  tests/appsec/test_blocking_addresses.py::Test_Blocking_request_body_multipart:
    - weblog_declaration:
        "*": v8.113.0
        alb-multi: v8.114.0.dev
  tests/appsec/test_blocking_addresses.py::Test_Blocking_request_cookies:
    - weblog_declaration:
        "*": v8.113.0
        alb-multi: v8.114.0.dev
  tests/appsec/test_blocking_addresses.py::Test_Blocking_request_headers:
    - weblog_declaration:
        "*": v8.113.0
        alb-multi: v8.114.0.dev
  tests/appsec/test_blocking_addresses.py::Test_Blocking_request_method:
    - weblog_declaration:
        "*": v8.113.0
        alb-multi: v8.114.0.dev
  tests/appsec/test_blocking_addresses.py::Test_Blocking_request_path_params:
    - weblog_declaration:
        "*": v8.113.0
        alb: irrelevant (application-load-balancer event type does not support path params)
        alb-multi: irrelevant (application-load-balancer event type does not support path params)
        function-url: irrelevant (function-url event type does not support path params)
  tests/appsec/test_blocking_addresses.py::Test_Blocking_request_query:
    - weblog_declaration:
        "*": v8.113.0
        alb-multi: v8.114.0.dev
  tests/appsec/test_blocking_addresses.py::Test_Blocking_request_uri:
    - weblog_declaration:
        "*": v8.113.0
        alb-multi: v8.114.0.dev
  tests/appsec/test_blocking_addresses.py::Test_Blocking_response_headers:
    - weblog_declaration:
        "*": v8.113.0
        alb-multi: v8.114.0.dev
  tests/appsec/test_blocking_addresses.py::Test_Blocking_response_status:
    - weblog_declaration:
        "*": v8.113.0
        alb-multi: v8.114.0.dev
  tests/appsec/test_blocking_addresses.py::Test_Blocking_user_id:
    - weblog_declaration:
        "*": v8.113.0
        alb-multi: v8.114.0.dev
  tests/appsec/test_blocking_addresses.py::Test_Suspicious_Request_Blocking:
    - weblog_declaration:
        "*": v8.113.0
        alb-multi: v8.114.0.dev
  tests/appsec/test_conf.py::Test_ConfigurationVariables_New_Obfuscation: v8.113.0
  tests/appsec/test_extended_request_body_collection.py::Test_ExtendedRequestBodyCollection: missing_feature
  tests/appsec/test_fingerprinting.py::Test_Fingerprinting_Endpoint_Preprocessor:
    - weblog_declaration:
        "*": v8.113.0
        alb-multi: v8.114.0.dev
  tests/appsec/test_fingerprinting.py::Test_Fingerprinting_Header_And_Network_Preprocessor:
    - weblog_declaration:
        "*": v8.113.0
        alb-multi: v8.114.0.dev
  tests/appsec/test_fingerprinting.py::Test_Fingerprinting_Session_Preprocessor:
    - weblog_declaration:
        "*": v8.113.0
        alb-multi: v8.114.0.dev
<<<<<<< HEAD
=======
  tests/appsec/test_inferred_spans.py::Test_Inferred_Span_Tags: missing_feature
>>>>>>> 5dd967bc
  tests/appsec/test_only_python.py::Test_ImportError: v7.112.0
  tests/appsec/test_reports.py::Test_ExtraTagsFromRule: v7.112.0
  tests/appsec/test_reports.py::Test_Info: v7.112.0
  tests/appsec/test_reports.py::Test_RequestHeaders: v7.112.0
  tests/appsec/test_reports.py::Test_StatusCode: v7.112.0
  tests/appsec/test_trace_tagging.py::Test_TraceTaggingRules: v8.113.0
  tests/appsec/test_traces.py::Test_AppSecEventSpanTags: v7.112.0
  tests/appsec/test_traces.py::Test_AppSecObfuscator: v7.112.0
  tests/appsec/test_traces.py::Test_CollectDefaultRequestHeader: v7.112.0
  tests/appsec/test_traces.py::Test_CollectRespondHeaders: v7.112.0
  tests/appsec/test_traces.py::Test_ExternalWafRequestsIdentification: v7.112.0
  tests/appsec/test_traces.py::Test_RetainTraces: v7.112.0
  tests/appsec/test_versions.py::Test_Events: v7.112.0
  tests/appsec/waf/test_blocking.py::Test_Blocking:
    - weblog_declaration:
        "*": v8.113.0
        alb-multi: v8.114.0.dev
  tests/appsec/waf/test_blocking.py::Test_Blocking_strip_response_headers:
    - weblog_declaration:
        "*": v8.113.0
        alb-multi: v8.114.0.dev
  tests/appsec/waf/test_blocking.py::Test_CustomBlockingResponse:
    - weblog_declaration:
        "*": v8.113.0
        alb-multi: v8.114.0.dev
  tests/test_resource_renaming.py: missing_feature
<<<<<<< HEAD
=======
  tests/test_rum_injection.py: irrelevant (RUM injection only supported for Java)
>>>>>>> 5dd967bc
  tests/test_v1_payloads.py: missing_feature<|MERGE_RESOLUTION|>--- conflicted
+++ resolved
@@ -61,13 +61,10 @@
         alb-multi: missing_feature
         function-url: missing_feature
   tests/appsec/rasp/test_api10.py::Test_API10_all: v8.117.0.dev
-<<<<<<< HEAD
-=======
   tests/appsec/rasp/test_api10.py::Test_API10_downstream_request_tag: missing_feature
   tests/appsec/rasp/test_api10.py::Test_API10_downstream_ssrf_telemetry: missing_feature
   tests/appsec/rasp/test_api10.py::Test_API10_redirect: missing_feature
   tests/appsec/rasp/test_api10.py::Test_API10_redirect_status: missing_feature
->>>>>>> 5dd967bc
   tests/appsec/rasp/test_api10.py::Test_API10_request_body: v8.117.0.dev
   tests/appsec/rasp/test_api10.py::Test_API10_request_headers: v8.117.0.dev
   tests/appsec/rasp/test_api10.py::Test_API10_request_method: v8.117.0.dev
@@ -212,10 +209,7 @@
     - weblog_declaration:
         "*": v8.113.0
         alb-multi: v8.114.0.dev
-<<<<<<< HEAD
-=======
   tests/appsec/test_inferred_spans.py::Test_Inferred_Span_Tags: missing_feature
->>>>>>> 5dd967bc
   tests/appsec/test_only_python.py::Test_ImportError: v7.112.0
   tests/appsec/test_reports.py::Test_ExtraTagsFromRule: v7.112.0
   tests/appsec/test_reports.py::Test_Info: v7.112.0
@@ -242,8 +236,5 @@
         "*": v8.113.0
         alb-multi: v8.114.0.dev
   tests/test_resource_renaming.py: missing_feature
-<<<<<<< HEAD
-=======
   tests/test_rum_injection.py: irrelevant (RUM injection only supported for Java)
->>>>>>> 5dd967bc
   tests/test_v1_payloads.py: missing_feature