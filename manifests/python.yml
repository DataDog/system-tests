--- conflicted
+++ resolved
@@ -465,23 +465,13 @@
       Test_UserLoginSuccessEvent:
         '*': v2.10.0
     test_fingerprinting.py:
-<<<<<<< HEAD
       Test_Fingerprinting_Endpoint: v2.11.0.dev
       Test_Fingerprinting_Endpoint_Capability: v2.11.0.dev
       Test_Fingerprinting_Header_And_Network: v2.11.0.dev
       Test_Fingerprinting_Header_Capability: v2.11.0.dev
       Test_Fingerprinting_Network_Capability: v2.11.0.dev
-      Test_Fingerprinting_Session: v2.16.0.dev
-      Test_Fingerprinting_Session_Capability: v2.16.0.dev
-=======
-      Test_Fingerprinting_Endpoint: v2.11.0
-      Test_Fingerprinting_Endpoint_Capability: v2.11.0
-      Test_Fingerprinting_Header_And_Network: v2.11.0
-      Test_Fingerprinting_Header_Capability: v2.11.0
-      Test_Fingerprinting_Network_Capability: v2.11.0
-      Test_Fingerprinting_Session: missing_feature (missing endpoint)
-      Test_Fingerprinting_Session_Capability: missing_feature
->>>>>>> 9709e9fb
+      Test_Fingerprinting_Session: v2.17.0.dev
+      Test_Fingerprinting_Session_Capability: v2.17.0.dev
     test_identify.py:
       Test_Basic: v1.5.0-rc1
     test_ip_blocking_full_denylist.py:
