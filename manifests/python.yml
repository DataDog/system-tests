--- conflicted
+++ resolved
@@ -495,17 +495,12 @@
     test_dynamic_configuration.py:
       TestDynamicConfigV1: missing_feature
       TestDynamicConfigV2: missing_feature
-<<<<<<< HEAD
-    test_span_links.py: missing_feature
     test_telemetry.py:
       Test_Defaults: v2.4.0
       Test_Environment: v2.4.0
-=======
+      Test_TelemetryInstallSignature: v2.5.0
     test_span_links.py:
       Test_Span_Links: v2.3.0
-    test_telemetry.py:
-      Test_TelemetryInstallSignature: v2.5.0
->>>>>>> ed594c69
     test_trace_sampling.py:
       Test_Trace_Sampling_Basic: v1.9.0 # TODO what is the earliest version?
       Test_Trace_Sampling_Globs: missing_feature
