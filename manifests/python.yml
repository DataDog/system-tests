--- conflicted
+++ resolved
@@ -7,36 +7,6 @@
   appsec/:
     api_security/:
       test_schemas.py:
-<<<<<<< HEAD
-        Test_Schema_Request_Body: missing_feature
-          # '*': missing_feature
-          # django-poc: v1.18
-          # flask-poc: v1.18
-        Test_Schema_Request_Cookies: missing_feature
-          # '*': missing_feature
-          # django-poc: v1.19.0.dev1
-          # flask-poc: v1.19.0.dev1
-        Test_Schema_Request_Headers: missing_feature
-          # '*': missing_feature
-          # django-poc: v1.19.0.dev1
-          # flask-poc: v1.19.0.dev1
-        Test_Schema_Request_Path_Parameters: missing_feature
-          # '*': missing_feature
-          # django-poc: v1.18
-          # flask-poc: v1.18
-        Test_Schema_Request_Query_Parameters: missing_feature
-          # '*': missing_feature
-          # django-poc: v1.18
-          # flask-poc: v1.18
-        Test_Schema_Response_Body: missing_feature
-          # '*': missing_feature
-          # django-poc: v1.19.0.dev1
-          # flask-poc: v1.19.0.dev1
-        Test_Schema_Response_Headers: missing_feature
-          # '*': missing_feature
-          # django-poc: v1.19.0.dev1
-          # flask-poc: v1.19.0.dev1
-=======
         Test_Schema_Request_Body:
           '*': missing_feature
           django-poc: v2.1.0.dev
@@ -72,32 +42,10 @@
           django-poc: v2.1.0.dev
           flask-poc: v2.1.0.dev
           python3.12: v2.1.0.dev
->>>>>>> 1a86541e
     iast/:
       sink/:
         test_command_injection.py:
           TestCommandInjection: missing_feature
-<<<<<<< HEAD
-        test_insecure_cookie.py:
-          TestInsecureCookie: v1.19.0
-        test_ldap_injection.py:
-          TestLDAPInjection: missing_feature
-        test_no_httponly_cookie.py:
-          TestNoHttponlyCookie: v1.19.0
-        test_no_samesite_cookie.py:
-          TestNoSamesiteCookie: v1.19.0
-        test_path_traversal.py:
-          TestPathTraversal: missing_feature
-        test_sql_injection.py:
-          TestSqlInjection:
-            django-poc: v1.12.0
-            flask-poc: v1.12.0
-            pylons: missing_feature
-            uds-flask: missing_feature
-            uwsgi-poc: missing_feature
-        test_ssrf.py:
-          TestSSRF: missing_feature
-=======
         test_hsts_missing_header.py:
           Test_HstsMissingHeader: missing_feature
         test_insecure_cookie.py:
@@ -136,7 +84,6 @@
             '*': v2.2.0
             fastapi: missing_feature
             python3.12: missing_feature
->>>>>>> 1a86541e
         test_trust_boundary_violation.py:
           Test_TrustBoundaryViolation: missing_feature
         test_unvalidated_redirect.py:
@@ -144,13 +91,6 @@
         test_unvalidated_redirect_forward.py:
           TestUnvalidatedForward: missing_feature
         test_weak_cipher.py:
-<<<<<<< HEAD
-          TestWeakCipher: v1.7.0
-        test_weak_hash.py:
-          TestWeakHash: v1.6.0
-        test_weak_randomness.py:
-          TestWeakRandomness: missing_feature
-=======
           TestWeakCipher:
             '*': v1.7.0
             fastapi: missing_feature
@@ -167,7 +107,6 @@
             python3.12: missing_feature
         test_xcontent_sniffing.py:
           Test_XContentSniffing: missing_feature
->>>>>>> 1a86541e
         test_xpath_injection.py:
           TestXPathInjection: missing_feature
         test_xss.py:
@@ -175,41 +114,6 @@
       source/:
         test_body.py:
           TestRequestBody:
-<<<<<<< HEAD
-            django-poc: missing_feature
-            flask-poc: missing_feature
-            uds-flask: missing_feature
-            uwsgi-poc: missing_feature
-        test_cookie_name.py:
-          TestCookieName: v1.18.0
-        test_cookie_value.py:
-          TestCookieValue: v1.18.0
-        test_header_name.py:
-          TestHeaderName: v1.18.0
-        test_header_value.py:
-          TestHeaderValue: v1.18.0
-        test_parameter_name.py:
-          TestParameterName:
-            django-poc: v1.18.0
-            flask-poc: missing_feature
-            uds-flask: missing_feature
-            uwsgi-poc: missing_feature
-        test_parameter_value.py:
-          TestParameterValue: v1.18.0
-    waf/:
-      test_addresses.py:
-        Test_BodyJson: v1.4.0rc1.dev
-        Test_BodyRaw:
-          '*': missing_feature
-          django-poc: v1.5.2
-        Test_BodyUrlEncoded: v1.4.0rc1.dev
-        Test_BodyXml: v1.5.0rc1.dev
-        Test_ClientIP: v1.5.0rc1.dev
-        Test_Cookies:
-          django-poc: v1.1.0rc2.dev
-          flask-poc: v1.4.0rc1.dev
-          pylons: v1.1.0rc2.dev
-=======
             django-poc: v1.20.0
             fastapi: missing_feature
             flask-poc: v1.20.0
@@ -268,7 +172,6 @@
           flask-poc: v1.4.0rc1.dev
           pylons: v1.1.0rc2.dev
           python3.12: v1.1.0rc2.dev
->>>>>>> 1a86541e
           uds-flask: v1.4.0rc1.dev
           uwsgi-poc: v1.16.1
         Test_FullGrpc: missing_feature
@@ -278,16 +181,6 @@
         Test_Method: missing_feature
         Test_PathParams:
           django-poc: v1.1.0rc2.dev
-<<<<<<< HEAD
-          flask-poc: v1.4.0rc1.dev
-          pylons: v1.1.0rc2.dev
-          uds-flask: v1.4.0rc1.dev
-          uwsgi-poc: v1.5.2
-        Test_ResponseStatus: v0.58.5
-        Test_UrlQuery: v1.2.1
-        Test_UrlQueryKey: v1.2.1
-        Test_UrlRaw: v0.58.5
-=======
           fastapi: missing_feature
           flask-poc: v1.4.0rc1.dev
           pylons: v1.1.0rc2.dev
@@ -306,51 +199,26 @@
         Test_UrlRaw:
           '*': v0.58.5
           fastapi: missing_feature
->>>>>>> 1a86541e
         Test_gRPC: missing_feature
       test_blocking.py:
         Test_Blocking:
           '*': v1.16.1
           django-poc: v1.10
-<<<<<<< HEAD
-          flask-poc: v1.10
-        Test_CustomBlockingResponse: v1.20.0.dev
-=======
           fastapi: missing_feature
           flask-poc: v1.10
         Test_CustomBlockingResponse:
           '*': v1.20.0.dev
           fastapi: missing_feature
->>>>>>> 1a86541e
       test_custom_rules.py:
         Test_CustomRules:
           '*': v1.16.1
           django-poc: v1.12
-<<<<<<< HEAD
-=======
-          fastapi: missing_feature
->>>>>>> 1a86541e
+          fastapi: missing_feature
           flask-poc: v1.12
       test_exclusions.py:
         Test_Exclusions:
           '*': v1.16.1
           django-poc: v1.12
-<<<<<<< HEAD
-          flask-poc: v1.12
-      test_miscs.py:
-        Test_404: v1.1.0rc2.dev
-        Test_CorrectOptionProcessing: v1.1.0
-        Test_MultipleAttacks: v1.2.1
-        Test_MultipleHighlight: v1.2.1
-      test_reports.py:
-        Test_Monitoring: v1.5.0rc1.dev
-      test_rules.py:
-        Test_CommandInjection: v1.2.1
-        Test_DiscoveryScan: v0.58.5
-        Test_HttpProtocol: v1.2.1
-        Test_JavaCodeInjection: v1.2.1
-        Test_JsInjection: v1.2.1
-=======
           fastapi: missing_feature
           flask-poc: v1.12
       test_miscs.py:
@@ -384,26 +252,10 @@
         Test_JsInjection:
           '*': v1.2.1
           fastapi: missing_feature
->>>>>>> 1a86541e
         Test_LFI:
           '*': missing_feature
           flask-poc: v1.5.2
           uds-flask: v1.5.2
-<<<<<<< HEAD
-        Test_NoSqli: v1.2.1
-        Test_PhpCodeInjection: v1.2.1
-        Test_RFI: v1.2.1
-        Test_SQLI: v1.3.0
-        Test_SSRF: v1.2.1
-        Test_Scanners: v1.2.1
-        Test_XSS: v1.3.0
-      test_telemetry.py:
-        Test_TelemetryMetrics: v1.14.0
-    test_PII.py:
-      Test_Scrubbing: missing_feature
-    test_alpha.py:
-      Test_Basic: v1.1.0rc2.dev
-=======
         Test_NoSqli:
           '*': v1.2.1
           fastapi: missing_feature
@@ -435,7 +287,6 @@
       Test_Basic:
         '*': v1.1.0rc2.dev
         fastapi: missing_feature
->>>>>>> 1a86541e
     test_automated_login_events.py:
       Test_Login_Events: missing_feature
       Test_Login_Events_Extended: missing_feature
@@ -443,88 +294,52 @@
       Test_BlockingAddresses:
         '*': v1.16.1
         django-poc: v1.10
-<<<<<<< HEAD
-=======
-        fastapi: missing_feature
->>>>>>> 1a86541e
+        fastapi: missing_feature
         flask-poc: v1.10
       Test_BlockingGraphqlResolvers: missing_feature
       Test_Blocking_request_body:
         '*': v1.16.1
         django-poc: v1.10
-<<<<<<< HEAD
-=======
-        fastapi: missing_feature
->>>>>>> 1a86541e
+        fastapi: missing_feature
         flask-poc: v1.10
       Test_Blocking_request_cookies:
         '*': v1.16.1
         django-poc: v1.10
-<<<<<<< HEAD
-=======
-        fastapi: missing_feature
->>>>>>> 1a86541e
+        fastapi: missing_feature
         flask-poc: v1.10
       Test_Blocking_request_headers:
         '*': v1.16.1
         django-poc: v1.10
-<<<<<<< HEAD
-=======
-        fastapi: missing_feature
->>>>>>> 1a86541e
+        fastapi: missing_feature
         flask-poc: v1.10
       Test_Blocking_request_method:
         '*': v1.16.1
         django-poc: v1.10
-<<<<<<< HEAD
-=======
-        fastapi: missing_feature
->>>>>>> 1a86541e
+        fastapi: missing_feature
         flask-poc: v1.10
       Test_Blocking_request_path_params:
         '*': v1.16.1
         django-poc: v1.10
-<<<<<<< HEAD
-=======
-        fastapi: missing_feature
->>>>>>> 1a86541e
+        fastapi: missing_feature
         flask-poc: v1.13
       Test_Blocking_request_query:
         '*': v1.16.1
         django-poc: v1.10
-<<<<<<< HEAD
-=======
-        fastapi: missing_feature
->>>>>>> 1a86541e
+        fastapi: missing_feature
         flask-poc: v1.10
       Test_Blocking_request_uri:
         '*': v1.16.1
         django-poc: v1.15
-<<<<<<< HEAD
-=======
-        fastapi: missing_feature
->>>>>>> 1a86541e
+        fastapi: missing_feature
         flask-poc: v1.15
       Test_Blocking_response_headers:
         '*': v1.16.1
         django-poc: v1.10
-<<<<<<< HEAD
-=======
-        fastapi: missing_feature
->>>>>>> 1a86541e
+        fastapi: missing_feature
         flask-poc: v1.10
       Test_Blocking_response_status:
         '*': v1.16.1
         django-poc: v1.10
-<<<<<<< HEAD
-        flask-poc: v1.10
-      Test_Suspicious_Request_Blocking: missing_feature
-    test_client_ip.py:
-      Test_StandardTagsClientIp: v1.5.0
-    test_conf.py:
-      Test_ConfigurationVariables: v1.1.2
-      Test_RuleSet_1_3_1: v1.2.1
-=======
         fastapi: missing_feature
         flask-poc: v1.10
       Test_Suspicious_Request_Blocking: v1.20.0
@@ -537,7 +352,6 @@
       Test_RuleSet_1_3_1:
         '*': v1.2.1
         fastapi: missing_feature
->>>>>>> 1a86541e
       Test_StaticRuleSet: missing_feature
     test_customconf.py:
       Test_ConfRuleSet: v1.1.0rc2.dev
@@ -553,11 +367,7 @@
     test_identify.py:
       Test_Basic: v1.5.0rc1.dev
     test_ip_blocking_full_denylist.py:
-<<<<<<< HEAD
-      Test_AppSecIPBlockingFullDenylist: v1.10.0
-=======
       Test_AppSecIPBlockingFullDenylist: missing_feature (Python supported denylists of 2500 entries but it fails to block this those 15000)
->>>>>>> 1a86541e
     test_logs.py:
       Test_Standardization: missing_feature
       Test_StandardizationBlockMode: missing_feature
@@ -568,27 +378,13 @@
       Test_RequestHeaders: v1.1.0rc2.dev
       Test_StatusCode: v1.1.0rc2.dev
     test_request_blocking.py:
-<<<<<<< HEAD
-      Test_AppSecRequestBlocking: v1.10.0
-=======
       Test_AppSecRequestBlocking:
         '*': v1.10.0
         fastapi: missing_feature
->>>>>>> 1a86541e
     test_runtime_activation.py:
       Test_RuntimeActivation: missing_feature
     test_traces.py:
       Test_AppSecEventSpanTags: v0.58.5
-<<<<<<< HEAD
-      Test_AppSecObfuscator: v1.5.0rc1.dev
-      Test_CollectRespondHeaders: v1.4.0rc1.dev
-      Test_RetainTraces: v1.1.0rc2.dev
-    test_user_blocking_full_denylist.py:
-      Test_UserBlocking_FullDenylist:
-        '*': missing_feature
-        django-poc: v1.10
-        flask-poc: v1.10
-=======
       Test_AppSecObfuscator:
         '*': v1.5.0rc1.dev
         fastapi: missing_feature
@@ -601,26 +397,10 @@
         '*': missing_feature (Python supported denylists of 2500 entries but it fails to block this those 15000)
         # django-poc: v1.10
         # flask-poc: v1.10
->>>>>>> 1a86541e
     test_versions.py:
       Test_Events: v0.58.5
   debugger/:
     test_debugger.py:
-<<<<<<< HEAD
-      Test_Debugger_Line_Probe_Statuses: missing_feature
-      Test_Debugger_Method_Probe_Statuses: missing_feature
-  integrations/:
-    test_db_integrations_sql.py:
-      Test_Mssql_db_integration:
-        '*': missing_feature
-        flask-poc: v1.18.3
-      Test_Mysql_db_integration:
-        '*': missing_feature
-        flask-poc: v1.18.3
-      Test_Postgres_db_integration:
-        '*': missing_feature
-        flask-poc: v1.18.3
-=======
       Test_Debugger_Line_Probe_Snaphots: missing_feature
       Test_Debugger_Method_Probe_Snaphots: missing_feature
       Test_Debugger_Mix_Log_Probe: missing_feature
@@ -649,7 +429,6 @@
       Test_Dbm:
         '*': missing_feature (Missing on weblog)
         flask-poc: v0.1 # real version not known
->>>>>>> 1a86541e
     test_dsm.py:
       Test_DsmHttp: missing_feature
       Test_DsmKafka: missing_feature
@@ -660,16 +439,6 @@
     test_dynamic_configuration.py:
       TestDynamicConfigV1: missing_feature
     test_tracer.py:
-<<<<<<< HEAD
-      Test_TracerUniversalServiceTagging: v0.36.0
-  remote_config/:
-    test_remote_configuration.py:
-      Test_RemoteConfigurationExtraServices: missing_feature
-      Test_RemoteConfigurationUpdateSequenceASMDD: missing_feature
-      Test_RemoteConfigurationUpdateSequenceASMDDNoCache: missing_feature
-      Test_RemoteConfigurationUpdateSequenceFeatures: v1.7.4
-      Test_RemoteConfigurationUpdateSequenceFeaturesNoCache: v1.6.0rc1
-=======
       Test_TracerSCITagging: v1.12.0
       Test_TracerUniversalServiceTagging: v0.36.0
   remote_config/:
@@ -679,17 +448,12 @@
       Test_RemoteConfigurationUpdateSequenceASMDDNoCache: missing_feature
       Test_RemoteConfigurationUpdateSequenceFeatures: v1.7.4
       Test_RemoteConfigurationUpdateSequenceFeaturesNoCache: irrelevant (cache is implemented)
->>>>>>> 1a86541e
       Test_RemoteConfigurationUpdateSequenceLiveDebugging: missing_feature
       Test_RemoteConfigurationUpdateSequenceLiveDebuggingNoCache: missing_feature
   test_distributed.py:
     Test_DistributedHttp:
       '*': missing_feature (Missing on weblog)
-<<<<<<< HEAD
-      flask-poc: v1.5.0rc2.dev  # TODO : is it the good version number ?
-=======
       flask-poc: v1.5.0rc2.dev # TODO : is it the good version number ?
->>>>>>> 1a86541e
   test_identify.py:
     Test_Basic: v1.5.0rc1.dev
     Test_Propagate: v1.9.0
@@ -698,13 +462,6 @@
     Test_HeaderTags: v0.53
     Test_HeaderTagsLongFormat: v1.2.1
     Test_HeaderTagsShortFormat: missing_feature
-<<<<<<< HEAD
-  test_scrubbing.py:
-    Test_UrlField: v1.7.1
-    Test_UrlQuery: v1.6.0rc1.dev
-  test_semantic_conventions.py:
-    Test_Meta: v1.80.0
-=======
   test_profiling.py:
     Test_Profile:
       '*': v0.1 # real version unknown
@@ -717,19 +474,14 @@
   test_semantic_conventions.py:
     Test_Meta: v1.80.0
     Test_MetaDatadogTags: bug (Inconsistent implementation across tracers; will need a dedicated testing scenario)
->>>>>>> 1a86541e
   test_standard_tags.py:
     Test_StandardTagsClientIp: v1.5.0
     Test_StandardTagsMethod: v1.2.1
     Test_StandardTagsRoute: v1.6.0
     Test_StandardTagsStatusCode: v1.4.0rc1.dev
-<<<<<<< HEAD
-    Test_StandardTagsUrl: v1.6.0rc1.dev
-=======
     Test_StandardTagsUrl:
       '*': v1.6.0rc1.dev
       fastapi: missing_feature
->>>>>>> 1a86541e
     Test_StandardTagsUserAgent: v1.5.0rc1.dev
   test_telemetry.py:
     Test_DependencyEnable: missing_feature
