--- conflicted
+++ resolved
@@ -379,14 +379,10 @@
         '*': v1.1.0-rc2
         fastapi: v2.4.0
     test_asm_standalone.py:
-<<<<<<< HEAD
       Test_AppSecStandalone_UpstreamPropagation:
         '*': v2.12.3
         uwsgi-poc: flaky (APPSEC-55222)
-=======
-      Test_AppSecStandalone_UpstreamPropagation: flaky (APPSEC-55222)
       Test_IastStandalone_UpstreamPropagation: missing_feature
->>>>>>> a9fb44fa
     test_automated_login_events.py:
       Test_Login_Events: irrelevant (was v2.10.0 but will be replaced by V2)
       Test_Login_Events_Extended: irrelevant (was v2.10.0 but will be replaced by V2)
