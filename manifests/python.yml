--- conflicted
+++ resolved
@@ -72,18 +72,15 @@
             python3.12: missing_feature
         test_sql_injection.py:
           TestSqlInjection:
-<<<<<<< HEAD
-            '*': v1.12.0
-=======
             django-poc: v1.12.0
             fastapi: missing_feature
             flask-poc: v1.12.0
             pylons: missing_feature
->>>>>>> 7e1fa03c
             python3.12: missing_feature
         test_ssrf.py:
           TestSSRF:
             '*': v2.2.0
+            fastapi: missing_feature
             python3.12: missing_feature
         test_trust_boundary_violation.py:
           Test_TrustBoundaryViolation: missing_feature
