--- conflicted
+++ resolved
@@ -1037,8 +1037,7 @@
     Test_Meta:
       '*': v1.80.0
       django-py3.13: bug (APMLP-364)
-<<<<<<< HEAD
-    Test_MetaDatadogTags: bug (APMAPI-735)
+    Test_MetaDatadogTags: v3.2.0
   test_span_events.py:
     Test_SpanEvents_WithAgentSupport:
       "*": irrelevant (endpoint not implemented)
@@ -1046,10 +1045,6 @@
     Test_SpanEvents_WithoutAgentSupport:
       "*": irrelevant (endpoint not implemented)
       flask-poc: v3.0.0
-=======
-    Test_MetaDatadogTags: v3.2.0
-  test_span_events.py: incomplete_test_app (Weblog `/add_event` not implemented)
->>>>>>> c8c4db36
   test_standard_tags.py:
     Test_StandardTagsClientIp: v2.7.0
     Test_StandardTagsMethod: v1.2.1
