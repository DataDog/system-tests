--- conflicted
+++ resolved
@@ -423,13 +423,9 @@
       Test_AppSecStandalone_UpstreamPropagation:
         '*': v2.12.3
         uwsgi-poc: flaky (APPSEC-55222)
-<<<<<<< HEAD
       Test_IastStandalone_UpstreamPropagation:
         '*': v2.17.0.dev
-=======
-      Test_IastStandalone_UpstreamPropagation: missing_feature
       Test_SCAStandalone_Telemetry: missing_feature
->>>>>>> b1a68051
     test_automated_login_events.py:
       Test_Login_Events: irrelevant (was v2.10.0 but will be replaced by V2)
       Test_Login_Events_Extended: irrelevant (was v2.10.0 but will be replaced by V2)
