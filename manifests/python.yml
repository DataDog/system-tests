--- conflicted
+++ resolved
@@ -1289,10 +1289,7 @@
     Test_FFE_Exposure_Events: v4.0.0
     Test_FFE_Exposure_Events_Empty: v4.0.0
     Test_FFE_Exposure_Events_Errors: v4.0.0
-<<<<<<< HEAD
     Test_FFE_RC_Down_From_Start: v4.0.0
-=======
->>>>>>> 6127593e
     Test_FFE_RC_Unavailable: missing_feature
   test_graphql.py:
     Test_GraphQLOperationErrorReporting:
