---
tests/:
  apm_tracing_e2e/:
    test_otel.py:
      Test_Otel_Span: missing_feature (missing /e2e_otel_span endpoint on weblog)
    test_single_span.py:
      Test_SingleSpan: missing_feature (missing /e2e_otel_span endpoint on weblog)
  appsec/:
    api_security/:
      test_api_security_rc.py:
        Test_API_Security_RC_ASM_DD_processors: v2.6.0
        Test_API_Security_RC_ASM_DD_scanners: v2.6.0
        Test_API_Security_RC_ASM_processor_overrides_and_custom_scanner: irrelevant (waf does not support it yet)
      test_apisec_sampling.py:
        Test_API_Security_Sampling_Different_Endpoints: v2.6.0
        Test_API_Security_Sampling_Different_Paths: v2.6.0
        Test_API_Security_Sampling_Different_Status: v2.6.0
        Test_API_Security_Sampling_Rate: irrelevant (new api security sampling algorithm implemented)
        Test_API_Security_Sampling_With_Delay: v2.6.0
      test_schemas.py:
        Test_Scanners:
          '*': v2.4.0
          fastapi: v2.5.0
        Test_Schema_Request_Cookies:
          '*': v2.1.0
          fastapi: v2.5.0
        Test_Schema_Request_FormUrlEncoded_Body:
          '*': v2.1.0
          fastapi: v2.5.0
        Test_Schema_Request_Headers:
          '*': v2.1.0
          fastapi: v2.5.0
        Test_Schema_Request_Json_Body:
          '*': v2.1.0
          fastapi: v2.5.0
        Test_Schema_Request_Path_Parameters:
          '*': v2.1.0
          fastapi: v2.5.0
        Test_Schema_Request_Query_Parameters:
          '*': v2.1.0
          fastapi: v2.5.0
        Test_Schema_Response_Body:
          '*': v2.1.0
          fastapi: v2.5.0
        Test_Schema_Response_Body_env_var:
          '*': v2.6.0
        Test_Schema_Response_Headers:
          '*': v2.1.0
          fastapi: v2.5.0
    iast/:
      sink/:
        test_code_injection.py:
          TestCodeInjection: v2.20.0
          TestCodeInjection_ExtendedLocation: missing_feature
          TestCodeInjection_StackTrace: v2.20.0
        test_command_injection.py:
          TestCommandInjection:
            '*': v2.10.0
            fastapi: v2.15.0
          TestCommandInjection_ExtendedLocation: missing_feature
          TestCommandInjection_StackTrace: v2.19.0.dev
        test_email_html_injection.py:
          TestEmailHtmlInjection: missing_feature
          TestEmailHtmlInjection_ExtendedLocation: missing_feature
          TestEmailHtmlInjection_StackTrace: missing_feature
        test_hardcoded_passwords.py:
          Test_HardcodedPasswords: missing_feature
          Test_HardcodedPasswords_ExtendedLocation: missing_feature
          Test_HardcodedPasswords_StackTrace: missing_feature
        test_hardcoded_secrets.py:
          Test_HardcodedSecrets: missing_feature
          Test_HardcodedSecretsExtended: missing_feature
          Test_HardcodedSecrets_ExtendedLocation: missing_feature
          Test_HardcodedSecrets_StackTrace: missing_feature
        test_header_injection.py:
          TestHeaderInjection:
            '*': v2.10.0
            fastapi: v2.20.0.dev
          TestHeaderInjectionExclusionAccessControlAllow: missing_feature
          TestHeaderInjectionExclusionContentEncoding: missing_feature
          TestHeaderInjectionExclusionPragma: missing_feature
          TestHeaderInjectionExclusionTransferEncoding: missing_feature
          TestHeaderInjection_ExtendedLocation: missing_feature
          TestHeaderInjection_StackTrace:
            '*': v2.19.0.dev
            fastapi: v2.20.0.dev
        test_hsts_missing_header.py:
          Test_HstsMissingHeader: missing_feature
          Test_HstsMissingHeader_ExtendedLocation: missing_feature
          Test_HstsMissingHeader_StackTrace: missing_feature
        test_insecure_auth_protocol.py:
          Test_InsecureAuthProtocol: missing_feature
          Test_InsecureAuthProtocol_ExtendedLocation: missing_feature
          Test_InsecureAuthProtocol_StackTrace: missing_feature
        test_insecure_cookie.py:
          TestInsecureCookie:
            '*': v1.19.0
            fastapi: v2.16.0-dev
          TestInsecureCookieNameFilter: missing_feature
          TestInsecureCookie_ExtendedLocation: missing_feature
          TestInsecureCookie_StackTrace: missing_feature
        test_ldap_injection.py:
          TestLDAPInjection: missing_feature
          TestLDAPInjection_ExtendedLocation: missing_feature
          TestLDAPInjection_StackTrace: missing_feature
        test_no_httponly_cookie.py:
          TestNoHttponlyCookie:
            '*': v1.19.0
            fastapi: v2.16.0-dev
          TestNoHttponlyCookieNameFilter: missing_feature
          TestNoHttponlyCookie_ExtendedLocation: missing_feature
          TestNoHttponlyCookie_StackTrace: missing_feature
        test_no_samesite_cookie.py:
          TestNoSamesiteCookie:
            '*': v1.19.0
            fastapi: v2.16.0-dev
          TestNoSamesiteCookieNameFilter: missing_feature
          TestNoSamesiteCookie_ExtendedLocation: missing_feature
          TestNoSamesiteCookie_StackTrace: missing_feature
        test_nosql_mongodb_injection.py:
          TestNoSqlMongodbInjection: missing_feature
          TestNoSqlMongodbInjection_ExtendedLocation: missing_feature
          TestNoSqlMongodbInjection_StackTrace: missing_feature
        test_path_traversal.py:
          TestPathTraversal:
            '*': v2.10.0
            fastapi: v2.15.0
          TestPathTraversal_ExtendedLocation: missing_feature
          TestPathTraversal_StackTrace: v2.19.0.dev
        test_reflection_injection.py:
          TestReflectionInjection: missing_feature
          TestReflectionInjection_ExtendedLocation: missing_feature
          TestReflectionInjection_StackTrace: missing_feature
        test_sql_injection.py:
          TestSqlInjection:
            django-poc: v1.18.0
            fastapi: v2.15.0
            flask-poc: v1.18.0
            pylons: missing_feature
            python3.12: v1.18.0
          TestSqlInjection_ExtendedLocation: missing_feature
          TestSqlInjection_StackTrace: v2.19.0.dev
        test_ssrf.py:
          TestSSRF:
            '*': v2.10.0
            fastapi: v2.15.0
          TestSSRF_ExtendedLocation: missing_feature
          TestSSRF_StackTrace: v2.19.0.dev
        test_template_injection.py:
          TestTemplateInjection: missing_feature
          TestTemplateInjection_ExtendedLocation: missing_feature
        test_trust_boundary_violation.py:
          Test_TrustBoundaryViolation: missing_feature
          Test_TrustBoundaryViolation_ExtendedLocation: missing_feature
          Test_TrustBoundaryViolation_StackTrace: missing_feature
        test_untrusted_deserialization.py:
          TestUntrustedDeserialization: missing_feature
          TestUntrustedDeserialization_ExtendedLocation: missing_feature
          TestUntrustedDeserialization_StackTrace: missing_feature
        test_unvalidated_redirect.py:
          TestUnvalidatedHeader: missing_feature
          TestUnvalidatedHeader_ExtendedLocation: missing_feature
          TestUnvalidatedHeader_StackTrace: missing_feature
          TestUnvalidatedRedirect: missing_feature
          TestUnvalidatedRedirect_ExtendedLocation: missing_feature
          TestUnvalidatedRedirect_StackTrace: missing_feature
        test_unvalidated_redirect_forward.py:
          TestUnvalidatedForward: missing_feature
          TestUnvalidatedForward_ExtendedLocation: missing_feature
          TestUnvalidatedForward_StackTrace: missing_feature
        test_weak_cipher.py:
          TestWeakCipher:
            '*': v1.18.0
            fastapi: v2.15.0
          TestWeakCipher_ExtendedLocation: missing_feature
          TestWeakCipher_StackTrace: v2.19.0.dev
        test_weak_hash.py:
          TestDeduplication:
            '*': v1.18.0
          TestWeakHash:
            '*': v1.18.0
          TestWeakHash_ExtendedLocation: missing_feature
          TestWeakHash_StackTrace: v2.19.0.dev
        test_weak_randomness.py:
          TestWeakRandomness:
            '*': v2.0.0
          TestWeakRandomness_ExtendedLocation: missing_feature
          TestWeakRandomness_StackTrace: v2.19.0.dev
        test_xcontent_sniffing.py:
          Test_XContentSniffing: missing_feature
          Test_XContentSniffing_ExtendedLocation: missing_feature
          Test_XContentSniffing_StackTrace: missing_feature
        test_xpath_injection.py:
          TestXPathInjection: missing_feature
          TestXPathInjection_ExtendedLocation: missing_feature
          TestXPathInjection_StackTrace: missing_feature
        test_xss.py:
<<<<<<< HEAD
          TestXSS:
            '*': v3.0.0.dev
          TestXSS_StackTrace: v3.0.0.dev
=======
          TestXSS: missing_feature
          TestXSS_ExtendedLocation: missing_feature
          TestXSS_StackTrace: missing_feature
>>>>>>> a0de87b8
      source/:
        test_body.py:
          TestRequestBody:
            django-poc: v1.20.0
            fastapi: v2.14.0
            flask-poc: v2.13.0
            python3.12: v1.20.0
            uds-flask: v1.20.0
            uwsgi-poc: v1.20.0
        test_cookie_name.py:
          TestCookieName:
            '*': v2.10.0
            fastapi: v2.13.0
        test_cookie_value.py:
          TestCookieValue:
            '*': v2.10.0
            fastapi: v2.13.0
        test_graphql_resolver.py:
          TestGraphqlResolverArgument: missing_feature
        test_header_name.py:
          TestHeaderName:
            '*': v1.18.0
            fastapi: v2.20.1
        test_header_value.py:
          TestHeaderValue:
            '*': v1.18.0
            fastapi: v2.13.0
            flask-poc: v3.1.0.dev
            uds-flask: v3.1.0.dev
            uwsgi-poc: v3.1.0.dev
        test_kafka_key.py:
          TestKafkaKey: missing_feature
        test_kafka_value.py:
          TestKafkaValue: missing_feature
        test_multipart.py:
          TestMultipart: missing_feature
        test_parameter_name.py:
          TestParameterName:
            "*": v2.20.0
            fastapi: v2.20.1
            python3.12: bug (APPSEC-56375)
        test_parameter_value.py:
          TestParameterValue:
            '*': v2.9.0
            fastapi: v2.13.0
        test_path.py:
          TestPath:
            '*': v2.9.0
            fastapi: v2.13.0
            flask-poc: v2.13.0
            uds-flask: v2.13.0
            uwsgi-poc: v2.13.0
        test_path_parameter.py:
          TestPathParameter:
            '*': v2.9.0
            fastapi: v2.13.0
            flask-poc: v2.13.0
            uds-flask: v2.13.0
            uwsgi-poc: v2.13.0
        test_sql_row.py:
          TestSqlRow: missing_feature
        test_uri.py:
          TestURI: missing_feature
      test_security_controls.py:
        TestSecurityControls: missing_feature
    rasp/:
      test_cmdi.py:
        Test_Cmdi_BodyJson: v2.20.0.dev
        Test_Cmdi_BodyUrlEncoded: v2.20.0.dev
        Test_Cmdi_BodyXml: v2.20.0.dev
        Test_Cmdi_Capability: v2.20.0.dev
        Test_Cmdi_Mandatory_SpanTags: v2.20.0.dev
        Test_Cmdi_Optional_SpanTags: v2.20.0.dev
        Test_Cmdi_Rules_Version: v2.18.0.dev
        Test_Cmdi_StackTrace: v2.20.0.dev
        Test_Cmdi_Telemetry: v2.20.0.dev
        Test_Cmdi_Telemetry_Variant_Tag: v2.20.0.dev
        Test_Cmdi_UrlQuery: v2.20.0.dev
        Test_Cmdi_Waf_Version: v2.18.0.dev
      test_lfi.py:
        Test_Lfi_BodyJson: v2.10.0
        Test_Lfi_BodyUrlEncoded: v2.10.0
        Test_Lfi_BodyXml: v2.10.0
        Test_Lfi_Capability: v2.11.0
        Test_Lfi_Mandatory_SpanTags: v2.10.0
        Test_Lfi_Optional_SpanTags: v2.10.0
        Test_Lfi_RC_CustomAction: v2.14.0
        Test_Lfi_Rules_Version: v2.18.0.dev
        Test_Lfi_StackTrace: v2.10.0
        Test_Lfi_Telemetry: v2.10.0
        Test_Lfi_Telemetry_Multiple_Exploits: missing_feature
        Test_Lfi_UrlQuery: v2.10.0
        Test_Lfi_Waf_Version: v2.15.0
      test_shi.py:
        Test_Shi_BodyJson: v2.11.0-rc2
        Test_Shi_BodyUrlEncoded: v2.11.0-rc2
        Test_Shi_BodyXml: v2.11.0-rc2
        Test_Shi_Capability: v2.11.0
        Test_Shi_Mandatory_SpanTags: v2.11.0-rc2
        Test_Shi_Optional_SpanTags: v2.11.0-rc2
        Test_Shi_Rules_Version: v2.15.0
        Test_Shi_StackTrace: v2.11.0-rc2
        Test_Shi_Telemetry: v2.11.0-rc2
        Test_Shi_Telemetry_Variant_Tag: v2.20.0.dev
        Test_Shi_UrlQuery: v2.11.0-rc2
        Test_Shi_Waf_Version: v2.15.0
      test_sqli.py:
        Test_Sqli_BodyJson: v2.10.0
        Test_Sqli_BodyUrlEncoded: v2.10.0
        Test_Sqli_BodyXml: v2.10.0
        Test_Sqli_Capability: v2.11.0
        Test_Sqli_Mandatory_SpanTags: v2.10.0
        Test_Sqli_Optional_SpanTags: v2.10.0
        Test_Sqli_Rules_Version: v2.16.0
        Test_Sqli_StackTrace: v2.10.0
        Test_Sqli_Telemetry: v2.10.0
        Test_Sqli_UrlQuery: v2.10.0
        Test_Sqli_Waf_Version: v2.15.0
      test_ssrf.py:
        Test_Ssrf_BodyJson: v2.10.0
        Test_Ssrf_BodyUrlEncoded: v2.10.0
        Test_Ssrf_BodyXml: v2.10.0
        Test_Ssrf_Capability: v2.11.0
        Test_Ssrf_Mandatory_SpanTags: v2.10.0
        Test_Ssrf_Optional_SpanTags: v2.10.0
        Test_Ssrf_Rules_Version: v2.16.0
        Test_Ssrf_StackTrace: v2.10.0
        Test_Ssrf_Telemetry: v2.10.0
        Test_Ssrf_UrlQuery: v2.10.0
        Test_Ssrf_Waf_Version: v2.15.0
    waf/:
      test_addresses.py:
        Test_BodyJson:
          '*': v1.4.0-rc1
          fastapi: v2.4.0
        Test_BodyRaw:
          '*': missing_feature
          django-poc: v1.5.2
          fastapi: v2.4.0
          python3.12: v1.5.2
        Test_BodyUrlEncoded:
          '*': v1.4.0-rc1
          fastapi: v2.4.0
        Test_BodyXml:
          '*': v1.5.0-rc1
          fastapi: v2.4.0
        Test_Cookies:
          django-poc: v1.1.0-rc2
          fastapi: v2.4.0
          flask-poc: v1.4.0-rc1
          pylons: v1.1.0-rc2
          python3.12: v1.1.0-rc2
          uds-flask: v1.4.0-rc1
          uwsgi-poc: v1.16.1
        Test_FullGrpc: missing_feature
        Test_GraphQL: missing_feature
        Test_GrpcServerMethod: missing_feature
        Test_Headers: v1.6
        Test_PathParams:
          django-poc: v1.1.0-rc2
          fastapi: v2.4.0
          flask-poc: v1.4.0-rc1
          pylons: v1.1.0-rc2
          python3.12: v1.1.0-rc2
          uds-flask: v1.4.0-rc1
          uwsgi-poc: v1.5.2
        Test_ResponseStatus:
          '*': v0.58.5
          fastapi: v2.4.0
        Test_UrlQuery:
          '*': v1.2.1
          fastapi: v2.4.0
        Test_UrlQueryKey:
          '*': v1.2.1
          fastapi: v2.4.0
        Test_UrlRaw:
          '*': v0.58.5
          fastapi: v2.4.0
        Test_gRPC: missing_feature
      test_blocking.py:
        Test_Blocking:
          '*': v1.16.1
          django-poc: v1.10
          fastapi: v2.4.0
          flask-poc: v1.10
        Test_Blocking_strip_response_headers: v2.10.0
        Test_CustomBlockingResponse:
          '*': v1.20.0
          fastapi: v2.4.0
      test_custom_rules.py:
        Test_CustomRules:
          '*': v1.16.1
          django-poc: v1.12
          fastapi: v2.4.0
          flask-poc: v1.12
      test_exclusions.py:
        Test_Exclusions:
          '*': v1.16.1
          django-poc: v1.12
          fastapi: v2.4.0
          flask-poc: v1.12
      test_miscs.py:
        Test_404: v1.1.0-rc2
        Test_CorrectOptionProcessing:
          '*': v1.1.0
          fastapi: v2.4.0
        Test_MultipleAttacks:
          '*': v1.2.1
          fastapi: v2.4.0
        Test_MultipleHighlight:
          '*': v1.2.1
          fastapi: v2.4.0
      test_reports.py:
        Test_Monitoring:
          '*': v1.5.0-rc1
          fastapi: v2.4.0
      test_rules.py:
        Test_CommandInjection:
          '*': v1.2.1
          fastapi: v2.4.0
        Test_DiscoveryScan:
          '*': v0.58.5
          fastapi: v2.4.0
        Test_HttpProtocol:
          '*': v1.2.1
          fastapi: v2.4.0
        Test_JavaCodeInjection:
          '*': v1.2.1
          fastapi: v2.4.0
        Test_JsInjection:
          '*': v1.2.1
          fastapi: v2.4.0
        Test_LFI:
          '*': v2.4.0
          flask-poc: v1.5.2
          uds-flask: v1.5.2
          uwsgi-poc: v2.9.0
        Test_NoSqli:
          '*': v1.2.1
          fastapi: v2.4.0
        Test_PhpCodeInjection:
          '*': v1.2.1
          fastapi: v2.4.0
        Test_RFI:
          '*': v1.2.1
          fastapi: v2.4.0
        Test_SQLI:
          '*': v1.3.0
          fastapi: v2.4.0
        Test_SSRF:
          '*': v1.2.1
          fastapi: v2.4.0
        Test_Scanners:
          '*': v1.2.1
          fastapi: v2.4.0
        Test_XSS:
          '*': v1.3.0
          fastapi: v2.4.0
      test_telemetry.py:
        Test_TelemetryMetrics:
          '*': v1.14.0
          fastapi: v2.4.0
    test_alpha.py:
      Test_Basic:
        '*': v1.1.0-rc2
        fastapi: v2.4.0
    test_asm_standalone.py:
      Test_AppSecStandalone_UpstreamPropagation:
        '*': bug (APPSEC-56142)
      Test_AppSecStandalone_UpstreamPropagation_V2: missing_feature
      Test_IastStandalone_UpstreamPropagation:
        '*': v2.18.0.dev
      Test_IastStandalone_UpstreamPropagation_V2: missing_feature
      Test_SCAStandalone_Telemetry: v2.19.0.dev
      Test_SCAStandalone_Telemetry_V2: missing_feature
    test_automated_login_events.py:
      Test_Login_Events: irrelevant (was v2.10.0 but will be replaced by V2)
      Test_Login_Events_Extended: irrelevant (was v2.10.0 but will be replaced by V2)
      Test_V2_Login_Events: irrelevant (was v2.11.0 but will be replaced by V3)
      Test_V2_Login_Events_Anon: irrelevant (was v2.11.0 but will be replaced by V3)
      Test_V2_Login_Events_RC: irrelevant (was v2.11.0 but will be replaced by V3)
      Test_V3_Auto_User_Instrum_Mode_Capability: v2.11.0
      Test_V3_Login_Events: v2.20.0.dev
      Test_V3_Login_Events_Anon: v2.20.0.dev
      Test_V3_Login_Events_Blocking: v2.20.0.dev
      Test_V3_Login_Events_RC: v2.11.0
    test_automated_user_and_session_tracking.py:
      Test_Automated_Session_Blocking: missing_feature
      Test_Automated_User_Blocking: v3.0.0.rc
      Test_Automated_User_Tracking: v3.0.0.rc
    test_blocking_addresses.py:
      Test_BlockingGraphqlResolvers: missing_feature
      Test_Blocking_client_ip:
        '*': v1.16.1
        django-poc: v1.10
        fastapi: v2.4.0
        flask-poc: v1.10
      Test_Blocking_request_body:
        '*': v1.16.1
        django-poc: v1.10
        fastapi: v2.4.0
        flask-poc: v1.10
      Test_Blocking_request_body_multipart:
        '*': v1.16.1
        django-poc: v1.10
        fastapi: v2.4.0
        flask-poc: v1.10
      Test_Blocking_request_cookies:
        '*': v1.16.1
        django-poc: v1.10
        fastapi: v2.4.0
        flask-poc: v1.10
      Test_Blocking_request_headers:
        '*': v1.16.1
        django-poc: v1.10
        fastapi: v2.4.0
        flask-poc: v1.10
      Test_Blocking_request_method:
        '*': v1.16.1
        django-poc: v1.10
        fastapi: v2.4.0
        flask-poc: v1.10
      Test_Blocking_request_path_params:
        '*': v1.16.1
        django-poc: v1.10
        fastapi: v2.4.0
        flask-poc: v1.13
      Test_Blocking_request_query:
        '*': v1.16.1
        django-poc: v1.10
        fastapi: v2.4.0
        flask-poc: v1.10
      Test_Blocking_request_uri:
        '*': v1.16.1
        django-poc: v1.15
        fastapi: v2.4.0
        flask-poc: v1.15
      Test_Blocking_response_headers:
        '*': v1.16.1
        django-poc: v1.10
        fastapi: v2.4.0
        flask-poc: v1.10
      Test_Blocking_response_status:
        '*': v1.16.1
        django-poc: v1.10
        fastapi: v2.4.0
        flask-poc: v1.10
      Test_Blocking_user_id:
        '*': v1.16.1
        django-poc: v1.10
        fastapi: v2.4.0
        flask-poc: v1.10
      Test_Suspicious_Request_Blocking: v2.4.0
    test_client_ip.py:
      Test_StandardTagsClientIp: v1.5.0
    test_conf.py:
      Test_ConfigurationVariables:
        '*': v1.1.2
        fastapi: v2.4.0
    test_customconf.py:
      Test_ConfRuleSet: v1.1.0-rc2
      Test_NoLimitOnWafRules: v1.1.0-rc2
    test_event_tracking.py:
      Test_CustomEvent: v1.10.0
      Test_UserLoginFailureEvent:
        '*': v2.10.0
      Test_UserLoginSuccessEvent:
        '*': v2.10.0
    test_fingerprinting.py:
      Test_Fingerprinting_Endpoint: v2.11.0
      Test_Fingerprinting_Endpoint_Capability: v2.11.0
      Test_Fingerprinting_Header_And_Network: v2.11.0
      Test_Fingerprinting_Header_Capability: v2.11.0
      Test_Fingerprinting_Network_Capability: v2.11.0
      Test_Fingerprinting_Session: v2.17.0.dev
      Test_Fingerprinting_Session_Capability: v2.17.0.dev
    test_identify.py:
      Test_Basic: v1.5.0-rc1
    test_ip_blocking_full_denylist.py:
      Test_AppSecIPBlockingFullDenylist: v2.11.0
    test_logs.py:
      Test_Standardization: missing_feature
      Test_StandardizationBlockMode: missing_feature
    test_metastruct.py:
      Test_SecurityEvents_Appsec_Metastruct_Disabled: irrelevant (no fallback will be implemented)
      Test_SecurityEvents_Appsec_Metastruct_Enabled: v3.0.0.rc
      Test_SecurityEvents_Iast_Metastruct_Disabled: irrelevant (no fallback will be implemented)
      Test_SecurityEvents_Iast_Metastruct_Enabled: missing_feature
    test_only_python.py:
      Test_ImportError: v2.20.0.dev
    test_rate_limiter.py:
      Test_Main: v2.0.0
    test_remote_config_rule_changes.py:
      Test_BlockingActionChangesWithRemoteConfig: v2.10.1
      Test_UpdateRuleFileWithRemoteConfig: v2.16.0-rc (v2.11.0 but added telemetry and span tag support in 2.16)
    test_reports.py:
      Test_ExtraTagsFromRule: v1.14.0
      Test_Info: v1.1.0-rc2
      Test_RequestHeaders: v1.1.0-rc2
      Test_StatusCode: v1.1.0-rc2
    test_request_blocking.py:
      Test_AppSecRequestBlocking:
        '*': v1.10.0
        fastapi: v2.4.0
    test_runtime_activation.py:
      Test_RuntimeActivation: v2.10.1
      Test_RuntimeDeactivation: v2.10.1
    test_shell_execution.py:
      Test_ShellExecution: missing_feature
    test_suspicious_attacker_blocking.py:
      Test_Suspicious_Attacker_Blocking: v2.11.0-rc
    test_traces.py:
      Test_AppSecEventSpanTags: v0.58.5
      Test_AppSecObfuscator:
        '*': v1.5.0-rc1
        fastapi: v2.6.0
      Test_CollectDefaultRequestHeader: v2.9.040
      Test_CollectRespondHeaders:
        '*': v1.4.0-rc1
        fastapi: v2.4.0
      Test_ExternalWafRequestsIdentification: v2.9.0
      Test_RetainTraces: v1.1.0-rc2
    test_user_blocking_full_denylist.py:
      Test_UserBlocking_FullDenylist: v2.11.0
    test_versions.py:
      Test_Events: v0.58.5
  debugger/:
    test_debugger_exception_replay.py:
      Test_Debugger_Exception_Replay:
        '*': missing_feature
        flask-poc: v2.11.0
        uds-flask: v2.11.0
        uwsgi-poc: v2.11.0
    test_debugger_expression_language.py:
      Test_Debugger_Expression_Language:
        '*': missing_feature
        flask-poc: v2.11.0
        uds-flask: v2.11.0
        uwsgi-poc: v2.11.0
    test_debugger_pii.py:
      Test_Debugger_PII_Redaction:
        '*': missing_feature
        flask-poc: v2.11.0
        uds-flask: v2.11.0
        uwsgi-poc: v2.11.0
    test_debugger_probe_snapshot.py:
      Test_Debugger_Probe_Snaphots:
        '*': missing_feature
        flask-poc: v2.11.0
        uds-flask: v2.11.0
        uwsgi-poc: v2.11.0
    test_debugger_probe_status.py:
      Test_Debugger_Probe_Statuses:
        '*': missing_feature
        flask-poc: v2.11.0
        uds-flask: v2.11.0
        uwsgi-poc: v2.11.0
    test_debugger_symdb.py:
      Test_Debugger_SymDb:
        '*': missing_feature
        flask-poc: v2.11.0
        uds-flask: v2.11.0
        uwsgi-poc: v2.11.0
  integrations/:
    crossed_integrations/:
      test_kafka.py:
        Test_Kafka:
          '*': irrelevant
          flask-poc: v2.5.0
      test_kinesis.py:
        Test_Kinesis_PROPAGATION_VIA_MESSAGE_ATTRIBUTES:
          '*': irrelevant
          flask-poc: v2.6.0
      test_rabbitmq.py:
        Test_RabbitMQ_Trace_Context_Propagation:
          '*': irrelevant
          flask-poc: v0.1  # actual version unknown
      test_sns_to_sqs.py:
        Test_SNS_Propagation:
          '*': irrelevant
          flask-poc: v2.6.0
      test_sqs.py:
        Test_SQS_PROPAGATION_VIA_AWS_XRAY_HEADERS:
          '*': irrelevant
          flask-poc: v0.1 # actual version unknown
        Test_SQS_PROPAGATION_VIA_MESSAGE_ATTRIBUTES:
          '*': irrelevant
          flask-poc: v2.6.0
    test_db_integrations_sql.py:
      Test_MsSql:
        '*': missing_feature
        flask-poc: v1.18.3
      Test_MySql:
        '*': missing_feature
        flask-poc: v1.18.3
      Test_Postgres:
        '*': missing_feature
        flask-poc: v1.18.3
    test_dbm.py:
      Test_Dbm:
        '*': missing_feature (Missing on weblog)
        flask-poc: v0.1
        uds-flask: v2.9.0
        uwsgi-poc: v2.9.0
      Test_Dbm_Comment_Batch_Python_Aiomysql:
        '*': missing_feature (Missing on weblog)
        flask-poc: v2.9.0
        uds-flask: v2.9.0
        uwsgi-poc: v2.9.0
      Test_Dbm_Comment_Batch_Python_MysqlConnector:
        '*': missing_feature (Missing on weblog)
        flask-poc: v2.9.0
        uds-flask: v2.9.0
        uwsgi-poc: v2.9.0
      Test_Dbm_Comment_Batch_Python_Mysqldb:
        '*': missing_feature (Missing on weblog)
        flask-poc: v2.9.0
        uds-flask: v2.9.0
        uwsgi-poc: v2.9.0
      Test_Dbm_Comment_Batch_Python_Psycopg:
        '*': missing_feature (Missing on weblog)
        flask-poc: v2.8.0
        uds-flask: v2.9.0
        uwsgi-poc: v2.9.0
      Test_Dbm_Comment_Batch_Python_Pymysql:
        '*': missing_feature (Missing on weblog)
        flask-poc: v2.9.0
        uds-flask: v2.9.0
        uwsgi-poc: v2.9.0
      Test_Dbm_Comment_Python_Aiomysql:
        '*': missing_feature (Missing on weblog)
        flask-poc: v2.9.0
        uds-flask: v2.9.0
        uwsgi-poc: v2.9.0
      Test_Dbm_Comment_Python_Asyncpg:
        '*': missing_feature (Missing on weblog)
        flask-poc: v2.9.0
        uds-flask: v2.9.0
        uwsgi-poc: v2.9.0
      Test_Dbm_Comment_Python_MysqlConnector:
        '*': missing_feature (Missing on weblog)
        flask-poc: v2.9.0
        uds-flask: v2.9.0
        uwsgi-poc: v2.9.0
      Test_Dbm_Comment_Python_Mysqldb:
        '*': missing_feature (Missing on weblog)
        flask-poc: v2.9.0
        uds-flask: v2.9.0
        uwsgi-poc: v2.9.0
      Test_Dbm_Comment_Python_Psycopg:
        '*': missing_feature (Missing on weblog)
        flask-poc: v2.8.0
        uds-flask: v2.9.0
        uwsgi-poc: v2.9.0
      Test_Dbm_Comment_Python_Pymysql:
        '*': missing_feature (Missing on weblog)
        flask-poc: v2.9.0
        uds-flask: v2.9.0
        uwsgi-poc: v2.9.0
    test_dsm.py:
      Test_DsmContext_Extraction_Base64:
        '*': irrelevant
        flask-poc: v2.8.0
      Test_DsmContext_Injection_Base64:
        '*': irrelevant
        flask-poc: v2.8.0
      Test_DsmHttp: missing_feature
      Test_DsmKafka:
        '*': irrelevant
        flask-poc: v2.16.0
      Test_DsmKinesis:
        '*': irrelevant
        flask-poc: v2.8.0
      Test_DsmRabbitmq:
        '*': irrelevant
        flask-poc: v2.6.0
      Test_DsmRabbitmq_FanoutExchange:
        '*': irrelevant
        flask-poc: missing_feature (endpoint not implemented)
      Test_DsmRabbitmq_TopicExchange:
        '*': irrelevant
        flask-poc: missing_feature (endpoint not implemented)
      Test_DsmSNS:
        '*': irrelevant
        flask-poc: v1.16.0
      Test_DsmSQS:
        '*': irrelevant
        flask-poc: v1.16.0
      Test_Dsm_Manual_Checkpoint_Inter_Process:
        '*': irrelevant
        flask-poc: v2.8.0
      Test_Dsm_Manual_Checkpoint_Intra_Process:
        '*': irrelevant
        flask-poc: v2.8.0
    test_inferred_proxy.py:
      Test_AWS_API_Gateway_Inferred_Span_Creation: missing_feature
    test_otel_drop_in.py:
      Test_Otel_Drop_In: missing_feature
  otel/:
    test_context_propagation.py:
      Test_Otel_Context_Propagation_Default_Propagator_Api:
        '*': incomplete_test_app (endpoint not implemented)
        flask-poc: v2.19.0
  parametric/:
    test_128_bit_traceids.py:
      Test_128_Bit_Traceids: v2.6.0
    test_config_consistency.py:
      Test_Config_Dogstatsd: missing_feature
      Test_Config_RateLimit: v2.15.0
      Test_Config_Tags: missing_feature
      Test_Config_TraceAgentURL: v2.0.0
      Test_Config_TraceEnabled: v2.12.2
      Test_Config_TraceLogDirectory: missing_feature
      Test_Config_UnifiedServiceTagging: v2.12.2
      Test_Stable_Config_Default: missing_feature
    test_crashtracking.py:
      Test_Crashtracking: v2.11.2
    test_dynamic_configuration.py:
      TestDynamicConfigSamplingRules: v2.9.0
      TestDynamicConfigTracingEnabled: flaky (APMAPI-734)
      TestDynamicConfigV1: missing_feature (failure 2.8.0)
      TestDynamicConfigV1_EmptyServiceTargets: v2.18.1 # version unknown
      TestDynamicConfigV1_ServiceTargets: missing_feature (failure 2.8.0)
      TestDynamicConfigV2: flaky (APMAPI-734)
    test_headers_b3.py:
      Test_Headers_B3: v2.8.0
    test_headers_b3multi.py:
      Test_Headers_B3multi: v2.8.0
    test_headers_baggage.py:
      Test_Headers_Baggage: v2.16.0
    test_headers_datadog.py:
      Test_Headers_Datadog: v2.8.0
    test_headers_none.py:
      Test_Headers_None: v2.8.0
    test_headers_precedence.py:
      Test_Headers_Precedence: v2.8.0
    test_headers_tracecontext.py:
      Test_Headers_Tracecontext: v2.8.0
    test_headers_tracestate_dd.py:
      Test_Headers_Tracestate_DD: v2.8.0
    test_library_tracestats.py:
      Test_Library_Tracestats: missing_feature (failure 2.8.0)
    test_otel_api_interoperability.py:
      Test_Otel_API_Interoperability: missing_feature
    test_otel_env_vars.py:
      Test_Otel_Env_Vars: v2.9.0
    test_otel_span_methods.py:
      Test_Otel_Span_Methods: v2.8.0
    test_otel_span_with_baggage.py:
      Test_Otel_Span_With_Baggage: v2.18.0
    test_otel_tracer.py:
      Test_Otel_Tracer: v2.8.0
    test_parametric_endpoints.py:
      Test_Parametric_DDTrace_Baggage: v2.16.0
      Test_Parametric_Otel_Baggage: v2.16.0
    test_partial_flushing.py:
      Test_Partial_Flushing: flaky (APMAPI-734)
    test_sampling_delegation.py:
      Test_Decisionless_Extraction: v2.8.0
    test_sampling_span_tags.py:
      Test_Sampling_Span_Tags: v2.8.0
    test_span_events.py: missing_feature
    test_span_links.py:
      Test_Span_Links: v2.3.0
    test_span_sampling.py:
      Test_Span_Sampling: v2.8.0
    test_telemetry.py:
      Test_Consistent_Configs: missing_feature
      Test_Defaults: v2.9.0
      Test_Environment: v2.8.0
      Test_TelemetryInstallSignature: v2.5.0
      Test_TelemetrySCAEnvVar: v2.9.0
    test_trace_sampling.py:
      Test_Trace_Sampling_Basic: v1.9.0 # actual version unknown
      Test_Trace_Sampling_Globs: v2.8.0
      Test_Trace_Sampling_Globs_Feb2024_Revision: v2.8.0
      Test_Trace_Sampling_Resource: v2.8.0
      Test_Trace_Sampling_Tags: v2.8.0
      Test_Trace_Sampling_Tags_Feb2024_Revision: v2.9.0
      Test_Trace_Sampling_With_W3C: v2.8.0
    test_tracer.py:
      Test_Tracer: v2.8.0
      Test_TracerSCITagging: v1.12.0
      Test_TracerUniversalServiceTagging: v0.36.0
    test_tracer_flare.py:
      TestTracerFlareV1: missing_feature (failure 2.8.0)
  remote_config/:
    test_remote_configuration.py:
      Test_RemoteConfigurationExtraServices: v2.1.0
      Test_RemoteConfigurationUpdateSequenceASMDD: v2.9.0
      Test_RemoteConfigurationUpdateSequenceASMDDNoCache: missing_feature
      Test_RemoteConfigurationUpdateSequenceFeatures: v1.7.4
      Test_RemoteConfigurationUpdateSequenceFeaturesNoCache: irrelevant (cache is implemented)
      Test_RemoteConfigurationUpdateSequenceLiveDebugging: v2.8.0
  serverless/:
    span_pointers/:
      aws/:
        test_s3_span_pointers.py:
          # NOTE: fastapi-based async things don't play well with moto
          Test_CopyObject:
            '*': missing_feature
            django-poc: v2.15.0
            flask-poc: v2.15.0
            python3.12: v2.15.0
          Test_MultipartUpload:
            '*': missing_feature
            django-poc: v2.15.0
            flask-poc: v2.15.0
            python3.12: v2.15.0
          Test_PutObject:
            '*': missing_feature
            django-poc: v2.14.0
            flask-poc: v2.14.0
            python3.12: v2.14.0
  stats/:
    test_miscs.py:
      Test_Miscs: missing_feature
    test_stats.py:
      Test_Client_Stats:
        '*': v0.1 (real version unknown)
        django-py3.13: bug (APMLP-364)
  test_config_consistency.py:
    Test_Config_ClientIPHeaderEnabled_False: v2.17.3
    Test_Config_ClientIPHeader_Configured: v2.12.0
    Test_Config_ClientIPHeader_Precedence: v2.12.0
    Test_Config_ClientTagQueryString_Configured: v2.15.0
    Test_Config_ClientTagQueryString_Empty: v2.12.0
    Test_Config_HttpClientErrorStatuses_Default: missing_feature
    Test_Config_HttpClientErrorStatuses_FeatureFlagCustom: missing_feature (xpassing but should fail, this environment variable is not supported)
    Test_Config_HttpServerErrorStatuses_Default: v2.12.0
    Test_Config_HttpServerErrorStatuses_FeatureFlagCustom: v2.15.0
    Test_Config_IntegrationEnabled_False:
      '*': irrelevant (kafka endpoint is not implemented)
      flask-poc: v2.0.0
    Test_Config_IntegrationEnabled_True:
      '*': irrelevant (kafka endpoint is not implemented)
      flask-poc: v2.0.0
    Test_Config_LogInjection_128Bit_TradeId_Default: missing_feature (not enabled by default)
    Test_Config_LogInjection_128Bit_TradeId_Disabled: incomplete_test_app (endpoint not implemented)
    Test_Config_LogInjection_Default: incomplete_test_app (endpoint not implemented)
    Test_Config_LogInjection_Enabled: incomplete_test_app (endpoint not implemented)
    Test_Config_ObfuscationQueryStringRegexp_Configured: v2.0.0
    Test_Config_ObfuscationQueryStringRegexp_Empty: v2.15.0
    Test_Config_RuntimeMetrics_Default: incomplete_test_app (test needs to account for python runtime metrics)
    Test_Config_RuntimeMetrics_Enabled: incomplete_test_app (Python seems to send sketches instead of gauges/counters)
    Test_Config_RuntimeMetrics_Enabled_WithRuntimeId: missing_feature
    Test_Config_UnifiedServiceTagging_CustomService: v2.0.0
    Test_Config_UnifiedServiceTagging_Default: v2.0.0
  test_data_integrity.py:
    Test_LibraryHeaders: v2.7.0
  test_distributed.py:
    Test_DistributedHttp:
      '*': missing_feature (Missing on weblog)
      flask-poc: v1.5.0-rc2 # actual version unknown
    Test_Span_Links_Flags_From_Conflicting_Contexts: missing_feature (implementation specs have not been determined)
    Test_Span_Links_From_Conflicting_Contexts: v2.17.0
    Test_Span_Links_Omit_Tracestate_From_Conflicting_Contexts: missing_feature (implementation specs have not been determined)
  test_graphql.py: missing_feature
  test_identify.py:
    Test_Basic: v1.5.0-rc1
    Test_Propagate: v1.9.0
    Test_Propagate_Legacy: v1.5.0-rc1
  test_library_conf.py:
    Test_ExtractBehavior_Default: missing_feature (trace context with only baggage should still be propagated)
    Test_ExtractBehavior_Ignore: missing_feature (extract behavior not implemented)
    Test_ExtractBehavior_Restart: missing_feature (extract behavior not implemented)
    Test_ExtractBehavior_Restart_With_Extract_First: missing_feature (extract behavior not implemented)
    Test_HeaderTags: v0.53
    Test_HeaderTags_Colon_Leading: v1.2.1 # actual version unknown
    Test_HeaderTags_Colon_Trailing: v2.8.0
    Test_HeaderTags_DynamicConfig: flaky (APMAPI-734)
    Test_HeaderTags_Long: v1.2.1
    Test_HeaderTags_Short: missing_feature
    Test_HeaderTags_Whitespace_Header: missing_feature
    Test_HeaderTags_Whitespace_Tag: bug (AIT-8549)
    Test_HeaderTags_Whitespace_Val_Long: v1.2.1
    Test_HeaderTags_Whitespace_Val_Short: missing_feature
  test_profiling.py:
    Test_Profile:
      '*': v0.1 # actual version unknown
      django-py3.13: missing_feature (python 3.13 not supported yet)
      python3.12: v2.1.0
  test_sampling_rates.py:
    Test_SamplingDecisions: v2.8.0
    Test_SamplingRates: v2.8.0
  test_scrubbing.py:
    Test_UrlField:
      '*': v1.7.1
      fastapi: v2.4.0
    Test_UrlQuery: v1.6.0-rc1
  test_semantic_conventions.py:
    Test_Meta:
      '*': v1.80.0
      django-py3.13: bug (APMLP-364)
    Test_MetaDatadogTags: bug (APMAPI-735)
  test_span_events.py: incomplete_test_app (Weblog `/add_event` not implemented)
  test_standard_tags.py:
    Test_StandardTagsClientIp: v2.7.0
    Test_StandardTagsMethod: v1.2.1
    Test_StandardTagsRoute:
      '*': v1.6.0
      django-py3.13: bug (APMLP-364)
    Test_StandardTagsStatusCode: v1.4.0-rc1
    Test_StandardTagsUrl:
      '*': v2.4.0
    Test_StandardTagsUserAgent: v1.5.0-rc1
  test_telemetry.py:
    Test_DependencyEnable: v2.8.0
    Test_Log_Generation: missing_feature
    Test_MessageBatch: missing_feature
    Test_Metric_Generation_Disabled: missing_feature
    Test_Metric_Generation_Enabled: missing_feature
    Test_ProductsDisabled: missing_feature
    Test_Telemetry: v1.16.0
    Test_TelemetrySCAEnvVar: missing_feature
    Test_TelemetryV2: v1.17.3<|MERGE_RESOLUTION|>--- conflicted
+++ resolved
@@ -195,15 +195,10 @@
           TestXPathInjection_ExtendedLocation: missing_feature
           TestXPathInjection_StackTrace: missing_feature
         test_xss.py:
-<<<<<<< HEAD
           TestXSS:
             '*': v3.0.0.dev
+          TestXSS_ExtendedLocation: missing_feature
           TestXSS_StackTrace: v3.0.0.dev
-=======
-          TestXSS: missing_feature
-          TestXSS_ExtendedLocation: missing_feature
-          TestXSS_StackTrace: missing_feature
->>>>>>> a0de87b8
       source/:
         test_body.py:
           TestRequestBody:
