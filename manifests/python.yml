--- conflicted
+++ resolved
@@ -462,17 +462,14 @@
     Test_HeaderTags: v0.53
     Test_HeaderTagsLongFormat: v1.2.1
     Test_HeaderTagsShortFormat: missing_feature
-<<<<<<< HEAD
     Test_HeaderTagsWhitespacing_Headers: missing_feature
     Test_HeaderTagsWhitespacing_Tags: v1.2.1
     Test_HeaderTagsWhitespacing_Vals: v1.2.1 # was marked as ?
     Test_HeaderTagsColon_Edge: v1.2.1 # was marked as ?
-=======
   test_profiling.py:
     Test_Profile:
       '*': v0.1 # real version unknown
       python3.12: v2.1.0.dev # 2.0.0 does not support it (seg fault)
->>>>>>> 31014f62
   test_scrubbing.py:
     Test_UrlField:
       '*': v1.7.1
