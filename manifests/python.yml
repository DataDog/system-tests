--- conflicted
+++ resolved
@@ -1204,188 +1204,6 @@
     - weblog_declaration:
         "*": v2.1.1
         django-py3.13: v3.15.0.dev (v2.1.1 but fixed incompatibility issue with gevent 25.8.2)
-<<<<<<< HEAD
-      Test_RemoteConfigurationUpdateSequenceASMDD: v2.9.0
-      Test_RemoteConfigurationUpdateSequenceASMDDNoCache: missing_feature
-      Test_RemoteConfigurationUpdateSequenceFeatures: v1.7.4
-      Test_RemoteConfigurationUpdateSequenceFeaturesNoCache: irrelevant (cache is implemented)
-      Test_RemoteConfigurationUpdateSequenceLiveDebugging: v2.8.0
-  serverless/:
-    span_pointers/:
-      aws/:
-        test_s3_span_pointers.py:
-          # NOTE: fastapi-based async things don't play well with moto
-          Test_CopyObject:
-            '*': missing_feature
-            django-poc: v2.15.0
-            flask-poc: v2.15.0
-            python3.12: v2.15.0
-          Test_MultipartUpload:
-            '*': missing_feature
-            django-poc: v2.15.0
-            flask-poc: v2.15.0
-            python3.12: v2.15.0
-          Test_PutObject:
-            '*': missing_feature
-            django-poc: v2.14.0
-            flask-poc: v2.14.0
-            python3.12: v2.14.0
-  test_baggage.py:
-    Test_Baggage_Headers_Basic:
-      '*': irrelevant
-      fastapi: v2.16.0
-    Test_Baggage_Headers_Malformed:
-      '*': irrelevant
-      fastapi: v2.16.0
-    Test_Baggage_Headers_Malformed2:
-      '*': irrelevant
-      fastapi: v2.16.0
-    Test_Baggage_Headers_Max_Bytes:
-      '*': irrelevant
-      fastapi: v2.16.0
-    Test_Baggage_Headers_Max_Items:
-      '*': irrelevant
-      fastapi: v2.16.0
-    Test_Only_Baggage_Header:
-      '*': irrelevant
-      fastapi: v2.16.0
-  test_config_consistency.py:
-    Test_Config_ClientIPHeaderEnabled_False: v2.17.3
-    Test_Config_ClientIPHeader_Configured: v2.12.0
-    Test_Config_ClientIPHeader_Precedence: v2.12.0
-    Test_Config_ClientTagQueryString_Configured: v2.15.0
-    Test_Config_ClientTagQueryString_Empty: v2.12.0
-    Test_Config_HttpClientErrorStatuses_Default: missing_feature
-    Test_Config_HttpClientErrorStatuses_FeatureFlagCustom: v3.15.0+dev36.gb57f15308
-    Test_Config_HttpServerErrorStatuses_Default: v2.12.0
-    Test_Config_HttpServerErrorStatuses_FeatureFlagCustom: v2.15.0
-    Test_Config_IntegrationEnabled_False:
-      '*': irrelevant (kafka endpoint is not implemented)
-      flask-poc: v2.0.0
-    Test_Config_IntegrationEnabled_True:
-      '*': irrelevant (kafka endpoint is not implemented)
-      flask-poc: v2.0.0
-    Test_Config_LogInjection_128Bit_TraceId_Disabled: irrelevant (python tracer does not support disabling logging 128-bit trace IDs)
-    Test_Config_LogInjection_128Bit_TraceId_Enabled:
-      '*': irrelevant (log endpoint is not implemented)
-      flask-poc: v3.0.0
-    Test_Config_LogInjection_Default_Structured:
-      '*': irrelevant (log endpoint is not implemented)
-      flask-poc: v3.10.0.dev
-    Test_Config_LogInjection_Default_Unstructured:
-      '*': irrelevant (log endpoint is not implemented)
-      flask-poc: v3.0.0
-    Test_Config_LogInjection_Enabled:
-      '*': irrelevant (log endpoint is not implemented)
-      flask-poc: v3.0.0
-    Test_Config_ObfuscationQueryStringRegexp_Configured: v2.0.0
-    Test_Config_ObfuscationQueryStringRegexp_Empty: v2.15.0
-    Test_Config_RuntimeMetrics_Default: v0.30.0
-    Test_Config_RuntimeMetrics_Enabled: v0.30.0
-    Test_Config_RuntimeMetrics_Enabled_WithRuntimeId: missing_feature
-    Test_Config_UnifiedServiceTagging_CustomService: v2.0.0
-    Test_Config_UnifiedServiceTagging_Default: v2.0.0
-  test_data_integrity.py:
-    Test_LibraryHeaders: v2.7.0
-  test_distributed.py:
-    Test_DistributedHttp:
-      '*': missing_feature (Missing on weblog)
-      flask-poc: v1.5.0-rc2  # actual version unknown
-    Test_Span_Links_Flags_From_Conflicting_Contexts: missing_feature (implementation specs have not been determined)
-    Test_Span_Links_From_Conflicting_Contexts: v2.17.0
-    Test_Span_Links_Omit_Tracestate_From_Conflicting_Contexts: missing_feature (implementation specs have not been determined)
-  test_feature_flag_exposures.py:
-    Test_FFE_Exposure_Events: v4.0.0
-    Test_FFE_Exposure_Events_Empty: v4.0.0
-    Test_FFE_Exposure_Events_Errors: v4.0.0
-    Test_FFE_RC_Down_From_Start: v4.0.0
-    Test_FFE_RC_Unavailable: missing_feature
-  test_graphql.py:
-    Test_GraphQLOperationErrorReporting:
-      '*': missing_feature
-      flask-poc: v3.1.0
-    Test_GraphQLOperationErrorTracking:
-      '*': missing_feature
-      flask-poc: missing_feature
-  test_identify.py:
-    Test_Basic: v1.5.0-rc1
-    Test_Propagate: v1.9.0
-    Test_Propagate_Legacy: v1.5.0-rc1
-  test_library_conf.py:
-    Test_ExtractBehavior_Default: v2.20.0
-    Test_ExtractBehavior_Ignore: v2.20.0
-    Test_ExtractBehavior_Restart: v2.20.0
-    Test_ExtractBehavior_Restart_With_Extract_First: v2.20.0
-    Test_HeaderTags: v0.53
-    Test_HeaderTags_Colon_Leading: v1.2.1  # actual version unknown
-    Test_HeaderTags_Colon_Trailing: v2.8.0
-    Test_HeaderTags_DynamicConfig: flaky (APMAPI-734)
-    Test_HeaderTags_Long: v1.2.1
-    Test_HeaderTags_Short: v3.15.0+dev36.gb57f15308
-    Test_HeaderTags_Whitespace_Header: v3.15.0+dev36.gb57f15308
-    Test_HeaderTags_Whitespace_Tag: v3.15.0+dev36.gb57f15308
-    Test_HeaderTags_Whitespace_Val_Long: v1.2.1
-    Test_HeaderTags_Whitespace_Val_Short: v3.15.0+dev36.gb57f15308
-    Test_HeaderTags_Wildcard_Request_Headers: missing_feature
-    Test_HeaderTags_Wildcard_Response_Headers: missing_feature
-  test_profiling.py:
-    Test_Profile:
-      '*': v0.1  # actual version unknown
-      django-py3.13: missing_feature (python 3.13 not supported yet)
-      python3.12: v2.1.0
-  test_protobuf.py: missing_feature
-  test_resource_renaming.py:
-    Test_Resource_Renaming_HTTP_Endpoint_Tag: v3.17.0
-    Test_Resource_Renaming_Stats_Aggregation_Keys: v3.17.0
-  test_rum_injection.py: irrelevant (RUM injection only supported for Java)
-  test_sampling_rates.py:
-    Test_SampleRateFunction: v3.6.0+dev
-    Test_SamplingDecisionAdded: v2.8.0
-    Test_SamplingDecisions: v3.6.0+dev
-    Test_SamplingDeterminism: v2.8.0
-    Test_SamplingRates: v2.8.0
-  test_scrubbing.py:
-    Test_UrlField:
-      '*': v1.7.1
-      fastapi: v2.4.0
-    Test_UrlQuery: v1.6.0-rc1
-  test_semantic_conventions.py:
-    Test_Meta:
-      '*': v1.80.0
-      django-py3.13: v3.0.0
-    Test_MetaDatadogTags: v3.2.0
-  test_span_events.py:
-    Test_SpanEvents_WithAgentSupport:
-      "*": missing_feature (endpoint not implemented)
-      flask-poc: v3.0.0
-    Test_SpanEvents_WithoutAgentSupport:
-      "*": missing_feature (endpoint not implemented)
-      flask-poc: v3.0.0
-  test_standard_tags.py:
-    Test_StandardTagsClientIp: v2.7.0
-    Test_StandardTagsMethod: v1.2.1
-    Test_StandardTagsReferrerHostname: v3.4.0
-    Test_StandardTagsRoute:
-      '*': v1.6.0
-    Test_StandardTagsStatusCode: v1.4.0-rc1
-    Test_StandardTagsUrl:
-      '*': v2.4.0
-    Test_StandardTagsUserAgent: v1.5.0-rc1
-  test_telemetry.py:
-    Test_DependencyEnable: v2.8.0
-    Test_Log_Generation: missing_feature
-    Test_MessageBatch: missing_feature
-    Test_Metric_Generation_Disabled: missing_feature
-    Test_Metric_Generation_Enabled: missing_feature
-    Test_ProductsDisabled: v3.4.0
-    Test_Telemetry: v1.16.0
-    Test_TelemetryEnhancedConfigReporting:
-      '*': irrelevant
-      flask-poc: v3.13.0rc1
-    Test_TelemetrySCAEnvVar: v3.15.0+dev36.gb57f15308
-    Test_TelemetryV2: v1.17.3
-  test_v1_payloads.py: missing_feature
-=======
   tests/remote_config/test_remote_configuration.py::Test_RemoteConfigurationUpdateSequenceASMDD: v2.9.0
   tests/remote_config/test_remote_configuration.py::Test_RemoteConfigurationUpdateSequenceASMDDNoCache: missing_feature
   tests/remote_config/test_remote_configuration.py::Test_RemoteConfigurationUpdateSequenceFeatures: v1.7.4
@@ -1522,6 +1340,7 @@
   tests/test_protobuf.py: missing_feature
   tests/test_resource_renaming.py::Test_Resource_Renaming_HTTP_Endpoint_Tag: v3.17.0
   tests/test_resource_renaming.py::Test_Resource_Renaming_Stats_Aggregation_Keys: v3.17.0
+  tests/test_rum_injection.py: irrelevant (RUM injection only supported for Java)
   tests/test_sampling_rates.py::Test_SampleRateFunction: v3.6.0+dev
   tests/test_sampling_rates.py::Test_SamplingDecisionAdded: v2.8.0
   tests/test_sampling_rates.py::Test_SamplingDecisions: v3.6.0+dev
@@ -1569,5 +1388,4 @@
         flask-poc: v3.13.0rc1
   tests/test_telemetry.py::Test_TelemetrySCAEnvVar: v3.15.0+dev36.gb57f15308
   tests/test_telemetry.py::Test_TelemetryV2: v1.17.3
-  tests/test_v1_payloads.py: missing_feature
->>>>>>> 1c64aee7
+  tests/test_v1_payloads.py: missing_feature