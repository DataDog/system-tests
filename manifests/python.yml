--- conflicted
+++ resolved
@@ -473,16 +473,12 @@
           flask-poc: v2.5.0
       test_rabbitmq.py:
         Test_RabbitMQ_Trace_Context_Propagation:
-<<<<<<< HEAD
-          "*": missing_feature (Endpoint not implemented)
+          '*': irrelevant
+          flask-poc: v2.6.0
       test_sns_to_sqs.py:
         Test_SNS_Propagation:
           "*": irrelevant
           flask-poc: missing_feature (Endpoint not implemented)
-=======
-          '*': irrelevant
-          flask-poc: v2.6.0
->>>>>>> 0ba66812
       test_sqs.py:
         Test_SQS_PROPAGATION_VIA_AWS_XRAY_HEADERS:
           '*': irrelevant
