--- conflicted
+++ resolved
@@ -911,13 +911,8 @@
       flask-poc: v1.5.0-rc2 # actual version unknown
     Test_Span_Links_Flags_From_Conflicting_Contexts: missing_feature (implementation specs have not been determined)
     Test_Span_Links_From_Conflicting_Contexts: v2.17.0
-<<<<<<< HEAD
     Test_Span_Links_Omit_Tracestate_From_Conflicting_Contexts: missing_feature (implementation specs have not been determined)
-=======
-    Test_Span_Links_From_Conflicting_Contexts_Datadog_Precedence: v2.17.0
-    Test_Span_Links_Omit_Tracestate_From_Conflicting_Contexts: v2.17.0
   test_graphql.py: missing_feature
->>>>>>> cfaa12cc
   test_identify.py:
     Test_Basic: v1.5.0-rc1
     Test_Propagate: v1.9.0
