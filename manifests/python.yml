---
tests/:
  apm_tracing_e2e/:
    test_otel.py:
      Test_Otel_Span: missing_feature (missing /e2e_otel_span endpoint on weblog)
    test_single_span.py:
      Test_SingleSpan: missing_feature (missing /e2e_otel_span endpoint on weblog)
  appsec/:
    api_security/:
      test_api_security_rc.py:
        Test_API_Security_RC_ASM_DD_processors:
          '*': missing_feature
          django-poc: v2.6.0dev
          fastapi: v2.6.0dev
          flask-poc: v2.6.0dev
          python3.12: v2.6.0dev
          uds-flask: v2.6.0dev
          uwsgi-poc: v2.6.0dev
        Test_API_Security_RC_ASM_DD_scanners:
          '*': missing_feature
          django-poc: v2.6.0dev
          fastapi: v2.6.0dev
          flask-poc: v2.6.0dev
          python3.12: v2.6.0dev
          uds-flask: v2.6.0dev
          uwsgi-poc: v2.6.0dev
        Test_API_Security_RC_ASM_processor_overrides_and_custom_scanner: missing_feature # waf does not support it yet
      test_apisec_sampling.py:
        Test_API_Security_sampling: missing_feature
      test_schemas.py:
        Test_Scanners:
          '*': v2.4.0
          fastapi: v2.5.0
        Test_Schema_Request_Cookies:
          '*': v2.1.0
          fastapi: v2.5.0
        Test_Schema_Request_FormUrlEncoded_Body:
          '*': v2.1.0
          fastapi: v2.5.0
        Test_Schema_Request_Headers:
          '*': v2.1.0
          fastapi: v2.5.0
        Test_Schema_Request_Json_Body:
          '*': v2.1.0
          fastapi: v2.5.0
        Test_Schema_Request_Path_Parameters:
          '*': v2.1.0
          fastapi: v2.5.0
        Test_Schema_Request_Query_Parameters:
          '*': v2.1.0
          fastapi: v2.5.0
        Test_Schema_Response_Body:
          '*': v2.1.0
          fastapi: v2.5.0
        Test_Schema_Response_Body_env_var:
          '*': v2.6.0
        Test_Schema_Response_Headers:
          '*': v2.1.0
          fastapi: v2.5.0
    iast/:
      sink/:
        test_command_injection.py:
          TestCommandInjection:
            '*': v2.2.0
            fastapi: missing_feature
            python3.12: missing_feature
        test_hardcoded_secrets.py:
          Test_HardcodedSecrets: missing_feature
        test_header_injection.py:
          TestHeaderInjection: missing_feature
        test_hsts_missing_header.py:
          Test_HstsMissingHeader: missing_feature
        test_insecure_auth_protocol.py:
          Test_InsecureAuthProtocol: missing_feature
        test_insecure_cookie.py:
          TestInsecureCookie:
            '*': v1.19.0
            fastapi: missing_feature
            python3.12: missing_feature
        test_ldap_injection.py:
          TestLDAPInjection: missing_feature
        test_no_httponly_cookie.py:
          TestNoHttponlyCookie:
            '*': v1.19.0
            fastapi: missing_feature
            python3.12: missing_feature
        test_no_samesite_cookie.py:
          TestNoSamesiteCookie:
            '*': v1.19.0
            fastapi: missing_feature
            python3.12: missing_feature
        test_nosql_mongodb_injection.py:
          TestNoSqlMongodbInjection: missing_feature
        test_path_traversal.py:
          TestPathTraversal:
            '*': v2.1.0
            fastapi: missing_feature
            python3.12: missing_feature
        test_reflection_injection.py:
          TestReflectionInjection: missing_feature
        test_sql_injection.py:
          TestSqlInjection:
            django-poc: v1.18.0
            fastapi: missing_feature
            flask-poc: v1.18.0
            pylons: missing_feature
            python3.12: missing_feature
        test_ssrf.py:
          TestSSRF:
            '*': v2.2.0
            fastapi: missing_feature
            python3.12: missing_feature
        test_trust_boundary_violation.py:
          Test_TrustBoundaryViolation: missing_feature
        test_unvalidated_redirect.py:
          TestUnvalidatedHeader: missing_feature
          TestUnvalidatedRedirect: missing_feature
        test_unvalidated_redirect_forward.py:
          TestUnvalidatedForward: missing_feature
        test_weak_cipher.py:
          TestWeakCipher:
            '*': v1.18.0
            fastapi: missing_feature
            python3.12: missing_feature
        test_weak_hash.py:
          TestWeakHash:
            '*': v1.18.0
            python3.12: missing_feature
        test_weak_randomness.py:
          TestWeakRandomness:
            '*': v2.0.0
            python3.12: missing_feature
        test_xcontent_sniffing.py:
          Test_XContentSniffing: missing_feature
        test_xpath_injection.py:
          TestXPathInjection: missing_feature
        test_xss.py:
          TestXSS: missing_feature
      source/:
        test_body.py:
          TestRequestBody:
            django-poc: v1.20.0
            fastapi: missing_feature
            flask-poc: v1.20.0
            python3.12: missing_feature
            uds-flask: v1.20.0
            uwsgi-poc: v1.20.0
        test_cookie_name.py:
          TestCookieName:
            '*': v1.18.0
            fastapi: missing_feature
            python3.12: missing_feature
        test_cookie_value.py:
          TestCookieValue:
            '*': v1.18.0
            fastapi: missing_feature
            python3.12: missing_feature
        test_graphql_resolver.py:
          TestGraphqlResolverArgument: missing_feature
        test_header_name.py:
          TestHeaderName:
            '*': v1.18.0
            fastapi: missing_feature
            python3.12: missing_feature
        test_header_value.py:
          TestHeaderValue:
            '*': v1.18.0
            fastapi: missing_feature
            python3.12: missing_feature
        test_kafka_key.py:
          TestKafkaKey: missing_feature
        test_kafka_value.py:
          TestKafkaValue: missing_feature
        test_multipart.py:
          TestMultipart: missing_feature
        test_parameter_name.py:
          TestParameterName:
            django-poc: v1.18.0
            fastapi: missing_feature
            flask-poc: missing_feature
            python3.12: missing_feature
            uds-flask: missing_feature
            uwsgi-poc: missing_feature
        test_parameter_value.py:
          TestParameterValue: bug (should have been v1.18.0)
        test_path.py:
          TestPath: missing_feature
        test_uri.py:
          TestURI: missing_feature
    waf/:
      test_addresses.py:
        Test_BodyJson:
          '*': v1.4.0rc1.dev
          fastapi: v2.4.0.dev1
        Test_BodyRaw:
          '*': missing_feature
          django-poc: v1.5.2
          fastapi: v2.4.0.dev1
          python3.12: v1.5.2
        Test_BodyUrlEncoded:
          '*': v1.4.0rc1.dev
          fastapi: v2.4.0.dev1
        Test_BodyXml:
          '*': v1.5.0rc1.dev
          fastapi: v2.4.0.dev1
        Test_ClientIP: missing_feature (v1.5.0rc1.dev but test is not implemented)
        Test_Cookies:
          django-poc: v1.1.0rc2.dev
          fastapi: v2.4.0.dev1
          flask-poc: v1.4.0rc1.dev
          pylons: v1.1.0rc2.dev
          python3.12: v1.1.0rc2.dev
          uds-flask: v1.4.0rc1.dev
          uwsgi-poc: v1.16.1
        Test_FullGrpc: missing_feature
        Test_GraphQL: missing_feature
        Test_Headers: v1.6
        Test_Lambda: missing_feature
        Test_Method: missing_feature
        Test_PathParams:
          django-poc: v1.1.0rc2.dev
          fastapi: v2.4.0.dev1
          flask-poc: v1.4.0rc1.dev
          pylons: v1.1.0rc2.dev
          python3.12: v1.1.0rc2.dev
          uds-flask: v1.4.0rc1.dev
          uwsgi-poc: v1.5.2
        Test_ResponseStatus:
          '*': v0.58.5
          fastapi: v2.4.0.dev1
        Test_UrlQuery:
          '*': v1.2.1
          fastapi: v2.4.0.dev1
        Test_UrlQueryKey:
          '*': v1.2.1
          fastapi: v2.4.0.dev1
        Test_UrlRaw:
          '*': v0.58.5
          fastapi: v2.4.0.dev1
        Test_gRPC: missing_feature
      test_blocking.py:
        Test_Blocking:
          '*': v1.16.1
          django-poc: v1.10
          fastapi: v2.4.0.dev1
          flask-poc: v1.10
        Test_CustomBlockingResponse:
          '*': v1.20.0.dev
          fastapi: v2.4.0.dev1
      test_custom_rules.py:
        Test_CustomRules:
          '*': v1.16.1
          django-poc: v1.12
          fastapi: v2.4.0.dev1
          flask-poc: v1.12
      test_exclusions.py:
        Test_Exclusions:
          '*': v1.16.1
          django-poc: v1.12
          fastapi: v2.4.0.dev1
          flask-poc: v1.12
      test_miscs.py:
        Test_404: v1.1.0rc2.dev
        Test_CorrectOptionProcessing:
          '*': v1.1.0
          fastapi: v2.4.0.dev1
        Test_MultipleAttacks:
          '*': v1.2.1
          fastapi: v2.4.0.dev1
        Test_MultipleHighlight:
          '*': v1.2.1
          fastapi: v2.4.0.dev1
      test_reports.py:
        Test_Monitoring:
          '*': v1.5.0rc1.dev
          fastapi: v2.4.0.dev1
      test_rules.py:
        Test_CommandInjection:
          '*': v1.2.1
          fastapi: v2.4.0.dev1
        Test_DiscoveryScan:
          '*': v0.58.5
          fastapi: v2.4.0.dev1
        Test_HttpProtocol:
          '*': v1.2.1
          fastapi: v2.4.0.dev1
        Test_JavaCodeInjection:
          '*': v1.2.1
          fastapi: v2.4.0.dev1
        Test_JsInjection:
          '*': v1.2.1
          fastapi: v2.4.0.dev1
        Test_LFI:
          '*': v2.4.0.dev1
          flask-poc: v1.5.2
          uds-flask: v1.5.2
        Test_NoSqli:
          '*': v1.2.1
          fastapi: v2.4.0.dev1
        Test_PhpCodeInjection:
          '*': v1.2.1
          fastapi: v2.4.0.dev1
        Test_RFI:
          '*': v1.2.1
          fastapi: v2.4.0.dev1
        Test_SQLI:
          '*': v1.3.0
          fastapi: v2.4.0.dev1
        Test_SSRF:
          '*': v1.2.1
          fastapi: v2.4.0.dev1
        Test_Scanners:
          '*': v1.2.1
          fastapi: v2.4.0.dev1
        Test_XSS:
          '*': v1.3.0
          fastapi: v2.4.0.dev1
      test_telemetry.py:
        Test_TelemetryMetrics:
          '*': v1.14.0
          fastapi: v2.4.0.dev1
    test_PII.py:
      Test_Scrubbing: missing_feature
    test_alpha.py:
      Test_Basic:
        '*': v1.1.0rc2.dev
        fastapi: v2.4.0.dev1
    test_automated_login_events.py:
      Test_Login_Events: missing_feature
      Test_Login_Events_Extended: missing_feature
    test_blocking_addresses.py:
      Test_BlockingAddresses:
        '*': v1.16.1
        django-poc: v1.10
        fastapi: v2.4.0.dev1
        flask-poc: v1.10
      Test_BlockingGraphqlResolvers: missing_feature
      Test_Blocking_request_body:
        '*': v1.16.1
        django-poc: v1.10
        fastapi: v2.4.0.dev1
        flask-poc: v1.10
      Test_Blocking_request_cookies:
        '*': v1.16.1
        django-poc: v1.10
        fastapi: v2.4.0.dev1
        flask-poc: v1.10
      Test_Blocking_request_headers:
        '*': v1.16.1
        django-poc: v1.10
        fastapi: v2.4.0.dev1
        flask-poc: v1.10
      Test_Blocking_request_method:
        '*': v1.16.1
        django-poc: v1.10
        fastapi: v2.4.0.dev1
        flask-poc: v1.10
      Test_Blocking_request_path_params:
        '*': v1.16.1
        django-poc: v1.10
        fastapi: v2.4.0.dev1
        flask-poc: v1.13
      Test_Blocking_request_query:
        '*': v1.16.1
        django-poc: v1.10
        fastapi: v2.4.0.dev1
        flask-poc: v1.10
      Test_Blocking_request_uri:
        '*': v1.16.1
        django-poc: v1.15
        fastapi: v2.4.0.dev1
        flask-poc: v1.15
      Test_Blocking_response_headers:
        '*': v1.16.1
        django-poc: v1.10
        fastapi: v2.4.0.dev1
        flask-poc: v1.10
      Test_Blocking_response_status:
        '*': v1.16.1
        django-poc: v1.10
        fastapi: v2.4.0.dev1
        flask-poc: v1.10
      Test_Suspicious_Request_Blocking: missing_feature (v1.20.0, but test is not implemented)
    test_client_ip.py:
      Test_StandardTagsClientIp: v1.5.0
    test_conf.py:
      Test_ConfigurationVariables:
        '*': v1.1.2
        fastapi: v2.4.0.dev1
      Test_RuleSet_1_3_1:
        '*': v1.2.1
        fastapi: v2.4.0.dev1
      Test_StaticRuleSet: missing_feature
    test_customconf.py:
      Test_ConfRuleSet: v1.1.0rc2.dev
      Test_NoLimitOnWafRules: v1.1.0rc2.dev
    test_event_tracking.py:
      Test_CustomEvent: v1.10.0
      Test_UserLoginFailureEvent: v1.9.0
      Test_UserLoginSuccessEvent: v1.9.0
    test_identify.py:
      Test_Basic: v1.5.0rc1.dev
    test_ip_blocking_full_denylist.py:
      Test_AppSecIPBlockingFullDenylist: missing_feature (Python supported denylists of 2500 entries but it fails to block this those 15000)
    test_logs.py:
      Test_Standardization: missing_feature
      Test_StandardizationBlockMode: missing_feature
    test_reports.py:
      Test_ExtraTagsFromRule: v1.14.0
      Test_HttpClientIP: v1.5.0rc1.dev
      Test_Info: v1.1.0rc2.dev
      Test_RequestHeaders: v1.1.0rc2.dev
      Test_StatusCode: v1.1.0rc2.dev
    test_request_blocking.py:
      Test_AppSecRequestBlocking:
        '*': v1.10.0
        fastapi: v2.4.0.dev1
    test_runtime_activation.py:
      Test_RuntimeActivation: missing_feature
    test_shell_execution.py:
      Test_ShellExecution: missing_feature
    test_traces.py:
      Test_AppSecEventSpanTags: v0.58.5
      Test_AppSecObfuscator:
        '*': v1.5.0rc1.dev
        fastapi: v2.6.0.dev1
      Test_CollectDefaultRequestHeader: v2.9.0.dev40
      Test_CollectRespondHeaders:
        '*': v1.4.0rc1.dev
        fastapi: v2.4.0.dev1
      Test_DistributedTraceInfo: missing_feature (test not implemented)
      Test_ExternalWafRequestsIdentification: v2.9.0.dev1
      Test_RetainTraces: v1.1.0rc2.dev
    test_user_blocking_full_denylist.py:
      Test_UserBlocking_FullDenylist:
        '*': missing_feature (Python supported denylists of 2500 entries but it fails to block this those 15000)
        # django-poc: v1.10
        # flask-poc: v1.10
    test_versions.py:
      Test_Events: v0.58.5
  debugger/:
    test_debugger.py:
      Test_Debugger_Line_Probe_Snaphots: missing_feature
      Test_Debugger_Method_Probe_Snaphots: missing_feature
      Test_Debugger_Mix_Log_Probe: missing_feature
      Test_Debugger_Probe_Statuses: missing_feature
    test_debugger_pii.py:
      Test_Debugger_PII_Redaction: missing_feature
  integrations/:
    crossed_integrations/:
      test_kafka.py:
        Test_Kafka:
          '*': irrelevant
          flask-poc: v2.5.0
      test_kinesis.py:
        Test_Kinesis_PROPAGATION_VIA_MESSAGE_ATTRIBUTES:
          '*': irrelevant
          flask-poc: v2.6.0
      test_rabbitmq.py:
        Test_RabbitMQ_Trace_Context_Propagation:
          '*': irrelevant
          flask-poc: v0.1  # actual version unknown
      test_sns_to_sqs.py:
        Test_SNS_Propagation:
          '*': irrelevant
          flask-poc: v2.6.0
      test_sqs.py:
        Test_SQS_PROPAGATION_VIA_AWS_XRAY_HEADERS:
          '*': irrelevant
          flask-poc: v0.1 # actual version unknown
        Test_SQS_PROPAGATION_VIA_MESSAGE_ATTRIBUTES:
          '*': irrelevant
          flask-poc: v2.6.0
    test_db_integrations_sql.py:
      Test_MsSql:
        '*': missing_feature
        flask-poc: v1.18.3
      Test_MySql:
        '*': missing_feature
        flask-poc: v1.18.3
      Test_Postgres:
        '*': missing_feature
        flask-poc: v1.18.3
    test_dbm.py:
      Test_Dbm:
        '*': missing_feature (Missing on weblog)
        flask-poc: v0.1 # actual version unknown
        uds-flask: v2.9.0.dev # actual version unknown
        uwsgi-poc: v2.9.0.dev # actual version unknown
    test_dsm.py:
      Test_DsmContext_Extraction_Base64:
        '*': irrelevant
        flask-poc: v2.8.0.dev
      Test_DsmContext_Injection_Base64:
        '*': irrelevant
        flask-poc: v2.8.0.dev
      Test_DsmHttp: missing_feature
      Test_DsmKafka:
        '*': irrelevant
        flask-poc: v1.20.3
      Test_DsmKinesis:
        '*': irrelevant
        flask-poc: v2.8.0.dev
      Test_DsmRabbitmq:
        '*': irrelevant
        flask-poc: v2.6.0
      Test_DsmRabbitmq_FanoutExchange:
        '*': irrelevant
        flask-poc: missing_feature (endpoint not implemented)
      Test_DsmRabbitmq_TopicExchange:
        '*': irrelevant
        flask-poc: missing_feature (endpoint not implemented)
      Test_DsmSNS:
        '*': irrelevant
        flask-poc: v1.16.0
      Test_DsmSQS:
        '*': irrelevant
        flask-poc: v1.16.0
  parametric/:
    test_128_bit_traceids.py:
      Test_128_Bit_Traceids: v2.6.0
    test_dynamic_configuration.py:
      TestDynamicConfigHeaderTags: flaky (failure 2.8.0/2.9.0.dev)
      TestDynamicConfigSamplingRules: missing_feature
      TestDynamicConfigTracingEnabled: flaky (failure 2.8.0/2.9.0.dev)
      TestDynamicConfigV1: missing_feature (failure 2.8.0)
      TestDynamicConfigV1_ServiceTargets: missing_feature (failure 2.8.0)
      TestDynamicConfigV2: flaky (failure 2.8.0/2.9.0.dev)
    test_headers_b3.py:
      Test_Headers_B3: v2.8.0
    test_headers_b3multi.py:
      Test_Headers_B3multi: v2.8.0
    test_headers_datadog.py:
      Test_Headers_Datadog: v2.8.0
    test_headers_none.py:
      Test_Headers_None: v2.8.0
    test_headers_precedence.py:
      Test_Headers_Precedence: v2.8.0
    test_headers_tracecontext.py:
      Test_Headers_Tracecontext: v2.8.0
    test_headers_tracestate_dd.py:
      Test_Headers_Tracestate_DD: v2.8.0
    test_library_tracestats.py:
      Test_Library_Tracestats: missing_feature (failure 2.8.0)
    test_otel_api_interoperability.py:
      Test_Otel_API_Interoperability: missing_feature
    test_otel_sdk_interoperability.py:
      Test_Otel_SDK_Interoperability: missing_feature
    test_otel_span_methods.py:
      Test_Otel_Span_Methods: v2.8.0
    test_otel_span_with_w3c.py:
      Test_Otel_Span_With_W3c: v2.8.0
    test_otel_tracer.py:
      Test_Otel_Tracer: v2.8.0
    test_partial_flushing.py:
      Test_Partial_Flushing: flaky (failure 2.8.0/2.9.0.dev)
    test_sampling_delegation.py:
      Test_Decisionless_Extraction: v2.8.0
    test_sampling_span_tags.py:
      Test_Sampling_Span_Tags: v2.8.0
    test_span_links.py:
      Test_Span_Links: v2.3.0
    test_span_sampling.py:
      Test_Span_Sampling: v2.8.0
    test_telemetry.py:
<<<<<<< HEAD
      Test_Defaults: flaky (failure 2.8.0/2.9.0.dev)
      Test_Environment: v2.9.0.dev # flaky in 2.8.0
      Test_TelemetryInstallSignature: flaky (failure 2.8.0/2.9.0.dev)
=======
      Test_Defaults: missing_feature (failure 2.8.0)
      Test_Environment: missing_feature (failure 2.8.0)
      Test_TelemetryInstallSignature: missing_feature (failure 2.8.0)
      Test_TelemetrySCAEnvVar: v2.9.0.dev
>>>>>>> c4eaa332
    test_trace_sampling.py:
      Test_Trace_Sampling_Basic: v1.9.0 # actual version unknown
      Test_Trace_Sampling_Globs: v2.8.0
      Test_Trace_Sampling_Globs_Feb2024_Revision: v2.8.0
      Test_Trace_Sampling_Resource: v2.8.0
      Test_Trace_Sampling_Tags: v2.8.0
      Test_Trace_Sampling_Tags_Feb2024_Revision: bug (v2.8.0 fails. Python PR-8946 is needed to fix it)
      Test_Trace_Sampling_With_W3C: v2.8.0
    test_tracer.py:
      Test_Tracer: v2.8.0
      Test_TracerSCITagging: v1.12.0
      Test_TracerUniversalServiceTagging: v0.36.0
    test_tracer_flare.py:
      TestTracerFlareV1: missing_feature (failure 2.8.0)
  remote_config/:
    test_remote_configuration.py:
      Test_RemoteConfigurationExtraServices: v2.1.0.dev
      Test_RemoteConfigurationUpdateSequenceASMDD: missing_feature
      Test_RemoteConfigurationUpdateSequenceASMDDNoCache: missing_feature
      Test_RemoteConfigurationUpdateSequenceFeatures: v1.7.4
      Test_RemoteConfigurationUpdateSequenceFeaturesNoCache: irrelevant (cache is implemented)
      Test_RemoteConfigurationUpdateSequenceLiveDebugging: v2.8.0.dev
      Test_RemoteConfigurationUpdateSequenceLiveDebuggingNoCache: missing_feature
  test_data_integrity.py:
    Test_LibraryHeaders: v2.7.0
  test_distributed.py:
    Test_DistributedHttp:
      '*': missing_feature (Missing on weblog)
      flask-poc: v1.5.0rc2.dev # actual version unknown
  test_identify.py:
    Test_Basic: v1.5.0rc1.dev
    Test_Propagate: v1.9.0
    Test_Propagate_Legacy: v1.5.0rc1.dev
  test_library_conf.py:
    Test_HeaderTags: v0.53
    Test_HeaderTags_Colon_Leading: v1.2.1 # actual version unknown
    Test_HeaderTags_Colon_Trailing: v2.8.0.dev
    Test_HeaderTags_Long: v1.2.1
    Test_HeaderTags_Short: missing_feature
    Test_HeaderTags_Whitespace_Header: missing_feature
    Test_HeaderTags_Whitespace_Tag: bug (AIT-8549)
    Test_HeaderTags_Whitespace_Val_Long: v1.2.1
    Test_HeaderTags_Whitespace_Val_Short: missing_feature
  test_profiling.py:
    Test_Profile:
      '*': v0.1 # actual version unknown
      python3.12: v2.1.0.dev
  test_scrubbing.py:
    Test_UrlField:
      '*': v1.7.1
      fastapi: v2.4.0.dev1
    Test_UrlQuery: v1.6.0rc1.dev
  test_semantic_conventions.py:
    Test_Meta: v1.80.0
    Test_MetaDatadogTags: bug (Inconsistent implementation across tracers; will need a dedicated testing scenario)
  test_standard_tags.py:
    Test_StandardTagsClientIp: v2.7.0.dev
    Test_StandardTagsMethod: v1.2.1
    Test_StandardTagsRoute: v1.6.0
    Test_StandardTagsStatusCode: v1.4.0rc1.dev
    Test_StandardTagsUrl:
      '*': v2.4.0.dev
    Test_StandardTagsUserAgent: v1.5.0rc1.dev
  test_telemetry.py:
    Test_DependencyEnable: v2.8.0.dev
    Test_Log_Generation: missing_feature
    Test_MessageBatch: missing_feature
    Test_Metric_Generation_Disabled: missing_feature
    Test_Metric_Generation_Enabled: missing_feature
    Test_ProductsDisabled: missing_feature
    Test_Telemetry: v1.16.0
    Test_TelemetryV2: v1.17.3<|MERGE_RESOLUTION|>--- conflicted
+++ resolved
@@ -563,16 +563,10 @@
     test_span_sampling.py:
       Test_Span_Sampling: v2.8.0
     test_telemetry.py:
-<<<<<<< HEAD
       Test_Defaults: flaky (failure 2.8.0/2.9.0.dev)
       Test_Environment: v2.9.0.dev # flaky in 2.8.0
       Test_TelemetryInstallSignature: flaky (failure 2.8.0/2.9.0.dev)
-=======
-      Test_Defaults: missing_feature (failure 2.8.0)
-      Test_Environment: missing_feature (failure 2.8.0)
-      Test_TelemetryInstallSignature: missing_feature (failure 2.8.0)
       Test_TelemetrySCAEnvVar: v2.9.0.dev
->>>>>>> c4eaa332
     test_trace_sampling.py:
       Test_Trace_Sampling_Basic: v1.9.0 # actual version unknown
       Test_Trace_Sampling_Globs: v2.8.0
