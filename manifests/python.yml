--- conflicted
+++ resolved
@@ -21,12 +21,7 @@
   tests/appsec/api_security/test_endpoint_discovery.py::Test_Endpoint_Discovery:
     - weblog_declaration:
         "*": v3.13.0.dev
-<<<<<<< HEAD
         *django: v3.12.0.dev
-=======
-        django-poc: v3.12.0.dev
-        django-py3.13: v3.12.0.dev
-        python3.12: v3.12.0.dev
   tests/appsec/api_security/test_endpoint_discovery.py::Test_Endpoint_Discovery::test_optional_authentication: irrelevant
   tests/appsec/api_security/test_endpoint_discovery.py::Test_Endpoint_Discovery::test_optional_metadata: irrelevant
   tests/appsec/api_security/test_endpoint_discovery.py::Test_Endpoint_Discovery::test_optional_request_body_type: irrelevant
@@ -39,7 +34,6 @@
         "*": irrelevant
         fastapi: v3.13.0.dev
   tests/appsec/api_security/test_endpoint_discovery.py::Test_Endpoint_Discovery::test_optional_type: irrelevant
->>>>>>> 10757365
   tests/appsec/api_security/test_schemas.py::Test_Scanners:
     - weblog_declaration:
         "*": v2.4.0
@@ -455,19 +449,13 @@
   tests/appsec/test_automated_user_and_session_tracking.py::Test_Automated_User_Blocking:
     - weblog_declaration:
         "*": v3.0.0.rc
-<<<<<<< HEAD
         *django: v3.7.0.dev (is v3.0.0.rc but weblog use new SDK now)
-=======
-        django-poc: v3.7.0.dev (is v3.0.0.rc but weblog use new SDK now)
-        django-py3.13: v3.7.0.dev (is v3.0.0.rc but weblog use new SDK now)
-        python3.12: v3.7.0.dev (is v3.0.0.rc but weblog use new SDK now)
   tests/appsec/test_automated_user_and_session_tracking.py::Test_Automated_User_Blocking::test_user_blocking_auto:
     - weblog_declaration:
         "*": irrelevant (no possible auto-instrumentation for python except on Django)
         django-poc: v3.7.0.dev (is v3.0.0.rc but weblog use new SDK now)
         django-py3.13: v3.7.0.dev (is v3.0.0.rc but weblog use new SDK now)
         python3.12: v3.7.0.dev (is v3.0.0.rc but weblog use new SDK now)
->>>>>>> 10757365
   tests/appsec/test_automated_user_and_session_tracking.py::Test_Automated_User_Tracking:
     - weblog_declaration:
         "*": v3.1.0.dev
