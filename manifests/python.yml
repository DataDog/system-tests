--- conflicted
+++ resolved
@@ -172,7 +172,6 @@
         django-poc: v1.10
         flask-poc: v1.10
       Test_BlockingGraphqlResolvers:
-<<<<<<< HEAD
         '*': missing_feature
       Test_Blocking_request_body:
         '*': v1.16.1
@@ -275,6 +274,7 @@
       Test_TracerUniversalServiceTagging: v0.36.0
   remote_config/:
     test_remote_configuration.py:
+      Test_RemoteConfigurationExtraServices: missing_feature
       Test_RemoteConfigurationUpdateSequenceASMDD: missing_feature
       Test_RemoteConfigurationUpdateSequenceASMDDNoCache: missing_feature
       Test_RemoteConfigurationUpdateSequenceFeatures: v1.7.4
@@ -313,10 +313,4 @@
     Test_Metric_Generation_Enabled: missing_feature
     Test_ProductsDisabled: missing_feature
     Test_Telemetry: v1.7.0
-    Test_TelemetryV2: v1.17.3
-=======
-        "*": "missing_feature"
-  remote_config/:
-    test_remote_configuration.py:
-      Test_RemoteConfigurationExtraServices: "missing_feature"
->>>>>>> 3556698b
+    Test_TelemetryV2: v1.17.3