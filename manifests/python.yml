--- conflicted
+++ resolved
@@ -753,15 +753,8 @@
       Test_RuntimeActivation: v2.10.1
       Test_RuntimeDeactivation: v2.10.1
     test_service_activation_metric.py:
-<<<<<<< HEAD
-      TestServiceActivationEnvVarMetric: missing_feature
-      TestServiceActivationRemoteConfigMetric: missing_feature
-    test_telemetry_appsec_configuration.py:
-      TestTelemetryAppSecRemoteConfigEnabled: missing_feature
-=======
       TestServiceActivationEnvVarMetric: v3.11.0.dev
       TestServiceActivationRemoteConfigMetric: v3.11.0.dev
->>>>>>> 6a327d5c
     test_shell_execution.py:
       Test_ShellExecution: missing_feature
     test_suspicious_attacker_blocking.py:
