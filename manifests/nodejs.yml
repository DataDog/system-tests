--- conflicted
+++ resolved
@@ -77,10 +77,7 @@
   - &ref_5_77_0 '>=5.77.0'
   - &ref_5_79_0 '>=5.79.0'
   - &ref_5_80_0 '>=5.80.0'
-<<<<<<< HEAD
-=======
   - &ref_5_81_0 '>=5.81.0'
->>>>>>> c128f220
 manifest:
   tests/apm_tracing_e2e/test_otel.py::Test_Otel_Span: missing_feature (missing /e2e_otel_span endpoint on weblog)
   tests/apm_tracing_e2e/test_single_span.py::Test_SingleSpan: missing_feature (missing /e2e_otel_span endpoint on weblog)
@@ -553,10 +550,7 @@
   tests/appsec/rasp/test_api10.py::Test_API10_downstream_request_tag: missing_feature
   tests/appsec/rasp/test_api10.py::Test_API10_downstream_ssrf_telemetry: missing_feature
   tests/appsec/rasp/test_api10.py::Test_API10_redirect: missing_feature
-<<<<<<< HEAD
-=======
   tests/appsec/rasp/test_api10.py::Test_API10_redirect_status: missing_feature
->>>>>>> c128f220
   tests/appsec/rasp/test_api10.py::Test_API10_request_body: missing_feature
   tests/appsec/rasp/test_api10.py::Test_API10_request_headers: missing_feature
   tests/appsec/rasp/test_api10.py::Test_API10_request_method: missing_feature
@@ -1265,21 +1259,15 @@
     - weblog_declaration:
         "*": *ref_5_39_0
         nextjs: irrelevant
-<<<<<<< HEAD
-=======
   tests/integration_frameworks/llm/anthropic/test_anthropic_apm.py::TestAnthropicApmMessages: *ref_5_71_0
   tests/integration_frameworks/llm/anthropic/test_anthropic_llmobs.py::TestAnthropicLlmObsMessages: *ref_5_71_0
->>>>>>> c128f220
   tests/integration_frameworks/llm/openai/test_openai_apm.py::TestOpenAiApmChatCompletions: *ref_5_76_0
   tests/integration_frameworks/llm/openai/test_openai_apm.py::TestOpenAiApmCompletions: *ref_5_76_0
   tests/integration_frameworks/llm/openai/test_openai_apm.py::TestOpenAiApmEmbeddings: *ref_5_76_0
   tests/integration_frameworks/llm/openai/test_openai_apm.py::TestOpenAiApmResponses: *ref_5_76_0
   tests/integration_frameworks/llm/openai/test_openai_llmobs.py::TestOpenAiEmbeddingInteractions: *ref_5_80_0
   tests/integration_frameworks/llm/openai/test_openai_llmobs.py::TestOpenAiLlmInteractions: *ref_5_80_0
-<<<<<<< HEAD
-=======
   tests/integration_frameworks/llm/openai/test_openai_llmobs.py::TestOpenAiPromptTracking: missing_feature
->>>>>>> c128f220
   tests/integrations/crossed_integrations/test_kafka.py::Test_Kafka:
     - weblog_declaration:
         "*": irrelevant
@@ -1587,8 +1575,6 @@
     - weblog_declaration:
         "*": incomplete_test_app
         express4: *ref_5_77_0
-<<<<<<< HEAD
-=======
   tests/test_feature_flag_exposures.py::Test_FFE_RC_Down_From_Start:
     - weblog_declaration:
         "*": incomplete_test_app
@@ -1597,7 +1583,6 @@
     - weblog_declaration:
         "*": incomplete_test_app
         express4: *ref_5_77_0
->>>>>>> c128f220
   tests/test_graphql.py::Test_GraphQLOperationErrorReporting:
     - weblog_declaration:
         "*": irrelevant
@@ -1627,9 +1612,6 @@
   tests/test_library_conf.py::Test_HeaderTags_Wildcard_Response_Headers: missing_feature
   tests/test_profiling.py::Test_Profile: *ref_5_16_0
   tests/test_protobuf.py: missing_feature
-<<<<<<< HEAD
-  tests/test_resource_renaming.py: missing_feature
-=======
   tests/test_resource_renaming.py::Test_Resource_Renaming_HTTP_Endpoint_Tag:
     - weblog_declaration:
         "*": *ref_5_81_0
@@ -1638,7 +1620,6 @@
     - weblog_declaration:
         "*": *ref_5_81_0
         nextjs: missing_feature
->>>>>>> c128f220
   tests/test_sampling_rates.py::Test_SampleRateFunction: *ref_5_54_0
   tests/test_sampling_rates.py::Test_SamplingDecisionAdded: *ref_5_17_0
   tests/test_sampling_rates.py::Test_SamplingDecisions: *ref_5_54_0
