--- conflicted
+++ resolved
@@ -68,11 +68,7 @@
   - &ref_5_64_0 '>=5.64.0'  # Endpoints collection
   - &ref_5_66_0 '>=5.66.0'  # fastify rasp support
   - &ref_5_71_0 '>=5.71.0'
-<<<<<<< HEAD
-  - &ref_5_72_0 '>=5.72.0'  # FFE support & opentelemetry logs support
-=======
-  - &ref_5_72_0 '>=5.72.0'  # Initial FFE support
->>>>>>> 13954fd6
+  - &ref_5_72_0 '>=5.72.0'  # Initial FFE support & opentelemetry logs support
   - &ref_5_73_0 '>=5.73.0'
   - &ref_5_74_0 '>=5.74.0'
   - &ref_5_75_0 '>=5.75.0'
