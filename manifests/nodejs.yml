---
refs:
  - &ref_3_0_0 '>=3.0.0 || ^2.13.0'
  - &ref_3_2_0 '>=3.2.0 || ^2.15.0'
  - &ref_3_6_0 '>=3.6.0 || ^2.19.0'
  - &ref_3_7_0 '>=3.7.0 || ^2.20.0'
  - &ref_3_9_0 '>=3.9.0 || ^2.22.0'
  - &ref_3_11_0 '>=3.11.0 || ^2.24.0'
  - &ref_3_13_0 '>=3.13.0 || ^2.26.0'
  - &ref_3_13_1 '>=3.13.1 || ^2.26.1'
  - &ref_3_15_0 '>=3.15.0 || ^2.28.0'
  - &ref_3_19_0 '>=3.19.0 || ^2.32.0'
  - &ref_3_21_0 '>=3.21.0 || ^2.34.0'
  - &ref_4_1_0 '>=4.1.0 || ^3.22.0 || ^2.35.0'
  - &ref_4_3_0 '>=4.3.0 || ^3.24.0 || ^2.37.0'
  - &ref_4_4_0 '>=4.4.0 || ^3.25.0 || ^2.38.0'
  - &ref_4_8_0 '>=4.8.0 || ^3.29.0 || ^2.42.0'
  - &ref_4_11_0 '>=4.11.0 || ^3.32.0 || ^2.45.0'
  - &ref_4_16_0 '>=4.16.0 || ^3.37.0'
  - &ref_4_17_0 '>=4.17.0 || ^3.38.0'
  - &ref_4_18_0 '>=4.18.0 || ^3.39.0'
  - &ref_4_21_0 '>=4.21.0 || ^3.42.0'
  - &ref_4_22_0 '>=4.22.0 || ^3.43.0'
  - &ref_4_23_0 '>=4.23.0 || ^3.44.0'
  - &ref_5_1_0 '>=5.1.0 || ^4.25.0 || ^3.46.0'
  - &ref_5_3_0 '>=5.3.0 || ^4.27.0 || ^3.48.0'
  - &ref_5_4_0 '>=5.4.0 || ^4.28.0 || ^3.49.0'
  - &ref_5_6_0 '>=5.6.0 || ^4.30.0 || ^3.51.0'
  - &ref_5_7_0 '>=5.7.0 || ^4.31.0 || ^3.52.0'
  - &ref_5_11_0 '>=5.11.0 || ^4.35.0 || ^3.56.0'
  - &ref_5_13_0 '>=5.13.0 || ^4.37.0 || ^3.58.0'
  - &ref_5_15_0 '>=5.15.0 || ^4.39.0'
  - &ref_5_16_0 '>=5.16.0 || ^4.40.0'
  - &ref_5_17_0 '>=5.17.0 || ^4.41.0'
  - &ref_5_18_0 '>=5.18.0 || ^4.42.0'
  - &ref_5_20_0 '>=5.20.0 || ^4.44.0'
  - &ref_5_22_0 '>=5.22.0 || ^4.46.0'
  - &ref_5_23_0 '>=5.23.0 || ^4.47.0'
  - &ref_5_24_0 '>=5.24.0 || ^4.48.0'
  - &ref_5_24_0_5_49_0 '5.24.0 - 5.49.0 || ^4.48.0'
  - &ref_5_25_0 '>=5.25.0 || ^4.49.0'
  - &ref_5_26_0 '>=5.26.0 || ^4.50.0'
  - &ref_5_27_0 '>=5.27.0 || ^4.51.0'
  - &ref_5_29_0 '>=5.29.0 || ^4.53.0'  # express 5 support
  - &ref_5_30_0 '>=5.30.0 || ^4.54.0'
  - &ref_5_32_0 '>=5.32.0'  # keep the anchor as we may backport stuff to v4 later
  - &ref_5_35_0 '>=5.35.0'
  - &ref_5_37_0 '>=5.37.0'
  - &ref_5_38_0 '>=5.38.0'
  - &ref_5_39_0 '>=5.39.0'
  - &ref_5_40_0 '>=5.40.0'
  - &ref_5_41_0 '>=5.41.0'
  - &ref_5_43_0 '>=5.43.0'
  - &ref_5_44_0 '>=5.44.0'
  - &ref_5_45_0 '>=5.45.0'
  - &ref_5_46_0 '>=5.46.0'
  - &ref_5_47_0 '>=5.47.0'
  - &ref_5_48_0 '>=5.48.0'
  - &ref_5_52_0 '>=5.52.0'
  - &ref_5_54_0 '>=5.54.0'
  - &ref_5_55_0 '>=5.55.0'
  - &ref_5_55_0_5_78_0 '5.55.0 - 5.78.0'
  - &ref_5_56_0 '>=5.56.0'
  - &ref_5_57_0 '>=5.57.0'  # fastify appsec support
  - &ref_5_59_0 '>=5.59.0'
  - &ref_5_60_0 '>=5.60.0'
  - &ref_5_61_0 '>=5.61.0'  # fastify iast support
  - &ref_5_62_0 '>=5.62.0'  # dsm - new hashing algo
  - &ref_5_64_0 '>=5.64.0'  # Endpoints collection
  - &ref_5_66_0 '>=5.66.0'  # fastify rasp support
  - &ref_5_71_0 '>=5.71.0'
  - &ref_5_72_0 '>=5.72.0'  # Initial FFE support & opentelemetry logs support
  - &ref_5_73_0 '>=5.73.0'
  - &ref_5_74_0 '>=5.74.0'
  - &ref_5_75_0 '>=5.75.0'
  - &ref_5_76_0 '>=5.76.0'
  - &ref_5_77_0 '>=5.77.0'
  - &ref_5_79_0 '>=5.79.0'
  - &ref_5_80_0 '>=5.80.0'
  - &ref_5_81_0 '>=5.81.0'
tests/:
  apm_tracing_e2e/:
    test_otel.py:
      Test_Otel_Span: missing_feature (missing /e2e_otel_span endpoint on weblog)
    test_single_span.py:
      Test_SingleSpan: missing_feature (missing /e2e_otel_span endpoint on weblog)
  appsec/:
    api_security/:
      test_api_security_rc.py:
        Test_API_Security_RC_ASM_DD_processors:
          '*': *ref_5_3_0
          fastify: *ref_5_57_0
        Test_API_Security_RC_ASM_DD_scanners:
          '*': *ref_5_3_0
          fastify: *ref_5_57_0
      test_apisec_sampling.py:
        Test_API_Security_Sampling_Different_Endpoints: *ref_5_27_0
        Test_API_Security_Sampling_Different_Paths: *ref_5_27_0
        Test_API_Security_Sampling_Different_Status: *ref_5_27_0
        Test_API_Security_Sampling_Rate: irrelevant (new api security sampling algorithm implemented)
        Test_API_Security_Sampling_With_Delay: *ref_5_27_0
      test_custom_data_classification.py:
        Test_API_Security_Custom_Data_Classification_Capabilities: *ref_5_76_0
        Test_API_Security_Custom_Data_Classification_Multiple_Scanners: *ref_5_76_0
        Test_API_Security_Custom_Data_Classification_Negative: *ref_5_76_0
        Test_API_Security_Custom_Data_Classification_Processor_Override: *ref_5_76_0
        Test_API_Security_Custom_Data_Classification_Scanner: *ref_5_76_0
      test_endpoint_discovery.py:
        Test_Endpoint_Discovery:
          '*': *ref_5_74_0
          fastify: *ref_5_64_0
          nextjs: missing_feature
      test_schemas.py:
        Test_Scanners:
          '*': *ref_4_21_0
          fastify: *ref_5_57_0
        Test_Schema_Request_Cookies:
          '*': *ref_4_21_0
          fastify: *ref_5_57_0
        Test_Schema_Request_FormUrlEncoded_Body:
          '*': *ref_4_21_0
          fastify: *ref_5_57_0
          nextjs: *ref_5_3_0
        Test_Schema_Request_Headers: *ref_4_21_0
        Test_Schema_Request_Json_Body:
          '*': *ref_4_21_0
          fastify: *ref_5_57_0
        Test_Schema_Request_Path_Parameters:
          '*': *ref_4_21_0
          express5: *ref_5_29_0
          fastify: *ref_5_57_0
          nextjs: missing_feature
        Test_Schema_Request_Query_Parameters:
          '*': *ref_4_21_0
          fastify: *ref_5_57_0
        Test_Schema_Response_Body:
          '*': *ref_5_3_0
          express5: *ref_5_29_0
          fastify: *ref_5_57_0
          nextjs: missing_feature
        Test_Schema_Response_Body_env_var: missing_feature
        Test_Schema_Response_Headers: *ref_4_21_0
        Test_Schema_Response_on_Block: missing_feature
    iast/:
      sink/:
        test_code_injection.py:
          TestCodeInjection:
            '*': *ref_5_20_0
            fastify: *ref_5_61_0
            nextjs: missing_feature
          TestCodeInjection_ExtendedLocation:
            '*': *ref_5_37_0
            fastify: *ref_5_61_0
            nextjs: missing_feature
          TestCodeInjection_StackTrace:
            '*': *ref_5_39_0
            fastify: *ref_5_61_0
            nextjs: missing_feature
        test_command_injection.py:
          TestCommandInjection:
            '*': *ref_3_11_0
            fastify: *ref_5_61_0
            nextjs: missing_feature
          TestCommandInjection_ExtendedLocation:
            '*': *ref_5_37_0
            fastify: *ref_5_61_0
            nextjs: missing_feature
          TestCommandInjection_StackTrace:
            '*': *ref_5_39_0
            fastify: *ref_5_61_0
            nextjs: missing_feature
        test_email_html_injection.py:
          TestEmailHtmlInjection: missing_feature
          TestEmailHtmlInjection_ExtendedLocation: missing_feature
          TestEmailHtmlInjection_StackTrace: missing_feature
        test_hardcoded_passwords.py:
          Test_HardcodedPasswords:
            '*': *ref_5_13_0
            fastify: *ref_5_61_0
            nextjs: missing_feature
          Test_HardcodedPasswords_ExtendedLocation:
            '*': *ref_5_37_0
            fastify: *ref_5_61_0
            nextjs: missing_feature
          Test_HardcodedPasswords_StackTrace: missing_feature
        test_hardcoded_secrets.py:
          Test_HardcodedSecrets:
            '*': *ref_4_18_0
            fastify: *ref_5_61_0
            nextjs: missing_feature
          Test_HardcodedSecretsExtended:
            '*': *ref_5_11_0
            fastify: *ref_5_61_0
            nextjs: missing_feature
          Test_HardcodedSecrets_ExtendedLocation:
            '*': *ref_5_37_0
            fastify: *ref_5_61_0
            nextjs: missing_feature
          Test_HardcodedSecrets_StackTrace: missing_feature
        test_header_injection.py: irrelevant (Header Injection detection was removed)
        test_hsts_missing_header.py:
          Test_HstsMissingHeader:
            '*': *ref_4_8_0
            fastify: *ref_5_61_0
            nextjs: missing_feature
          Test_HstsMissingHeader_ExtendedLocation:
            '*': *ref_5_37_0
            fastify: *ref_5_61_0
            nextjs: missing_feature
          Test_HstsMissingHeader_StackTrace: missing_feature
        test_insecure_auth_protocol.py:
          Test_InsecureAuthProtocol: missing_feature
          Test_InsecureAuthProtocol_ExtendedLocation: missing_feature
          Test_InsecureAuthProtocol_StackTrace: missing_feature
        test_insecure_cookie.py:
          TestInsecureCookie:
            '*': *ref_4_1_0
            fastify: *ref_5_61_0
            nextjs: missing_feature
          TestInsecureCookieNameFilter:
            '*': *ref_5_24_0_5_49_0
            fastify: *ref_5_61_0
            nextjs: missing_feature
          TestInsecureCookie_ExtendedLocation:
            '*': *ref_5_37_0
            fastify: *ref_5_61_0
            nextjs: missing_feature
          TestInsecureCookie_StackTrace:
            '*': *ref_5_39_0
            fastify: *ref_5_61_0
            nextjs: missing_feature
        test_ldap_injection.py:
          TestLDAPInjection:
            '*': *ref_4_1_0
            fastify: *ref_5_61_0
            nextjs: missing_feature
          TestLDAPInjection_ExtendedLocation:
            '*': *ref_5_37_0
            fastify: *ref_5_61_0
            nextjs: missing_feature
          TestLDAPInjection_StackTrace:
            '*': *ref_5_39_0
            fastify: *ref_5_61_0
            nextjs: missing_feature
        test_no_httponly_cookie.py:
          TestNoHttponlyCookie:
            '*': *ref_4_3_0
            fastify: *ref_5_61_0
            nextjs: missing_feature
          TestNoHttponlyCookieNameFilter:
            '*': *ref_5_24_0_5_49_0
            fastify: *ref_5_61_0
            nextjs: missing_feature
          TestNoHttponlyCookie_ExtendedLocation:
            '*': *ref_5_37_0
            fastify: *ref_5_61_0
            nextjs: missing_feature
          TestNoHttponlyCookie_StackTrace:
            '*': *ref_5_39_0
            fastify: *ref_5_61_0
            nextjs: missing_feature
        test_no_samesite_cookie.py:
          TestNoSamesiteCookie:
            '*': *ref_4_3_0
            fastify: *ref_5_61_0
            nextjs: missing_feature
          TestNoSamesiteCookieNameFilter:
            '*': *ref_5_24_0_5_49_0
            fastify: *ref_5_61_0
            nextjs: missing_feature
          TestNoSamesiteCookie_ExtendedLocation:
            '*': *ref_5_37_0
            fastify: *ref_5_61_0
            nextjs: missing_feature
          TestNoSamesiteCookie_StackTrace:
            '*': *ref_5_39_0
            fastify: *ref_5_61_0
            nextjs: missing_feature
        test_nosql_mongodb_injection.py:
          TestNoSqlMongodbInjection:
            '*': *ref_4_17_0
            fastify: *ref_5_61_0
            nextjs: missing_feature
          TestNoSqlMongodbInjection_ExtendedLocation:
            '*': *ref_5_37_0
            fastify: *ref_5_61_0
            nextjs: missing_feature
          TestNoSqlMongodbInjection_StackTrace:
            '*': *ref_5_39_0
            fastify: *ref_5_61_0
            nextjs: missing_feature
        test_path_traversal.py:
          TestPathTraversal:
            '*': *ref_3_19_0
            fastify: *ref_5_61_0
            nextjs: missing_feature
          TestPathTraversal_ExtendedLocation:
            '*': *ref_5_37_0
            fastify: *ref_5_61_0
            nextjs: missing_feature
          TestPathTraversal_StackTrace:
            '*': *ref_5_39_0
            fastify: *ref_5_61_0
            nextjs: missing_feature
        test_reflection_injection.py:
          TestReflectionInjection: missing_feature
          TestReflectionInjection_ExtendedLocation: missing_feature
          TestReflectionInjection_StackTrace: missing_feature
        test_sql_injection.py:
          TestSqlInjection:
            '*': *ref_3_11_0
            fastify: *ref_5_61_0
            nextjs: missing_feature
          TestSqlInjection_ExtendedLocation:
            '*': *ref_5_37_0
            fastify: *ref_5_61_0
            nextjs: missing_feature
          TestSqlInjection_StackTrace:
            '*': *ref_5_39_0
            fastify: *ref_5_61_0
            nextjs: missing_feature
        test_ssrf.py:
          TestSSRF:
            '*': *ref_4_1_0
            fastify: *ref_5_61_0
            nextjs: missing_feature
          TestSSRF_ExtendedLocation:
            '*': *ref_5_37_0
            fastify: *ref_5_61_0
            nextjs: missing_feature
          TestSSRF_StackTrace:
            '*': *ref_5_39_0
            fastify: *ref_5_61_0
            nextjs: missing_feature
        test_stacktrace_leak.py:
          TestStackTraceLeak: missing_feature
        test_template_injection.py:
          TestTemplateInjection:
            '*': *ref_5_26_0
            fastify: *ref_5_61_0
            nextjs: missing_feature
          TestTemplateInjection_ExtendedLocation:
            '*': *ref_5_37_0
            fastify: *ref_5_61_0
            nextjs: missing_feature
        test_trust_boundary_violation.py:
          Test_TrustBoundaryViolation: missing_feature
          Test_TrustBoundaryViolation_ExtendedLocation: missing_feature
          Test_TrustBoundaryViolation_StackTrace: missing_feature
        test_untrusted_deserialization.py:
          TestUntrustedDeserialization:
            '*': *ref_5_32_0
            fastify: *ref_5_61_0
            nextjs: missing_feature
          TestUntrustedDeserialization_ExtendedLocation:
            '*': *ref_5_37_0
            fastify: *ref_5_61_0
            nextjs: missing_feature
          TestUntrustedDeserialization_StackTrace:
            '*': *ref_5_39_0
            fastify: *ref_5_61_0
            nextjs: missing_feature
        test_unvalidated_redirect.py:
          TestUnvalidatedHeader:
            '*': *ref_4_3_0
            fastify: *ref_5_61_0
            nextjs: missing_feature
          TestUnvalidatedHeader_ExtendedLocation:
            '*': *ref_5_37_0
            fastify: *ref_5_61_0
            nextjs: missing_feature
          TestUnvalidatedHeader_StackTrace:
            '*': *ref_5_39_0
            fastify: *ref_5_61_0
            nextjs: missing_feature
          TestUnvalidatedRedirect:
            '*': *ref_4_3_0
            fastify: *ref_5_61_0
            nextjs: missing_feature
          TestUnvalidatedRedirect_ExtendedLocation:
            '*': *ref_5_37_0
            fastify: *ref_5_61_0
            nextjs: missing_feature
          TestUnvalidatedRedirect_StackTrace:
            '*': *ref_5_39_0
            fastify: *ref_5_61_0
            nextjs: missing_feature
        test_unvalidated_redirect_forward.py:
          TestUnvalidatedForward: missing_feature
          TestUnvalidatedForward_ExtendedLocation: missing_feature
          TestUnvalidatedForward_StackTrace: missing_feature
        test_weak_cipher.py:
          TestWeakCipher:
            '*': *ref_3_6_0
            fastify: *ref_5_61_0
            nextjs: missing_feature
          TestWeakCipher_ExtendedLocation:
            '*': *ref_5_37_0
            fastify: *ref_5_61_0
            nextjs: missing_feature
          TestWeakCipher_StackTrace:
            '*': *ref_5_39_0
            fastify: *ref_5_61_0
            nextjs: missing_feature
        test_weak_hash.py:
          TestDeduplication:
            '*': *ref_3_11_0
            fastify: *ref_5_61_0
            nextjs: missing_feature
          TestWeakHash:
            '*': *ref_3_11_0
            fastify: *ref_5_61_0
            nextjs: missing_feature
          TestWeakHash_ExtendedLocation:
            '*': *ref_5_37_0
            fastify: *ref_5_61_0
            nextjs: missing_feature
          TestWeakHash_StackTrace:
            '*': *ref_5_39_0
            fastify: *ref_5_61_0
            nextjs: missing_feature
        test_weak_randomness.py:
          TestWeakRandomness:
            '*': *ref_5_1_0
            fastify: *ref_5_61_0
            nextjs: missing_feature
          TestWeakRandomness_ExtendedLocation:
            '*': *ref_5_37_0
            fastify: *ref_5_61_0
            nextjs: missing_feature
          TestWeakRandomness_StackTrace:
            '*': *ref_5_39_0
            fastify: *ref_5_61_0
            nextjs: missing_feature
        test_xcontent_sniffing.py:
          Test_XContentSniffing:
            '*': *ref_4_8_0
            fastify: *ref_5_61_0
            nextjs: missing_feature
          Test_XContentSniffing_ExtendedLocation:
            '*': *ref_5_37_0
            fastify: *ref_5_61_0
            nextjs: missing_feature
          Test_XContentSniffing_StackTrace: missing_feature
        test_xpath_injection.py:
          TestXPathInjection: missing_feature
          TestXPathInjection_ExtendedLocation: missing_feature
          TestXPathInjection_StackTrace: missing_feature
        test_xss.py:
          TestXSS: missing_feature
          TestXSS_ExtendedLocation: missing_feature
          TestXSS_StackTrace: missing_feature
      source/:
        test_body.py:
          TestRequestBody:
            '*': *ref_3_19_0
            fastify: *ref_5_61_0
            nextjs: missing_feature
        test_cookie_name.py:
          TestCookieName: missing_feature
        test_cookie_value.py:
          TestCookieValue:
            '*': *ref_4_3_0
            fastify: *ref_5_61_0
            nextjs: missing_feature
        test_graphql_resolver.py:
          TestGraphqlResolverArgument:
            '*': *ref_5_4_0
            express5: missing_feature  # graphql not yet compatible with express5
            nextjs: irrelevant  # nextjs is not related with graphql
        test_header_name.py:
          TestHeaderName: missing_feature
        test_header_value.py:
          TestHeaderValue:
            '*': *ref_4_3_0
            fastify: *ref_5_61_0
            nextjs: missing_feature
        test_kafka_key.py:
          TestKafkaKey:
            '*': *ref_5_4_0
            fastify: *ref_5_61_0
            nextjs: irrelevant  # nextjs is not related with kafka
        test_kafka_value.py:
          TestKafkaValue:
            '*': *ref_5_4_0
            fastify: *ref_5_61_0
            nextjs: irrelevant  # nextjs is not related with kafka
        test_multipart.py:
          TestMultipart: missing_feature
        test_parameter_name.py:
          TestParameterName: missing_feature
        test_parameter_value.py:
          TestParameterValue:
            '*': *ref_3_19_0
            express5: *ref_5_29_0
            fastify: *ref_5_61_0
            nextjs: missing_feature
        test_path.py:
          TestPath: missing_feature
        test_path_parameter.py:
          TestPathParameter:
            '*': *ref_4_4_0
            express5: *ref_5_29_0
            fastify: *ref_5_61_0
            nextjs: missing_feature
        test_sql_row.py:
          TestSqlRow:
            '*': *ref_5_29_0
            fastify: *ref_5_61_0
            nextjs: missing_feature
        test_uri.py:
          TestURI: missing_feature
      test_sampling_by_route_method_count.py:
        TestSamplingByRouteMethodCount:
          '*': *ref_5_54_0
          fastify: *ref_5_61_0
          nextjs: missing_feature
      test_security_controls.py:
        TestSecurityControls:
          '*': *ref_5_37_0
          fastify: *ref_5_61_0
          nextjs: missing_feature
    rasp/:
      test_api10.py:
        Test_API10_all: missing_feature
        Test_API10_downstream_request_tag: missing_feature
        Test_API10_downstream_ssrf_telemetry: missing_feature
        Test_API10_redirect: missing_feature
        Test_API10_request_body: missing_feature
        Test_API10_request_headers: missing_feature
        Test_API10_request_method: missing_feature
        Test_API10_response_body: missing_feature
        Test_API10_response_headers: missing_feature
        Test_API10_response_status: missing_feature
        Test_API10_without_downstream_body_analysis_using_max: missing_feature
        Test_API10_without_downstream_body_analysis_using_sample_rate: missing_feature
      test_cmdi.py:
        Test_Cmdi_BodyJson:
          '*': *ref_5_30_0
          fastify: *ref_5_66_0
          nextjs: missing_feature
        Test_Cmdi_BodyUrlEncoded:
          '*': *ref_5_30_0
          fastify: *ref_5_66_0
          nextjs: missing_feature
        Test_Cmdi_BodyXml:
          '*': missing_feature
          fastify: *ref_5_66_0
        Test_Cmdi_Capability: *ref_5_30_0
        Test_Cmdi_Mandatory_SpanTags:
          '*': *ref_5_30_0
          fastify: *ref_5_66_0
        Test_Cmdi_Optional_SpanTags:
          '*': *ref_5_30_0
          fastify: *ref_5_66_0
        Test_Cmdi_Rules_Version: *ref_5_30_0
        Test_Cmdi_StackTrace:
          '*': *ref_5_30_0
          fastify: *ref_5_66_0
        Test_Cmdi_Telemetry:
          '*': *ref_5_30_0
          fastify: *ref_5_66_0
        Test_Cmdi_Telemetry_V2:
          '*': *ref_5_46_0
          fastify: *ref_5_66_0
        Test_Cmdi_Telemetry_Variant_Tag:
          '*': *ref_5_30_0
          fastify: *ref_5_66_0
        Test_Cmdi_UrlQuery:
          '*': *ref_5_30_0
          fastify: *ref_5_66_0
          nextjs: missing_feature
        Test_Cmdi_Waf_Version: *ref_5_30_0
      test_lfi.py:
        Test_Lfi_BodyJson:
          '*': *ref_5_24_0
          express5: *ref_5_29_0
          fastify: *ref_5_66_0
          nextjs: missing_feature
        Test_Lfi_BodyUrlEncoded:
          '*': *ref_5_24_0
          express5: *ref_5_29_0
          fastify: *ref_5_66_0
          nextjs: missing_feature
        Test_Lfi_BodyXml:
          '*': missing_feature
          fastify: *ref_5_66_0
        Test_Lfi_Capability: *ref_5_24_0
        Test_Lfi_Mandatory_SpanTags:
          '*': *ref_5_24_0
          fastify: *ref_5_66_0
        Test_Lfi_Optional_SpanTags:
          '*': *ref_5_24_0
          fastify: *ref_5_66_0
        Test_Lfi_RC_CustomAction:
          '*': *ref_5_24_0
          express5: *ref_5_29_0
          fastify: *ref_5_66_0
          nextjs: missing_feature
        Test_Lfi_Rules_Version: *ref_5_26_0
        Test_Lfi_StackTrace:
          '*': *ref_5_24_0
          fastify: *ref_5_66_0
        Test_Lfi_Telemetry:
          '*': *ref_5_24_0
          fastify: *ref_5_66_0
        Test_Lfi_Telemetry_Multiple_Exploits:
          '*': *ref_5_37_0
          fastify: *ref_5_66_0
        Test_Lfi_Telemetry_V2:
          '*': *ref_5_46_0
          fastify: *ref_5_66_0
        Test_Lfi_UrlQuery:
          '*': *ref_5_24_0
          express5: *ref_5_29_0
          fastify: *ref_5_66_0
          nextjs: missing_feature
        Test_Lfi_Waf_Version: *ref_5_25_0
      test_shi.py:
        Test_Shi_BodyJson:
          '*': *ref_5_25_0
          express5: *ref_5_29_0
          fastify: *ref_5_66_0
          nextjs: missing_feature
        Test_Shi_BodyUrlEncoded:
          '*': *ref_5_25_0
          express5: *ref_5_29_0
          fastify: *ref_5_66_0
          nextjs: missing_feature
        Test_Shi_BodyXml:
          '*': missing_feature
          fastify: *ref_5_66_0
        Test_Shi_Capability: *ref_5_25_0
        Test_Shi_Mandatory_SpanTags:
          '*': *ref_5_25_0
          fastify: *ref_5_66_0
        Test_Shi_Optional_SpanTags:
          '*': *ref_5_25_0
          fastify: *ref_5_66_0
        Test_Shi_Rules_Version: *ref_5_24_0
        Test_Shi_StackTrace:
          '*': *ref_5_25_0
          fastify: *ref_5_66_0
        Test_Shi_Telemetry:
          '*': *ref_5_25_0
          fastify: *ref_5_66_0
        Test_Shi_Telemetry_V2:
          '*': *ref_5_46_0
          fastify: *ref_5_66_0
        Test_Shi_Telemetry_Variant_Tag:
          '*': *ref_5_30_0
          fastify: *ref_5_66_0
        Test_Shi_UrlQuery:
          '*': *ref_5_25_0
          express5: *ref_5_29_0
          fastify: *ref_5_66_0
          nextjs: missing_feature
        Test_Shi_Waf_Version: *ref_5_25_0
      test_sqli.py:
        Test_Sqli_BodyJson:
          '*': *ref_5_23_0
          express5: *ref_5_29_0
          fastify: *ref_5_66_0
          nextjs: missing_feature
        Test_Sqli_BodyUrlEncoded:
          '*': *ref_5_23_0
          express5: *ref_5_29_0
          fastify: *ref_5_66_0
          nextjs: missing_feature
        Test_Sqli_BodyXml:
          '*': missing_feature
          fastify: *ref_5_66_0
        Test_Sqli_Capability: *ref_5_23_0
        Test_Sqli_Mandatory_SpanTags:
          '*': *ref_5_23_0
          fastify: *ref_5_66_0
        Test_Sqli_Optional_SpanTags:
          '*': *ref_5_23_0
          fastify: *ref_5_66_0
        Test_Sqli_Rules_Version: *ref_5_25_0
        Test_Sqli_StackTrace:
          '*': *ref_5_23_0
          fastify: *ref_5_66_0
        Test_Sqli_Telemetry:
          '*': *ref_5_23_0
          fastify: *ref_5_66_0
        Test_Sqli_Telemetry_V2:
          '*': *ref_5_46_0
          fastify: *ref_5_66_0
        Test_Sqli_UrlQuery:
          '*': *ref_5_23_0
          express5: *ref_5_29_0
          fastify: *ref_5_66_0
          nextjs: missing_feature
        Test_Sqli_Waf_Version: *ref_5_25_0
      test_ssrf.py:
        Test_Ssrf_BodyJson:
          '*': *ref_5_20_0
          fastify: *ref_5_66_0
          nextjs: missing_feature
        Test_Ssrf_BodyUrlEncoded:
          '*': *ref_5_20_0
          fastify: *ref_5_66_0
          nextjs: missing_feature
        Test_Ssrf_BodyXml:
          '*': missing_feature
          fastify: *ref_5_66_0
        Test_Ssrf_Capability: *ref_5_23_0
        Test_Ssrf_Mandatory_SpanTags:
          '*': *ref_5_18_0
          fastify: *ref_5_66_0
        Test_Ssrf_Optional_SpanTags:
          '*': *ref_5_18_0
          fastify: *ref_5_66_0
        Test_Ssrf_Rules_Version: *ref_5_25_0
        Test_Ssrf_StackTrace:
          '*': *ref_5_20_0
          express5: *ref_5_29_0  # test uses querystring
          fastify: *ref_5_66_0
        Test_Ssrf_Telemetry:
          '*': *ref_5_22_0
          express5: *ref_5_29_0  # test uses querystring
          fastify: *ref_5_66_0
        Test_Ssrf_Telemetry_V2:
          '*': *ref_5_46_0
          fastify: *ref_5_66_0
        Test_Ssrf_UrlQuery:
          '*': *ref_5_20_0
          express5: *ref_5_29_0
          fastify: *ref_5_66_0
          nextjs: missing_feature
        Test_Ssrf_Waf_Version: *ref_5_25_0
    waf/:
      test_addresses.py:
        Test_BodyJson:
          '*': v2.2.0
          fastify: *ref_5_57_0
          nextjs: *ref_4_17_0
        Test_BodyRaw: missing_feature
        Test_BodyUrlEncoded:
          '*': v2.2.0
          fastify: *ref_5_57_0
          nextjs: *ref_5_3_0
        Test_BodyXml:
          '*': v2.2.0
          fastify: *ref_5_57_0
          nextjs: irrelevant  # Body xml is not converted to JSON in nextjs
        Test_Cookies:
          '*': v2.0.0
          fastify: *ref_5_57_0
        Test_FullGrpc: missing_feature
        Test_GraphQL:
          '*': *ref_4_22_0
          express5: missing_feature  # graphql not yet compatible with express5
          nextjs: irrelevant  # nextjs is not related with graphql
        Test_GrpcServerMethod: missing_feature
        Test_Headers: v2.0.0
        Test_PathParams:
          '*': v2.0.0
          express5: *ref_5_29_0
          fastify: *ref_5_57_0
          nextjs: missing_feature
        Test_ResponseStatus: v2.0.0
        Test_UrlQuery:
          '*': v2.0.0
          fastify: *ref_5_57_0
          nextjs: *ref_4_17_0
        Test_UrlQueryKey:
          '*': v2.6.0
          fastify: *ref_5_57_0
          nextjs: *ref_4_17_0
        Test_UrlRaw: v2.0.0
        Test_gRPC: missing_feature
      test_blocking.py:
        Test_Blocking: *ref_3_19_0
        Test_Blocking_strip_response_headers: *ref_5_17_0
        Test_CustomBlockingResponse: *ref_5_15_0
      test_blocking_security_response_id.py:
        Test_SecurityResponseId_Custom_Redirect: missing_feature
        Test_SecurityResponseId_HTML_Response: missing_feature
        Test_SecurityResponseId_In_Span_Triggers: missing_feature
        Test_SecurityResponseId_JSON_Response: missing_feature
      test_custom_rules.py:
        Test_CustomRules:
          '*': *ref_4_1_0
          fastify: *ref_5_57_0
      test_exclusions.py:
        Test_Exclusions:
          '*': *ref_3_19_0
          fastify: *ref_5_57_0
      test_miscs.py:
        Test_404: v2.0.0
        Test_CorrectOptionProcessing:
          '*': *ref_3_19_0  # probably sooner, but bugged
          fastify: *ref_5_57_0
        Test_MultipleAttacks:
          '*': v2.0.0
          fastify: *ref_5_57_0
        Test_MultipleHighlight:
          '*': v2.0.0
          fastify: *ref_5_57_0
      test_reports.py:
        Test_Monitoring:
          '*': v2.8.0
          fastify: *ref_5_57_0
      test_rules.py:
        Test_CommandInjection:
          '*': v2.0.0
          fastify: *ref_5_57_0
        Test_DiscoveryScan: v2.0.0
        Test_HttpProtocol:
          '*': v2.0.0
          fastify: *ref_5_57_0
        Test_JavaCodeInjection:
          '*': v2.0.0
          fastify: *ref_5_57_0
        Test_JsInjection:
          '*': v2.0.0
          fastify: *ref_5_57_0
        Test_LFI:
          '*': v2.0.0
          fastify: *ref_5_57_0
        Test_NoSqli: v2.0.0
        Test_PhpCodeInjection:
          '*': v2.0.0
          fastify: *ref_5_57_0
        Test_RFI:
          '*': v2.0.0
          fastify: *ref_5_57_0
        Test_SQLI:
          '*': v2.0.0
          fastify: *ref_5_57_0
        Test_SSRF:
          '*': v2.0.0
          fastify: *ref_5_57_0
        Test_Scanners:
          '*': v2.0.0
          fastify: *ref_5_57_0
        Test_XSS:
          '*': v2.0.0
          fastify: *ref_5_57_0
      test_telemetry.py:
        Test_TelemetryMetrics: *ref_4_17_0
      test_truncation.py:
        Test_Truncation:
          '*': *ref_5_43_0
          fastify: *ref_5_57_0
    test_alpha.py:
      Test_Basic: v2.0.0
    test_asm_standalone.py:
      Test_APISecurityStandalone: *ref_5_52_0
      Test_AppSecStandalone_NotEnabled: *ref_5_18_0
      Test_AppSecStandalone_UpstreamPropagation_V2: *ref_5_40_0
      Test_IastStandalone_UpstreamPropagation_V2: *ref_5_40_0
      Test_SCAStandalone_Telemetry_V2: *ref_5_40_0
      Test_UserEventsStandalone_Automated:
        '*': *ref_5_40_0
        fastify: missing_feature
        nextjs: missing_feature
      Test_UserEventsStandalone_SDK_V1:
        '*': *ref_5_40_0
        nextjs: missing_feature
      Test_UserEventsStandalone_SDK_V2:
        '*': *ref_5_48_0
        nextjs: missing_feature
    test_automated_login_events.py:
      Test_Login_Events: irrelevant
      Test_Login_Events_Extended: irrelevant
      Test_V2_Login_Events: irrelevant
      Test_V2_Login_Events_Anon: irrelevant
      Test_V2_Login_Events_RC: irrelevant
      Test_V3_Auto_User_Instrum_Mode_Capability: *ref_5_29_0
      Test_V3_Login_Events:
        '*': *ref_5_29_0
        fastify: missing_feature
        nextjs: missing_feature
      Test_V3_Login_Events_Anon:
        '*': *ref_5_29_0
        fastify: missing_feature
        nextjs: missing_feature
      Test_V3_Login_Events_Blocking:
        '*': *ref_5_29_0
        fastify: missing_feature
        nextjs: missing_feature
      Test_V3_Login_Events_RC:
        '*': *ref_5_29_0
        fastify: missing_feature
        nextjs: missing_feature
    test_automated_user_and_session_tracking.py:
      Test_Automated_Session_Blocking:
        '*': *ref_5_39_0
        fastify: missing_feature
        nextjs: missing_feature
      Test_Automated_User_Blocking:
        '*': *ref_5_35_0
        fastify: missing_feature
        nextjs: missing_feature
      Test_Automated_User_Tracking:
        '*': *ref_5_35_0
        fastify: missing_feature
        nextjs: missing_feature
    test_blocking_addresses.py:
      Test_BlockingGraphqlResolvers:
        '*': *ref_4_22_0
        express5: missing_feature  # graphql not yet compatible with express5
        nextjs: irrelevant  # nextjs is not related with graphql
      Test_Blocking_client_ip: *ref_3_19_0
      Test_Blocking_client_ip_with_K8_private_ip: *ref_5_57_0
      Test_Blocking_client_ip_with_forwarded: *ref_5_66_0
      Test_Blocking_request_body:
        '*': *ref_3_19_0
        fastify: *ref_5_57_0
        nextjs: missing_feature
      Test_Blocking_request_body_multipart:
        '*': *ref_5_25_0
        fastify: *ref_5_59_0
        nextjs: missing_feature
      Test_Blocking_request_cookies:
        '*': *ref_4_16_0
        fastify: *ref_5_57_0
        nextjs: missing_feature
      Test_Blocking_request_headers: *ref_3_19_0
      Test_Blocking_request_method: *ref_3_19_0
      Test_Blocking_request_path_params:
        '*': *ref_5_24_0
        express5: *ref_5_29_0
        fastify: *ref_5_57_0
        nextjs: missing_feature
      Test_Blocking_request_query:
        '*': *ref_3_19_0
        express5: *ref_5_29_0
        fastify: *ref_5_57_0
        nextjs: missing_feature
      Test_Blocking_request_uri: *ref_3_19_0
      Test_Blocking_response_headers: *ref_5_17_0
      Test_Blocking_response_status: *ref_5_17_0
      Test_Blocking_user_id:
        '*': *ref_3_19_0
        nextjs: missing_feature
      Test_Suspicious_Request_Blocking:
        '*': *ref_5_24_0
        express5: *ref_5_29_0  # test uses querystring and path params
        fastify: *ref_5_57_0
        nextjs: missing_feature
    test_client_ip.py:
      Test_StandardTagsClientIp: *ref_3_6_0
    test_conf.py:
      Test_ConfigurationVariables: v2.7.0
      Test_ConfigurationVariables_New_Obfuscation: *ref_5_59_0
    test_customconf.py:
      Test_ConfRuleSet: v2.0.0
      Test_CorruptedRules_Telemetry: *ref_5_44_0
      Test_MissingRules: v2.0.0
      Test_NoLimitOnWafRules: v2.4.0
    test_event_tracking.py:
      Test_CustomEvent:
        '*': *ref_3_13_0
        nextjs: missing_feature
      Test_CustomEvent_Metrics:
        '*': *ref_5_45_0
        nextjs: missing_feature
      Test_UserLoginFailureEvent:
        '*': *ref_3_13_0
        nextjs: missing_feature
      Test_UserLoginFailureEvent_Metrics:
        '*': *ref_5_45_0
        nextjs: missing_feature
      Test_UserLoginSuccessEvent:
        '*': *ref_3_13_0
        nextjs: missing_feature
      Test_UserLoginSuccessEvent_Metrics:
        '*': *ref_5_45_0
        nextjs: missing_feature
    test_event_tracking_v2.py:
      Test_UserLoginFailureEventV2_HeaderCollection_AppsecDisabled:
        '*': *ref_5_48_0
        nextjs: missing_feature
      Test_UserLoginFailureEventV2_HeaderCollection_AppsecEnabled:
        '*': *ref_5_48_0
        nextjs: missing_feature
      Test_UserLoginFailureEventV2_Libddwaf:
        '*': *ref_5_48_0
        nextjs: missing_feature
      Test_UserLoginFailureEventV2_Metrics_AppsecDisabled:
        '*': missing_feature
        nextjs: missing_feature
      Test_UserLoginFailureEventV2_Metrics_AppsecEnabled:
        '*': *ref_5_48_0
        nextjs: missing_feature
      Test_UserLoginFailureEventV2_Tags_AppsecDisabled:
        '*': *ref_5_48_0
        nextjs: missing_feature
      Test_UserLoginFailureEventV2_Tags_AppsecEnabled:
        '*': *ref_5_48_0
        nextjs: missing_feature
      Test_UserLoginSuccessEventV2_HeaderCollection_AppsecDisabled:
        '*': *ref_5_48_0
        nextjs: missing_feature
      Test_UserLoginSuccessEventV2_HeaderCollection_AppsecEnabled:
        '*': *ref_5_48_0
        nextjs: missing_feature
      Test_UserLoginSuccessEventV2_Libddwaf:
        '*': *ref_5_48_0
        nextjs: missing_feature
      Test_UserLoginSuccessEventV2_Metrics_AppsecDisabled:
        '*': missing_feature
        nextjs: missing_feature
      Test_UserLoginSuccessEventV2_Metrics_AppsecEnabled:
        '*': *ref_5_48_0
        nextjs: missing_feature
      Test_UserLoginSuccessEventV2_Tags_AppsecDisabled:
        '*': *ref_5_48_0
        nextjs: missing_feature
      Test_UserLoginSuccessEventV2_Tags_AppsecEnabled:
        '*': *ref_5_48_0
        nextjs: missing_feature
    test_extended_data_collection.py:
      Test_ExtendedDataCollectionCapability: *ref_5_71_0
      Test_ExtendedRequestBodyCollection:
        '*': *ref_5_71_0
        fastify: *ref_5_73_0
        nextjs: *ref_5_73_0
      Test_ExtendedRequestHeadersDataCollection: *ref_5_71_0
      Test_ExtendedResponseHeadersDataCollection: *ref_5_71_0
    test_extended_header_collection.py:
      Test_ExtendedHeaderCollection: *ref_5_54_0
    test_extended_request_body_collection.py:
      Test_ExtendedRequestBodyCollection:
        '*': *ref_5_54_0
        fastify: missing_feature
        nextjs: missing_feature
    test_fingerprinting.py:
      Test_Fingerprinting_Endpoint:
        '*': *ref_5_24_0
        fastify: *ref_5_57_0
      Test_Fingerprinting_Endpoint_Capability:
        '*': *ref_5_24_0
        fastify: *ref_5_57_0
      Test_Fingerprinting_Endpoint_Preprocessor:
        '*': *ref_5_24_0
        fastify: *ref_5_57_0
      Test_Fingerprinting_Header_And_Network: *ref_5_24_0
      Test_Fingerprinting_Header_And_Network_Preprocessor: *ref_5_24_0
      Test_Fingerprinting_Header_Capability: *ref_5_24_0
      Test_Fingerprinting_Network_Capability: *ref_5_24_0
      Test_Fingerprinting_Session:
        '*': *ref_5_39_0
        fastify: *ref_5_57_0
        nextjs: missing_feature
      Test_Fingerprinting_Session_Capability:
        '*': *ref_5_39_0
        fastify: *ref_5_57_0
      Test_Fingerprinting_Session_Preprocessor:
        '*': *ref_5_39_0
        fastify: *ref_5_57_0
        nextjs: missing_feature
    test_identify.py:
      Test_Basic: v2.4.0
    test_ip_blocking_full_denylist.py:
      Test_AppSecIPBlockingFullDenylist: *ref_3_11_0
    test_logs.py:
      Test_Standardization: missing_feature
      Test_StandardizationBlockMode: missing_feature
    test_metastruct.py:
      Test_SecurityEvents_Appsec_Metastruct_Disabled: v2.2.0
      Test_SecurityEvents_Appsec_Metastruct_Enabled: missing_feature
      Test_SecurityEvents_Iast_Metastruct_Disabled: missing_feature
      Test_SecurityEvents_Iast_Metastruct_Enabled: missing_feature
    test_rate_limiter.py:
      Test_Main: v2.0.0
    test_remote_config_rule_changes.py:
      Test_AsmDdMultiConfiguration: *ref_5_59_0
      Test_BlockingActionChangesWithRemoteConfig: *ref_4_1_0
      Test_Empty_Config: *ref_3_19_0
      Test_Invalid_Config: *ref_5_66_0
      Test_Multiple_Actions: *ref_4_1_0
      Test_Unknown_Action: *ref_4_1_0
      Test_UpdateRuleFileWithRemoteConfig: *ref_3_19_0
    test_reports.py:
      Test_ExtraTagsFromRule: *ref_4_1_0
      Test_Info: v2.0.0
      Test_RequestHeaders: v2.0.0
      Test_StatusCode: v2.0.0
    test_request_blocking.py:
      Test_AppSecRequestBlocking:
        '*': *ref_3_19_0
        express5: *ref_5_29_0  # test uses querystring
        fastify: *ref_5_57_0
        nextjs: missing_feature (can not block by query param in nextjs yet)
    test_runtime_activation.py:
      Test_RuntimeActivation: *ref_3_9_0
      Test_RuntimeDeactivation: *ref_3_9_0
    test_service_activation_metric.py:
      TestServiceActivationEnvVarConfigurationMetric: *ref_5_55_0  # real version unknown
      TestServiceActivationEnvVarMetric: *ref_5_55_0_5_78_0
      TestServiceActivationRemoteConfigMetric: *ref_5_55_0_5_78_0
      TestServiceActivationRemoteConfigurationConfigMetric: *ref_5_79_0
    test_shell_execution.py:
      Test_ShellExecution: *ref_5_3_0
    test_suspicious_attacker_blocking.py:
      Test_Suspicious_Attacker_Blocking: *ref_5_59_0
    test_trace_tagging.py:
      Test_TraceTaggingRules: *ref_5_60_0
      Test_TraceTaggingRulesRcCapability: *ref_5_60_0
    test_traces.py:
      Test_AppSecEventSpanTags: v2.0.0
      Test_AppSecObfuscator:
        '*': v2.6.0
      Test_CollectDefaultRequestHeader: *ref_5_18_0
      Test_CollectRespondHeaders:
        '*': v2.0.0
        fastify: *ref_5_57_0
      Test_ExternalWafRequestsIdentification: *ref_5_7_0
      Test_RetainTraces: v2.0.0
    test_user_blocking_full_denylist.py:
      Test_UserBlocking_FullDenylist:
        '*': *ref_3_15_0
        nextjs: missing_feature (block method not implemented for nextjs yet)
    test_versions.py:
      Test_Events: v2.0.0
  debugger/:
    test_debugger_code_origins.py:
      Test_Debugger_Code_Origins: missing_feature (only Fastify is supported)
    test_debugger_exception_replay.py:
      Test_Debugger_Exception_Replay: missing_feature (feature not implented)
    test_debugger_expression_language.py:
      Test_Debugger_Expression_Language:
        '*': *ref_5_48_0
        nextjs: irrelevant
    test_debugger_inproduct_enablement.py:
      Test_Debugger_InProduct_Enablement_Code_Origin: missing_feature
      Test_Debugger_InProduct_Enablement_Dynamic_Instrumentation: missing_feature
      Test_Debugger_InProduct_Enablement_Exception_Replay: missing_feature
    test_debugger_pii.py:
      Test_Debugger_PII_Redaction:
        '*': *ref_5_39_0
        nextjs: irrelevant
      Test_Debugger_PII_Redaction_Excluded_Identifiers:
        '*': *ref_5_39_0
        nextjs: irrelevant
    test_debugger_probe_budgets.py:
      Test_Debugger_Probe_Budgets: missing_feature
    test_debugger_probe_snapshot.py:
      Test_Debugger_Line_Probe_Snaphots:
        '*': *ref_5_39_0
        nextjs: irrelevant
      Test_Debugger_Line_Probe_Snaphots_With_SCM:
        '*': *ref_5_39_0
        nextjs: irrelevant
      Test_Debugger_Method_Probe_Snaphots: missing_feature
    test_debugger_probe_status.py:
      Test_Debugger_Line_Probe_Statuses:
        '*': *ref_5_39_0
        nextjs: irrelevant
      Test_Debugger_Method_Probe_Statuses: missing_feature
    test_debugger_symdb.py:
      Test_Debugger_SymDb: missing_feature (feature not implented)
    test_debugger_telemetry.py:
      Test_Debugger_Telemetry:
        '*': *ref_5_39_0
        nextjs: irrelevant
  integration_frameworks/:
    llm/:
      openai/:
        test_openai_apm.py:
          TestOpenAiApmChatCompletions: *ref_5_76_0
          TestOpenAiApmCompletions: *ref_5_76_0
          TestOpenAiApmEmbeddings: *ref_5_76_0
          TestOpenAiApmResponses: *ref_5_76_0
        test_openai_llmobs.py:
          TestOpenAiEmbeddingInteractions: *ref_5_80_0
          TestOpenAiLlmInteractions: *ref_5_80_0
          TestOpenAiPromptTracking: missing_feature
  integrations/:
    crossed_integrations/:
      test_kafka.py:
        Test_Kafka:
          '*': irrelevant
          express4: v0.1  # real version not known
          express5: v0.1  # real version not known
      test_kinesis.py:
        Test_Kinesis_PROPAGATION_VIA_MESSAGE_ATTRIBUTES:
          '*': irrelevant
          express4: *ref_5_3_0
          express5: *ref_5_3_0
          fastify: *ref_5_3_0
      test_rabbitmq.py:
        Test_RabbitMQ_Trace_Context_Propagation:
          '*': irrelevant
          express4: v0.1  # real version not known
          express5: v0.1  # real version not known
          fastify: v0.1  # real version not known
      test_sns_to_sqs.py:
        Test_SNS_Propagation:
          '*': irrelevant
          express4: *ref_5_20_0
          express5: *ref_5_20_0
          fastify: *ref_5_20_0
      test_sqs.py:
        Test_SQS_PROPAGATION_VIA_AWS_XRAY_HEADERS:
          '*': irrelevant
          express4: v0.1  # real version not known
          express5: v0.1  # real version not known
          fastify: v0.1  # real version not known
        Test_SQS_PROPAGATION_VIA_MESSAGE_ATTRIBUTES:
          '*': irrelevant
          express4: v0.1  # real version not known
          express5: v0.1  # real version not known
          fastify: v0.1  # real version not known
    test_db_integrations_sql.py:
      Test_MsSql:
        '*': missing_feature
        express4: v1.0.0
        express5: v1.0.0
        fastify: v1.0.0
      Test_MySql:
        '*': missing_feature
        express4: v1.0.0
        express5: v1.0.0
        fastify: v1.0.0
      Test_Postgres:
        '*': missing_feature
        express4: v1.0.0
        express5: v1.0.0
        fastify: v1.0.0
    test_dbm.py:
      Test_Dbm: missing_feature
      Test_Dbm_Comment_NodeJS_mysql2:
        '*': missing_feature (Missing on weblog)
        express4: *ref_5_13_0
        express5: *ref_5_13_0
        fastify: *ref_5_13_0
        uds-express4: *ref_5_13_0
      Test_Dbm_Comment_NodeJS_pg:
        '*': missing_feature (Missing on weblog)
        express4: *ref_5_13_0
        express5: *ref_5_13_0
        fastify: *ref_5_13_0
        uds-express4: *ref_5_13_0
    test_dsm.py:
      Test_DsmContext_Extraction_Base64:
        '*': irrelevant
        express4: *ref_5_62_0
        express5: *ref_5_62_0
        fastify: *ref_5_62_0
      Test_DsmContext_Injection_Base64:
        '*': irrelevant
        express4: *ref_5_62_0
        express5: *ref_5_62_0
        fastify: *ref_5_62_0
      Test_DsmHttp: missing_feature
      Test_DsmKafka:
        '*': *ref_5_62_0
        nextjs: missing_feature (missing endpoint)
      Test_DsmKinesis:
        '*': irrelevant
        express4: *ref_5_62_0
        express5: *ref_5_62_0
        fastify: *ref_5_62_0
      Test_DsmRabbitmq:
        '*': irrelevant
        express4: *ref_5_62_0
        express5: *ref_5_62_0
        fastify: *ref_5_62_0
      Test_DsmRabbitmq_FanoutExchange:
        '*': irrelevant
        express4: missing_feature
        express5: missing_feature
        fastify: missing_feature
      Test_DsmRabbitmq_TopicExchange:
        '*': irrelevant
        express4: missing_feature
        express5: missing_feature
        fastify: missing_feature
      Test_DsmSNS:
        '*': irrelevant
        express4: *ref_5_62_0
        express5: *ref_5_62_0
        fastify: *ref_5_62_0
      Test_DsmSQS:
        '*': irrelevant
        express4: *ref_5_62_0
        express5: *ref_5_62_0
        fastify: *ref_5_62_0
      Test_Dsm_Manual_Checkpoint_Inter_Process:
        '*': irrelevant
        express4: *ref_5_62_0
        express5: *ref_5_62_0
        fastify: *ref_5_62_0
      Test_Dsm_Manual_Checkpoint_Intra_Process:
        '*': irrelevant
        express4: *ref_5_62_0
        express5: *ref_5_62_0
        fastify: *ref_5_62_0
    test_inferred_proxy.py:
      Test_AWS_API_Gateway_Inferred_Span_Creation:
        '*': irrelevant
        express4: *ref_5_37_0
        express5: *ref_5_37_0
        fastify: *ref_5_37_0
      Test_AWS_API_Gateway_Inferred_Span_Creation_With_Distributed_Context:
        '*': irrelevant
        express4: *ref_5_37_0
        express5: *ref_5_37_0
        fastify: *ref_5_37_0
      Test_AWS_API_Gateway_Inferred_Span_Creation_With_Error:
        '*': irrelevant
        express4: *ref_5_37_0
        express5: *ref_5_37_0
        fastify: *ref_5_37_0
    test_otel_drop_in.py:
      Test_Otel_Drop_In: missing_feature
  otel/:
    test_context_propagation.py:
      Test_Otel_Context_Propagation_Default_Propagator_Api:
        '*': incomplete_test_app (endpoint not implemented)
        express4: *ref_5_26_0
        express5: *ref_5_26_0
        fastify: *ref_5_26_0
  parametric/:
    test_feature_flag_exposure/:
      test_feature_flag_exposure.py:
        Test_Feature_Flag_Exposure: *ref_5_75_0
    test_128_bit_traceids.py:
      Test_128_Bit_Traceids: *ref_3_0_0
    test_config_consistency.py:
      Test_Config_Dogstatsd: *ref_5_29_0
      Test_Config_RateLimit: *ref_5_25_0
      Test_Config_Tags: *ref_5_41_0
      Test_Config_TraceAgentURL: *ref_5_25_0
      Test_Config_TraceEnabled: *ref_4_3_0
      Test_Config_TraceLogDirectory: missing_feature
      Test_Config_UnifiedServiceTagging: *ref_5_25_0
      Test_Stable_Config_Default: *ref_5_62_0
      Test_Stable_Config_Rules: missing_feature
    test_crashtracking.py:
      Test_Crashtracking: *ref_5_27_0
    test_dynamic_configuration.py:
      TestDynamicConfigSamplingRules: *ref_5_16_0
      TestDynamicConfigTracingEnabled: *ref_5_4_0
      TestDynamicConfigV1: *ref_4_11_0
      TestDynamicConfigV1_EmptyServiceTargets: *ref_5_4_0
      TestDynamicConfigV1_ServiceTargets: *ref_5_4_0
      TestDynamicConfigV2: *ref_4_23_0
    test_headers_baggage.py:
      Test_Headers_Baggage: irrelevant (uses weblog tests)
      Test_Headers_Baggage_Span_Tags: *ref_5_54_0
    test_otel_api_interoperability.py: missing_feature
    test_otel_env_vars.py:
      Test_Otel_Env_Vars: v5.11.0  #implemented in v5.11.0, v4.35.0, &v3.56.0
    test_otel_logs.py:
      Test_FR01_Enable_OTLP_Log_Collection: *ref_5_72_0
      Test_FR03_Resource_Attributes: *ref_5_72_0
      Test_FR04_Trace_Span_IDs: *ref_5_72_0
      Test_FR05_Custom_Endpoints: *ref_5_72_0
      Test_FR06_OTLP_Protocols: *ref_5_72_0
      Test_FR07_Host_Name: *ref_5_72_0
      Test_FR08_Custom_Headers: *ref_5_72_0
      Test_FR09_Log_Injection: *ref_5_72_0
      Test_FR10_Timeout_Configuration: *ref_5_72_0
      Test_FR11_Telemetry: *ref_5_72_0
    test_otel_metrics.py: missing_feature
    test_otel_span_with_baggage.py:
      Test_Otel_Span_With_Baggage: *ref_5_32_0
    test_parametric_endpoints.py:
      Test_Parametric_DDSpan_Set_Resource: incomplete_test_app (set_resource endpoint is not implemented)
      Test_Parametric_DDSpan_Start: bug (APMAPI-778)  # The resource name of the child span is overidden by the parent span.
      Test_Parametric_DDTrace_Baggage: incomplete_test_app (baggage endpoints are not implemented)
      Test_Parametric_DDTrace_Crash: incomplete_test_app (crash endpoint is not implemented)
      Test_Parametric_DDTrace_Current_Span: incomplete_test_app (current_span endpoint is not supported)
      Test_Parametric_FFE_Start: *ref_5_75_0
      Test_Parametric_OtelSpan_Set_Name: bug (APMAPI-778)  # set_name endpoint should set the resource name on a span (not the operation name)
      Test_Parametric_OtelSpan_Start: bug (APMAPI-778)  # The expected span.kind tag is not set
      Test_Parametric_Otel_Baggage: missing_feature (baggage is not supported)
      Test_Parametric_Otel_Current_Span: incomplete_test_app (otel current_span endpoint is not supported)
      Test_Parametric_Write_Log: *ref_5_72_0
    test_partial_flushing.py:
      Test_Partial_Flushing: bug (APMLP-270)
    test_process_discovery.py: missing_feature
    test_sampling_span_tags.py:
      Test_Knuth_Sample_Rate: missing_feature
    test_span_events.py: missing_feature
    test_span_links.py:
      Test_Span_Links: *ref_5_3_0
    test_telemetry.py:
      Test_Consistent_Configs: *ref_5_25_0
      Test_Defaults: *ref_5_6_0
      Test_Environment: *ref_5_6_0
      Test_Stable_Configuration_Origin: *ref_5_41_0
      Test_TelemetryInstallSignature: *ref_4_23_0
      Test_TelemetrySCAEnvVar: *ref_5_13_0
      Test_TelemetrySSIConfigs: *ref_5_59_0
    test_trace_sampling.py:
      Test_Trace_Sampling_Basic: *ref_5_16_0  #actual version unknown
      Test_Trace_Sampling_Globs: *ref_5_16_0  #actual version unknown
      Test_Trace_Sampling_Globs_Feb2024_Revision: *ref_5_38_0
      Test_Trace_Sampling_Resource: *ref_5_38_0
      Test_Trace_Sampling_Tags: *ref_5_38_0
      Test_Trace_Sampling_Tags_Feb2024_Revision: *ref_5_16_0  #actual version unknown
      Test_Trace_Sampling_With_W3C: *ref_5_38_0
    test_tracer.py:
      Test_TracerSCITagging: *ref_3_21_0
    test_tracer_flare.py:
      TestTracerFlareV1: *ref_5_15_0
  remote_config/:
    test_remote_configuration.py:
      Test_RemoteConfigurationExtraServices: *ref_4_17_0
      Test_RemoteConfigurationUpdateSequenceASMDD: *ref_3_19_0
      Test_RemoteConfigurationUpdateSequenceASMDDNoCache: irrelevant (cache is implemented)
      Test_RemoteConfigurationUpdateSequenceFeatures: *ref_3_9_0
      Test_RemoteConfigurationUpdateSequenceFeaturesNoCache: irrelevant (cache is implemented)
      Test_RemoteConfigurationUpdateSequenceLiveDebugging: *ref_5_16_0  #actual version unknown
  serverless/:
    span_pointers/:
      aws/:
        test_s3_span_pointers.py:
          Test_CopyObject: missing_feature
          Test_MultipartUpload: missing_feature
          Test_PutObject: missing_feature
  test_baggage.py:
    Test_Baggage_Headers_Basic: *ref_5_56_0
    Test_Baggage_Headers_Malformed: *ref_5_56_0
    Test_Baggage_Headers_Malformed2: *ref_5_56_0
    Test_Baggage_Headers_Max_Bytes: *ref_5_56_0
    Test_Baggage_Headers_Max_Items: *ref_5_56_0
    Test_Only_Baggage_Header: *ref_5_56_0
  test_config_consistency.py:
    Test_Config_ClientIPHeaderEnabled_False: *ref_3_13_0
    Test_Config_ClientIPHeader_Configured: *ref_3_13_0
    Test_Config_ClientIPHeader_Precedence: *ref_3_19_0
    Test_Config_ClientTagQueryString_Configured: *ref_5_37_0
    Test_Config_ClientTagQueryString_Empty: missing_feature (removes query strings by default)
    Test_Config_HttpClientErrorStatuses_Default: missing_feature
    Test_Config_HttpClientErrorStatuses_FeatureFlagCustom: missing_feature
    Test_Config_HttpServerErrorStatuses_Default: *ref_5_37_0
    Test_Config_HttpServerErrorStatuses_FeatureFlagCustom: missing_feature
    Test_Config_IntegrationEnabled_False:
      '*': *ref_5_25_0
      express4-typescript: incomplete_test_app
      nextjs: incomplete_test_app
    Test_Config_IntegrationEnabled_True:
      '*': *ref_5_25_0
      express4-typescript: incomplete_test_app
      nextjs: incomplete_test_app
    Test_Config_LogInjection_128Bit_TraceId_Disabled:
      '*': *ref_3_15_0
      express4-typescript: incomplete_test_app (endpoint not implemented)
      nextjs: incomplete_test_app (endpoint not implemented)
    Test_Config_LogInjection_128Bit_TraceId_Enabled:
      '*': *ref_5_38_0
      express4-typescript: incomplete_test_app (endpoint not implemented)
      nextjs: incomplete_test_app (endpoint not implemented)
    Test_Config_LogInjection_Default_Structured:
      '*': *ref_5_57_0
      express4-typescript: incomplete_test_app (endpoint not implemented)
      nextjs: incomplete_test_app (endpoint not implemented)
    Test_Config_LogInjection_Default_Unstructured:
      '*': *ref_3_0_0
      express4-typescript: incomplete_test_app (endpoint not implemented)
      nextjs: incomplete_test_app (endpoint not implemented)
    Test_Config_LogInjection_Enabled: irrelevant (nodejs does not support log injection for unstructured logs)
    Test_Config_ObfuscationQueryStringRegexp_Configured: *ref_3_0_0
    Test_Config_ObfuscationQueryStringRegexp_Empty: *ref_3_0_0
    Test_Config_RuntimeMetrics_Default: *ref_3_0_0
    Test_Config_RuntimeMetrics_Enabled: *ref_3_0_0
    Test_Config_RuntimeMetrics_Enabled_WithRuntimeId: missing_feature
    Test_Config_UnifiedServiceTagging_CustomService: *ref_5_25_0
    Test_Config_UnifiedServiceTagging_Default: *ref_5_25_0
  test_data_integrity.py:
    Test_LibraryHeaders: *ref_5_47_0
  test_distributed.py:
    Test_DistributedHttp: *ref_3_0_0
    Test_Span_Links_Flags_From_Conflicting_Contexts: missing_feature (implementation specs have not been determined)
    Test_Span_Links_From_Conflicting_Contexts: *ref_5_27_0
    Test_Span_Links_Omit_Tracestate_From_Conflicting_Contexts: missing_feature (implementation specs have not been determined)
    Test_Synthetics_APM_Datadog:
      '*': *ref_5_25_0
      nextjs: bug (APMAPI-939)  # the nextjs weblog application changes the sampling priority from 1.0 to 2.0
  test_feature_flag_exposures.py:
    Test_FFE_Exposure_Events:
      '*': incomplete_test_app
      express4: *ref_5_77_0  # only target express 4
    Test_FFE_Exposure_Events_Empty:
      '*': incomplete_test_app
      express4: *ref_5_77_0  # only target express 4
    Test_FFE_Exposure_Events_Errors:
      '*': incomplete_test_app
      express4: *ref_5_77_0  # only target express 4
    Test_FFE_RC_Down_From_Start:
      '*': incomplete_test_app
      express4: *ref_5_77_0  # only target express 4
    Test_FFE_RC_Unavailable:
      '*': incomplete_test_app
      express4: *ref_5_77_0  # only target express 4
  test_graphql.py:
    Test_GraphQLOperationErrorReporting:
      '*': irrelevant
      express4: *ref_5_37_0
    Test_GraphQLOperationErrorTracking:
      '*': missing_feature
      express4: missing_feature
  test_identify.py:
    Test_Basic: v2.4.0
    Test_Propagate: *ref_3_2_0
    Test_Propagate_Legacy: *ref_3_2_0
  test_library_conf.py:
    Test_ExtractBehavior_Default: *ref_5_46_0
    Test_ExtractBehavior_Ignore: *ref_5_47_0
    Test_ExtractBehavior_Restart: *ref_5_47_0
    Test_ExtractBehavior_Restart_With_Extract_First: *ref_5_47_0
    Test_HeaderTags: *ref_4_11_0
    Test_HeaderTags_Colon_Leading: *ref_4_11_0
    Test_HeaderTags_Colon_Trailing: *ref_4_11_0
    Test_HeaderTags_DynamicConfig: missing_feature
    Test_HeaderTags_Long: *ref_4_11_0
    Test_HeaderTags_Short: *ref_4_11_0
    Test_HeaderTags_Whitespace_Header: *ref_5_25_0
    Test_HeaderTags_Whitespace_Tag: *ref_5_25_0
    Test_HeaderTags_Whitespace_Val_Long: *ref_4_11_0
    Test_HeaderTags_Whitespace_Val_Short: *ref_4_11_0
    Test_HeaderTags_Wildcard_Request_Headers: missing_feature
    Test_HeaderTags_Wildcard_Response_Headers: missing_feature
  test_profiling.py:
    Test_Profile: *ref_5_16_0  #actual version unknown
  test_protobuf.py: missing_feature
<<<<<<< HEAD
  test_resource_renaming.py: missing_feature
  test_rum_injection.py: irrelevant (RUM injection only supported for Java)
=======
  test_resource_renaming.py:
    Test_Resource_Renaming_HTTP_Endpoint_Tag:
      '*': *ref_5_81_0
      nextjs: missing_feature  # Next.js have file based routing, resource renaming is supported if we are not able to get route from insturmantation that we can't reprocude it.
    Test_Resource_Renaming_Stats_Aggregation_Keys:
      '*': *ref_5_81_0
      nextjs: missing_feature
>>>>>>> be3fa9ef
  test_sampling_rates.py:
    Test_SampleRateFunction: *ref_5_54_0
    Test_SamplingDecisionAdded: *ref_5_17_0  # real version unknown
    Test_SamplingDecisions: *ref_5_54_0
    Test_SamplingDeterminism: *ref_5_54_0
    Test_SamplingRates: *ref_5_17_0  # real version unknown
  test_scrubbing.py:
    Test_UrlField: *ref_3_13_1
    Test_UrlQuery:
      '*': *ref_3_0_0
      nextjs: *ref_4_17_0
  test_semantic_conventions.py:
    Test_Meta:
      '*': *ref_3_13_1
      nextjs: missing_feature  # nextjs makes some internal requests and we have different tag names
    Test_MetricsStandardTags: *ref_3_13_1
  test_span_events.py:
    Test_SpanEvents_WithAgentSupport:
      "*": irrelevant
      express4: *ref_5_43_0
      express5: *ref_5_43_0
      fastify: *ref_5_43_0
    Test_SpanEvents_WithoutAgentSupport:
      "*": irrelevant
      express4: *ref_5_17_0
      express5: *ref_5_17_0
      fastify: *ref_5_17_0
  test_standard_tags.py:
    Test_StandardTagsClientIp:
      '*': *ref_3_6_0
      nextjs: missing_feature  # nextjs makes some internal requests, so we have more than 1 rootspans
    Test_StandardTagsMethod: v2.11.0
    Test_StandardTagsReferrerHostname: missing_feature
    Test_StandardTagsRoute:
      '*': v2.11.0
      nextjs: missing_feature  # http.route not added in nextjs
    Test_StandardTagsStatusCode: v2.11.0
    Test_StandardTagsUrl: *ref_3_0_0
    Test_StandardTagsUserAgent: v2.9.0
  test_telemetry.py:
    Test_DependencyEnable: missing_feature
    Test_Log_Generation: missing_feature
    Test_MessageBatch: *ref_4_21_0
    Test_Metric_Generation_Disabled: missing_feature
    Test_Metric_Generation_Enabled: missing_feature
    Test_ProductsDisabled: *ref_4_21_0
    Test_Telemetry:
      '*': *ref_3_2_0
      nextjs: missing_feature
      uds-express4: *ref_3_7_0
    Test_TelemetryEnhancedConfigReporting:
      '*': irrelevant
      express4: *ref_5_56_0
      express5: *ref_5_56_0
    Test_TelemetrySCAEnvVar: missing_feature
    Test_TelemetryV2: *ref_4_21_0
  test_v1_payloads.py: missing_feature<|MERGE_RESOLUTION|>--- conflicted
+++ resolved
@@ -1523,10 +1523,6 @@
   test_profiling.py:
     Test_Profile: *ref_5_16_0  #actual version unknown
   test_protobuf.py: missing_feature
-<<<<<<< HEAD
-  test_resource_renaming.py: missing_feature
-  test_rum_injection.py: irrelevant (RUM injection only supported for Java)
-=======
   test_resource_renaming.py:
     Test_Resource_Renaming_HTTP_Endpoint_Tag:
       '*': *ref_5_81_0
@@ -1534,7 +1530,7 @@
     Test_Resource_Renaming_Stats_Aggregation_Keys:
       '*': *ref_5_81_0
       nextjs: missing_feature
->>>>>>> be3fa9ef
+  test_rum_injection.py: irrelevant (RUM injection only supported for Java)
   test_sampling_rates.py:
     Test_SampleRateFunction: *ref_5_54_0
     Test_SamplingDecisionAdded: *ref_5_17_0  # real version unknown
