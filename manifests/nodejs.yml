tests/:
  apm_tracing_e2e/:
    test_otel.py:
      Test_Otel_Span: missing_feature (missing /e2e_otel_span endpoint on weblog)
    test_single_span.py:
      Test_SingleSpan: missing_feature (missing /e2e_otel_span endpoint on weblog)
  appsec/:
    api_security/:
      test_schemas.py:
        Test_Schema_Request_Body: missing_feature
        Test_Schema_Request_Cookies: missing_feature
        Test_Schema_Request_Headers: missing_feature
        Test_Schema_Request_Path_Parameters: missing_feature
        Test_Schema_Request_Query_Parameters: missing_feature
        Test_Schema_Response_Body: missing_feature
        Test_Schema_Response_Headers: missing_feature
    iast/:
      sink/:
        test_command_injection.py:
          TestCommandInjection:
            '*': missing_feature
            express4: v3.11.0
        test_hsts_missing_header.py: 
          Test_HstsMissingHeader:
            '*': missing_feature
            express4: v4.8.0
        test_insecure_cookie.py:
          TestInsecureCookie:
            '*': missing_feature
            express4: v4.1.0
        test_ldap_injection.py:
          TestLDAPInjection: missing_feature
        test_no_httponly_cookie.py:
          TestNoHttponlyCookie: missing_feature
        test_no_samesite_cookie.py:
          TestNoSamesiteCookie: missing_feature
        test_nosql_mongodb_injection.py:
          TestNoSqlMongodbInjection: missing_feature
        test_path_traversal.py:
          TestPathTraversal:
            '*': missing_feature
            express4: v3.19.0
        test_sql_injection.py:
          TestSqlInjection:
            '*': missing_feature
            express4: v3.11.0
        test_ssrf.py:
          TestSSRF: missing_feature
        test_trust_boundary_violation.py:
          Test_TrustBoundaryViolation: missing_feature
        test_unvalidated_redirect.py:
          TestUnvalidatedRedirect: missing_feature
        test_unvalidated_redirect_forward.py:
          TestUnvalidatedForward: missing_feature
        test_weak_cipher.py:
          TestWeakCipher:
            '*': missing_feature
            express4: v3.6.0
        test_weak_hash.py:
          TestWeakHash:
            '*': missing_feature
            express4: v3.11.0
        test_weak_randomness.py:
          TestWeakRandomness: missing_feature
        test_xcontent_sniffing.py:
          Test_XContentSniffing: 
            '*': missing_feature
            express4: v4.8.0
        test_xpath_injection.py:
          TestXPathInjection: missing_feature
        test_xss.py:
          TestXSS: missing_feature
      source/:
        test_body.py:
          TestRequestBody:
            '*': missing_feature
            express4: v3.19.0
        test_cookie_name.py:
          TestCookieName: missing_feature
        test_cookie_value.py:
          TestCookieValue: missing_feature
        test_header_name.py:
          TestHeaderName: missing_feature
        test_header_value.py:
          TestHeaderValue: missing_feature
        test_parameter_name.py:
          TestParameterName: missing_feature
        test_parameter_value.py:
          TestParameterValue:
            '*': missing_feature
            express4: v3.19.0
    waf/:
      test_addresses.py:
        Test_BodyJson: 
          '*': v2.2.0
          nextjs: v4.17.0
        Test_BodyRaw: missing_feature
        Test_BodyUrlEncoded: 
            '*': v2.2.0
            nextjs: missing_feature  # request.formData() method not supported yet
        Test_BodyXml: 
            '*': v2.2.0
            nextjs: irrelevant  # Body xml is not converted to JSON in nextjs
        Test_ClientIP: missing_feature
        Test_Cookies:
          '*': v2.0.0
          nextjs: v4.17.0
        Test_FullGrpc: missing_feature
<<<<<<< HEAD
        Test_GraphQL: missing_feature
        Test_Headers:
          '*': v2.0.0
          nextjs: v4.17.0
=======
        Test_GraphQL: v4.16.0
        Test_Headers: v2.0.0
>>>>>>> 5e325e4e
        Test_Lambda: missing_feature
        Test_Method: missing_feature
        Test_PathParams:
            '*': v2.0.0
            nextjs: missing_feature
        Test_ResponseStatus:
          '*': v2.0.0
          nextjs: v4.17.0
        Test_UrlQuery:
          '*': v2.0.0
          nextjs: v4.17.0
        Test_UrlQueryKey:
          '*': v2.6.0
          nextjs: v4.17.0
        Test_UrlRaw:
          '*': v2.0.0
          nextjs: v4.17.0
        Test_gRPC: missing_feature
      test_blocking.py:
        Test_Blocking: v3.19.0
        Test_CustomBlockingResponse: missing_feature
      test_custom_rules.py:
        Test_CustomRules:
          '*': v4.1.0
          nextjs: v4.17.0
      test_exclusions.py:
        Test_Exclusions:
          '*': v3.19.0
          nextjs: v4.17.0
      test_miscs.py:
        Test_404:
          '*': v2.0.0
          nextjs: v4.17.0
        Test_CorrectOptionProcessing: 
          '*': v3.19.0  # probably sooner, but bugged
          nextjs: v4.17.0
        Test_MultipleAttacks: 
          '*': v2.0.0
          nextjs: v4.17.0
        Test_MultipleHighlight: 
          '*': v2.0.0
          nextjs: v4.17.0
      test_reports.py:
        Test_Monitoring: 
          '*': v2.8.0
          nextjs: v4.17.0
      test_rules.py:
        Test_CommandInjection:
          '*': v2.0.0
          nextjs: v4.17.0
        Test_DiscoveryScan:
          '*': v2.0.0
          nextjs: v4.17.0
        Test_HttpProtocol:
          '*': v2.0.0
          nextjs: v4.17.0
        Test_JavaCodeInjection:
          '*': v2.0.0
          nextjs: v4.17.0
        Test_JsInjection:
          '*': v2.0.0
          nextjs: v4.17.0
        Test_LFI:
          '*': v2.0.0
          nextjs: v4.17.0
        Test_NoSqli:
          '*': v2.0.0
          nextjs: v4.17.0
        Test_PhpCodeInjection:
          '*': v2.0.0
          nextjs: v4.17.0
        Test_RFI:
          '*': v2.0.0
          nextjs: v4.17.0
        Test_SQLI:
          '*': v2.0.0
          nextjs: v4.17.0
        Test_SSRF:
          '*': v2.0.0
          nextjs: v4.17.0
        Test_Scanners:
          '*': v2.0.0
          nextjs: v4.17.0
        Test_XSS:
          '*': v2.0.0
          nextjs: v4.17.0
      test_telemetry.py:
        Test_TelemetryMetrics: missing_feature
    test_PII.py:
      Test_Scrubbing: missing_feature
    test_alpha.py:
      Test_Basic:
          '*': v2.0.0
          nextjs: v4.17.0
    test_automated_login_events.py:
      Test_Login_Events: 
        '*': v4.4.0
        nextjs: missing_feature
      Test_Login_Events_Extended: 
        '*': v4.4.0
        nextjs: missing_feature
    test_blocking_addresses.py:
      Test_BlockingAddresses:
          '*': v3.19.0
          nextjs: v4.17.0
      Test_BlockingGraphqlResolvers: missing_feature
      Test_Blocking_request_body:
          '*': v3.19.0
          nextjs: missing_feature
      Test_Blocking_request_cookies:
          '*': v4.16.0
          nextjs: v4.17.0
      Test_Blocking_request_headers:
          '*': v3.19.0
          nextjs: v4.17.0
      Test_Blocking_request_method:
          '*': v3.19.0
          nextjs: v4.17.0
      Test_Blocking_request_path_params: missing_feature
      Test_Blocking_request_query:
          '*': v3.19.0
          nextjs: missing_feature
      Test_Blocking_request_uri:
          '*': v3.19.0
          nextjs: missing_feature
      Test_Blocking_response_headers: missing_feature
      Test_Blocking_response_status: missing_feature
      Test_Suspicious_Request_Blocking:
          '*': v3.19.0
          nextjs: missing_feature
    test_client_ip.py:
      Test_StandardTagsClientIp:
          '*': v3.6.0
          nextjs: v4.17.0
    test_conf.py:
      Test_ConfigurationVariables:
          '*': v2.7.0
          nextjs: v4.17.0
      Test_RuleSet_1_3_1:
          '*': v2.5.0
          nextjs: v4.17.0
      Test_StaticRuleSet:
          '*': v2.0.0
          nextjs: v4.17.0
    test_customconf.py:
      Test_ConfRuleSet: 
          '*': v2.0.0
          nextjs: v4.17.0
      Test_MissingRules: missing_feature
      Test_NoLimitOnWafRules:
          '*': v2.4.0
          nextjs: v4.17.0
    test_event_tracking.py:
      Test_CustomEvent: 
        '*': v3.13.0
        nextjs: missing_feature
      Test_UserLoginFailureEvent: 
        '*': v3.13.0
        nextjs: missing_feature
      Test_UserLoginSuccessEvent: 
        '*': v3.13.0
        nextjs: missing_feature
    test_identify.py:
      Test_Basic: v2.4.0
    test_ip_blocking_full_denylist.py:
      Test_AppSecIPBlockingFullDenylist: v3.11.0
    test_logs.py:
      Test_Standardization: missing_feature
      Test_StandardizationBlockMode: missing_feature
    test_rate_limiter.py:
      Test_Main:
          '*': v2.0.0
          nextjs: v4.17.0
    test_reports.py:
      Test_ExtraTagsFromRule:
          '*': v4.1.0
          nextjs: v4.17.0
      Test_HttpClientIP:
          '*': v2.0.0
          nextjs: v4.17.0
      Test_Info:
          '*': v2.0.0
          nextjs: v4.17.0
      Test_RequestHeaders:
          '*': v2.0.0
          nextjs: v4.17.0
      Test_StatusCode:
          '*': v2.0.0
          nextjs: v4.17.0
    test_request_blocking.py:
      Test_AppSecRequestBlocking:
          '*': v3.19.0
          nextjs: v4.17.0
    test_runtime_activation.py:
      Test_RuntimeActivation:
          '*': v3.9.0
          nextjs: v4.17.0
    test_traces.py:
      Test_AppSecEventSpanTags:
          '*': v2.0.0
          nextjs: v4.17.0
      Test_AppSecObfuscator:
          '*': v2.6.0
          nextjs: v4.17.0
      Test_CollectRespondHeaders:
          '*': v2.0.0
          nextjs: v4.17.0
      Test_RetainTraces:
          '*': v2.0.0
          nextjs: v4.17.0
    test_user_blocking_full_denylist.py:
      Test_UserBlocking_FullDenylist:
          '*': v3.15.0
          nextjs: v4.17.0
    test_versions.py:
      Test_Events:
          '*': v2.0.0
          nextjs: v4.17.0
  debugger/:
    test_debugger.py:
      Test_Debugger_Line_Probe_Snaphots: irrelevant
      Test_Debugger_Method_Probe_Snaphots: irrelevant
      Test_Debugger_Mix_Log_Probe: irrelevant
      Test_Debugger_Probe_Statuses: irrelevant
  integrations/:
    test_db_integrations_sql.py:
      Test_Agent_Mssql_db_integration:
        '*': missing_feature
        express4: v1.0.0
      Test_Agent_Mysql_db_integration:
        '*': missing_feature
        express4: v1.0.0
      Test_Agent_Postgres_db_integration:
        '*': missing_feature
        express4: v1.0.0
      Test_Tracer_Mssql_db_integration:
        '*': missing_feature
        express4: v1.0.0
      Test_Tracer_Mysql_db_integration:
        '*': missing_feature
        express4: v1.0.0
      Test_Tracer_Postgres_db_integration:
        '*': missing_feature
        express4: v1.0.0
    test_dbm.py:
      Test_Dbm: missing_feature
    test_dsm.py:
      Test_DsmHttp: missing_feature
      Test_DsmKafka: 
        '*': v4.4.0
        nextjs: missing_feature (missing endpoint)
      Test_DsmRabbitmq: missing_feature
      Test_DsmRabbitmq_FanoutExchange: missing_feature
      Test_DsmRabbitmq_TopicExchange: missing_feature
  parametric/:
    test_dynamic_configuration.py:
<<<<<<< HEAD
      TestDynamicConfigV1:
          '*': v4.11.0
          nextjs: v4.17.0
=======
      TestDynamicConfigV1: v4.11.0
    test_tracer.py:
      Test_TracerSCITagging: v3.21.0
>>>>>>> 5e325e4e
  remote_config/:
    test_remote_configuration.py:
      Test_RemoteConfigurationExtraServices: missing_feature
      Test_RemoteConfigurationUpdateSequenceASMDD:
          '*': v3.19.0
          nextjs: v4.17.0
      Test_RemoteConfigurationUpdateSequenceASMDDNoCache: irrelevant (cache is implemented)
      Test_RemoteConfigurationUpdateSequenceFeatures:
          '*': v3.9.0
          nextjs: v4.17.0
      Test_RemoteConfigurationUpdateSequenceFeaturesNoCache: irrelevant (cache is implemented)
      Test_RemoteConfigurationUpdateSequenceLiveDebugging: missing_feature
      Test_RemoteConfigurationUpdateSequenceLiveDebuggingNoCache: irrelevant (cache is implemented)
  test_distributed.py:
    Test_DistributedHttp: missing_feature
  test_identify.py:
    Test_Basic:
          '*': v2.4.0
          nextjs: v4.17.0
    Test_Propagate: missing_feature
    Test_Propagate_Legacy: missing_feature
  test_library_conf.py:
    Test_HeaderTags: missing_feature
    Test_HeaderTagsLongFormat: missing_feature
    Test_HeaderTagsShortFormat: missing_feature
  test_profiling.py:
    Test_Profile: bug (Not receiving profiles)
  test_scrubbing.py:
    Test_UrlField:
          '*': v3.13.1
          nextjs: v4.17.0
    Test_UrlQuery:
          '*': v3.0.0
          nextjs: v4.17.0
  test_semantic_conventions.py:
    Test_Meta: 
            '*': v3.13.1
            nextjs: missing_feature # nextjs makes some internal requests and we have different tag names
    Test_MetricsStandardTags: v3.13.1
  test_standard_tags.py:
    Test_StandardTagsClientIp: 
            '*': v3.6.0
            nextjs: missing_feature # nextjs makes some internal requests, so we have more than 1 rootspans
    Test_StandardTagsMethod: v2.11.0
    Test_StandardTagsRoute: 
            '*': v2.11.0
            nextjs: missing_feature # http.route not added in nextjs
    Test_StandardTagsStatusCode:
          '*': v2.11.0
          nextjs: v4.17.0
    Test_StandardTagsUrl:
          '*': v3.0.0
          nextjs: v4.17.0
    Test_StandardTagsUserAgent:
          '*': v2.9.0
          nextjs: v4.17.0
  test_telemetry.py:
    Test_DependencyEnable: missing_feature
    Test_Log_Generation: missing_feature
    Test_MessageBatch: missing_feature
    Test_Metric_Generation_Disabled: missing_feature
    Test_Metric_Generation_Enabled: missing_feature
    Test_ProductsDisabled: missing_feature
    Test_Telemetry:
      '*': v3.2.0
      nextjs: missing_feature
      uds-express4: v3.7.0
    Test_TelemetryV2: missing_feature<|MERGE_RESOLUTION|>--- conflicted
+++ resolved
@@ -106,15 +106,12 @@
           '*': v2.0.0
           nextjs: v4.17.0
         Test_FullGrpc: missing_feature
-<<<<<<< HEAD
-        Test_GraphQL: missing_feature
+        Test_GraphQL:
+          '*': v4.16.0
+          nextjs: irrelevant # nextjs is not related with graphql
         Test_Headers:
           '*': v2.0.0
           nextjs: v4.17.0
-=======
-        Test_GraphQL: v4.16.0
-        Test_Headers: v2.0.0
->>>>>>> 5e325e4e
         Test_Lambda: missing_feature
         Test_Method: missing_feature
         Test_PathParams:
@@ -371,15 +368,13 @@
       Test_DsmRabbitmq_TopicExchange: missing_feature
   parametric/:
     test_dynamic_configuration.py:
-<<<<<<< HEAD
-      TestDynamicConfigV1:
-          '*': v4.11.0
-          nextjs: v4.17.0
-=======
-      TestDynamicConfigV1: v4.11.0
+      TestDynamicConfigV1: 
+        '*': v4.11.0
+        nextjs: v4.17.0
     test_tracer.py:
-      Test_TracerSCITagging: v3.21.0
->>>>>>> 5e325e4e
+      Test_TracerSCITagging: 
+        '*': v3.21.0
+        nextjs: v4.17.0
   remote_config/:
     test_remote_configuration.py:
       Test_RemoteConfigurationExtraServices: missing_feature
