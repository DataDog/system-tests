refs:
  - &ref_3_0_0 '>=3.0.0 || ^2.13.0'
  - &ref_3_2_0 '>=3.2.0 || ^2.15.0'
  - &ref_3_6_0 '>=3.6.0 || ^2.19.0'
  - &ref_3_7_0 '>=3.7.0 || ^2.20.0'
  - &ref_3_9_0 '>=3.9.0 || ^2.22.0'
  - &ref_3_11_0 '>=3.11.0 || ^2.24.0'
  - &ref_3_13_0 '>=3.13.0 || ^2.26.0'
  - &ref_3_13_1 '>=3.13.1 || ^2.26.1'
  - &ref_3_15_0 '>=3.15.0 || ^2.28.0'
  - &ref_3_19_0 '>=3.19.0 || ^2.32.0'
  - &ref_3_21_0 '>=3.21.0 || ^2.34.0'
  - &ref_4_1_0 '>=4.1.0 || ^3.22.0 || ^2.35.0'
  - &ref_4_3_0 '>=4.3.0 || ^3.24.0 || ^2.37.0'
  - &ref_4_4_0 '>=4.4.0 || ^3.25.0 || ^2.38.0'
  - &ref_4_8_0 '>=4.8.0 || ^3.29.0 || ^2.42.0'
  - &ref_4_11_0 '>=4.11.0 || ^3.32.0 || ^2.45.0'
  - &ref_4_16_0 '>=4.16.0 || ^3.37.0'
  - &ref_4_17_0 '>=4.17.0 || ^3.38.0'
  - &ref_4_18_0 '>=4.18.0 || ^3.39.0'
  - &ref_4_21_0 '>=4.21.0 || ^3.42.0'
  - &ref_4_22_0 '>=4.22.0 || ^3.43.0'
  - &ref_4_23_0 '>=4.23.0 || ^3.44.0'
  - &ref_5_1_0 '>=5.1.0 || ^4.25.0 || ^3.46.0'
  - &ref_5_2_0 '>=5.2.0 || ^4.26.0 || ^3.47.0'
  - &ref_5_3_0 '>=5.3.0 || ^4.27.0 || ^3.48.0'
  - &ref_5_4_0 '>=5.4.0 || ^4.28.0 || ^3.49.0'
  - &ref_5_6_0 '>=5.6.0 || ^4.30.0 || ^3.51.0'
  - &ref_5_7_0 '>=5.7.0 || ^4.31.0 || ^3.52.0'
  - &ref_5_11_0 '>=5.11.0 || ^4.35.0 || ^3.56.0'
  - &ref_5_13_0 '>=5.13.0 || ^4.37.0 || ^3.58.0'
  - &ref_5_15_0 '>=5.15.0 || ^4.39.0'
  - &ref_5_16_0 '>=5.16.0 || ^4.40.0'
  - &ref_5_17_0 '>=5.17.0 || ^4.41.0'
  - &ref_5_18_0 '>=5.18.0 || ^4.42.0'
<<<<<<< HEAD
  - &ref_5_18_1 '>=5.18.10 || ^4.42.10'
=======
  - &ref_5_20_0 '>=5.20.0 || ^4.44.0'
>>>>>>> 68a63760

tests/:
  apm_tracing_e2e/:
    test_otel.py:
      Test_Otel_Span: missing_feature (missing /e2e_otel_span endpoint on weblog)
    test_single_span.py:
      Test_SingleSpan: missing_feature (missing /e2e_otel_span endpoint on weblog)
  appsec/:
    api_security/:
      test_api_security_rc.py:
        Test_API_Security_RC_ASM_DD_processors: *ref_5_3_0
        Test_API_Security_RC_ASM_DD_scanners: *ref_5_3_0
        Test_API_Security_RC_ASM_processor_overrides_and_custom_scanner: irrelevant (waf does not support it yet)
      test_apisec_sampling.py:
        Test_API_Security_sampling: *ref_4_21_0
      test_schemas.py:
        Test_Scanners: *ref_4_21_0
        Test_Schema_Request_Cookies: *ref_4_21_0
        Test_Schema_Request_FormUrlEncoded_Body:
          express4: *ref_4_21_0
          express4-typescript: *ref_4_21_0
          nextjs: *ref_5_3_0
        Test_Schema_Request_Headers: *ref_4_21_0
        Test_Schema_Request_Json_Body: *ref_4_21_0
        Test_Schema_Request_Path_Parameters: missing_feature (path_params not supported yet)
        Test_Schema_Request_Query_Parameters: *ref_4_21_0
        Test_Schema_Response_Body:
          '*': *ref_5_3_0
          nextjs: missing_feature
        Test_Schema_Response_Body_env_var: missing_feature
        Test_Schema_Response_Headers: *ref_4_21_0
    iast/:
      sink/:
        test_code_injection.py:
          TestCodeInjection:
            '*': *ref_5_20_0
            nextjs: missing_feature
        test_command_injection.py:
          TestCommandInjection:
            '*': *ref_3_11_0
            nextjs: missing_feature
        test_hardcoded_passwords.py:
          Test_HardcodedPasswords:
            '*': *ref_5_13_0
            nextjs: missing_feature
        test_hardcoded_secrets.py:
          Test_HardcodedSecrets:
            '*': *ref_4_18_0
            nextjs: missing_feature
          Test_HardcodedSecretsExtended:
            '*': *ref_5_11_0
            nextjs: missing_feature
        test_header_injection.py:
          TestHeaderInjection:
            '*': *ref_4_21_0
            nextjs: missing_feature
        test_hsts_missing_header.py:
          Test_HstsMissingHeader:
            '*': *ref_4_8_0
            nextjs: missing_feature
        test_insecure_auth_protocol.py:
          Test_InsecureAuthProtocol: missing_feature
        test_insecure_cookie.py:
          TestInsecureCookie:
            '*': *ref_4_1_0
            nextjs: missing_feature
        test_ldap_injection.py:
          TestLDAPInjection:
            '*': *ref_4_1_0
            nextjs: missing_feature
        test_no_httponly_cookie.py:
          TestNoHttponlyCookie:
            '*': *ref_4_3_0
            nextjs: missing_feature
        test_no_samesite_cookie.py:
          TestNoSamesiteCookie:
            '*': *ref_4_3_0
            nextjs: missing_feature
        test_nosql_mongodb_injection.py:
          TestNoSqlMongodbInjection:
            '*': *ref_4_17_0
            nextjs: missing_feature
        test_path_traversal.py:
          TestPathTraversal:
            '*': *ref_3_19_0
            nextjs: missing_feature
        test_reflection_injection.py:
          TestReflectionInjection: missing_feature
        test_sql_injection.py:
          TestSqlInjection:
            '*': *ref_3_11_0
            nextjs: missing_feature
        test_ssrf.py:
          TestSSRF:
            '*': *ref_4_1_0
            nextjs: missing_feature
        test_trust_boundary_violation.py:
          Test_TrustBoundaryViolation: missing_feature
        test_untrusted_deserialization.py:
          TestUntrustedDeserialization: missing_feature
        test_unvalidated_redirect.py:
          TestUnvalidatedHeader:
            '*': *ref_4_3_0
            nextjs: missing_feature
          TestUnvalidatedRedirect:
            '*': *ref_4_3_0
            nextjs: missing_feature
        test_unvalidated_redirect_forward.py:
          TestUnvalidatedForward: missing_feature
        test_weak_cipher.py:
          TestWeakCipher:
            '*': *ref_3_6_0
            nextjs: missing_feature
        test_weak_hash.py:
          TestWeakHash:
            '*': *ref_3_11_0
            nextjs: missing_feature
        test_weak_randomness.py:
          TestWeakRandomness:
            '*': *ref_5_1_0
            nextjs: missing_feature
        test_xcontent_sniffing.py:
          Test_XContentSniffing:
            '*': *ref_4_8_0
            nextjs: missing_feature
        test_xpath_injection.py:
          TestXPathInjection: missing_feature
        test_xss.py:
          TestXSS: missing_feature
      source/:
        test_body.py:
          TestRequestBody:
            '*': *ref_3_19_0
            nextjs: missing_feature
        test_cookie_name.py:
          TestCookieName: missing_feature
        test_cookie_value.py:
          TestCookieValue:
            '*': *ref_4_3_0
            nextjs: missing_feature
        test_graphql_resolver.py:
          TestGraphqlResolverArgument:
            '*': *ref_5_4_0
            nextjs: irrelevant # nextjs is not related with graphql
        test_header_name.py:
          TestHeaderName: missing_feature
        test_header_value.py:
          TestHeaderValue:
            '*': *ref_4_3_0
            nextjs: missing_feature
        test_kafka_key.py:
          TestKafkaKey:
            '*': *ref_5_4_0
            nextjs: irrelevant # nextjs is not related with kafka
        test_kafka_value.py:
          TestKafkaValue:
            '*': *ref_5_4_0
            nextjs: irrelevant # nextjs is not related with kafka
        test_multipart.py:
          TestMultipart: missing_feature
        test_parameter_name.py:
          TestParameterName: missing_feature
        test_parameter_value.py:
          TestParameterValue:
            '*': *ref_3_19_0
            nextjs: missing_feature
        test_path.py:
          TestPath: missing_feature
        test_uri.py:
          TestURI: missing_feature
    rasp/:
      test_lfi.py: missing_feature
      test_shi.py: missing_feature
      test_span_tags.py:
        Test_Mandatory_SpanTags: *ref_5_18_0
        Test_Optional_SpanTags: *ref_5_18_0
      test_sqli.py: missing_feature
      test_ssrf.py:
        Test_Ssrf_BodyJson:
          '*': *ref_5_20_0
          nextjs: missing_feature
        Test_Ssrf_BodyUrlEncoded:
          '*': *ref_5_20_0
          nextjs: missing_feature
        Test_Ssrf_BodyXml: missing_feature # xml body not supported
        Test_Ssrf_UrlQuery:
          '*': *ref_5_20_0
          nextjs: missing_feature
      test_stack_traces.py:
        Test_StackTrace:
          '*': *ref_5_20_0
          nextjs: missing_feature
    waf/:
      test_addresses.py:
        Test_BodyJson:
          '*': v2.2.0
          nextjs: *ref_4_17_0
        Test_BodyRaw: missing_feature
        Test_BodyUrlEncoded:
          '*': v2.2.0
          nextjs: *ref_5_3_0
        Test_BodyXml:
          '*': v2.2.0
          nextjs: irrelevant # Body xml is not converted to JSON in nextjs
        Test_Cookies: v2.0.0
        Test_FullGrpc: missing_feature
        Test_GraphQL:
          '*': *ref_4_22_0
          nextjs: irrelevant # nextjs is not related with graphql
        Test_GrpcServerMethod: missing_feature
        Test_Headers: v2.0.0
        Test_PathParams:
          '*': v2.0.0
          nextjs: missing_feature
        Test_ResponseStatus: v2.0.0
        Test_UrlQuery:
          '*': v2.0.0
          nextjs: *ref_4_17_0
        Test_UrlQueryKey:
          '*': v2.6.0
          nextjs: *ref_4_17_0
        Test_UrlRaw: v2.0.0
        Test_gRPC: missing_feature
      test_blocking.py:
        Test_Blocking: *ref_3_19_0
        Test_Blocking_strip_response_headers: *ref_5_17_0
        Test_CustomBlockingResponse: *ref_5_15_0
      test_custom_rules.py:
        Test_CustomRules: *ref_4_1_0
      test_exclusions.py:
        Test_Exclusions: *ref_3_19_0
      test_miscs.py:
        Test_404: v2.0.0
        Test_CorrectOptionProcessing: *ref_3_19_0 # probably sooner, but bugged
        Test_MultipleAttacks: v2.0.0
        Test_MultipleHighlight: v2.0.0
      test_reports.py:
        Test_Monitoring: v2.8.0
      test_rules.py:
        Test_CommandInjection: v2.0.0
        Test_DiscoveryScan: v2.0.0
        Test_HttpProtocol: v2.0.0
        Test_JavaCodeInjection: v2.0.0
        Test_JsInjection: v2.0.0
        Test_LFI: v2.0.0
        Test_NoSqli: v2.0.0
        Test_PhpCodeInjection: v2.0.0
        Test_RFI: v2.0.0
        Test_SQLI: v2.0.0
        Test_SSRF: v2.0.0
        Test_Scanners: v2.0.0
        Test_XSS: v2.0.0
      test_telemetry.py:
        Test_TelemetryMetrics: *ref_4_17_0
    test_alpha.py:
      Test_Basic: v2.0.0
    test_asm_standalone.py:
      Test_AppSecStandalone_UpstreamPropagation: *ref_5_18_0
    test_automated_login_events.py:
      Test_Login_Events:
        '*': *ref_4_4_0
        nextjs: missing_feature
      Test_Login_Events_Extended:
        '*': *ref_4_4_0
        nextjs: missing_feature
      Test_V2_Login_Events: missing_feature
      Test_V2_Login_Events_Anon: missing_feature
      Test_V2_Login_Events_RC: missing_feature
    test_blocking_addresses.py:
      Test_BlockingGraphqlResolvers:
        '*': *ref_4_22_0
        nextjs: irrelevant # nextjs is not related with graphql
      Test_Blocking_client_ip: *ref_3_19_0
      Test_Blocking_request_body:
        '*': *ref_3_19_0
        nextjs: missing_feature
      Test_Blocking_request_body_multipart: missing_feature
      Test_Blocking_request_cookies:
        '*': *ref_4_16_0
        nextjs: missing_feature
      Test_Blocking_request_headers: *ref_3_19_0
      Test_Blocking_request_method: *ref_3_19_0
      Test_Blocking_request_path_params: missing_feature
      Test_Blocking_request_query:
        '*': *ref_3_19_0
        nextjs: missing_feature
      Test_Blocking_request_uri: *ref_3_19_0
      Test_Blocking_response_headers: *ref_5_17_0
      Test_Blocking_response_status: *ref_5_17_0
      Test_Blocking_user_id:
        '*': *ref_3_19_0
        nextjs: missing_feature
      Test_Suspicious_Request_Blocking:
        '*': missing_feature (v3.19.0, but test is not implemented)
        nextjs: missing_feature
    test_client_ip.py:
      Test_StandardTagsClientIp: *ref_3_6_0
    test_conf.py:
      Test_ConfigurationVariables: v2.7.0
    test_customconf.py:
      Test_ConfRuleSet: v2.0.0
      Test_MissingRules: v2.0.0
      Test_NoLimitOnWafRules: v2.4.0
    test_event_tracking.py:
      Test_CustomEvent:
        '*': *ref_3_13_0
        nextjs: missing_feature
      Test_UserLoginFailureEvent:
        '*': *ref_3_13_0
        nextjs: missing_feature
      Test_UserLoginSuccessEvent:
        '*': *ref_3_13_0
        nextjs: missing_feature
    test_fingerprinting.py:
      Test_Fingerprinting_Endpoint: missing_feature
      Test_Fingerprinting_Header_And_Network: missing_feature
    test_identify.py:
      Test_Basic: v2.4.0
    test_ip_blocking_full_denylist.py:
      Test_AppSecIPBlockingFullDenylist: *ref_3_11_0
    test_logs.py:
      Test_Standardization: missing_feature
      Test_StandardizationBlockMode: missing_feature
    test_rate_limiter.py:
      Test_Main: v2.0.0
    test_remote_config_rule_changes.py:
      Test_BlockingActionChangesWithRemoteConfig: *ref_4_1_0
      Test_UpdateRuleFileWithRemoteConfig: *ref_3_19_0
    test_reports.py:
      Test_ExtraTagsFromRule: *ref_4_1_0
      Test_Info: v2.0.0
      Test_RequestHeaders: v2.0.0
      Test_StatusCode: v2.0.0
    test_request_blocking.py:
      Test_AppSecRequestBlocking:
        '*': *ref_3_19_0
        nextjs: missing_feature (can not block by query param in nextjs yet)
    test_runtime_activation.py:
      Test_RuntimeActivation: *ref_3_9_0
      Test_RuntimeDeactivation: *ref_3_9_0
    test_shell_execution.py:
      Test_ShellExecution: *ref_5_3_0
    test_suspicious_attacker_blocking.py:
      Test_Suspicious_Attacker_Blocking: missing_feature
    test_traces.py:
      Test_AppSecEventSpanTags: v2.0.0
      Test_AppSecObfuscator: v2.6.0
      Test_CollectDefaultRequestHeader: *ref_5_18_0
      Test_CollectRespondHeaders: v2.0.0
      Test_ExternalWafRequestsIdentification: *ref_5_7_0
      Test_RetainTraces: v2.0.0
    test_user_blocking_full_denylist.py:
      Test_UserBlocking_FullDenylist:
        '*': *ref_3_15_0
        nextjs: missing_feature (block method not implemented for nextjs yet)
    test_versions.py:
      Test_Events: v2.0.0
  debugger/:
    test_debugger_expression_language.py:
      Test_Debugger_Expression_Language: missing_feature (feature not implented)
    test_debugger_pii.py:
      Test_Debugger_PII_Redaction: missing_feature (feature not implented)
    test_debugger_probe_snapshot.py:
      Test_Debugger_Line_Probe_Snaphots: missing_feature (feature not implented)
      Test_Debugger_Method_Probe_Snaphots: missing_feature (feature not implented)
      Test_Debugger_Mix_Log_Probe: missing_feature (feature not implented)
    test_debugger_probe_status.py:
      Test_Debugger_Probe_Statuses: missing_feature (feature not implented)
  integrations/:
    crossed_integrations/:
      test_kafka.py:
        Test_Kafka:
          '*': irrelevant
          express4: v0.1 # real version not known
      test_kinesis.py:
        Test_Kinesis_PROPAGATION_VIA_MESSAGE_ATTRIBUTES:
          '*': irrelevant
          express4: *ref_5_3_0
      test_rabbitmq.py:
        Test_RabbitMQ_Trace_Context_Propagation:
          '*': irrelevant
          express4: v0.1 # real version not known
      test_sns_to_sqs.py:
        Test_SNS_Propagation:
          '*': irrelevant
          express4: v0.1 # real version not known
      test_sqs.py:
        Test_SQS_PROPAGATION_VIA_AWS_XRAY_HEADERS:
          '*': irrelevant
          express4: v0.1 # real version not known
        Test_SQS_PROPAGATION_VIA_MESSAGE_ATTRIBUTES:
          '*': irrelevant
          express4: v0.1 # real version not known
    test_db_integrations_sql.py:
      Test_MsSql:
        '*': missing_feature
        express4: v1.0.0
      Test_MySql:
        '*': missing_feature
        express4: v1.0.0
      Test_Postgres:
        '*': missing_feature
        express4: v1.0.0
    test_dbm.py:
      Test_Dbm: missing_feature
      Test_Dbm_Comment_NodeJS_mysql2:
        '*': missing_feature (Missing on weblog)
        express4: *ref_5_13_0
      Test_Dbm_Comment_NodeJS_pg:
        '*': missing_feature (Missing on weblog)
        express4: *ref_5_13_0
    test_dsm.py:
      Test_DsmContext_Extraction_Base64:
        '*': irrelevant
        express4: *ref_5_6_0
      Test_DsmContext_Injection_Base64:
        '*': irrelevant
        express4: *ref_5_6_0
      Test_DsmHttp: missing_feature
      Test_DsmKafka:
        '*': *ref_4_4_0
        nextjs: missing_feature (missing endpoint)
      Test_DsmKinesis:
        '*': irrelevant
        express4: *ref_5_2_0
      Test_DsmRabbitmq:
        '*': irrelevant
        express4: *ref_5_3_0
      Test_DsmRabbitmq_FanoutExchange:
        '*': irrelevant
        express4: missing_feature
      Test_DsmRabbitmq_TopicExchange:
        '*': irrelevant
        express4: missing_feature
      Test_DsmSNS:
        '*': irrelevant
        express4: *ref_5_2_0
      Test_DsmSQS:
        '*': irrelevant
        express4: *ref_5_2_0
      Test_Dsm_Manual_Checkpoint_Intra_Process:
        '*': irrelevant
        express4: *ref_5_18_1
      Test_Dsm_Manual_Checkpoint_Inter_Process:
        '*': irrelevant
        express4: missing_feature # need to redo threading code
  parametric/:
    test_dynamic_configuration.py:
      TestDynamicConfigHeaderTags: missing_feature
      TestDynamicConfigSamplingRules: *ref_5_16_0
      TestDynamicConfigTracingEnabled: *ref_5_4_0
      TestDynamicConfigV1: *ref_4_11_0
      TestDynamicConfigV1_ServiceTargets: *ref_5_4_0
      TestDynamicConfigV2: *ref_4_23_0
    test_otel_api_interoperability.py: missing_feature
    test_otel_env_vars.py:
      Test_Otel_Env_Vars: v5.11.0 #implemented in v5.11.0, v4.35.0, &v3.56.0
    test_otel_sdk_interoperability.py: missing_feature
    test_span_links.py:
      Test_Span_Links: *ref_5_3_0
    test_telemetry.py:
      Test_Defaults: *ref_5_6_0
      Test_Environment: *ref_5_6_0
      Test_TelemetryInstallSignature: *ref_4_23_0
      Test_TelemetrySCAEnvVar: *ref_5_13_0
    test_trace_sampling.py:
      Test_Trace_Sampling_Basic: *ref_5_16_0 #actual version unknown
      Test_Trace_Sampling_Globs: *ref_5_16_0 #actual version unknown
      Test_Trace_Sampling_Globs_Feb2024_Revision: missing_feature
      Test_Trace_Sampling_Resource: missing_feature
      Test_Trace_Sampling_Tags: missing_feature
      Test_Trace_Sampling_Tags_Feb2024_Revision: *ref_5_16_0 #actual version unknown
      Test_Trace_Sampling_With_W3C: missing_feature
    test_tracer.py:
      Test_TracerSCITagging: *ref_3_21_0
    test_tracer_flare.py:
      TestTracerFlareV1: *ref_5_15_0
  remote_config/:
    test_remote_configuration.py:
      Test_RemoteConfigurationExtraServices: *ref_4_17_0
      Test_RemoteConfigurationUpdateSequenceASMDD: *ref_3_19_0
      Test_RemoteConfigurationUpdateSequenceASMDDNoCache: irrelevant (cache is implemented)
      Test_RemoteConfigurationUpdateSequenceFeatures: *ref_3_9_0
      Test_RemoteConfigurationUpdateSequenceFeaturesNoCache: irrelevant (cache is implemented)
      Test_RemoteConfigurationUpdateSequenceLiveDebugging: *ref_5_16_0 #actual version unknown
      Test_RemoteConfigurationUpdateSequenceLiveDebuggingNoCache: irrelevant (cache is implemented)
  test_distributed.py:
    Test_DistributedHttp: missing_feature
  test_identify.py:
    Test_Basic: v2.4.0
    Test_Propagate: *ref_3_2_0
    Test_Propagate_Legacy: *ref_3_2_0
  test_library_conf.py:
    Test_HeaderTags: *ref_4_11_0
    Test_HeaderTags_Colon_Leading: *ref_4_11_0
    Test_HeaderTags_Colon_Trailing: *ref_4_11_0
    Test_HeaderTags_Long: *ref_4_11_0
    Test_HeaderTags_Short: *ref_4_11_0
    Test_HeaderTags_Whitespace_Header: bug (AIT-9109)
    Test_HeaderTags_Whitespace_Tag: bug (AIT-9109)
    Test_HeaderTags_Whitespace_Val_Long: *ref_4_11_0
    Test_HeaderTags_Whitespace_Val_Short: *ref_4_11_0
  test_profiling.py:
    Test_Profile: *ref_5_16_0 #actual version unknown
  test_scrubbing.py:
    Test_UrlField: *ref_3_13_1
    Test_UrlQuery:
      '*': *ref_3_0_0
      nextjs: *ref_4_17_0
  test_semantic_conventions.py:
    Test_Meta:
      '*': *ref_3_13_1
      nextjs: missing_feature # nextjs makes some internal requests and we have different tag names
    Test_MetricsStandardTags: *ref_3_13_1
  test_standard_tags.py:
    Test_StandardTagsClientIp:
      '*': *ref_3_6_0
      nextjs: missing_feature # nextjs makes some internal requests, so we have more than 1 rootspans
    Test_StandardTagsMethod: v2.11.0
    Test_StandardTagsRoute:
      '*': v2.11.0
      nextjs: missing_feature # http.route not added in nextjs
    Test_StandardTagsStatusCode: v2.11.0
    Test_StandardTagsUrl: *ref_3_0_0
    Test_StandardTagsUserAgent: v2.9.0
  test_telemetry.py:
    Test_DependencyEnable: missing_feature
    Test_Log_Generation: missing_feature
    Test_MessageBatch: *ref_4_21_0
    Test_Metric_Generation_Disabled: missing_feature
    Test_Metric_Generation_Enabled: missing_feature
    Test_ProductsDisabled: *ref_4_21_0
    Test_Telemetry:
      '*': *ref_3_2_0
      nextjs: missing_feature
      uds-express4: *ref_3_7_0
    Test_TelemetrySCAEnvVar: missing_feature
    Test_TelemetryV2: *ref_4_21_0<|MERGE_RESOLUTION|>--- conflicted
+++ resolved
@@ -33,11 +33,7 @@
   - &ref_5_16_0 '>=5.16.0 || ^4.40.0'
   - &ref_5_17_0 '>=5.17.0 || ^4.41.0'
   - &ref_5_18_0 '>=5.18.0 || ^4.42.0'
-<<<<<<< HEAD
-  - &ref_5_18_1 '>=5.18.10 || ^4.42.10'
-=======
   - &ref_5_20_0 '>=5.20.0 || ^4.44.0'
->>>>>>> 68a63760
 
 tests/:
   apm_tracing_e2e/:
@@ -478,12 +474,12 @@
       Test_DsmSQS:
         '*': irrelevant
         express4: *ref_5_2_0
+      Test_Dsm_Manual_Checkpoint_Inter_Process:
+        '*': irrelevant
+        express4: missing_feature # need to redo threading code
       Test_Dsm_Manual_Checkpoint_Intra_Process:
         '*': irrelevant
-        express4: *ref_5_18_1
-      Test_Dsm_Manual_Checkpoint_Inter_Process:
-        '*': irrelevant
-        express4: missing_feature # need to redo threading code
+        express4: *ref_5_20_0
   parametric/:
     test_dynamic_configuration.py:
       TestDynamicConfigHeaderTags: missing_feature
