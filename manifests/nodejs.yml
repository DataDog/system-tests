--- conflicted
+++ resolved
@@ -35,10 +35,7 @@
           TestHeaderInjection:
             '*': missing_feature
             express4: v4.21.0
-<<<<<<< HEAD
-=======
             express4-typescript: v4.21.0
->>>>>>> b3ca29a6
         test_hsts_missing_header.py:
           Test_HstsMissingHeader:
             '*': missing_feature
@@ -348,7 +345,7 @@
       Test_DsmRabbitmq: missing_feature
       Test_DsmRabbitmq_FanoutExchange: missing_feature
       Test_DsmRabbitmq_TopicExchange: missing_feature
-      Test_DsmSQS: 
+      Test_DsmSQS:
         '*': missing_feature
   parametric/:
     test_dynamic_configuration.py:
