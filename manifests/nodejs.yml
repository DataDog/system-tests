refs:
  - &ref_3_0_0 '>=3.0.0 || ^2.13.0'
  - &ref_3_2_0 '>=3.2.0 || ^2.15.0'
  - &ref_3_6_0 '>=3.6.0 || ^2.19.0'
  - &ref_3_7_0 '>=3.7.0 || ^2.20.0'
  - &ref_3_9_0 '>=3.9.0 || ^2.22.0'
  - &ref_3_11_0 '>=3.11.0 || ^2.24.0'
  - &ref_3_13_0 '>=3.13.0 || ^2.26.0'
  - &ref_3_13_1 '>=3.13.1 || ^2.26.1'
  - &ref_3_15_0 '>=3.15.0 || ^2.28.0'
  - &ref_3_19_0 '>=3.19.0 || ^2.32.0'
  - &ref_3_21_0 '>=3.21.0 || ^2.34.0'
  - &ref_4_1_0 '>=4.1.0 || ^3.22.0 || ^2.35.0'
  - &ref_4_3_0 '>=4.3.0 || ^3.24.0 || ^2.37.0'
  - &ref_4_4_0 '>=4.4.0 || ^3.25.0 || ^2.38.0'
  - &ref_4_8_0 '>=4.8.0 || ^3.29.0 || ^2.42.0'
  - &ref_4_11_0 '>=4.11.0 || ^3.32.0 || ^2.45.0'
  - &ref_4_16_0 '>=4.16.0 || ^3.37.0'
  - &ref_4_17_0 '>=4.17.0 || ^3.38.0'
  - &ref_4_18_0 '>=4.18.0 || ^3.39.0'
  - &ref_4_21_0 '>=4.21.0 || ^3.42.0'
  - &ref_4_22_0 '>=4.22.0 || ^3.43.0'
  - &ref_4_23_0 '>=4.23.0 || ^3.44.0'
  - &ref_5_1_0 '>=5.1.0 || ^4.25.0 || ^3.46.0'
  - &ref_5_2_0 '>=5.2.0 || ^4.26.0 || ^3.47.0'
  - &ref_5_3_0 '>=5.3.0 || ^4.27.0 || ^3.48.0'
  - &ref_5_4_0 '>=5.4.0 || ^4.28.0 || ^3.49.0'
  - &ref_5_6_0 '>=5.6.0 || ^4.30.0 || ^3.51.0'
  - &ref_5_7_0 '>=5.7.0 || ^4.31.0 || ^3.52.0'
  - &ref_5_11_0 '>=5.11.0 || ^4.35.0 || ^3.56.0'
  - &ref_5_13_0 '>=5.13.0 || ^4.37.0 || ^3.58.0'
  - &ref_5_15_0 '>=5.15.0 || ^4.39.0'
  - &ref_5_16_0 '>=5.16.0 || ^4.40.0'
  - &ref_5_17_0 '>=5.17.0 || ^4.41.0'
  - &ref_5_18_0 '>=5.18.0 || ^4.42.0'
  - &ref_5_20_0 '>=5.20.0 || ^4.44.0'
  - &ref_5_22_0 '>=5.22.0 || ^4.46.0'
  - &ref_5_23_0 '>=5.23.0 || ^4.47.0'
  - &ref_5_24_0 '>=5.24.0 || ^4.48.0'
  - &ref_5_25_0 '>=5.25.0 || ^4.49.0'
  - &ref_5_26_0 '>=5.26.0 || ^4.50.0'
  - &ref_5_27_0 '>=5.27.0 || ^4.51.0'
  - &ref_5_29_0 '>=5.29.0 || ^4.53.0' # express 5 support
  - &ref_5_30_0 '>=5.30.0 || ^4.54.0'
  - &ref_5_31_0 '>=5.31.0 || ^4.55.0'
  - &ref_5_32_0 '>=5.32.0 || ^4.56.0'

tests/:
  apm_tracing_e2e/:
    test_otel.py:
      Test_Otel_Span: missing_feature (missing /e2e_otel_span endpoint on weblog)
    test_single_span.py:
      Test_SingleSpan: missing_feature (missing /e2e_otel_span endpoint on weblog)
  appsec/:
    api_security/:
      test_api_security_rc.py:
        Test_API_Security_RC_ASM_DD_processors: *ref_5_3_0
        Test_API_Security_RC_ASM_DD_scanners: *ref_5_3_0
        Test_API_Security_RC_ASM_processor_overrides_and_custom_scanner: irrelevant (waf does not support it yet)
      test_apisec_sampling.py:
        Test_API_Security_Sampling_Different_Endpoints:
          '*': *ref_5_27_0
          nextjs: missing_feature
        Test_API_Security_Sampling_Different_Paths:
          '*': *ref_5_27_0
          nextjs: missing_feature
        Test_API_Security_Sampling_Different_Status:
          '*': *ref_5_27_0
          nextjs: missing_feature
        Test_API_Security_Sampling_Rate: irrelevant (new api security sampling algorithm implemented)
        Test_API_Security_Sampling_With_Delay:
          '*': *ref_5_27_0
          nextjs: missing_feature
      test_schemas.py:
        Test_Scanners: *ref_4_21_0
        Test_Schema_Request_Cookies: *ref_4_21_0
        Test_Schema_Request_FormUrlEncoded_Body:
          '*': *ref_4_21_0
          nextjs: *ref_5_3_0
        Test_Schema_Request_Headers: *ref_4_21_0
        Test_Schema_Request_Json_Body: *ref_4_21_0
        Test_Schema_Request_Path_Parameters:
          '*': *ref_4_21_0
          express5: *ref_5_29_0
          nextjs: missing_feature
        Test_Schema_Request_Query_Parameters: *ref_4_21_0
        Test_Schema_Response_Body:
          '*': *ref_5_3_0
          express5: *ref_5_29_0
          nextjs: missing_feature
        Test_Schema_Response_Body_env_var: missing_feature
        Test_Schema_Response_Headers: *ref_4_21_0
    iast/:
      sink/:
        test_code_injection.py:
          TestCodeInjection:
            '*': *ref_5_20_0
            nextjs: missing_feature
          TestCodeInjection_StackTrace: missing_feature
        test_command_injection.py:
          TestCommandInjection:
            '*': *ref_3_11_0
            nextjs: missing_feature
          TestCommandInjection_StackTrace: missing_feature
        test_hardcoded_passwords.py:
          Test_HardcodedPasswords:
            '*': *ref_5_13_0
            nextjs: missing_feature
          Test_HardcodedPasswords_StackTrace: missing_feature
        test_hardcoded_secrets.py:
          Test_HardcodedSecrets:
            '*': *ref_4_18_0
            nextjs: missing_feature
          Test_HardcodedSecretsExtended:
            '*': *ref_5_11_0
            nextjs: missing_feature
          Test_HardcodedSecrets_StackTrace: missing_feature
        test_header_injection.py:
          TestHeaderInjection:
            '*': *ref_4_21_0
            nextjs: missing_feature
          TestHeaderInjectionExclusionAccessControlAllow:
            '*': *ref_5_26_0
            express5: *ref_5_29_0 # test uses querystring
            nextjs: missing_feature
          TestHeaderInjectionExclusionContentEncoding:
            '*': *ref_5_26_0
            express5: *ref_5_29_0 # test uses querystring
            nextjs: missing_feature
          TestHeaderInjectionExclusionPragma:
            '*': *ref_5_26_0
            express5: *ref_5_29_0 # test uses querystring
            nextjs: missing_feature
          TestHeaderInjectionExclusionTransferEncoding:
            '*': *ref_5_26_0
            express5: *ref_5_29_0 # test uses querystring
            nextjs: missing_feature
          TestHeaderInjection_StackTrace: missing_feature
        test_hsts_missing_header.py:
          Test_HstsMissingHeader:
            '*': *ref_4_8_0
            nextjs: missing_feature
          Test_HstsMissingHeader_StackTrace: missing_feature
        test_insecure_auth_protocol.py:
          Test_InsecureAuthProtocol: missing_feature
          Test_InsecureAuthProtocol_StackTrace: missing_feature
        test_insecure_cookie.py:
          TestInsecureCookie:
            '*': *ref_4_1_0
            nextjs: missing_feature
          TestInsecureCookieNameFilter:
            '*': *ref_5_24_0
            nextjs: missing_feature
          TestInsecureCookie_StackTrace: missing_feature
        test_ldap_injection.py:
          TestLDAPInjection:
            '*': *ref_4_1_0
            nextjs: missing_feature
          TestLDAPInjection_StackTrace: missing_feature
        test_no_httponly_cookie.py:
          TestNoHttponlyCookie:
            '*': *ref_4_3_0
            nextjs: missing_feature
          TestNoHttponlyCookieNameFilter:
            '*': *ref_5_24_0
            nextjs: missing_feature
          TestNoHttponlyCookie_StackTrace: missing_feature
        test_no_samesite_cookie.py:
          TestNoSamesiteCookie:
            '*': *ref_4_3_0
            nextjs: missing_feature
          TestNoSamesiteCookieNameFilter:
            '*': *ref_5_24_0
            nextjs: missing_feature
          TestNoSamesiteCookie_StackTrace: missing_feature
        test_nosql_mongodb_injection.py:
          TestNoSqlMongodbInjection:
            '*': *ref_4_17_0
            nextjs: missing_feature
          TestNoSqlMongodbInjection_StackTrace: missing_feature
        test_path_traversal.py:
          TestPathTraversal:
            '*': *ref_3_19_0
            nextjs: missing_feature
          TestPathTraversal_StackTrace: missing_feature
        test_reflection_injection.py:
          TestReflectionInjection: missing_feature
          TestReflectionInjection_StackTrace: missing_feature
        test_sql_injection.py:
          TestSqlInjection:
            '*': *ref_3_11_0
            nextjs: missing_feature
          TestSqlInjection_StackTrace: missing_feature
        test_ssrf.py:
          TestSSRF:
            '*': *ref_4_1_0
            nextjs: missing_feature
          TestSSRF_StackTrace: missing_feature
        test_template_injection.py:
          TestTemplateInjection:
            '*': *ref_5_26_0
            nextjs: missing_feature
        test_trust_boundary_violation.py:
          Test_TrustBoundaryViolation: missing_feature
          Test_TrustBoundaryViolation_StackTrace: missing_feature
        test_untrusted_deserialization.py:
          TestUntrustedDeserialization:
            '*': *ref_5_32_0
            nextjs: missing_feature
          TestUntrustedDeserialization_StackTrace: missing_feature
        test_unvalidated_redirect.py:
          TestUnvalidatedHeader:
            '*': *ref_4_3_0
            nextjs: missing_feature
          TestUnvalidatedHeader_StackTrace: missing_feature
          TestUnvalidatedRedirect:
            '*': *ref_4_3_0
            nextjs: missing_feature
          TestUnvalidatedRedirect_StackTrace: missing_feature
        test_unvalidated_redirect_forward.py:
          TestUnvalidatedForward: missing_feature
          TestUnvalidatedForward_StackTrace: missing_feature
        test_weak_cipher.py:
          TestWeakCipher:
            '*': *ref_3_6_0
            nextjs: missing_feature
          TestWeakCipher_StackTrace: missing_feature
        test_weak_hash.py:
          TestDeduplication:
            '*': *ref_3_11_0
            nextjs: missing_feature
          TestWeakHash:
            '*': *ref_3_11_0
            nextjs: missing_feature
          TestWeakHash_StackTrace: missing_feature
        test_weak_randomness.py:
          TestWeakRandomness:
            '*': *ref_5_1_0
            nextjs: missing_feature
          TestWeakRandomness_StackTrace: missing_feature
        test_xcontent_sniffing.py:
          Test_XContentSniffing:
            '*': *ref_4_8_0
            nextjs: missing_feature
          Test_XContentSniffing_StackTrace: missing_feature
        test_xpath_injection.py:
          TestXPathInjection: missing_feature
          TestXPathInjection_StackTrace: missing_feature
        test_xss.py:
          TestXSS: missing_feature
          TestXSS_StackTrace: missing_feature
      source/:
        test_body.py:
          TestRequestBody:
            '*': *ref_3_19_0
            nextjs: missing_feature
        test_cookie_name.py:
          TestCookieName: missing_feature
        test_cookie_value.py:
          TestCookieValue:
            '*': *ref_4_3_0
            nextjs: missing_feature
        test_graphql_resolver.py:
          TestGraphqlResolverArgument:
            '*': *ref_5_4_0
            express5: missing_feature # graphql not yet compatible with express5
            nextjs: irrelevant # nextjs is not related with graphql
        test_header_name.py:
          TestHeaderName: missing_feature
        test_header_value.py:
          TestHeaderValue:
            '*': *ref_4_3_0
            nextjs: missing_feature
        test_kafka_key.py:
          TestKafkaKey:
            '*': *ref_5_4_0
            nextjs: irrelevant # nextjs is not related with kafka
        test_kafka_value.py:
          TestKafkaValue:
            '*': *ref_5_4_0
            nextjs: irrelevant # nextjs is not related with kafka
        test_multipart.py:
          TestMultipart: missing_feature
        test_parameter_name.py:
          TestParameterName: missing_feature
        test_parameter_value.py:
          TestParameterValue:
            '*': *ref_3_19_0
            express5: *ref_5_29_0
            nextjs: missing_feature
        test_path.py:
          TestPath: missing_feature
        test_path_parameter.py:
          TestPathParameter:
            '*': *ref_4_4_0
            express5: *ref_5_29_0
            nextjs: missing_feature
        test_sql_row.py:
          TestSqlRow:
            '*': *ref_5_29_0
            nextjs: missing_feature
        test_uri.py:
          TestURI: missing_feature
      test_security_controls.py:
        TestSecurityControls: missing_feature
    rasp/:
      test_cmdi.py:
        Test_Cmdi_BodyJson:
          '*': *ref_5_30_0
          nextjs: missing_feature
        Test_Cmdi_BodyUrlEncoded:
          '*': *ref_5_30_0
          nextjs: missing_feature
        Test_Cmdi_BodyXml: missing_feature
        Test_Cmdi_Capability: *ref_5_30_0
        Test_Cmdi_Mandatory_SpanTags: *ref_5_30_0
        Test_Cmdi_Optional_SpanTags: *ref_5_30_0
        Test_Cmdi_Rules_Version: *ref_5_30_0
        Test_Cmdi_StackTrace:
          '*': *ref_5_30_0
          nextjs: missing_feature
        Test_Cmdi_Telemetry:
          '*': *ref_5_30_0
          nextjs: missing_feature
        Test_Cmdi_Telemetry_Variant_Tag:
          '*': *ref_5_30_0
          nextjs: missing_feature
        Test_Cmdi_UrlQuery:
          '*': *ref_5_30_0
          nextjs: missing_feature
        Test_Cmdi_Waf_Version: *ref_5_30_0
      test_lfi.py:
        Test_Lfi_BodyJson:
          '*': *ref_5_24_0
          express5: *ref_5_29_0
          nextjs: missing_feature
        Test_Lfi_BodyUrlEncoded:
          '*': *ref_5_24_0
          express5: *ref_5_29_0
          nextjs: missing_feature
        Test_Lfi_BodyXml: missing_feature
        Test_Lfi_Capability: *ref_5_24_0
        Test_Lfi_Mandatory_SpanTags: *ref_5_24_0
        Test_Lfi_Optional_SpanTags: *ref_5_24_0
        Test_Lfi_RC_CustomAction:
          '*': *ref_5_24_0
          express5: *ref_5_29_0
          nextjs: missing_feature
        Test_Lfi_Rules_Version: *ref_5_26_0
        Test_Lfi_StackTrace: *ref_5_24_0
        Test_Lfi_Telemetry: *ref_5_24_0
        Test_Lfi_UrlQuery:
          '*': *ref_5_24_0
          express5: *ref_5_29_0
          nextjs: missing_feature
        Test_Lfi_Waf_Version: *ref_5_25_0
      test_shi.py:
        Test_Shi_BodyJson:
          '*': *ref_5_25_0
          express5: *ref_5_29_0
          nextjs: missing_feature
        Test_Shi_BodyUrlEncoded:
          '*': *ref_5_25_0
          express5: *ref_5_29_0
          nextjs: missing_feature
        Test_Shi_BodyXml: missing_feature
        Test_Shi_Capability: *ref_5_25_0
        Test_Shi_Mandatory_SpanTags: *ref_5_25_0
        Test_Shi_Optional_SpanTags: *ref_5_25_0
        Test_Shi_Rules_Version: *ref_5_24_0
        Test_Shi_StackTrace: *ref_5_25_0
        Test_Shi_Telemetry: *ref_5_25_0
        Test_Shi_Telemetry_Variant_Tag: *ref_5_30_0
        Test_Shi_UrlQuery:
          '*': *ref_5_25_0
          express5: *ref_5_29_0
          nextjs: missing_feature
        Test_Shi_Waf_Version: *ref_5_25_0
      test_sqli.py:
        Test_Sqli_BodyJson:
          '*': *ref_5_23_0
          express5: *ref_5_29_0
          nextjs: missing_feature
        Test_Sqli_BodyUrlEncoded:
          '*': *ref_5_23_0
          express5: *ref_5_29_0
          nextjs: missing_feature
        Test_Sqli_BodyXml: missing_feature
        Test_Sqli_Capability: *ref_5_23_0
        Test_Sqli_Mandatory_SpanTags: *ref_5_23_0
        Test_Sqli_Optional_SpanTags: *ref_5_23_0
        Test_Sqli_Rules_Version: *ref_5_25_0
        Test_Sqli_StackTrace: *ref_5_23_0
        Test_Sqli_Telemetry: *ref_5_23_0
        Test_Sqli_UrlQuery:
          '*': *ref_5_23_0
          express5: *ref_5_29_0
          nextjs: missing_feature
        Test_Sqli_Waf_Version: *ref_5_25_0
      test_ssrf.py:
        Test_Ssrf_BodyJson:
          '*': *ref_5_20_0
          nextjs: missing_feature
        Test_Ssrf_BodyUrlEncoded:
          '*': *ref_5_20_0
          nextjs: missing_feature
        Test_Ssrf_BodyXml: missing_feature # xml body not supported
        Test_Ssrf_Capability: *ref_5_23_0
        Test_Ssrf_Mandatory_SpanTags: *ref_5_18_0
        Test_Ssrf_Optional_SpanTags: *ref_5_18_0
        Test_Ssrf_Rules_Version: *ref_5_25_0
        Test_Ssrf_StackTrace:
          '*': *ref_5_20_0
          express5: *ref_5_29_0 # test uses querystring
        Test_Ssrf_Telemetry:
          '*': *ref_5_22_0
          express5: *ref_5_29_0 # test uses querystring
        Test_Ssrf_UrlQuery:
          '*': *ref_5_20_0
          express5: *ref_5_29_0
          nextjs: missing_feature
        Test_Ssrf_Waf_Version: *ref_5_25_0
    waf/:
      test_addresses.py:
        Test_BodyJson:
          '*': v2.2.0
          nextjs: *ref_4_17_0
        Test_BodyRaw: missing_feature
        Test_BodyUrlEncoded:
          '*': v2.2.0
          nextjs: *ref_5_3_0
        Test_BodyXml:
          '*': v2.2.0
          nextjs: irrelevant # Body xml is not converted to JSON in nextjs
        Test_Cookies: v2.0.0
        Test_FullGrpc: missing_feature
        Test_GraphQL:
          '*': *ref_4_22_0
          express5: missing_feature # graphql not yet compatible with express5
          nextjs: irrelevant # nextjs is not related with graphql
        Test_GrpcServerMethod: missing_feature
        Test_Headers: v2.0.0
        Test_PathParams:
          '*': v2.0.0
          express5: *ref_5_29_0
          nextjs: missing_feature
        Test_ResponseStatus: v2.0.0
        Test_UrlQuery:
          '*': v2.0.0
          nextjs: *ref_4_17_0
        Test_UrlQueryKey:
          '*': v2.6.0
          nextjs: *ref_4_17_0
        Test_UrlRaw: v2.0.0
        Test_gRPC: missing_feature
      test_blocking.py:
        Test_Blocking: *ref_3_19_0
        Test_Blocking_strip_response_headers: *ref_5_17_0
        Test_CustomBlockingResponse: *ref_5_15_0
      test_custom_rules.py:
        Test_CustomRules: *ref_4_1_0
      test_exclusions.py:
        Test_Exclusions: *ref_3_19_0
      test_miscs.py:
        Test_404: v2.0.0
        Test_CorrectOptionProcessing: *ref_3_19_0 # probably sooner, but bugged
        Test_MultipleAttacks: v2.0.0
        Test_MultipleHighlight: v2.0.0
      test_reports.py:
        Test_Monitoring: v2.8.0
      test_rules.py:
        Test_CommandInjection: v2.0.0
        Test_DiscoveryScan: v2.0.0
        Test_HttpProtocol: v2.0.0
        Test_JavaCodeInjection: v2.0.0
        Test_JsInjection: v2.0.0
        Test_LFI: v2.0.0
        Test_NoSqli: v2.0.0
        Test_PhpCodeInjection: v2.0.0
        Test_RFI: v2.0.0
        Test_SQLI: v2.0.0
        Test_SSRF: v2.0.0
        Test_Scanners: v2.0.0
        Test_XSS: v2.0.0
      test_telemetry.py:
        Test_TelemetryMetrics: *ref_4_17_0
    test_alpha.py:
      Test_Basic: v2.0.0
    test_asm_standalone.py:
      Test_AppSecStandalone_UpstreamPropagation: *ref_5_18_0
      Test_IastStandalone_UpstreamPropagation: *ref_5_29_0
      Test_SCAStandalone_Telemetry: *ref_5_18_0
    test_automated_login_events.py:
      Test_Login_Events: irrelevant
      Test_Login_Events_Extended: irrelevant
      Test_V2_Login_Events: irrelevant
      Test_V2_Login_Events_Anon: irrelevant
      Test_V2_Login_Events_RC: irrelevant
      Test_V3_Auto_User_Instrum_Mode_Capability: *ref_5_29_0
      Test_V3_Login_Events:
        '*': *ref_5_29_0
        nextjs: missing_feature
      Test_V3_Login_Events_Anon:
        '*': *ref_5_29_0
        nextjs: missing_feature
      Test_V3_Login_Events_Blocking:
        '*': *ref_5_29_0
        nextjs: missing_feature
      Test_V3_Login_Events_RC:
        '*': *ref_5_29_0
        nextjs: missing_feature
    test_automated_user_and_session_tracking.py:
<<<<<<< HEAD
      Test_Automated_Session_Blocking: *ref_3_21_0
      Test_Automated_User_Blocking: missing_feature
      Test_Automated_User_Tracking: missing_feature
=======
      Test_Automated_Session_Blocking: missing_feature
      Test_Automated_User_Blocking: *ref_5_31_0
      Test_Automated_User_Tracking: *ref_5_31_0
>>>>>>> 294c9177
    test_blocking_addresses.py:
      Test_BlockingGraphqlResolvers:
        '*': *ref_4_22_0
        express5: missing_feature # graphql not yet compatible with express5
        nextjs: irrelevant # nextjs is not related with graphql
      Test_Blocking_client_ip: *ref_3_19_0
      Test_Blocking_request_body:
        '*': *ref_3_19_0
        nextjs: missing_feature
      Test_Blocking_request_body_multipart:
        '*': *ref_5_25_0
        nextjs: missing_feature
      Test_Blocking_request_cookies:
        '*': *ref_4_16_0
        nextjs: missing_feature
      Test_Blocking_request_headers: *ref_3_19_0
      Test_Blocking_request_method: *ref_3_19_0
      Test_Blocking_request_path_params:
        '*': *ref_5_24_0
        express5: *ref_5_29_0
        nextjs: missing_feature
      Test_Blocking_request_query:
        '*': *ref_3_19_0
        express5: *ref_5_29_0
        nextjs: missing_feature
      Test_Blocking_request_uri: *ref_3_19_0
      Test_Blocking_response_headers: *ref_5_17_0
      Test_Blocking_response_status: *ref_5_17_0
      Test_Blocking_user_id:
        '*': *ref_3_19_0
        nextjs: missing_feature
      Test_Suspicious_Request_Blocking:
        '*': *ref_5_24_0
        express5: *ref_5_29_0 # test uses querystring and path params
        nextjs: missing_feature
    test_client_ip.py:
      Test_StandardTagsClientIp: *ref_3_6_0
    test_conf.py:
      Test_ConfigurationVariables: v2.7.0
    test_customconf.py:
      Test_ConfRuleSet: v2.0.0
      Test_MissingRules: v2.0.0
      Test_NoLimitOnWafRules: v2.4.0
    test_event_tracking.py:
      Test_CustomEvent:
        '*': *ref_3_13_0
        nextjs: missing_feature
      Test_UserLoginFailureEvent:
        '*': *ref_3_13_0
        nextjs: missing_feature
      Test_UserLoginSuccessEvent:
        '*': *ref_3_13_0
        nextjs: missing_feature
    test_fingerprinting.py:
      Test_Fingerprinting_Endpoint: *ref_5_24_0
      Test_Fingerprinting_Endpoint_Capability: *ref_5_24_0
      Test_Fingerprinting_Header_And_Network: *ref_5_24_0
      Test_Fingerprinting_Header_Capability: *ref_5_24_0
      Test_Fingerprinting_Network_Capability: *ref_5_24_0
      Test_Fingerprinting_Session: *ref_3_21_0
      Test_Fingerprinting_Session_Capability: *ref_3_21_0
    test_identify.py:
      Test_Basic: v2.4.0
    test_ip_blocking_full_denylist.py:
      Test_AppSecIPBlockingFullDenylist: *ref_3_11_0
    test_logs.py:
      Test_Standardization: missing_feature
      Test_StandardizationBlockMode: missing_feature
    test_metastruct.py:
      Test_SecurityEvents_Appsec_Metastruct_Disabled: v2.2.0
      Test_SecurityEvents_Appsec_Metastruct_Enabled: missing_feature
      Test_SecurityEvents_Iast_Metastruct_Disabled: missing_feature
      Test_SecurityEvents_Iast_Metastruct_Enabled: missing_feature
    test_rate_limiter.py:
      Test_Main: v2.0.0
    test_remote_config_rule_changes.py:
      Test_BlockingActionChangesWithRemoteConfig: *ref_4_1_0
      Test_UpdateRuleFileWithRemoteConfig: *ref_3_19_0
    test_reports.py:
      Test_ExtraTagsFromRule: *ref_4_1_0
      Test_Info: v2.0.0
      Test_RequestHeaders: v2.0.0
      Test_StatusCode: v2.0.0
    test_request_blocking.py:
      Test_AppSecRequestBlocking:
        '*': *ref_3_19_0
        express5: *ref_5_29_0 # test uses querystring
        nextjs: missing_feature (can not block by query param in nextjs yet)
    test_runtime_activation.py:
      Test_RuntimeActivation: *ref_3_9_0
      Test_RuntimeDeactivation: *ref_3_9_0
    test_shell_execution.py:
      Test_ShellExecution: *ref_5_3_0
    test_suspicious_attacker_blocking.py:
      Test_Suspicious_Attacker_Blocking: missing_feature
    test_traces.py:
      Test_AppSecEventSpanTags: v2.0.0
      Test_AppSecObfuscator: v2.6.0
      Test_CollectDefaultRequestHeader: *ref_5_18_0
      Test_CollectRespondHeaders: v2.0.0
      Test_ExternalWafRequestsIdentification: *ref_5_7_0
      Test_RetainTraces: v2.0.0
    test_user_blocking_full_denylist.py:
      Test_UserBlocking_FullDenylist:
        '*': *ref_3_15_0
        nextjs: missing_feature (block method not implemented for nextjs yet)
    test_versions.py:
      Test_Events: v2.0.0
  debugger/:
    test_debugger_exception_replay.py:
      Test_Debugger_Exception_Replay: missing_feature (feature not implented)
    test_debugger_expression_language.py:
      Test_Debugger_Expression_Language: missing_feature (feature not implented)
    test_debugger_pii.py:
      Test_Debugger_PII_Redaction:
        "*": irrelevant
        express4: v5.31.0
        express4-typescript: v5.31.0
    test_debugger_probe_snapshot.py:
      Test_Debugger_Probe_Snaphots: missing_feature (feature not implented)
    test_debugger_probe_status.py:
      Test_Debugger_Probe_Statuses:
        "*": irrelevant
        express4: v5.32.0
        express4-typescript: v5.32.0
  integrations/:
    crossed_integrations/:
      test_kafka.py:
        Test_Kafka:
          '*': irrelevant
          express4: v0.1 # real version not known
          express5: v0.1 # real version not known
      test_kinesis.py:
        Test_Kinesis_PROPAGATION_VIA_MESSAGE_ATTRIBUTES:
          '*': irrelevant
          express4: *ref_5_3_0
          express5: *ref_5_3_0
      test_rabbitmq.py:
        Test_RabbitMQ_Trace_Context_Propagation:
          '*': irrelevant
          express4: v0.1 # real version not known
          express5: v0.1 # real version not known
      test_sns_to_sqs.py:
        Test_SNS_Propagation:
          '*': irrelevant
          express4: *ref_5_20_0
          express5: *ref_5_20_0
      test_sqs.py:
        Test_SQS_PROPAGATION_VIA_AWS_XRAY_HEADERS:
          '*': irrelevant
          express4: v0.1 # real version not known
          express5: v0.1 # real version not known
        Test_SQS_PROPAGATION_VIA_MESSAGE_ATTRIBUTES:
          '*': irrelevant
          express4: v0.1 # real version not known
          express5: v0.1 # real version not known
    test_db_integrations_sql.py:
      Test_MsSql:
        '*': missing_feature
        express4: v1.0.0
        express5: v1.0.0
      Test_MySql:
        '*': missing_feature
        express4: v1.0.0
        express5: v1.0.0
      Test_Postgres:
        '*': missing_feature
        express4: v1.0.0
        express5: v1.0.0
    test_dbm.py:
      Test_Dbm: missing_feature
      Test_Dbm_Comment_NodeJS_mysql2:
        '*': missing_feature (Missing on weblog)
        express4: *ref_5_13_0
        express5: *ref_5_13_0
        uds-express4: *ref_5_13_0
      Test_Dbm_Comment_NodeJS_pg:
        '*': missing_feature (Missing on weblog)
        express4: *ref_5_13_0
        express5: *ref_5_13_0
        uds-express4: *ref_5_13_0
    test_dsm.py:
      Test_DsmContext_Extraction_Base64:
        '*': irrelevant
        express4: *ref_5_6_0
        express5: *ref_5_6_0
      Test_DsmContext_Injection_Base64:
        '*': irrelevant
        express4: *ref_5_6_0
        express5: *ref_5_6_0
      Test_DsmHttp: missing_feature
      Test_DsmKafka:
        '*': *ref_5_25_0
        nextjs: missing_feature (missing endpoint)
      Test_DsmKinesis:
        '*': irrelevant
        express4: *ref_5_2_0
        express5: *ref_5_2_0
      Test_DsmRabbitmq:
        '*': irrelevant
        express4: *ref_5_3_0
        express5: *ref_5_3_0
      Test_DsmRabbitmq_FanoutExchange:
        '*': irrelevant
        express4: missing_feature
        express5: missing_feature
      Test_DsmRabbitmq_TopicExchange:
        '*': irrelevant
        express4: missing_feature
        express5: missing_feature
      Test_DsmSNS:
        '*': irrelevant
        express4: *ref_5_20_0
        express5: *ref_5_20_0
      Test_DsmSQS:
        '*': irrelevant
        express4: *ref_5_2_0
        express5: *ref_5_2_0
      Test_Dsm_Manual_Checkpoint_Inter_Process:
        '*': irrelevant
        express4: *ref_5_20_0
        express5: *ref_5_20_0
      Test_Dsm_Manual_Checkpoint_Intra_Process:
        '*': irrelevant
        express4: *ref_5_20_0
        express5: *ref_5_20_0
    test_inferred_proxy.py:
      Test_AWS_API_Gateway_Inferred_Span_Creation:
        '*': irrelevant
        express4: *ref_5_26_0
        express5: *ref_5_26_0
    test_otel_drop_in.py:
      Test_Otel_Drop_In: missing_feature
  parametric/:
    test_128_bit_traceids.py:
      Test_128_Bit_Traceids: *ref_3_0_0
    test_config_consistency.py:
      Test_Config_Dogstatsd: *ref_5_29_0
      Test_Config_RateLimit: *ref_5_25_0
      Test_Config_Tags: missing_feature
      Test_Config_TraceAgentURL: *ref_5_25_0
      Test_Config_TraceEnabled: *ref_4_3_0
      Test_Config_TraceLogDirectory: missing_feature
      Test_Config_UnifiedServiceTagging: *ref_5_25_0
    test_crashtracking.py:
      Test_Crashtracking: *ref_5_27_0
    test_dynamic_configuration.py:
      TestDynamicConfigSamplingRules: *ref_5_16_0
      TestDynamicConfigTracingEnabled: *ref_5_4_0
      TestDynamicConfigV1: *ref_4_11_0
      TestDynamicConfigV1_EmptyServiceTargets: *ref_5_4_0
      TestDynamicConfigV1_ServiceTargets: *ref_5_4_0
      TestDynamicConfigV2: *ref_4_23_0
    test_headers_baggage.py:
      Test_Headers_Baggage: *ref_5_29_0
    test_otel_api_interoperability.py: missing_feature
    test_otel_env_vars.py:
      Test_Otel_Env_Vars: v5.11.0 #implemented in v5.11.0, v4.35.0, &v3.56.0
    test_otel_span_with_baggage.py:
      Test_Otel_Span_With_Baggage: missing_feature
    test_parametric_endpoints.py:
      Test_Parametric_DDSpan_Set_Resource: incomplete_test_app (set_resource endpoint is not implemented)
      Test_Parametric_DDSpan_Start: bug (APMAPI-778) # The resource name of the child span is overidden by the parent span.
      Test_Parametric_DDTrace_Baggage: incomplete_test_app (baggage endpoints are not implemented)
      Test_Parametric_DDTrace_Crash: incomplete_test_app (crash endpoint is not implemented)
      Test_Parametric_DDTrace_Current_Span: incomplete_test_app (current_span endpoint is not supported)
      Test_Parametric_OtelSpan_Set_Name: bug (APMAPI-778) # set_name endpoint should set the resource name on a span (not the operation name)
      Test_Parametric_OtelSpan_Start: bug (APMAPI-778) # The expected span.kind tag is not set
      Test_Parametric_Otel_Baggage: missing_feature (baggage is not supported)
      Test_Parametric_Otel_Current_Span: incomplete_test_app (otel current_span endpoint is not supported)
    test_partial_flushing.py:
      Test_Partial_Flushing: bug (APMLP-270)
    test_span_events.py: missing_feature
    test_span_links.py:
      Test_Span_Links: *ref_5_3_0
    test_telemetry.py:
      Test_Consistent_Configs: *ref_5_25_0
      Test_Defaults: *ref_5_6_0
      Test_Environment: *ref_5_6_0
      Test_TelemetryInstallSignature: *ref_4_23_0
      Test_TelemetrySCAEnvVar: *ref_5_13_0
    test_trace_sampling.py:
      Test_Trace_Sampling_Basic: *ref_5_16_0 #actual version unknown
      Test_Trace_Sampling_Globs: *ref_5_16_0 #actual version unknown
      Test_Trace_Sampling_Globs_Feb2024_Revision: missing_feature
      Test_Trace_Sampling_Resource: missing_feature
      Test_Trace_Sampling_Tags: missing_feature
      Test_Trace_Sampling_Tags_Feb2024_Revision: *ref_5_16_0 #actual version unknown
      Test_Trace_Sampling_With_W3C: missing_feature
    test_tracer.py:
      Test_TracerSCITagging: *ref_3_21_0
    test_tracer_flare.py:
      TestTracerFlareV1: *ref_5_15_0
  remote_config/:
    test_remote_configuration.py:
      Test_RemoteConfigurationExtraServices: *ref_4_17_0
      Test_RemoteConfigurationUpdateSequenceASMDD: *ref_3_19_0
      Test_RemoteConfigurationUpdateSequenceASMDDNoCache: irrelevant (cache is implemented)
      Test_RemoteConfigurationUpdateSequenceFeatures: *ref_3_9_0
      Test_RemoteConfigurationUpdateSequenceFeaturesNoCache: irrelevant (cache is implemented)
      Test_RemoteConfigurationUpdateSequenceLiveDebugging: *ref_5_16_0 #actual version unknown
  serverless/:
    span_pointers/:
      aws/:
        test_s3_span_pointers.py:
          Test_CopyObject: missing_feature
          Test_MultipartUpload: missing_feature
          Test_PutObject: missing_feature
  stats/:
    test_miscs.py:
      Test_Miscs: missing_feature
    test_stats.py:
      Test_Client_Stats: missing_feature
  test_config_consistency.py:
    Test_Config_ClientIPHeaderEnabled_False: *ref_3_13_0
    Test_Config_ClientIPHeader_Configured: *ref_3_13_0
    Test_Config_ClientIPHeader_Precedence: *ref_3_19_0
    Test_Config_ClientTagQueryString_Configured: missing_feature (adding query string to http.url is not supported)
    Test_Config_ClientTagQueryString_Empty: missing_feature (removes query strings by default)
    Test_Config_HttpClientErrorStatuses_Default: missing_feature
    Test_Config_HttpClientErrorStatuses_FeatureFlagCustom: missing_feature
    Test_Config_HttpServerErrorStatuses_Default: missing_feature
    Test_Config_HttpServerErrorStatuses_FeatureFlagCustom: missing_feature
    Test_Config_IntegrationEnabled_False:
      '*': *ref_5_25_0
      express4-typescript: incomplete_test_app
      nextjs: incomplete_test_app
    Test_Config_IntegrationEnabled_True:
      '*': *ref_5_25_0
      express4-typescript: incomplete_test_app
      nextjs: incomplete_test_app
    Test_Config_LogInjection_128Bit_TradeId_Default: missing_feature (disabled by default)
    Test_Config_LogInjection_128Bit_TradeId_Disabled:
      '*': *ref_3_15_0
      express4-typescript: incomplete_test_app (endpoint not implemented)
      nextjs: incomplete_test_app (endpoint not implemented)
    Test_Config_LogInjection_Default:
      '*': *ref_3_0_0
      express4-typescript: incomplete_test_app (endpoint not implemented)
      nextjs: incomplete_test_app (endpoint not implemented)
    Test_Config_LogInjection_Enabled:
      '*': *ref_3_0_0
      express4-typescript: incomplete_test_app (endpoint not implemented)
      nextjs: incomplete_test_app (endpoint not implemented)
    Test_Config_ObfuscationQueryStringRegexp_Configured: *ref_3_0_0
    Test_Config_ObfuscationQueryStringRegexp_Empty: *ref_3_0_0
    Test_Config_RuntimeMetrics_Default: *ref_3_0_0
    Test_Config_RuntimeMetrics_Enabled: *ref_3_0_0
    Test_Config_UnifiedServiceTagging_CustomService: *ref_5_25_0
    Test_Config_UnifiedServiceTagging_Default: *ref_5_25_0
  test_distributed.py:
    Test_DistributedHttp: missing_feature
    Test_Span_Links_Flags_From_Conflicting_Contexts: missing_feature (implementation specs have not been determined)
    Test_Span_Links_From_Conflicting_Contexts: v5.27.0
    Test_Span_Links_From_Conflicting_Contexts_Datadog_Precedence: v5.27.0
    Test_Span_Links_Omit_Tracestate_From_Conflicting_Contexts: missing_feature (implementation specs have not been determined)
    Test_Synthetics_APM_Datadog:
      '*': *ref_5_25_0
      nextjs: bug (APMAPI-939) # the nextjs weblog application changes the sampling priority from 1.0 to 2.0
  test_identify.py:
    Test_Basic: v2.4.0
    Test_Propagate: *ref_3_2_0
    Test_Propagate_Legacy: *ref_3_2_0
  test_library_conf.py:
    Test_HeaderTags: *ref_4_11_0
    Test_HeaderTags_Colon_Leading: *ref_4_11_0
    Test_HeaderTags_Colon_Trailing: *ref_4_11_0
    Test_HeaderTags_DynamicConfig: missing_feature
    Test_HeaderTags_Long: *ref_4_11_0
    Test_HeaderTags_Short: *ref_4_11_0
    Test_HeaderTags_Whitespace_Header: *ref_5_25_0
    Test_HeaderTags_Whitespace_Tag: *ref_5_25_0
    Test_HeaderTags_Whitespace_Val_Long: *ref_4_11_0
    Test_HeaderTags_Whitespace_Val_Short: *ref_4_11_0
  test_profiling.py:
    Test_Profile: *ref_5_16_0 #actual version unknown
  test_scrubbing.py:
    Test_UrlField: *ref_3_13_1
    Test_UrlQuery:
      '*': *ref_3_0_0
      nextjs: *ref_4_17_0
  test_semantic_conventions.py:
    Test_Meta:
      '*': *ref_3_13_1
      nextjs: missing_feature # nextjs makes some internal requests and we have different tag names
    Test_MetricsStandardTags: *ref_3_13_1
  test_span_events.py: incomplete_test_app (Weblog `/add_event` not implemented)
  test_standard_tags.py:
    Test_StandardTagsClientIp:
      '*': *ref_3_6_0
      nextjs: missing_feature # nextjs makes some internal requests, so we have more than 1 rootspans
    Test_StandardTagsMethod: v2.11.0
    Test_StandardTagsRoute:
      '*': v2.11.0
      nextjs: missing_feature # http.route not added in nextjs
    Test_StandardTagsStatusCode: v2.11.0
    Test_StandardTagsUrl: *ref_3_0_0
    Test_StandardTagsUserAgent: v2.9.0
  test_telemetry.py:
    Test_DependencyEnable: missing_feature
    Test_Log_Generation: missing_feature
    Test_MessageBatch: *ref_4_21_0
    Test_Metric_Generation_Disabled: missing_feature
    Test_Metric_Generation_Enabled: missing_feature
    Test_ProductsDisabled: *ref_4_21_0
    Test_Telemetry:
      '*': *ref_3_2_0
      nextjs: missing_feature
      uds-express4: *ref_3_7_0
    Test_TelemetrySCAEnvVar: missing_feature
    Test_TelemetryV2: *ref_4_21_0<|MERGE_RESOLUTION|>--- conflicted
+++ resolved
@@ -510,15 +510,9 @@
         '*': *ref_5_29_0
         nextjs: missing_feature
     test_automated_user_and_session_tracking.py:
-<<<<<<< HEAD
       Test_Automated_Session_Blocking: *ref_3_21_0
-      Test_Automated_User_Blocking: missing_feature
-      Test_Automated_User_Tracking: missing_feature
-=======
-      Test_Automated_Session_Blocking: missing_feature
       Test_Automated_User_Blocking: *ref_5_31_0
       Test_Automated_User_Tracking: *ref_5_31_0
->>>>>>> 294c9177
     test_blocking_addresses.py:
       Test_BlockingGraphqlResolvers:
         '*': *ref_4_22_0
