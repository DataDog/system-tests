---
refs:
  - &ref_3_0_0 '>=3.0.0 || ^2.13.0'
  - &ref_3_2_0 '>=3.2.0 || ^2.15.0'
  - &ref_3_6_0 '>=3.6.0 || ^2.19.0'
  - &ref_3_7_0 '>=3.7.0 || ^2.20.0'
  - &ref_3_9_0 '>=3.9.0 || ^2.22.0'
  - &ref_3_11_0 '>=3.11.0 || ^2.24.0'
  - &ref_3_13_0 '>=3.13.0 || ^2.26.0'
  - &ref_3_13_1 '>=3.13.1 || ^2.26.1'
  - &ref_3_15_0 '>=3.15.0 || ^2.28.0'
  - &ref_3_19_0 '>=3.19.0 || ^2.32.0'
  - &ref_3_21_0 '>=3.21.0 || ^2.34.0'
  - &ref_4_1_0 '>=4.1.0 || ^3.22.0 || ^2.35.0'
  - &ref_4_3_0 '>=4.3.0 || ^3.24.0 || ^2.37.0'
  - &ref_4_4_0 '>=4.4.0 || ^3.25.0 || ^2.38.0'
  - &ref_4_8_0 '>=4.8.0 || ^3.29.0 || ^2.42.0'
  - &ref_4_11_0 '>=4.11.0 || ^3.32.0 || ^2.45.0'
  - &ref_4_16_0 '>=4.16.0 || ^3.37.0'
  - &ref_4_17_0 '>=4.17.0 || ^3.38.0'
  - &ref_4_18_0 '>=4.18.0 || ^3.39.0'
  - &ref_4_21_0 '>=4.21.0 || ^3.42.0'
  - &ref_4_22_0 '>=4.22.0 || ^3.43.0'
  - &ref_4_23_0 '>=4.23.0 || ^3.44.0'
  - &ref_5_1_0 '>=5.1.0 || ^4.25.0 || ^3.46.0'
  - &ref_5_2_0 '>=5.2.0 || ^4.26.0 || ^3.47.0'
  - &ref_5_3_0 '>=5.3.0 || ^4.27.0 || ^3.48.0'
  - &ref_5_4_0 '>=5.4.0 || ^4.28.0 || ^3.49.0'
  - &ref_5_6_0 '>=5.6.0 || ^4.30.0 || ^3.51.0'
  - &ref_5_7_0 '>=5.7.0 || ^4.31.0 || ^3.52.0'
  - &ref_5_11_0 '>=5.11.0 || ^4.35.0 || ^3.56.0'
  - &ref_5_13_0 '>=5.13.0 || ^4.37.0 || ^3.58.0'
  - &ref_5_15_0 '>=5.15.0 || ^4.39.0'
  - &ref_5_16_0 '>=5.16.0 || ^4.40.0'
  - &ref_5_17_0 '>=5.17.0 || ^4.41.0'
  - &ref_5_18_0 '>=5.18.0 || ^4.42.0'
  - &ref_5_20_0 '>=5.20.0 || ^4.44.0'
  - &ref_5_22_0 '>=5.22.0 || ^4.46.0'
  - &ref_5_23_0 '>=5.23.0 || ^4.47.0'
  - &ref_5_24_0 '>=5.24.0 || ^4.48.0'
  - &ref_5_24_0_5_49_0 '5.24.0 - 5.49.0 || ^4.48.0'
  - &ref_5_25_0 '>=5.25.0 || ^4.49.0'
  - &ref_5_26_0 '>=5.26.0 || ^4.50.0'
  - &ref_5_27_0 '>=5.27.0 || ^4.51.0'
  - &ref_5_29_0 '>=5.29.0 || ^4.53.0'  # express 5 support
  - &ref_5_30_0 '>=5.30.0 || ^4.54.0'
  - &ref_5_32_0 '>=5.32.0'  # keep the anchor as we may backport stuff to v4 later
  - &ref_5_35_0 '>=5.35.0'
  - &ref_5_36_0 '>=5.36.0'
  - &ref_5_37_0 '>=5.37.0'
  - &ref_5_38_0 '>=5.38.0'
  - &ref_5_39_0 '>=5.39.0'
  - &ref_5_40_0 '>=5.40.0'
  - &ref_5_41_0 '>=5.41.0'
  - &ref_5_43_0 '>=5.43.0'
  - &ref_5_44_0 '>=5.44.0'
  - &ref_5_45_0 '>=5.45.0'
  - &ref_5_46_0 '>=5.46.0'
  - &ref_5_47_0 '>=5.47.0'
  - &ref_5_48_0 '>=5.48.0'
  - &ref_5_52_0 '>=5.52.0'
  - &ref_5_54_0 '>=5.54.0'
  - &ref_5_55_0 '>=5.55.0'
tests/:
  apm_tracing_e2e/:
    test_otel.py:
      Test_Otel_Span: missing_feature (missing /e2e_otel_span endpoint on weblog)
    test_single_span.py:
      Test_SingleSpan: missing_feature (missing /e2e_otel_span endpoint on weblog)
  appsec/:
    api_security/:
      test_api_security_rc.py:
        Test_API_Security_RC_ASM_DD_processors:
          '*': *ref_5_3_0
          fastify: missing_feature
        Test_API_Security_RC_ASM_DD_scanners:
          '*': *ref_5_3_0
          fastify: missing_feature
      test_apisec_sampling.py:
        Test_API_Security_Sampling_Different_Endpoints: *ref_5_27_0
        Test_API_Security_Sampling_Different_Paths: *ref_5_27_0
        Test_API_Security_Sampling_Different_Status: *ref_5_27_0
        Test_API_Security_Sampling_Rate: irrelevant (new api security sampling algorithm implemented)
        Test_API_Security_Sampling_With_Delay: *ref_5_27_0
      test_schemas.py:
        Test_Scanners:
          '*': *ref_4_21_0
          fastify: missing_feature
        Test_Schema_Request_Cookies:
          '*': *ref_4_21_0
          fastify: missing_feature
        Test_Schema_Request_FormUrlEncoded_Body:
          '*': *ref_4_21_0
          fastify: missing_feature
          nextjs: *ref_5_3_0
        Test_Schema_Request_Headers: *ref_4_21_0
        Test_Schema_Request_Json_Body:
          '*': *ref_4_21_0
          fastify: missing_feature
        Test_Schema_Request_Path_Parameters:
          '*': *ref_4_21_0
          express5: *ref_5_29_0
          fastify: missing_feature
          nextjs: missing_feature
        Test_Schema_Request_Query_Parameters:
          '*': *ref_4_21_0
          fastify: missing_feature
        Test_Schema_Response_Body:
          '*': *ref_5_3_0
          express5: *ref_5_29_0
          fastify: missing_feature
          nextjs: missing_feature
        Test_Schema_Response_Body_env_var: missing_feature
        Test_Schema_Response_Headers: *ref_4_21_0
        Test_Schema_Response_on_Block: missing_feature
    iast/:
      sink/:
        test_code_injection.py:
          TestCodeInjection:
            '*': *ref_5_20_0
            fastify: missing_feature
            nextjs: missing_feature
          TestCodeInjection_ExtendedLocation:
            '*': *ref_5_37_0
            fastify: missing_feature
            nextjs: missing_feature
          TestCodeInjection_StackTrace:
            '*': *ref_5_39_0
            fastify: missing_feature
            nextjs: missing_feature
        test_command_injection.py:
          TestCommandInjection:
            '*': *ref_3_11_0
            fastify: missing_feature
            nextjs: missing_feature
          TestCommandInjection_ExtendedLocation:
            '*': *ref_5_37_0
            fastify: missing_feature
            nextjs: missing_feature
          TestCommandInjection_StackTrace:
            '*': *ref_5_39_0
            fastify: missing_feature
            nextjs: missing_feature
        test_email_html_injection.py:
          TestEmailHtmlInjection: missing_feature
          TestEmailHtmlInjection_ExtendedLocation: missing_feature
          TestEmailHtmlInjection_StackTrace: missing_feature
        test_hardcoded_passwords.py:
          Test_HardcodedPasswords:
            '*': *ref_5_13_0
            fastify: missing_feature
            nextjs: missing_feature
          Test_HardcodedPasswords_ExtendedLocation:
            '*': *ref_5_37_0
            fastify: missing_feature
            nextjs: missing_feature
          Test_HardcodedPasswords_StackTrace: missing_feature
        test_hardcoded_secrets.py:
          Test_HardcodedSecrets:
            '*': *ref_4_18_0
            fastify: missing_feature
            nextjs: missing_feature
          Test_HardcodedSecretsExtended:
            '*': *ref_5_11_0
            fastify: missing_feature
            nextjs: missing_feature
          Test_HardcodedSecrets_ExtendedLocation:
            '*': *ref_5_37_0
            fastify: missing_feature
            nextjs: missing_feature
          Test_HardcodedSecrets_StackTrace: missing_feature
<<<<<<< HEAD
        test_header_injection.py:
          TestHeaderInjection:
            '*': *ref_4_21_0
            fastify: missing_feature
            nextjs: missing_feature
          TestHeaderInjectionExclusionAccessControlAllow:
            '*': *ref_5_26_0
            express5: *ref_5_29_0  # test uses querystring
            fastify: missing_feature
            nextjs: missing_feature
          TestHeaderInjectionExclusionContentEncoding:
            '*': *ref_5_26_0
            express5: *ref_5_29_0  # test uses querystring
            fastify: missing_feature
            nextjs: missing_feature
          TestHeaderInjectionExclusionPragma:
            '*': *ref_5_26_0
            express5: *ref_5_29_0  # test uses querystring
            fastify: missing_feature
            nextjs: missing_feature
          TestHeaderInjectionExclusionTransferEncoding:
            '*': *ref_5_26_0
            express5: *ref_5_29_0  # test uses querystring
            fastify: missing_feature
            nextjs: missing_feature
          TestHeaderInjection_ExtendedLocation:
            '*': *ref_5_37_0
            fastify: missing_feature
            nextjs: missing_feature
          TestHeaderInjection_StackTrace:
            '*': *ref_5_39_0
            fastify: missing_feature
            nextjs: missing_feature
=======
        test_header_injection.py: irrelevant (Header Injection detection was removed)
>>>>>>> a0390b91
        test_hsts_missing_header.py:
          Test_HstsMissingHeader:
            '*': *ref_4_8_0
            fastify: missing_feature
            nextjs: missing_feature
          Test_HstsMissingHeader_ExtendedLocation:
            '*': *ref_5_37_0
            fastify: missing_feature
            nextjs: missing_feature
          Test_HstsMissingHeader_StackTrace: missing_feature
        test_insecure_auth_protocol.py:
          Test_InsecureAuthProtocol: missing_feature
          Test_InsecureAuthProtocol_ExtendedLocation: missing_feature
          Test_InsecureAuthProtocol_StackTrace: missing_feature
        test_insecure_cookie.py:
          TestInsecureCookie:
            '*': *ref_4_1_0
            fastify: missing_feature
            nextjs: missing_feature
          TestInsecureCookieNameFilter:
            '*': *ref_5_24_0_5_49_0
            fastify: missing_feature
            nextjs: missing_feature
          TestInsecureCookie_ExtendedLocation:
            '*': *ref_5_37_0
            fastify: missing_feature
            nextjs: missing_feature
          TestInsecureCookie_StackTrace:
            '*': *ref_5_39_0
            fastify: missing_feature
            nextjs: missing_feature
        test_ldap_injection.py:
          TestLDAPInjection:
            '*': *ref_4_1_0
            fastify: missing_feature
            nextjs: missing_feature
          TestLDAPInjection_ExtendedLocation:
            '*': *ref_5_37_0
            fastify: missing_feature
            nextjs: missing_feature
          TestLDAPInjection_StackTrace:
            '*': *ref_5_39_0
            fastify: missing_feature
            nextjs: missing_feature
        test_no_httponly_cookie.py:
          TestNoHttponlyCookie:
            '*': *ref_4_3_0
            fastify: missing_feature
            nextjs: missing_feature
          TestNoHttponlyCookieNameFilter:
            '*': *ref_5_24_0_5_49_0
            fastify: missing_feature
            nextjs: missing_feature
          TestNoHttponlyCookie_ExtendedLocation:
            '*': *ref_5_37_0
            fastify: missing_feature
            nextjs: missing_feature
          TestNoHttponlyCookie_StackTrace:
            '*': *ref_5_39_0
            fastify: missing_feature
            nextjs: missing_feature
        test_no_samesite_cookie.py:
          TestNoSamesiteCookie:
            '*': *ref_4_3_0
            fastify: missing_feature
            nextjs: missing_feature
          TestNoSamesiteCookieNameFilter:
            '*': *ref_5_24_0_5_49_0
            fastify: missing_feature
            nextjs: missing_feature
          TestNoSamesiteCookie_ExtendedLocation:
            '*': *ref_5_37_0
            fastify: missing_feature
            nextjs: missing_feature
          TestNoSamesiteCookie_StackTrace:
            '*': *ref_5_39_0
            fastify: missing_feature
            nextjs: missing_feature
        test_nosql_mongodb_injection.py:
          TestNoSqlMongodbInjection:
            '*': *ref_4_17_0
            fastify: missing_feature
            nextjs: missing_feature
          TestNoSqlMongodbInjection_ExtendedLocation:
            '*': *ref_5_37_0
            fastify: missing_feature
            nextjs: missing_feature
          TestNoSqlMongodbInjection_StackTrace:
            '*': *ref_5_39_0
            fastify: missing_feature
            nextjs: missing_feature
        test_path_traversal.py:
          TestPathTraversal:
            '*': *ref_3_19_0
            fastify: missing_feature
            nextjs: missing_feature
          TestPathTraversal_ExtendedLocation:
            '*': *ref_5_37_0
            fastify: missing_feature
            nextjs: missing_feature
          TestPathTraversal_StackTrace:
            '*': *ref_5_39_0
            fastify: missing_feature
            nextjs: missing_feature
        test_reflection_injection.py:
          TestReflectionInjection: missing_feature
          TestReflectionInjection_ExtendedLocation: missing_feature
          TestReflectionInjection_StackTrace: missing_feature
        test_sql_injection.py:
          TestSqlInjection:
            '*': *ref_3_11_0
            fastify: missing_feature
            nextjs: missing_feature
          TestSqlInjection_ExtendedLocation:
            '*': *ref_5_37_0
            fastify: missing_feature
            nextjs: missing_feature
          TestSqlInjection_StackTrace:
            '*': *ref_5_39_0
            fastify: missing_feature
            nextjs: missing_feature
        test_ssrf.py:
          TestSSRF:
            '*': *ref_4_1_0
            fastify: missing_feature
            nextjs: missing_feature
          TestSSRF_ExtendedLocation:
            '*': *ref_5_37_0
            fastify: missing_feature
            nextjs: missing_feature
          TestSSRF_StackTrace:
            '*': *ref_5_39_0
            fastify: missing_feature
            nextjs: missing_feature
        test_stacktrace_leak.py:
          TestStackTraceLeak: missing_feature
        test_template_injection.py:
          TestTemplateInjection:
            '*': *ref_5_26_0
            fastify: missing_feature
            nextjs: missing_feature
          TestTemplateInjection_ExtendedLocation:
            '*': *ref_5_37_0
            fastify: missing_feature
            nextjs: missing_feature
        test_trust_boundary_violation.py:
          Test_TrustBoundaryViolation: missing_feature
          Test_TrustBoundaryViolation_ExtendedLocation: missing_feature
          Test_TrustBoundaryViolation_StackTrace: missing_feature
        test_untrusted_deserialization.py:
          TestUntrustedDeserialization:
            '*': *ref_5_32_0
            fastify: missing_feature
            nextjs: missing_feature
          TestUntrustedDeserialization_ExtendedLocation:
            '*': *ref_5_37_0
            fastify: missing_feature
            nextjs: missing_feature
          TestUntrustedDeserialization_StackTrace:
            '*': *ref_5_39_0
            fastify: missing_feature
            nextjs: missing_feature
        test_unvalidated_redirect.py:
          TestUnvalidatedHeader:
            '*': *ref_4_3_0
            fastify: missing_feature
            nextjs: missing_feature
          TestUnvalidatedHeader_ExtendedLocation:
            '*': *ref_5_37_0
            fastify: missing_feature
            nextjs: missing_feature
          TestUnvalidatedHeader_StackTrace:
            '*': *ref_5_39_0
            fastify: missing_feature
            nextjs: missing_feature
          TestUnvalidatedRedirect:
            '*': *ref_4_3_0
            fastify: missing_feature
            nextjs: missing_feature
          TestUnvalidatedRedirect_ExtendedLocation:
            '*': *ref_5_37_0
            fastify: missing_feature
            nextjs: missing_feature
          TestUnvalidatedRedirect_StackTrace:
            '*': *ref_5_39_0
            fastify: missing_feature
            nextjs: missing_feature
        test_unvalidated_redirect_forward.py:
          TestUnvalidatedForward: missing_feature
          TestUnvalidatedForward_ExtendedLocation: missing_feature
          TestUnvalidatedForward_StackTrace: missing_feature
        test_weak_cipher.py:
          TestWeakCipher:
            '*': *ref_3_6_0
            fastify: missing_feature
            nextjs: missing_feature
          TestWeakCipher_ExtendedLocation:
            '*': *ref_5_37_0
            fastify: missing_feature
            nextjs: missing_feature
          TestWeakCipher_StackTrace:
            '*': *ref_5_39_0
            fastify: missing_feature
            nextjs: missing_feature
        test_weak_hash.py:
          TestDeduplication:
            '*': *ref_3_11_0
            fastify: missing_feature
            nextjs: missing_feature
          TestWeakHash:
            '*': *ref_3_11_0
            fastify: missing_feature
            nextjs: missing_feature
          TestWeakHash_ExtendedLocation:
            '*': *ref_5_37_0
            fastify: missing_feature
            nextjs: missing_feature
          TestWeakHash_StackTrace:
            '*': *ref_5_39_0
            fastify: missing_feature
            nextjs: missing_feature
        test_weak_randomness.py:
          TestWeakRandomness:
            '*': *ref_5_1_0
            fastify: missing_feature
            nextjs: missing_feature
          TestWeakRandomness_ExtendedLocation:
            '*': *ref_5_37_0
            fastify: missing_feature
            nextjs: missing_feature
          TestWeakRandomness_StackTrace:
            '*': *ref_5_39_0
            fastify: missing_feature
            nextjs: missing_feature
        test_xcontent_sniffing.py:
          Test_XContentSniffing:
            '*': *ref_4_8_0
            fastify: missing_feature
            nextjs: missing_feature
          Test_XContentSniffing_ExtendedLocation:
            '*': *ref_5_37_0
            fastify: missing_feature
            nextjs: missing_feature
          Test_XContentSniffing_StackTrace: missing_feature
        test_xpath_injection.py:
          TestXPathInjection: missing_feature
          TestXPathInjection_ExtendedLocation: missing_feature
          TestXPathInjection_StackTrace: missing_feature
        test_xss.py:
          TestXSS: missing_feature
          TestXSS_ExtendedLocation: missing_feature
          TestXSS_StackTrace: missing_feature
      source/:
        test_body.py:
          TestRequestBody:
            '*': *ref_3_19_0
            fastify: missing_feature
            nextjs: missing_feature
        test_cookie_name.py:
          TestCookieName: missing_feature
        test_cookie_value.py:
          TestCookieValue:
            '*': *ref_4_3_0
            fastify: missing_feature
            nextjs: missing_feature
        test_graphql_resolver.py:
          TestGraphqlResolverArgument:
            '*': *ref_5_4_0
            express5: missing_feature  # graphql not yet compatible with express5
            nextjs: irrelevant  # nextjs is not related with graphql
        test_header_name.py:
          TestHeaderName: missing_feature
        test_header_value.py:
          TestHeaderValue:
            '*': *ref_4_3_0
            fastify: missing_feature
            nextjs: missing_feature
        test_kafka_key.py:
          TestKafkaKey:
            '*': *ref_5_4_0
            fastify: missing_feature
            nextjs: irrelevant  # nextjs is not related with kafka
        test_kafka_value.py:
          TestKafkaValue:
            '*': *ref_5_4_0
            fastify: missing_feature
            nextjs: irrelevant  # nextjs is not related with kafka
        test_multipart.py:
          TestMultipart: missing_feature
        test_parameter_name.py:
          TestParameterName: missing_feature
        test_parameter_value.py:
          TestParameterValue:
            '*': *ref_3_19_0
            express5: *ref_5_29_0
            fastify: missing_feature
            nextjs: missing_feature
        test_path.py:
          TestPath: missing_feature
        test_path_parameter.py:
          TestPathParameter:
            '*': *ref_4_4_0
            express5: *ref_5_29_0
            fastify: missing_feature
            nextjs: missing_feature
        test_sql_row.py:
          TestSqlRow:
            '*': *ref_5_29_0
            fastify: missing_feature
            nextjs: missing_feature
        test_uri.py:
          TestURI: missing_feature
      test_sampling_by_route_method_count.py:
        TestSamplingByRouteMethodCount:
          '*': *ref_5_54_0
          fastify: missing_feature
          nextjs: missing_feature
      test_security_controls.py:
        TestSecurityControls:
          '*': *ref_5_37_0
          fastify: missing_feature
          nextjs: missing_feature
    rasp/:
      test_cmdi.py:
        Test_Cmdi_BodyJson:
          '*': *ref_5_30_0
          fastify: missing_feature
          nextjs: missing_feature
        Test_Cmdi_BodyUrlEncoded:
          '*': *ref_5_30_0
          fastify: missing_feature
          nextjs: missing_feature
        Test_Cmdi_BodyXml: missing_feature
        Test_Cmdi_Capability: *ref_5_30_0
        Test_Cmdi_Mandatory_SpanTags:
          '*': *ref_5_30_0
          fastify: missing_feature
        Test_Cmdi_Optional_SpanTags:
          '*': *ref_5_30_0
          fastify: missing_feature
        Test_Cmdi_Rules_Version: *ref_5_30_0
        Test_Cmdi_StackTrace:
          '*': *ref_5_30_0
          fastify: missing_feature
        Test_Cmdi_Telemetry:
          '*': *ref_5_30_0
          fastify: missing_feature
        Test_Cmdi_Telemetry_V2:
          '*': *ref_5_46_0
          fastify: missing_feature
        Test_Cmdi_Telemetry_Variant_Tag:
          '*': *ref_5_30_0
          fastify: missing_feature
        Test_Cmdi_UrlQuery:
          '*': *ref_5_30_0
          fastify: missing_feature
          nextjs: missing_feature
        Test_Cmdi_Waf_Version: *ref_5_30_0
      test_lfi.py:
        Test_Lfi_BodyJson:
          '*': *ref_5_24_0
          express5: *ref_5_29_0
          fastify: missing_feature
          nextjs: missing_feature
        Test_Lfi_BodyUrlEncoded:
          '*': *ref_5_24_0
          express5: *ref_5_29_0
          fastify: missing_feature
          nextjs: missing_feature
        Test_Lfi_BodyXml: missing_feature
        Test_Lfi_Capability: *ref_5_24_0
        Test_Lfi_Mandatory_SpanTags:
          '*': *ref_5_24_0
          fastify: missing_feature
        Test_Lfi_Optional_SpanTags:
          '*': *ref_5_24_0
          fastify: missing_feature
        Test_Lfi_RC_CustomAction:
          '*': *ref_5_24_0
          express5: *ref_5_29_0
          fastify: missing_feature
          nextjs: missing_feature
        Test_Lfi_Rules_Version: *ref_5_26_0
        Test_Lfi_StackTrace:
          '*': *ref_5_24_0
          fastify: missing_feature
        Test_Lfi_Telemetry:
          '*': *ref_5_24_0
          fastify: missing_feature
        Test_Lfi_Telemetry_Multiple_Exploits:
          '*': *ref_5_37_0
          fastify: missing_feature
        Test_Lfi_Telemetry_V2:
          '*': *ref_5_46_0
          fastify: missing_feature
        Test_Lfi_UrlQuery:
          '*': *ref_5_24_0
          express5: *ref_5_29_0
          fastify: missing_feature
          nextjs: missing_feature
        Test_Lfi_Waf_Version: *ref_5_25_0
      test_shi.py:
        Test_Shi_BodyJson:
          '*': *ref_5_25_0
          express5: *ref_5_29_0
          fastify: missing_feature
          nextjs: missing_feature
        Test_Shi_BodyUrlEncoded:
          '*': *ref_5_25_0
          express5: *ref_5_29_0
          fastify: missing_feature
          nextjs: missing_feature
        Test_Shi_BodyXml: missing_feature
        Test_Shi_Capability: *ref_5_25_0
        Test_Shi_Mandatory_SpanTags:
          '*': *ref_5_25_0
          fastify: missing_feature
        Test_Shi_Optional_SpanTags:
          '*': *ref_5_25_0
          fastify: missing_feature
        Test_Shi_Rules_Version: *ref_5_24_0
        Test_Shi_StackTrace:
          '*': *ref_5_25_0
          fastify: missing_feature
        Test_Shi_Telemetry:
          '*': *ref_5_25_0
          fastify: missing_feature
        Test_Shi_Telemetry_V2:
          '*': *ref_5_46_0
          fastify: missing_feature
        Test_Shi_Telemetry_Variant_Tag:
          '*': *ref_5_30_0
          fastify: missing_feature
        Test_Shi_UrlQuery:
          '*': *ref_5_25_0
          express5: *ref_5_29_0
          fastify: missing_feature
          nextjs: missing_feature
        Test_Shi_Waf_Version: *ref_5_25_0
      test_sqli.py:
        Test_Sqli_BodyJson:
          '*': *ref_5_23_0
          express5: *ref_5_29_0
          fastify: missing_feature
          nextjs: missing_feature
        Test_Sqli_BodyUrlEncoded:
          '*': *ref_5_23_0
          express5: *ref_5_29_0
          fastify: missing_feature
          nextjs: missing_feature
        Test_Sqli_BodyXml: missing_feature
        Test_Sqli_Capability: *ref_5_23_0
        Test_Sqli_Mandatory_SpanTags:
          '*': *ref_5_23_0
          fastify: missing_feature
        Test_Sqli_Optional_SpanTags:
          '*': *ref_5_23_0
          fastify: missing_feature
        Test_Sqli_Rules_Version: *ref_5_25_0
        Test_Sqli_StackTrace:
          '*': *ref_5_23_0
          fastify: missing_feature
        Test_Sqli_Telemetry:
          '*': *ref_5_23_0
          fastify: missing_feature
        Test_Sqli_Telemetry_V2:
          '*': *ref_5_46_0
          fastify: missing_feature
        Test_Sqli_UrlQuery:
          '*': *ref_5_23_0
          express5: *ref_5_29_0
          fastify: missing_feature
          nextjs: missing_feature
        Test_Sqli_Waf_Version: *ref_5_25_0
      test_ssrf.py:
        Test_Ssrf_BodyJson:
          '*': *ref_5_20_0
          fastify: missing_feature
          nextjs: missing_feature
        Test_Ssrf_BodyUrlEncoded:
          '*': *ref_5_20_0
          fastify: missing_feature
          nextjs: missing_feature
        Test_Ssrf_BodyXml: missing_feature  # xml body not supported
        Test_Ssrf_Capability: *ref_5_23_0
        Test_Ssrf_Mandatory_SpanTags:
          '*': *ref_5_18_0
          fastify: missing_feature
        Test_Ssrf_Optional_SpanTags:
          '*': *ref_5_18_0
          fastify: missing_feature
        Test_Ssrf_Rules_Version: *ref_5_25_0
        Test_Ssrf_StackTrace:
          '*': *ref_5_20_0
          express5: *ref_5_29_0  # test uses querystring
          fastify: missing_feature
        Test_Ssrf_Telemetry:
          '*': *ref_5_22_0
          express5: *ref_5_29_0  # test uses querystring
          fastify: missing_feature
        Test_Ssrf_Telemetry_V2:
          '*': *ref_5_46_0
          fastify: missing_feature
        Test_Ssrf_UrlQuery:
          '*': *ref_5_20_0
          express5: *ref_5_29_0
          fastify: missing_feature
          nextjs: missing_feature
        Test_Ssrf_Waf_Version: *ref_5_25_0
    waf/:
      test_addresses.py:
        Test_BodyJson:
          '*': v2.2.0
          fastify: missing_feature
          nextjs: *ref_4_17_0
        Test_BodyRaw: missing_feature
        Test_BodyUrlEncoded:
          '*': v2.2.0
          fastify: missing_feature
          nextjs: *ref_5_3_0
        Test_BodyXml:
          '*': v2.2.0
          fastify: missing_feature
          nextjs: irrelevant  # Body xml is not converted to JSON in nextjs
        Test_Cookies:
          '*': v2.0.0
          fastify: missing_feature
        Test_FullGrpc: missing_feature
        Test_GraphQL:
          '*': *ref_4_22_0
          express5: missing_feature  # graphql not yet compatible with express5
          nextjs: irrelevant  # nextjs is not related with graphql
        Test_GrpcServerMethod: missing_feature
        Test_Headers: v2.0.0
        Test_PathParams:
          '*': v2.0.0
          express5: *ref_5_29_0
          fastify: missing_feature
          nextjs: missing_feature
        Test_ResponseStatus: v2.0.0
        Test_UrlQuery:
          '*': v2.0.0
          fastify: missing_feature
          nextjs: *ref_4_17_0
        Test_UrlQueryKey:
          '*': v2.6.0
          fastify: missing_feature
          nextjs: *ref_4_17_0
        Test_UrlRaw: v2.0.0
        Test_gRPC: missing_feature
      test_blocking.py:
        Test_Blocking: *ref_3_19_0
        Test_Blocking_strip_response_headers: *ref_5_17_0
        Test_CustomBlockingResponse: *ref_5_15_0
      test_custom_rules.py:
        Test_CustomRules:
          '*': *ref_4_1_0
          fastify: missing_feature
      test_exclusions.py:
        Test_Exclusions:
          '*': *ref_3_19_0
      test_miscs.py:
        Test_404: v2.0.0
        Test_CorrectOptionProcessing:
          '*': *ref_3_19_0  # probably sooner, but bugged
          fastify: missing_feature
        Test_MultipleAttacks:
          '*': v2.0.0
        Test_MultipleHighlight:
          '*': v2.0.0
          fastify: missing_feature
      test_reports.py:
        Test_Monitoring:
          '*': v2.8.0
      test_rules.py:
        Test_CommandInjection:
          '*': v2.0.0
          fastify: missing_feature
        Test_DiscoveryScan: v2.0.0
        Test_HttpProtocol:
          '*': v2.0.0
          fastify: missing_feature
        Test_JavaCodeInjection:
          '*': v2.0.0
          fastify: missing_feature
        Test_JsInjection:
          '*': v2.0.0
          fastify: missing_feature
        Test_LFI:
          '*': v2.0.0
        Test_NoSqli: v2.0.0
        Test_PhpCodeInjection:
          '*': v2.0.0
          fastify: missing_feature
        Test_RFI:
          '*': v2.0.0
          fastify: missing_feature
        Test_SQLI:
          '*': v2.0.0
          fastify: missing_feature
        Test_SSRF:
          '*': v2.0.0
          fastify: missing_feature
        Test_Scanners:
          '*': v2.0.0
          fastify: missing_feature
        Test_XSS:
          '*': v2.0.0
          fastify: missing_feature
      test_telemetry.py:
        Test_TelemetryMetrics: *ref_4_17_0
      test_truncation.py:
        Test_Truncation:
          '*': *ref_5_43_0
          fastify: missing_feature
    test_alpha.py:
      Test_Basic: v2.0.0
    test_asm_standalone.py:
      Test_APISecurityStandalone: *ref_5_52_0
      Test_AppSecStandalone_NotEnabled: *ref_5_18_0
      Test_AppSecStandalone_UpstreamPropagation: irrelevant (due to v2)
      Test_AppSecStandalone_UpstreamPropagation_V2: *ref_5_40_0
      Test_IastStandalone_UpstreamPropagation: irrelevant (due to v2)
      Test_IastStandalone_UpstreamPropagation_V2: *ref_5_40_0
      Test_SCAStandalone_Telemetry: irrelevant (due to v2)
      Test_SCAStandalone_Telemetry_V2: *ref_5_40_0
      Test_UserEventsStandalone_Automated:
        '*': *ref_5_40_0
        fastify: missing_feature
        nextjs: missing_feature
      Test_UserEventsStandalone_SDK_V1:
        '*': *ref_5_40_0
        nextjs: missing_feature
      Test_UserEventsStandalone_SDK_V2:
        '*': *ref_5_48_0
        nextjs: missing_feature
    test_automated_login_events.py:
      Test_Login_Events: irrelevant
      Test_Login_Events_Extended: irrelevant
      Test_V2_Login_Events: irrelevant
      Test_V2_Login_Events_Anon: irrelevant
      Test_V2_Login_Events_RC: irrelevant
      Test_V3_Auto_User_Instrum_Mode_Capability: *ref_5_29_0
      Test_V3_Login_Events:
        '*': *ref_5_29_0
        fastify: missing_feature
        nextjs: missing_feature
      Test_V3_Login_Events_Anon:
        '*': *ref_5_29_0
        fastify: missing_feature
        nextjs: missing_feature
      Test_V3_Login_Events_Blocking:
        '*': *ref_5_29_0
        fastify: missing_feature
        nextjs: missing_feature
      Test_V3_Login_Events_RC:
        '*': *ref_5_29_0
        fastify: missing_feature
        nextjs: missing_feature
    test_automated_user_and_session_tracking.py:
      Test_Automated_Session_Blocking:
        '*': *ref_5_39_0
        fastify: missing_feature
        nextjs: missing_feature
      Test_Automated_User_Blocking:
        '*': *ref_5_35_0
        fastify: missing_feature
        nextjs: missing_feature
      Test_Automated_User_Tracking:
        '*': *ref_5_35_0
        fastify: missing_feature
        nextjs: missing_feature
    test_blocking_addresses.py:
      Test_BlockingGraphqlResolvers:
        '*': *ref_4_22_0
        express5: missing_feature  # graphql not yet compatible with express5
        nextjs: irrelevant  # nextjs is not related with graphql
      Test_Blocking_client_ip: *ref_3_19_0
      Test_Blocking_request_body:
        '*': *ref_3_19_0
        fastify: missing_feature
        nextjs: missing_feature
      Test_Blocking_request_body_multipart:
        '*': *ref_5_25_0
        fastify: missing_feature
        nextjs: missing_feature
      Test_Blocking_request_cookies:
        '*': *ref_4_16_0
        fastify: missing_feature
        nextjs: missing_feature
      Test_Blocking_request_headers: *ref_3_19_0
      Test_Blocking_request_method: *ref_3_19_0
      Test_Blocking_request_path_params:
        '*': *ref_5_24_0
        express5: *ref_5_29_0
        fastify: missing_feature
        nextjs: missing_feature
      Test_Blocking_request_query:
        '*': *ref_3_19_0
        express5: *ref_5_29_0
        fastify: missing_feature
        nextjs: missing_feature
      Test_Blocking_request_uri: *ref_3_19_0
      Test_Blocking_response_headers: *ref_5_17_0
      Test_Blocking_response_status: *ref_5_17_0
      Test_Blocking_user_id:
        '*': *ref_3_19_0
        nextjs: missing_feature
      Test_Suspicious_Request_Blocking:
        '*': *ref_5_24_0
        express5: *ref_5_29_0  # test uses querystring and path params
        fastify: missing_feature
        nextjs: missing_feature
    test_client_ip.py:
      Test_StandardTagsClientIp: *ref_3_6_0
    test_conf.py:
      Test_ConfigurationVariables: v2.7.0
      Test_ConfigurationVariables_New_Obfuscation: missing_feature
    test_customconf.py:
      Test_ConfRuleSet: v2.0.0
      Test_CorruptedRules_Telemetry: *ref_5_44_0
      Test_MissingRules: v2.0.0
      Test_NoLimitOnWafRules: v2.4.0
    test_event_tracking.py:
      Test_CustomEvent:
        '*': *ref_3_13_0
        nextjs: missing_feature
      Test_CustomEvent_Metrics:
        '*': *ref_5_45_0
        nextjs: missing_feature
      Test_UserLoginFailureEvent:
        '*': *ref_3_13_0
        nextjs: missing_feature
      Test_UserLoginFailureEvent_Metrics:
        '*': *ref_5_45_0
        nextjs: missing_feature
      Test_UserLoginSuccessEvent:
        '*': *ref_3_13_0
        nextjs: missing_feature
      Test_UserLoginSuccessEvent_Metrics:
        '*': *ref_5_45_0
        nextjs: missing_feature
    test_event_tracking_v2.py:
      Test_UserLoginFailureEventV2_HeaderCollection:
        '*': *ref_5_48_0
        nextjs: missing_feature
      Test_UserLoginFailureEventV2_Libddwaf:
        '*': *ref_5_48_0
        nextjs: missing_feature
      Test_UserLoginFailureEventV2_Metrics:
        '*': *ref_5_48_0
        nextjs: missing_feature
      Test_UserLoginFailureEventV2_Tags:
        '*': *ref_5_48_0
        nextjs: missing_feature
      Test_UserLoginSuccessEventV2_HeaderCollection:
        '*': *ref_5_48_0
        nextjs: missing_feature
      Test_UserLoginSuccessEventV2_Libddwaf:
        '*': *ref_5_48_0
        nextjs: missing_feature
      Test_UserLoginSuccessEventV2_Metrics:
        '*': *ref_5_48_0
        nextjs: missing_feature
      Test_UserLoginSuccessEventV2_Tags:
        '*': *ref_5_48_0
        nextjs: missing_feature
    test_extended_header_collection.py:
      Test_ExtendedHeaderCollection:
        '*': *ref_5_54_0
    test_extended_request_body_collection.py:
      Test_ExtendedRequestBodyCollection:
        '*': *ref_5_54_0
        fastify: missing_feature
        nextjs: missing_feature
    test_fingerprinting.py:
      Test_Fingerprinting_Endpoint:
        '*': *ref_5_24_0
        fastify: missing_feature
      Test_Fingerprinting_Endpoint_Capability:
        '*': *ref_5_24_0
      Test_Fingerprinting_Endpoint_Preprocessor:
        '*': *ref_5_24_0
        fastify: missing_feature
      Test_Fingerprinting_Header_And_Network: *ref_5_24_0
      Test_Fingerprinting_Header_And_Network_Preprocessor: *ref_5_24_0
      Test_Fingerprinting_Header_Capability: *ref_5_24_0
      Test_Fingerprinting_Network_Capability: *ref_5_24_0
      Test_Fingerprinting_Session:
        '*': *ref_5_39_0
        fastify: missing_feature
        nextjs: missing_feature
      Test_Fingerprinting_Session_Capability:
        '*': *ref_5_39_0
      Test_Fingerprinting_Session_Preprocessor:
        '*': *ref_5_39_0
        fastify: missing_feature
        nextjs: missing_feature
    test_identify.py:
      Test_Basic: v2.4.0
    test_ip_blocking_full_denylist.py:
      Test_AppSecIPBlockingFullDenylist: *ref_3_11_0
    test_logs.py:
      Test_Standardization: missing_feature
      Test_StandardizationBlockMode: missing_feature
    test_metastruct.py:
      Test_SecurityEvents_Appsec_Metastruct_Disabled: v2.2.0
      Test_SecurityEvents_Appsec_Metastruct_Enabled: missing_feature
      Test_SecurityEvents_Iast_Metastruct_Disabled: missing_feature
      Test_SecurityEvents_Iast_Metastruct_Enabled: missing_feature
    test_rate_limiter.py:
      Test_Main: v2.0.0
    test_remote_config_rule_changes.py:
      Test_AsmDdMultiConfiguration: missing_feature
      Test_BlockingActionChangesWithRemoteConfig: *ref_4_1_0
      Test_UpdateRuleFileWithRemoteConfig: *ref_3_19_0
    test_reports.py:
      Test_ExtraTagsFromRule: *ref_4_1_0
      Test_Info: v2.0.0
      Test_RequestHeaders: v2.0.0
      Test_StatusCode: v2.0.0
    test_request_blocking.py:
      Test_AppSecRequestBlocking:
        '*': *ref_3_19_0
        express5: *ref_5_29_0  # test uses querystring
        fastify: missing_feature
        nextjs: missing_feature (can not block by query param in nextjs yet)
    test_runtime_activation.py:
      Test_RuntimeActivation: *ref_3_9_0
      Test_RuntimeDeactivation: *ref_3_9_0
    test_service_activation_metric.py:
      TestServiceActivationEnvVarMetric: *ref_5_55_0
      TestServiceActivationRemoteConfigMetric: *ref_5_55_0
    test_shell_execution.py:
      Test_ShellExecution: *ref_5_3_0
    test_suspicious_attacker_blocking.py:
      Test_Suspicious_Attacker_Blocking: missing_feature
    test_traces.py:
      Test_AppSecEventSpanTags:
        '*': v2.0.0
      Test_AppSecObfuscator:
        '*': v2.6.0
      Test_CollectDefaultRequestHeader: *ref_5_18_0
      Test_CollectRespondHeaders: v2.0.0
      Test_ExternalWafRequestsIdentification: *ref_5_7_0
      Test_RetainTraces: v2.0.0
    test_user_blocking_full_denylist.py:
      Test_UserBlocking_FullDenylist:
        '*': *ref_3_15_0
        nextjs: missing_feature (block method not implemented for nextjs yet)
    test_versions.py:
      Test_Events: v2.0.0
  debugger/:
    test_debugger_code_origins.py:
      Test_Debugger_Code_Origins: missing_feature (only Fastify is supported)
    test_debugger_exception_replay.py:
      Test_Debugger_Exception_Replay: missing_feature (feature not implented)
    test_debugger_expression_language.py:
      Test_Debugger_Expression_Language:
        '*': *ref_5_48_0
        nextjs: irrelevant
    test_debugger_inproduct_enablement.py:
      Test_Debugger_InProduct_Enablement_Code_Origin: missing_feature
      Test_Debugger_InProduct_Enablement_Dynamic_Instrumentation: missing_feature
      Test_Debugger_InProduct_Enablement_Exception_Replay: missing_feature
    test_debugger_pii.py:
      Test_Debugger_PII_Redaction:
        '*': *ref_5_39_0
        nextjs: irrelevant
      Test_Debugger_PII_Redaction_Excluded_Identifiers:
        '*': *ref_5_39_0
        nextjs: irrelevant
    test_debugger_probe_budgets.py:
      Test_Debugger_Probe_Budgets: missing_feature
    test_debugger_probe_snapshot.py:
      Test_Debugger_Line_Probe_Snaphots:
        '*': *ref_5_39_0
        nextjs: irrelevant
      Test_Debugger_Method_Probe_Snaphots: missing_feature
    test_debugger_probe_status.py:
      Test_Debugger_Line_Probe_Statuses:
        '*': *ref_5_39_0
        nextjs: irrelevant
      Test_Debugger_Method_Probe_Statuses: missing_feature
    test_debugger_symdb.py:
      Test_Debugger_SymDb: missing_feature (feature not implented)
    test_debugger_telemetry.py:
      Test_Debugger_Telemetry:
        '*': *ref_5_39_0
        nextjs: irrelevant
  integrations/:
    crossed_integrations/:
      test_kafka.py:
        Test_Kafka:
          '*': irrelevant
          express4: v0.1  # real version not known
          express5: v0.1  # real version not known
      test_kinesis.py:
        Test_Kinesis_PROPAGATION_VIA_MESSAGE_ATTRIBUTES:
          '*': irrelevant
          express4: *ref_5_3_0
          express5: *ref_5_3_0
          fastify: *ref_5_3_0
      test_rabbitmq.py:
        Test_RabbitMQ_Trace_Context_Propagation:
          '*': irrelevant
          express4: v0.1  # real version not known
          express5: v0.1  # real version not known
          fastify: v0.1  # real version not known
      test_sns_to_sqs.py:
        Test_SNS_Propagation:
          '*': irrelevant
          express4: *ref_5_20_0
          express5: *ref_5_20_0
          fastify: *ref_5_20_0
      test_sqs.py:
        Test_SQS_PROPAGATION_VIA_AWS_XRAY_HEADERS:
          '*': irrelevant
          express4: v0.1  # real version not known
          express5: v0.1  # real version not known
          fastify: v0.1  # real version not known
        Test_SQS_PROPAGATION_VIA_MESSAGE_ATTRIBUTES:
          '*': irrelevant
          express4: v0.1  # real version not known
          express5: v0.1  # real version not known
          fastify: v0.1  # real version not known
    test_db_integrations_sql.py:
      Test_MsSql:
        '*': missing_feature
        express4: v1.0.0
        express5: v1.0.0
        fastify: v1.0.0
      Test_MySql:
        '*': missing_feature
        express4: v1.0.0
        express5: v1.0.0
        fastify: v1.0.0
      Test_Postgres:
        '*': missing_feature
        express4: v1.0.0
        express5: v1.0.0
        fastify: v1.0.0
    test_dbm.py:
      Test_Dbm: missing_feature
      Test_Dbm_Comment_NodeJS_mysql2:
        '*': missing_feature (Missing on weblog)
        express4: *ref_5_13_0
        express5: *ref_5_13_0
        fastify: *ref_5_13_0
        uds-express4: *ref_5_13_0
      Test_Dbm_Comment_NodeJS_pg:
        '*': missing_feature (Missing on weblog)
        express4: *ref_5_13_0
        express5: *ref_5_13_0
        fastify: *ref_5_13_0
        uds-express4: *ref_5_13_0
    test_dsm.py:
      Test_DsmContext_Extraction_Base64:
        '*': irrelevant
        express4: *ref_5_6_0
        express5: *ref_5_6_0
        fastify: *ref_5_6_0
      Test_DsmContext_Injection_Base64:
        '*': irrelevant
        express4: *ref_5_6_0
        express5: *ref_5_6_0
        fastify: *ref_5_6_0
      Test_DsmHttp: missing_feature
      Test_DsmKafka:
        '*': *ref_5_25_0
        nextjs: missing_feature (missing endpoint)
      Test_DsmKinesis:
        '*': irrelevant
        express4: *ref_5_2_0
        express5: *ref_5_2_0
        fastify: *ref_5_2_0
      Test_DsmRabbitmq:
        '*': irrelevant
        express4: *ref_5_3_0
        express5: *ref_5_3_0
        fastify: *ref_5_3_0
      Test_DsmRabbitmq_FanoutExchange:
        '*': irrelevant
        express4: missing_feature
        express5: missing_feature
        fastify: missing_feature
      Test_DsmRabbitmq_TopicExchange:
        '*': irrelevant
        express4: missing_feature
        express5: missing_feature
        fastify: missing_feature
      Test_DsmSNS:
        '*': irrelevant
        express4: *ref_5_20_0
        express5: *ref_5_20_0
        fastify: *ref_5_20_0
      Test_DsmSQS:
        '*': irrelevant
        express4: *ref_5_2_0
        express5: *ref_5_2_0
        fastify: *ref_5_2_0
      Test_Dsm_Manual_Checkpoint_Inter_Process:
        '*': irrelevant
        express4: *ref_5_20_0
        express5: *ref_5_20_0
        fastify: *ref_5_20_0
      Test_Dsm_Manual_Checkpoint_Intra_Process:
        '*': irrelevant
        express4: *ref_5_20_0
        express5: *ref_5_20_0
        fastify: *ref_5_20_0
    test_inferred_proxy.py:
      Test_AWS_API_Gateway_Inferred_Span_Creation:
        '*': irrelevant
        express4: *ref_5_37_0
        express5: *ref_5_37_0
        fastify: *ref_5_37_0
      Test_AWS_API_Gateway_Inferred_Span_Creation_With_Distributed_Context:
        '*': irrelevant
        express4: *ref_5_37_0
        express5: *ref_5_37_0
        fastify: *ref_5_37_0
      Test_AWS_API_Gateway_Inferred_Span_Creation_With_Error:
        '*': irrelevant
        express4: *ref_5_37_0
        express5: *ref_5_37_0
        fastify: *ref_5_37_0
    test_otel_drop_in.py:
      Test_Otel_Drop_In: missing_feature
  otel/:
    test_context_propagation.py:
      Test_Otel_Context_Propagation_Default_Propagator_Api:
        '*': incomplete_test_app (endpoint not implemented)
        express4: *ref_5_26_0
        express5: *ref_5_26_0
        fastify: *ref_5_26_0
  parametric/:
    test_128_bit_traceids.py:
      Test_128_Bit_Traceids: *ref_3_0_0
    test_config_consistency.py:
      Test_Config_Dogstatsd: *ref_5_29_0
      Test_Config_RateLimit: *ref_5_25_0
      Test_Config_Tags: *ref_5_41_0
      Test_Config_TraceAgentURL: *ref_5_25_0
      Test_Config_TraceEnabled: *ref_4_3_0
      Test_Config_TraceLogDirectory: missing_feature
      Test_Config_UnifiedServiceTagging: *ref_5_25_0
      Test_Stable_Config_Default: *ref_5_41_0
    test_crashtracking.py:
      Test_Crashtracking: *ref_5_27_0
    test_dynamic_configuration.py:
      TestDynamicConfigSamplingRules: *ref_5_16_0
      TestDynamicConfigTracingEnabled: *ref_5_4_0
      TestDynamicConfigV1: *ref_4_11_0
      TestDynamicConfigV1_EmptyServiceTargets: *ref_5_4_0
      TestDynamicConfigV1_ServiceTargets: *ref_5_4_0
      TestDynamicConfigV2: *ref_4_23_0
    test_headers_baggage.py:
      Test_Headers_Baggage: irrelevant (uses weblog tests)
      Test_Headers_Baggage_Span_Tags: *ref_5_54_0
    test_otel_api_interoperability.py: missing_feature
    test_otel_env_vars.py:
      Test_Otel_Env_Vars: v5.11.0  #implemented in v5.11.0, v4.35.0, &v3.56.0
    test_otel_span_with_baggage.py:
      Test_Otel_Span_With_Baggage: *ref_5_32_0
    test_parametric_endpoints.py:
      Test_Parametric_DDSpan_Set_Resource: incomplete_test_app (set_resource endpoint is not implemented)
      Test_Parametric_DDSpan_Start: bug (APMAPI-778)  # The resource name of the child span is overidden by the parent span.
      Test_Parametric_DDTrace_Baggage: incomplete_test_app (baggage endpoints are not implemented)
      Test_Parametric_DDTrace_Crash: incomplete_test_app (crash endpoint is not implemented)
      Test_Parametric_DDTrace_Current_Span: incomplete_test_app (current_span endpoint is not supported)
      Test_Parametric_OtelSpan_Set_Name: bug (APMAPI-778)  # set_name endpoint should set the resource name on a span (not the operation name)
      Test_Parametric_OtelSpan_Start: bug (APMAPI-778)  # The expected span.kind tag is not set
      Test_Parametric_Otel_Baggage: missing_feature (baggage is not supported)
      Test_Parametric_Otel_Current_Span: incomplete_test_app (otel current_span endpoint is not supported)
    test_partial_flushing.py:
      Test_Partial_Flushing: bug (APMLP-270)
    test_process_discovery.py: missing_feature
    test_span_events.py: missing_feature
    test_span_links.py:
      Test_Span_Links: *ref_5_3_0
    test_telemetry.py:
      Test_Consistent_Configs: *ref_5_25_0
      Test_Defaults: *ref_5_6_0
      Test_Environment: *ref_5_6_0
      Test_Stable_Configuration_Origin: *ref_5_41_0
      Test_TelemetryInstallSignature: *ref_4_23_0
      Test_TelemetrySCAEnvVar: *ref_5_13_0
      Test_TelemetrySSIConfigs: missing_feature
    test_trace_sampling.py:
      Test_Trace_Sampling_Basic: *ref_5_16_0  #actual version unknown
      Test_Trace_Sampling_Globs: *ref_5_16_0  #actual version unknown
      Test_Trace_Sampling_Globs_Feb2024_Revision: *ref_5_38_0
      Test_Trace_Sampling_Resource: *ref_5_38_0
      Test_Trace_Sampling_Tags: *ref_5_38_0
      Test_Trace_Sampling_Tags_Feb2024_Revision: *ref_5_16_0  #actual version unknown
      Test_Trace_Sampling_With_W3C: *ref_5_38_0
    test_tracer.py:
      Test_TracerSCITagging: *ref_3_21_0
    test_tracer_flare.py:
      TestTracerFlareV1: *ref_5_15_0
  remote_config/:
    test_remote_configuration.py:
      Test_RemoteConfigurationExtraServices: *ref_4_17_0
      Test_RemoteConfigurationUpdateSequenceASMDD: *ref_3_19_0
      Test_RemoteConfigurationUpdateSequenceASMDDNoCache: irrelevant (cache is implemented)
      Test_RemoteConfigurationUpdateSequenceFeatures: *ref_3_9_0
      Test_RemoteConfigurationUpdateSequenceFeaturesNoCache: irrelevant (cache is implemented)
      Test_RemoteConfigurationUpdateSequenceLiveDebugging: *ref_5_16_0  #actual version unknown
  serverless/:
    span_pointers/:
      aws/:
        test_s3_span_pointers.py:
          Test_CopyObject: missing_feature
          Test_MultipartUpload: missing_feature
          Test_PutObject: missing_feature
  stats/:
    test_miscs.py:
      Test_Miscs: missing_feature
    test_stats.py:
      Test_Client_Stats: missing_feature
  test_baggage.py:
    Test_Baggage_Headers_Basic: irrelevant (uses parametric tests)
    Test_Baggage_Headers_Malformed: irrelevant (uses parametric tests)
    Test_Baggage_Headers_Malformed2: irrelevant (uses parametric tests)
    Test_Baggage_Headers_Max_Bytes: irrelevant (uses parametric tests)
    Test_Baggage_Headers_Max_Items: irrelevant (uses parametric tests)
    Test_Only_Baggage_Header: irrelevant (uses parametric tests)
  test_config_consistency.py:
    Test_Config_ClientIPHeaderEnabled_False: *ref_3_13_0
    Test_Config_ClientIPHeader_Configured: *ref_3_13_0
    Test_Config_ClientIPHeader_Precedence: *ref_3_19_0
    Test_Config_ClientTagQueryString_Configured: *ref_5_37_0
    Test_Config_ClientTagQueryString_Empty: missing_feature (removes query strings by default)
    Test_Config_HttpClientErrorStatuses_Default: missing_feature
    Test_Config_HttpClientErrorStatuses_FeatureFlagCustom: missing_feature
    Test_Config_HttpServerErrorStatuses_Default: *ref_5_37_0
    Test_Config_HttpServerErrorStatuses_FeatureFlagCustom: missing_feature
    Test_Config_IntegrationEnabled_False:
      '*': *ref_5_25_0
      express4-typescript: incomplete_test_app
      nextjs: incomplete_test_app
    Test_Config_IntegrationEnabled_True:
      '*': *ref_5_25_0
      express4-typescript: incomplete_test_app
      nextjs: incomplete_test_app
    Test_Config_LogInjection_128Bit_TraceId_Disabled:
      '*': *ref_3_15_0
      express4-typescript: incomplete_test_app (endpoint not implemented)
      nextjs: incomplete_test_app (endpoint not implemented)
    Test_Config_LogInjection_128Bit_TraceId_Enabled:
      '*': *ref_5_38_0
      express4-typescript: incomplete_test_app (endpoint not implemented)
      nextjs: incomplete_test_app (endpoint not implemented)
    Test_Config_LogInjection_Default:
      '*': *ref_3_0_0
      express4-typescript: incomplete_test_app (endpoint not implemented)
      nextjs: incomplete_test_app (endpoint not implemented)
    Test_Config_LogInjection_Enabled:
      '*': *ref_3_0_0
      express4-typescript: incomplete_test_app (endpoint not implemented)
      nextjs: incomplete_test_app (endpoint not implemented)
    Test_Config_ObfuscationQueryStringRegexp_Configured: *ref_3_0_0
    Test_Config_ObfuscationQueryStringRegexp_Empty: *ref_3_0_0
    Test_Config_RuntimeMetrics_Default: *ref_3_0_0
    Test_Config_RuntimeMetrics_Enabled: *ref_3_0_0
    Test_Config_RuntimeMetrics_Enabled_WithRuntimeId: missing_feature
    Test_Config_UnifiedServiceTagging_CustomService: *ref_5_25_0
    Test_Config_UnifiedServiceTagging_Default: *ref_5_25_0
  test_data_integrity.py:
    Test_LibraryHeaders: *ref_5_47_0
  test_distributed.py:
    Test_DistributedHttp: *ref_3_0_0
    Test_Span_Links_Flags_From_Conflicting_Contexts: missing_feature (implementation specs have not been determined)
    Test_Span_Links_From_Conflicting_Contexts: *ref_5_27_0
    Test_Span_Links_Omit_Tracestate_From_Conflicting_Contexts: missing_feature (implementation specs have not been determined)
    Test_Synthetics_APM_Datadog:
      '*': *ref_5_25_0
      nextjs: bug (APMAPI-939)  # the nextjs weblog application changes the sampling priority from 1.0 to 2.0
  test_graphql.py:
    Test_GraphQLQueryErrorReporting:
      '*': irrelevant
      express4: *ref_5_37_0
  test_identify.py:
    Test_Basic: v2.4.0
    Test_Propagate: *ref_3_2_0
    Test_Propagate_Legacy: *ref_3_2_0
  test_library_conf.py:
    Test_ExtractBehavior_Default: *ref_5_46_0
    Test_ExtractBehavior_Ignore: *ref_5_47_0
    Test_ExtractBehavior_Restart: *ref_5_47_0
    Test_ExtractBehavior_Restart_With_Extract_First: *ref_5_47_0
    Test_HeaderTags: *ref_4_11_0
    Test_HeaderTags_Colon_Leading: *ref_4_11_0
    Test_HeaderTags_Colon_Trailing: *ref_4_11_0
    Test_HeaderTags_DynamicConfig: missing_feature
    Test_HeaderTags_Long: *ref_4_11_0
    Test_HeaderTags_Short: *ref_4_11_0
    Test_HeaderTags_Whitespace_Header: *ref_5_25_0
    Test_HeaderTags_Whitespace_Tag: *ref_5_25_0
    Test_HeaderTags_Whitespace_Val_Long: *ref_4_11_0
    Test_HeaderTags_Whitespace_Val_Short: *ref_4_11_0
  test_profiling.py:
    Test_Profile: *ref_5_16_0  #actual version unknown
  test_protobuf.py: missing_feature
  test_sampling_rates.py:
    Test_SampleRateFunction: *ref_5_54_0
    Test_SamplingDecisionAdded: *ref_5_17_0  # real version unknown
    Test_SamplingDecisions: *ref_5_54_0
    Test_SamplingDeterminism: *ref_5_54_0
    Test_SamplingRates: *ref_5_17_0  # real version unknown
  test_scrubbing.py:
    Test_UrlField: *ref_3_13_1
    Test_UrlQuery:
      '*': *ref_3_0_0
      nextjs: *ref_4_17_0
  test_semantic_conventions.py:
    Test_Meta:
      '*': *ref_3_13_1
      nextjs: missing_feature  # nextjs makes some internal requests and we have different tag names
    Test_MetricsStandardTags: *ref_3_13_1
  test_span_events.py:
    Test_SpanEvents_WithAgentSupport:
      "*": irrelevant
      express4: *ref_5_43_0
      express5: *ref_5_43_0
      fastify: *ref_5_43_0
    Test_SpanEvents_WithoutAgentSupport:
      "*": irrelevant
      express4: *ref_5_17_0
      express5: *ref_5_17_0
      fastify: *ref_5_17_0
  test_standard_tags.py:
    Test_StandardTagsClientIp:
      '*': *ref_3_6_0
      nextjs: missing_feature  # nextjs makes some internal requests, so we have more than 1 rootspans
    Test_StandardTagsMethod: v2.11.0
    Test_StandardTagsReferrerHostname: missing_feature
    Test_StandardTagsRoute:
      '*': v2.11.0
      nextjs: missing_feature  # http.route not added in nextjs
    Test_StandardTagsStatusCode: v2.11.0
    Test_StandardTagsUrl: *ref_3_0_0
    Test_StandardTagsUserAgent: v2.9.0
  test_telemetry.py:
    Test_DependencyEnable: missing_feature
    Test_Log_Generation: missing_feature
    Test_MessageBatch: *ref_4_21_0
    Test_Metric_Generation_Disabled: missing_feature
    Test_Metric_Generation_Enabled: missing_feature
    Test_ProductsDisabled: *ref_4_21_0
    Test_Telemetry:
      '*': *ref_3_2_0
      nextjs: missing_feature
      uds-express4: *ref_3_7_0
    Test_TelemetryConfigurationChaining: missing_feature
    Test_TelemetrySCAEnvVar: missing_feature
    Test_TelemetryV2: *ref_4_21_0<|MERGE_RESOLUTION|>--- conflicted
+++ resolved
@@ -169,43 +169,7 @@
             fastify: missing_feature
             nextjs: missing_feature
           Test_HardcodedSecrets_StackTrace: missing_feature
-<<<<<<< HEAD
-        test_header_injection.py:
-          TestHeaderInjection:
-            '*': *ref_4_21_0
-            fastify: missing_feature
-            nextjs: missing_feature
-          TestHeaderInjectionExclusionAccessControlAllow:
-            '*': *ref_5_26_0
-            express5: *ref_5_29_0  # test uses querystring
-            fastify: missing_feature
-            nextjs: missing_feature
-          TestHeaderInjectionExclusionContentEncoding:
-            '*': *ref_5_26_0
-            express5: *ref_5_29_0  # test uses querystring
-            fastify: missing_feature
-            nextjs: missing_feature
-          TestHeaderInjectionExclusionPragma:
-            '*': *ref_5_26_0
-            express5: *ref_5_29_0  # test uses querystring
-            fastify: missing_feature
-            nextjs: missing_feature
-          TestHeaderInjectionExclusionTransferEncoding:
-            '*': *ref_5_26_0
-            express5: *ref_5_29_0  # test uses querystring
-            fastify: missing_feature
-            nextjs: missing_feature
-          TestHeaderInjection_ExtendedLocation:
-            '*': *ref_5_37_0
-            fastify: missing_feature
-            nextjs: missing_feature
-          TestHeaderInjection_StackTrace:
-            '*': *ref_5_39_0
-            fastify: missing_feature
-            nextjs: missing_feature
-=======
         test_header_injection.py: irrelevant (Header Injection detection was removed)
->>>>>>> a0390b91
         test_hsts_missing_header.py:
           Test_HstsMissingHeader:
             '*': *ref_4_8_0
