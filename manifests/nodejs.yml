refs:
  - &ref_3_0_0 '>=3.0.0 || ^2.13.0'
  - &ref_3_2_0 '>=3.2.0 || ^2.15.0'
  - &ref_3_6_0 '>=3.6.0 || ^2.19.0'
  - &ref_3_7_0 '>=3.7.0 || ^2.20.0'
  - &ref_3_9_0 '>=3.9.0 || ^2.22.0'
  - &ref_3_11_0 '>=3.11.0 || ^2.24.0'
  - &ref_3_13_0 '>=3.13.0 || ^2.26.0'
  - &ref_3_13_1 '>=3.13.1 || ^2.26.1'
  - &ref_3_15_0 '>=3.15.0 || ^2.28.0'
  - &ref_3_19_0 '>=3.19.0 || ^2.32.0'
  - &ref_3_21_0 '>=3.21.0 || ^2.34.0'
  - &ref_4_1_0 '>=4.1.0 || ^3.22.0 || ^2.35.0'
  - &ref_4_3_0 '>=4.3.0 || ^3.24.0 || ^2.37.0'
  - &ref_4_4_0 '>=4.4.0 || ^3.25.0 || ^2.38.0'
  - &ref_4_8_0 '>=4.8.0 || ^3.29.0 || ^2.42.0'
  - &ref_4_11_0 '>=4.11.0 || ^3.32.0 || ^2.45.0'
  - &ref_4_16_0 '>=4.16.0 || ^3.37.0'
  - &ref_4_17_0 '>=4.17.0 || ^3.38.0'
  - &ref_4_18_0 '>=4.18.0 || ^3.39.0'
  - &ref_4_21_0 '>=4.21.0 || ^3.42.0'
  - &ref_4_22_0 '>=4.22.0 || ^3.43.0'
  - &ref_4_23_0 '>=4.23.0 || ^3.44.0'
  - &ref_5_1_0 '>=5.1.0 || ^4.25.0 || ^3.46.0'
  - &ref_5_2_0 '>=5.2.0 || ^4.26.0 || ^3.47.0'
  - &ref_5_3_0 '>=5.3.0 || ^4.27.0 || ^3.48.0'
  - &ref_5_4_0 '>=5.4.0 || ^4.28.0 || ^3.49.0'
  - &ref_5_6_0 '>=5.6.0 || ^4.30.0 || ^3.51.0'
  - &ref_5_7_0 '>=5.7.0 || ^4.31.0 || ^3.52.0'
  - &ref_5_11_0 '>=5.11.0 || ^4.35.0 || ^3.56.0'
  - &ref_5_13_0 '>=5.13.0 || ^4.37.0 || ^3.58.0'

tests/:
  apm_tracing_e2e/:
    test_otel.py:
      Test_Otel_Span: missing_feature (missing /e2e_otel_span endpoint on weblog)
    test_single_span.py:
      Test_SingleSpan: missing_feature (missing /e2e_otel_span endpoint on weblog)
  appsec/:
    api_security/:
      test_api_security_rc.py:
        Test_API_Security_RC_ASM_DD_processors: *ref_5_3_0
        Test_API_Security_RC_ASM_DD_scanners: *ref_5_3_0
        Test_API_Security_RC_ASM_processor_overrides_and_custom_scanner: missing_feature # waf does not support it yet
      test_apisec_sampling.py:
        Test_API_Security_sampling: *ref_4_21_0
      test_schemas.py:
        Test_Scanners: *ref_4_21_0
        Test_Schema_Request_Cookies: *ref_4_21_0
        Test_Schema_Request_FormUrlEncoded_Body:
          express4: *ref_4_21_0
          express4-typescript: *ref_4_21_0
          nextjs: *ref_5_3_0
        Test_Schema_Request_Headers: *ref_4_21_0
        Test_Schema_Request_Json_Body: *ref_4_21_0
        Test_Schema_Request_Path_Parameters: missing_feature (path_params not supported yet)
        Test_Schema_Request_Query_Parameters: *ref_4_21_0
        Test_Schema_Response_Body:
          '*': *ref_5_3_0
          nextjs: missing_feature
        Test_Schema_Response_Body_env_var: missing_feature
        Test_Schema_Response_Headers: *ref_4_21_0
    iast/:
      sink/:
        test_command_injection.py:
          TestCommandInjection:
            '*': *ref_3_11_0
            nextjs: missing_feature
        test_hardcoded_passwords.py:
          Test_HardcodedPasswords:
            '*': *ref_5_13_0
            nextjs: missing_feature
        test_hardcoded_secrets.py:
          Test_HardcodedSecrets:
            '*': *ref_4_18_0
            nextjs: missing_feature
          Test_HardcodedSecretsExtended:
            '*': *ref_5_11_0
            nextjs: missing_feature
        test_header_injection.py:
          TestHeaderInjection:
            '*': *ref_4_21_0
            nextjs: missing_feature
        test_hsts_missing_header.py:
          Test_HstsMissingHeader:
            '*': *ref_4_8_0
            nextjs: missing_feature
        test_insecure_auth_protocol.py:
          Test_InsecureAuthProtocol: missing_feature
        test_insecure_cookie.py:
          TestInsecureCookie:
            '*': *ref_4_1_0
            nextjs: missing_feature
        test_ldap_injection.py:
          TestLDAPInjection:
            '*': *ref_4_1_0
            nextjs: missing_feature
        test_no_httponly_cookie.py:
          TestNoHttponlyCookie:
            '*': *ref_4_3_0
            nextjs: missing_feature
        test_no_samesite_cookie.py:
          TestNoSamesiteCookie:
            '*': *ref_4_3_0
            nextjs: missing_feature
        test_nosql_mongodb_injection.py:
          TestNoSqlMongodbInjection:
            '*': *ref_4_17_0
            nextjs: missing_feature
        test_path_traversal.py:
          TestPathTraversal:
            '*': *ref_3_19_0
            nextjs: missing_feature
        test_reflection_injection.py:
          TestReflectionInjection: missing_feature
        test_sql_injection.py:
          TestSqlInjection:
            '*': *ref_3_11_0
            nextjs: missing_feature
        test_ssrf.py:
          TestSSRF:
            '*': *ref_4_1_0
            nextjs: missing_feature
        test_trust_boundary_violation.py:
          Test_TrustBoundaryViolation: missing_feature
        test_unvalidated_redirect.py:
          TestUnvalidatedHeader:
            '*': *ref_4_3_0
            nextjs: missing_feature
          TestUnvalidatedRedirect:
            '*': *ref_4_3_0
            nextjs: missing_feature
        test_unvalidated_redirect_forward.py:
          TestUnvalidatedForward: missing_feature
        test_weak_cipher.py:
          TestWeakCipher:
            '*': *ref_3_6_0
            nextjs: missing_feature
        test_weak_hash.py:
          TestWeakHash:
            '*': *ref_3_11_0
            nextjs: missing_feature
        test_weak_randomness.py:
          TestWeakRandomness:
            '*': *ref_5_1_0
            nextjs: missing_feature
        test_xcontent_sniffing.py:
          Test_XContentSniffing:
            '*': *ref_4_8_0
            nextjs: missing_feature
        test_xpath_injection.py:
          TestXPathInjection: missing_feature
        test_xss.py:
          TestXSS: missing_feature
      source/:
        test_body.py:
          TestRequestBody:
            '*': *ref_3_19_0
            nextjs: missing_feature
        test_cookie_name.py:
          TestCookieName: missing_feature
        test_cookie_value.py:
          TestCookieValue:
            '*': *ref_4_3_0
            nextjs: missing_feature
        test_graphql_resolver.py:
          TestGraphqlResolverArgument:
            '*': *ref_5_4_0
            nextjs: irrelevant # nextjs is not related with graphql
        test_header_name.py:
          TestHeaderName: missing_feature
        test_header_value.py:
          TestHeaderValue:
            '*': *ref_4_3_0
            nextjs: missing_feature
        test_kafka_key.py:
          TestKafkaKey:
            '*': *ref_5_4_0
            nextjs: irrelevant # nextjs is not related with kafka
        test_kafka_value.py:
          TestKafkaValue:
            '*': *ref_5_4_0
            nextjs: irrelevant # nextjs is not related with kafka
        test_multipart.py:
          TestMultipart: missing_feature
        test_parameter_name.py:
          TestParameterName: missing_feature
        test_parameter_value.py:
          TestParameterValue:
            '*': *ref_3_19_0
            nextjs: missing_feature
        test_path.py:
          TestPath: missing_feature
        test_uri.py:
          TestURI: missing_feature
    rasp/:
      test_lfi.py: missing_feature
      test_span_tags.py: missing_feature
      test_sqli.py: missing_feature
      test_ssrf.py: missing_feature
      test_stack_traces.py: missing_feature
    waf/:
      test_addresses.py:
        Test_BodyJson:
          '*': v2.2.0
          nextjs: *ref_4_17_0
        Test_BodyRaw: missing_feature
        Test_BodyUrlEncoded:
          '*': v2.2.0
          nextjs: *ref_5_3_0
        Test_BodyXml:
          '*': v2.2.0
          nextjs: irrelevant  # Body xml is not converted to JSON in nextjs
        Test_ClientIP: missing_feature
        Test_Cookies: v2.0.0
        Test_FullGrpc: missing_feature
        Test_GraphQL:
          '*': *ref_4_22_0
          nextjs: irrelevant # nextjs is not related with graphql
        Test_Headers: v2.0.0
        Test_Lambda: missing_feature
        Test_Method: missing_feature
        Test_PathParams:
          '*': v2.0.0
          nextjs: missing_feature
        Test_ResponseStatus: v2.0.0
        Test_UrlQuery:
          '*': v2.0.0
          nextjs: *ref_4_17_0
        Test_UrlQueryKey:
          '*': v2.6.0
          nextjs: *ref_4_17_0
        Test_UrlRaw: v2.0.0
        Test_gRPC: missing_feature
      test_blocking.py:
        Test_Blocking: *ref_3_19_0
        Test_Blocking_strip_response_headers: missing_feature
        Test_CustomBlockingResponse: missing_feature
      test_custom_rules.py:
        Test_CustomRules: *ref_4_1_0
      test_exclusions.py:
        Test_Exclusions: *ref_3_19_0
      test_miscs.py:
        Test_404: v2.0.0
        Test_CorrectOptionProcessing: *ref_3_19_0  # probably sooner, but bugged
        Test_MultipleAttacks: v2.0.0
        Test_MultipleHighlight: v2.0.0
      test_reports.py:
        Test_Monitoring: v2.8.0
      test_rules.py:
        Test_CommandInjection: v2.0.0
        Test_DiscoveryScan: v2.0.0
        Test_HttpProtocol: v2.0.0
        Test_JavaCodeInjection: v2.0.0
        Test_JsInjection: v2.0.0
        Test_LFI: v2.0.0
        Test_NoSqli: v2.0.0
        Test_PhpCodeInjection: v2.0.0
        Test_RFI: v2.0.0
        Test_SQLI: v2.0.0
        Test_SSRF: v2.0.0
        Test_Scanners: v2.0.0
        Test_XSS: v2.0.0
      test_telemetry.py:
        Test_TelemetryMetrics: *ref_4_17_0
    test_PII.py:
      Test_Scrubbing: missing_feature
    test_alpha.py:
      Test_Basic: v2.0.0
    test_automated_login_events.py:
      Test_Login_Events:
        '*': *ref_4_4_0
        nextjs: missing_feature
      Test_Login_Events_Extended:
        '*': *ref_4_4_0
        nextjs: missing_feature
    test_blocking_addresses.py:
      Test_BlockingAddresses: *ref_3_19_0
      Test_BlockingGraphqlResolvers:
          '*': *ref_4_22_0
          nextjs: irrelevant # nextjs is not related with graphql
      Test_Blocking_request_body:
        '*': *ref_3_19_0
        nextjs: missing_feature
      Test_Blocking_request_cookies:
        '*': *ref_4_16_0
        nextjs: missing_feature
      Test_Blocking_request_headers: *ref_3_19_0
      Test_Blocking_request_method: *ref_3_19_0
      Test_Blocking_request_path_params: missing_feature
      Test_Blocking_request_query:
        '*': *ref_3_19_0
        nextjs: missing_feature
<<<<<<< HEAD
      Test_Blocking_request_uri: v3.19.0
      Test_Blocking_response_headers: v4.0.0
      Test_Blocking_response_status: v4.0.0
=======
      Test_Blocking_request_uri: *ref_3_19_0
      Test_Blocking_response_headers: missing_feature
      Test_Blocking_response_status: missing_feature
>>>>>>> 3552c110
      Test_Suspicious_Request_Blocking:
        '*': missing_feature (v3.19.0, but test is not implemented)
        nextjs: missing_feature
    test_client_ip.py:
      Test_StandardTagsClientIp: *ref_3_6_0
    test_conf.py:
      Test_ConfigurationVariables: v2.7.0
      Test_RuleSet_1_3_1: v2.5.0
      Test_StaticRuleSet: v2.0.0
    test_customconf.py:
      Test_ConfRuleSet: v2.0.0
      Test_MissingRules: missing_feature
      Test_NoLimitOnWafRules: v2.4.0
    test_event_tracking.py:
      Test_CustomEvent:
        '*': *ref_3_13_0
        nextjs: missing_feature
      Test_UserLoginFailureEvent:
        '*': *ref_3_13_0
        nextjs: missing_feature
      Test_UserLoginSuccessEvent:
        '*': *ref_3_13_0
        nextjs: missing_feature
    test_identify.py:
      Test_Basic: v2.4.0
    test_ip_blocking_full_denylist.py:
      Test_AppSecIPBlockingFullDenylist: *ref_3_11_0
    test_logs.py:
      Test_Standardization: missing_feature
      Test_StandardizationBlockMode: missing_feature
    test_rate_limiter.py:
      Test_Main: v2.0.0
    test_reports.py:
      Test_ExtraTagsFromRule: *ref_4_1_0
      Test_HttpClientIP: v2.0.0
      Test_Info: v2.0.0
      Test_RequestHeaders: v2.0.0
      Test_StatusCode: v2.0.0
    test_request_blocking.py:
      Test_AppSecRequestBlocking:
          '*': *ref_3_19_0
          nextjs: missing_feature (can not block by query param in nextjs yet)
    test_runtime_activation.py:
      Test_RuntimeActivation: *ref_3_9_0
    test_shell_execution.py:
      Test_ShellExecution: *ref_5_3_0
    test_traces.py:
      Test_AppSecEventSpanTags: v2.0.0
      Test_AppSecObfuscator: v2.6.0
      Test_CollectDefaultRequestHeader: missing_feature
      Test_CollectRespondHeaders: v2.0.0
      Test_DistributedTraceInfo: missing_feature (test not implemented)
      Test_ExternalWafRequestsIdentification: *ref_5_7_0
      Test_RetainTraces: v2.0.0
    test_user_blocking_full_denylist.py:
      Test_UserBlocking_FullDenylist:
        '*': *ref_3_15_0
        nextjs: missing_feature (block method not implemented for nextjs yet)
    test_versions.py:
      Test_Events: v2.0.0
  debugger/:
    test_debugger.py:
      Test_Debugger_Line_Probe_Snaphots: missing_feature (feature not implented)
      Test_Debugger_Method_Probe_Snaphots: missing_feature (feature not implented)
      Test_Debugger_Mix_Log_Probe: missing_feature (feature not implented)
      Test_Debugger_Probe_Statuses: missing_feature (feature not implented)
    test_debugger_pii.py:
      Test_Debugger_PII_Redaction: missing_feature (feature not implented)
  integrations/:
    crossed_integrations/:
      test_kafka.py:
        Test_Kafka:
          "*": irrelevant
          express4: v0.1 # real version not known
      test_kinesis.py:
        Test_Kinesis_PROPAGATION_VIA_MESSAGE_ATTRIBUTES:
          "*": irrelevant
          express4: *ref_5_3_0
      test_rabbitmq.py:
        Test_RabbitMQ_Trace_Context_Propagation:
          "*": irrelevant
          express4: v0.1 # real version not known
      test_sns_to_sqs.py:
        Test_SNS_Propagation:
          "*": irrelevant
          express4: v0.1 # real version not known
      test_sqs.py:
        Test_SQS_PROPAGATION_VIA_AWS_XRAY_HEADERS:
          "*": irrelevant
          express4: v0.1 # real version not known
        Test_SQS_PROPAGATION_VIA_MESSAGE_ATTRIBUTES:
          "*": irrelevant
          express4: v0.1 # real version not known
    test_db_integrations_sql.py:
      Test_MsSql:
        '*': missing_feature
        express4: v1.0.0
      Test_MySql:
        '*': missing_feature
        express4: v1.0.0
      Test_Postgres:
        '*': missing_feature
        express4: v1.0.0
    test_dbm.py:
      Test_Dbm: missing_feature
      Test_Dbm_Comment_NodeJS_mysql2: 
        '*': missing_feature (Missing on weblog)
        express4: *ref_5_13_0
      Test_Dbm_Comment_NodeJS_pg: 
        '*': missing_feature (Missing on weblog)
        express4: *ref_5_13_0
    test_dsm.py:
      Test_DsmContext_Extraction_Base64: 
        "*": irrelevant
        express4: *ref_5_6_0
      Test_DsmContext_Injection_Base64: 
        "*": irrelevant
        express4: *ref_5_6_0
      Test_DsmHttp: missing_feature
      Test_DsmKafka:
        '*': *ref_4_4_0
        nextjs: missing_feature (missing endpoint)
      Test_DsmKinesis:
        "*": irrelevant
        express4: *ref_5_2_0
      Test_DsmRabbitmq:
        "*": irrelevant
        express4: *ref_5_3_0
      Test_DsmRabbitmq_FanoutExchange:
        "*": irrelevant
        express4: missing_feature
      Test_DsmRabbitmq_TopicExchange:
        "*": irrelevant
        express4: missing_feature
      Test_DsmSNS:
        "*": irrelevant
        express4: *ref_5_2_0
      Test_DsmSQS:
        "*": irrelevant
        express4: *ref_5_2_0
  parametric/:
    test_dynamic_configuration.py:
      TestDynamicConfigHeaderTags: missing_feature
      TestDynamicConfigSamplingRules: missing_feature
      TestDynamicConfigTracingEnabled: missing_feature
      TestDynamicConfigV1: *ref_4_11_0
      TestDynamicConfigV1_ServiceTargets: missing_feature
      TestDynamicConfigV2: *ref_4_23_0
    test_otel_api_interoperability.py: missing_feature
    test_otel_sdk_interoperability.py: missing_feature
    test_span_links.py: 
      Test_Span_Links: *ref_5_3_0
    test_telemetry.py:
      Test_Defaults: *ref_5_6_0
      Test_Environment: *ref_5_6_0
      Test_TelemetryInstallSignature: *ref_4_23_0
      Test_TelemetrySCAEnvVar: *ref_5_13_0
    test_trace_sampling.py:
      Test_Trace_Sampling_Basic: missing_feature
      Test_Trace_Sampling_Globs: missing_feature
      Test_Trace_Sampling_Globs_Feb2024_Revision: missing_feature
      Test_Trace_Sampling_Resource: missing_feature
      Test_Trace_Sampling_Tags: missing_feature
      Test_Trace_Sampling_Tags_Feb2024_Revision: missing_feature
      Test_Trace_Sampling_With_W3C: missing_feature
    test_tracer.py:
      Test_TracerSCITagging: *ref_3_21_0
    test_tracer_flare.py:
      TestTracerFlareV1: missing_feature
  remote_config/:
    test_remote_configuration.py:
      Test_RemoteConfigurationExtraServices: *ref_4_17_0
      Test_RemoteConfigurationUpdateSequenceASMDD: *ref_3_19_0
      Test_RemoteConfigurationUpdateSequenceASMDDNoCache: irrelevant (cache is implemented)
      Test_RemoteConfigurationUpdateSequenceFeatures: *ref_3_9_0
      Test_RemoteConfigurationUpdateSequenceFeaturesNoCache: irrelevant (cache is implemented)
      Test_RemoteConfigurationUpdateSequenceLiveDebugging: missing_feature
      Test_RemoteConfigurationUpdateSequenceLiveDebuggingNoCache: irrelevant (cache is implemented)
  test_distributed.py:
    Test_DistributedHttp: missing_feature
  test_identify.py:
    Test_Basic: v2.4.0
    Test_Propagate: *ref_3_2_0
    Test_Propagate_Legacy: *ref_3_2_0
  test_library_conf.py:
    Test_HeaderTags: *ref_4_11_0
    Test_HeaderTags_Colon_Leading: *ref_4_11_0
    Test_HeaderTags_Colon_Trailing: *ref_4_11_0
    Test_HeaderTags_Long: *ref_4_11_0
    Test_HeaderTags_Short: *ref_4_11_0
    Test_HeaderTags_Whitespace_Header: bug (AIT-9109)
    Test_HeaderTags_Whitespace_Tag: bug (AIT-9109)
    Test_HeaderTags_Whitespace_Val_Long: *ref_4_11_0
    Test_HeaderTags_Whitespace_Val_Short: *ref_4_11_0
  test_profiling.py:
    Test_Profile: bug (Not receiving profiles)
  test_scrubbing.py:
    Test_UrlField: *ref_3_13_1
    Test_UrlQuery:
      '*': *ref_3_0_0
      nextjs: *ref_4_17_0
  test_semantic_conventions.py:
    Test_Meta:
      '*': *ref_3_13_1
      nextjs: missing_feature # nextjs makes some internal requests and we have different tag names
    Test_MetricsStandardTags: *ref_3_13_1
  test_standard_tags.py:
    Test_StandardTagsClientIp:
      '*': *ref_3_6_0
      nextjs: missing_feature # nextjs makes some internal requests, so we have more than 1 rootspans
    Test_StandardTagsMethod: v2.11.0
    Test_StandardTagsRoute:
      '*': v2.11.0
      nextjs: missing_feature # http.route not added in nextjs
    Test_StandardTagsStatusCode: v2.11.0
    Test_StandardTagsUrl: *ref_3_0_0
    Test_StandardTagsUserAgent: v2.9.0
  test_telemetry.py:
    Test_DependencyEnable: missing_feature
    Test_Log_Generation: missing_feature
    Test_MessageBatch: missing_feature
    Test_Metric_Generation_Disabled: missing_feature
    Test_Metric_Generation_Enabled: missing_feature
    Test_ProductsDisabled: missing_feature
    Test_Telemetry:
      '*': *ref_3_2_0
      nextjs: missing_feature
      uds-express4: *ref_3_7_0
    Test_TelemetrySCAEnvVar: missing_feature
    Test_TelemetryV2: missing_feature<|MERGE_RESOLUTION|>--- conflicted
+++ resolved
@@ -291,15 +291,9 @@
       Test_Blocking_request_query:
         '*': *ref_3_19_0
         nextjs: missing_feature
-<<<<<<< HEAD
-      Test_Blocking_request_uri: v3.19.0
+      Test_Blocking_request_uri: *ref_3_19_0
       Test_Blocking_response_headers: v4.0.0
       Test_Blocking_response_status: v4.0.0
-=======
-      Test_Blocking_request_uri: *ref_3_19_0
-      Test_Blocking_response_headers: missing_feature
-      Test_Blocking_response_status: missing_feature
->>>>>>> 3552c110
       Test_Suspicious_Request_Blocking:
         '*': missing_feature (v3.19.0, but test is not implemented)
         nextjs: missing_feature
