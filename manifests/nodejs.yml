---
refs:
  - &ref_3_0_0 '>=3.0.0 || ^2.13.0'
  - &ref_3_2_0 '>=3.2.0 || ^2.15.0'
  - &ref_3_6_0 '>=3.6.0 || ^2.19.0'
  - &ref_3_7_0 '>=3.7.0 || ^2.20.0'
  - &ref_3_9_0 '>=3.9.0 || ^2.22.0'
  - &ref_3_11_0 '>=3.11.0 || ^2.24.0'
  - &ref_3_13_0 '>=3.13.0 || ^2.26.0'
  - &ref_3_13_1 '>=3.13.1 || ^2.26.1'
  - &ref_3_15_0 '>=3.15.0 || ^2.28.0'
  - &ref_3_19_0 '>=3.19.0 || ^2.32.0'
  - &ref_3_21_0 '>=3.21.0 || ^2.34.0'
  - &ref_4_1_0 '>=4.1.0 || ^3.22.0 || ^2.35.0'
  - &ref_4_3_0 '>=4.3.0 || ^3.24.0 || ^2.37.0'
  - &ref_4_4_0 '>=4.4.0 || ^3.25.0 || ^2.38.0'
  - &ref_4_8_0 '>=4.8.0 || ^3.29.0 || ^2.42.0'
  - &ref_4_11_0 '>=4.11.0 || ^3.32.0 || ^2.45.0'
  - &ref_4_16_0 '>=4.16.0 || ^3.37.0'
  - &ref_4_17_0 '>=4.17.0 || ^3.38.0'
  - &ref_4_18_0 '>=4.18.0 || ^3.39.0'
  - &ref_4_21_0 '>=4.21.0 || ^3.42.0'
  - &ref_4_22_0 '>=4.22.0 || ^3.43.0'
  - &ref_4_23_0 '>=4.23.0 || ^3.44.0'
  - &ref_5_1_0 '>=5.1.0 || ^4.25.0 || ^3.46.0'
  - &ref_5_3_0 '>=5.3.0 || ^4.27.0 || ^3.48.0'
  - &ref_5_4_0 '>=5.4.0 || ^4.28.0 || ^3.49.0'
  - &ref_5_6_0 '>=5.6.0 || ^4.30.0 || ^3.51.0'
  - &ref_5_7_0 '>=5.7.0 || ^4.31.0 || ^3.52.0'
  - &ref_5_11_0 '>=5.11.0 || ^4.35.0 || ^3.56.0'
  - &ref_5_13_0 '>=5.13.0 || ^4.37.0 || ^3.58.0'
  - &ref_5_15_0 '>=5.15.0 || ^4.39.0'
  - &ref_5_16_0 '>=5.16.0 || ^4.40.0'
  - &ref_5_17_0 '>=5.17.0 || ^4.41.0'
  - &ref_5_18_0 '>=5.18.0 || ^4.42.0'
  - &ref_5_20_0 '>=5.20.0 || ^4.44.0'
  - &ref_5_22_0 '>=5.22.0 || ^4.46.0'
  - &ref_5_23_0 '>=5.23.0 || ^4.47.0'
  - &ref_5_24_0 '>=5.24.0 || ^4.48.0'
  - &ref_5_24_0_5_49_0 '5.24.0 - 5.49.0 || ^4.48.0'
  - &ref_5_25_0 '>=5.25.0 || ^4.49.0'
  - &ref_5_26_0 '>=5.26.0 || ^4.50.0'
  - &ref_5_27_0 '>=5.27.0 || ^4.51.0'
  - &ref_5_29_0 '>=5.29.0 || ^4.53.0'  # express 5 support
  - &ref_5_30_0 '>=5.30.0 || ^4.54.0'
  - &ref_5_32_0 '>=5.32.0'  # keep the anchor as we may backport stuff to v4 later
  - &ref_5_35_0 '>=5.35.0'
  - &ref_5_37_0 '>=5.37.0'
  - &ref_5_38_0 '>=5.38.0'
  - &ref_5_39_0 '>=5.39.0'
  - &ref_5_40_0 '>=5.40.0'
  - &ref_5_41_0 '>=5.41.0'
  - &ref_5_43_0 '>=5.43.0'
  - &ref_5_44_0 '>=5.44.0'
  - &ref_5_45_0 '>=5.45.0'
  - &ref_5_46_0 '>=5.46.0'
  - &ref_5_47_0 '>=5.47.0'
  - &ref_5_48_0 '>=5.48.0'
  - &ref_5_52_0 '>=5.52.0'
  - &ref_5_54_0 '>=5.54.0'
  - &ref_5_55_0 '>=5.55.0'
  - &ref_5_55_0_5_78_0 '5.55.0 - 5.78.0'
  - &ref_5_56_0 '>=5.56.0'
  - &ref_5_57_0 '>=5.57.0'  # fastify appsec support
  - &ref_5_59_0 '>=5.59.0'
  - &ref_5_60_0 '>=5.60.0'
  - &ref_5_61_0 '>=5.61.0'  # fastify iast support
  - &ref_5_62_0 '>=5.62.0'  # dsm - new hashing algo
  - &ref_5_64_0 '>=5.64.0'  # Endpoints collection
  - &ref_5_66_0 '>=5.66.0'  # fastify rasp support
  - &ref_5_71_0 '>=5.71.0'
  - &ref_5_72_0 '>=5.72.0'  # Initial FFE support & opentelemetry logs support
  - &ref_5_73_0 '>=5.73.0'
  - &ref_5_74_0 '>=5.74.0'
  - &ref_5_75_0 '>=5.75.0'
  - &ref_5_76_0 '>=5.76.0'
  - &ref_5_77_0 '>=5.77.0'
  - &ref_5_79_0 '>=5.79.0'
  - &ref_5_80_0 '>=5.80.0'
  - &ref_5_81_0 '>=5.81.0'
manifest:
  tests/apm_tracing_e2e/test_otel.py::Test_Otel_Span: missing_feature (missing /e2e_otel_span endpoint on weblog)
  tests/apm_tracing_e2e/test_single_span.py::Test_SingleSpan: missing_feature (missing /e2e_otel_span endpoint on weblog)
  tests/appsec/api_security/test_api_security_rc.py::Test_API_Security_RC_ASM_DD_processors:
    - weblog_declaration:
        "*": *ref_5_3_0
        fastify: *ref_5_57_0
  tests/appsec/api_security/test_api_security_rc.py::Test_API_Security_RC_ASM_DD_scanners:
    - weblog_declaration:
        "*": *ref_5_3_0
        fastify: *ref_5_57_0
  tests/appsec/api_security/test_apisec_sampling.py::Test_API_Security_Sampling_Different_Endpoints: *ref_5_27_0
  tests/appsec/api_security/test_apisec_sampling.py::Test_API_Security_Sampling_Different_Paths: *ref_5_27_0
  tests/appsec/api_security/test_apisec_sampling.py::Test_API_Security_Sampling_Different_Status: *ref_5_27_0
  tests/appsec/api_security/test_apisec_sampling.py::Test_API_Security_Sampling_Rate: irrelevant (new api security sampling algorithm implemented)
  tests/appsec/api_security/test_apisec_sampling.py::Test_API_Security_Sampling_With_Delay: *ref_5_27_0
  tests/appsec/api_security/test_custom_data_classification.py::Test_API_Security_Custom_Data_Classification_Capabilities: *ref_5_76_0
  tests/appsec/api_security/test_custom_data_classification.py::Test_API_Security_Custom_Data_Classification_Multiple_Scanners: *ref_5_76_0
  tests/appsec/api_security/test_custom_data_classification.py::Test_API_Security_Custom_Data_Classification_Negative: *ref_5_76_0
  tests/appsec/api_security/test_custom_data_classification.py::Test_API_Security_Custom_Data_Classification_Processor_Override: *ref_5_76_0
  tests/appsec/api_security/test_custom_data_classification.py::Test_API_Security_Custom_Data_Classification_Scanner: *ref_5_76_0
  tests/appsec/api_security/test_endpoint_discovery.py::Test_Endpoint_Discovery:
    - weblog_declaration:
        "*": *ref_5_74_0
        fastify: *ref_5_64_0
        nextjs: missing_feature
  tests/appsec/api_security/test_schemas.py::Test_Scanners:
    - weblog_declaration:
        "*": *ref_4_21_0
        fastify: *ref_5_57_0
  tests/appsec/api_security/test_schemas.py::Test_Schema_Request_Cookies:
    - weblog_declaration:
        "*": *ref_4_21_0
        fastify: *ref_5_57_0
  tests/appsec/api_security/test_schemas.py::Test_Schema_Request_FormUrlEncoded_Body:
    - weblog_declaration:
        "*": *ref_4_21_0
        fastify: *ref_5_57_0
        nextjs: *ref_5_3_0
  tests/appsec/api_security/test_schemas.py::Test_Schema_Request_Headers: *ref_4_21_0
  tests/appsec/api_security/test_schemas.py::Test_Schema_Request_Json_Body:
    - weblog_declaration:
        "*": *ref_4_21_0
        fastify: *ref_5_57_0
  tests/appsec/api_security/test_schemas.py::Test_Schema_Request_Path_Parameters:
    - weblog_declaration:
        "*": *ref_4_21_0
        express5: *ref_5_29_0
        fastify: *ref_5_57_0
        nextjs: missing_feature
  tests/appsec/api_security/test_schemas.py::Test_Schema_Request_Query_Parameters:
    - weblog_declaration:
        "*": *ref_4_21_0
        fastify: *ref_5_57_0
  tests/appsec/api_security/test_schemas.py::Test_Schema_Response_Body:
    - weblog_declaration:
        "*": *ref_5_3_0
        express5: *ref_5_29_0
        fastify: *ref_5_57_0
        nextjs: missing_feature
  tests/appsec/api_security/test_schemas.py::Test_Schema_Response_Body_env_var: missing_feature
  tests/appsec/api_security/test_schemas.py::Test_Schema_Response_Headers: *ref_4_21_0
  tests/appsec/api_security/test_schemas.py::Test_Schema_Response_on_Block: missing_feature
  tests/appsec/iast/sink/test_code_injection.py::TestCodeInjection:
    - weblog_declaration:
        "*": *ref_5_20_0
        fastify: *ref_5_61_0
        nextjs: missing_feature
  tests/appsec/iast/sink/test_code_injection.py::TestCodeInjection_ExtendedLocation:
    - weblog_declaration:
        "*": *ref_5_37_0
        fastify: *ref_5_61_0
        nextjs: missing_feature
  tests/appsec/iast/sink/test_code_injection.py::TestCodeInjection_StackTrace:
    - weblog_declaration:
        "*": *ref_5_39_0
        fastify: *ref_5_61_0
        nextjs: missing_feature
  tests/appsec/iast/sink/test_command_injection.py::TestCommandInjection:
    - weblog_declaration:
        "*": *ref_3_11_0
        fastify: *ref_5_61_0
        nextjs: missing_feature
  tests/appsec/iast/sink/test_command_injection.py::TestCommandInjection_ExtendedLocation:
    - weblog_declaration:
        "*": *ref_5_37_0
        fastify: *ref_5_61_0
        nextjs: missing_feature
  tests/appsec/iast/sink/test_command_injection.py::TestCommandInjection_StackTrace:
    - weblog_declaration:
        "*": *ref_5_39_0
        fastify: *ref_5_61_0
        nextjs: missing_feature
  tests/appsec/iast/sink/test_email_html_injection.py::TestEmailHtmlInjection: missing_feature
  tests/appsec/iast/sink/test_email_html_injection.py::TestEmailHtmlInjection_ExtendedLocation: missing_feature
  tests/appsec/iast/sink/test_email_html_injection.py::TestEmailHtmlInjection_StackTrace: missing_feature
  tests/appsec/iast/sink/test_hardcoded_passwords.py::Test_HardcodedPasswords:
    - weblog_declaration:
        "*": *ref_5_13_0
        fastify: *ref_5_61_0
        nextjs: missing_feature
  tests/appsec/iast/sink/test_hardcoded_passwords.py::Test_HardcodedPasswords_ExtendedLocation:
    - weblog_declaration:
        "*": *ref_5_37_0
        fastify: *ref_5_61_0
        nextjs: missing_feature
  tests/appsec/iast/sink/test_hardcoded_passwords.py::Test_HardcodedPasswords_StackTrace: missing_feature
  tests/appsec/iast/sink/test_hardcoded_secrets.py::Test_HardcodedSecrets:
    - weblog_declaration:
        "*": *ref_4_18_0
        fastify: *ref_5_61_0
        nextjs: missing_feature
  tests/appsec/iast/sink/test_hardcoded_secrets.py::Test_HardcodedSecretsExtended:
    - weblog_declaration:
        "*": *ref_5_11_0
        fastify: *ref_5_61_0
        nextjs: missing_feature
  tests/appsec/iast/sink/test_hardcoded_secrets.py::Test_HardcodedSecrets_ExtendedLocation:
    - weblog_declaration:
        "*": *ref_5_37_0
        fastify: *ref_5_61_0
        nextjs: missing_feature
  tests/appsec/iast/sink/test_hardcoded_secrets.py::Test_HardcodedSecrets_StackTrace: missing_feature
  tests/appsec/iast/sink/test_header_injection.py: irrelevant (Header Injection detection was removed)
  tests/appsec/iast/sink/test_hsts_missing_header.py::Test_HstsMissingHeader:
    - weblog_declaration:
        "*": *ref_4_8_0
        fastify: *ref_5_61_0
        nextjs: missing_feature
  tests/appsec/iast/sink/test_hsts_missing_header.py::Test_HstsMissingHeader_ExtendedLocation:
    - weblog_declaration:
        "*": *ref_5_37_0
        fastify: *ref_5_61_0
        nextjs: missing_feature
  tests/appsec/iast/sink/test_hsts_missing_header.py::Test_HstsMissingHeader_StackTrace: missing_feature
  tests/appsec/iast/sink/test_insecure_auth_protocol.py::Test_InsecureAuthProtocol: missing_feature
  tests/appsec/iast/sink/test_insecure_auth_protocol.py::Test_InsecureAuthProtocol_ExtendedLocation: missing_feature
  tests/appsec/iast/sink/test_insecure_auth_protocol.py::Test_InsecureAuthProtocol_StackTrace: missing_feature
  tests/appsec/iast/sink/test_insecure_cookie.py::TestInsecureCookie:
    - weblog_declaration:
        "*": *ref_4_1_0
        fastify: *ref_5_61_0
        nextjs: missing_feature
  tests/appsec/iast/sink/test_insecure_cookie.py::TestInsecureCookieNameFilter:
    - weblog_declaration:
        "*": *ref_5_24_0_5_49_0
        fastify: *ref_5_61_0
        nextjs: missing_feature
  tests/appsec/iast/sink/test_insecure_cookie.py::TestInsecureCookie_ExtendedLocation:
    - weblog_declaration:
        "*": *ref_5_37_0
        fastify: *ref_5_61_0
        nextjs: missing_feature
  tests/appsec/iast/sink/test_insecure_cookie.py::TestInsecureCookie_StackTrace:
    - weblog_declaration:
        "*": *ref_5_39_0
        fastify: *ref_5_61_0
        nextjs: missing_feature
  tests/appsec/iast/sink/test_ldap_injection.py::TestLDAPInjection:
    - weblog_declaration:
        "*": *ref_4_1_0
        fastify: *ref_5_61_0
        nextjs: missing_feature
  tests/appsec/iast/sink/test_ldap_injection.py::TestLDAPInjection_ExtendedLocation:
    - weblog_declaration:
        "*": *ref_5_37_0
        fastify: *ref_5_61_0
        nextjs: missing_feature
  tests/appsec/iast/sink/test_ldap_injection.py::TestLDAPInjection_StackTrace:
    - weblog_declaration:
        "*": *ref_5_39_0
        fastify: *ref_5_61_0
        nextjs: missing_feature
  tests/appsec/iast/sink/test_no_httponly_cookie.py::TestNoHttponlyCookie:
    - weblog_declaration:
        "*": *ref_4_3_0
        fastify: *ref_5_61_0
        nextjs: missing_feature
  tests/appsec/iast/sink/test_no_httponly_cookie.py::TestNoHttponlyCookieNameFilter:
    - weblog_declaration:
        "*": *ref_5_24_0_5_49_0
        fastify: *ref_5_61_0
        nextjs: missing_feature
  tests/appsec/iast/sink/test_no_httponly_cookie.py::TestNoHttponlyCookie_ExtendedLocation:
    - weblog_declaration:
        "*": *ref_5_37_0
        fastify: *ref_5_61_0
        nextjs: missing_feature
  tests/appsec/iast/sink/test_no_httponly_cookie.py::TestNoHttponlyCookie_StackTrace:
    - weblog_declaration:
        "*": *ref_5_39_0
        fastify: *ref_5_61_0
        nextjs: missing_feature
  tests/appsec/iast/sink/test_no_samesite_cookie.py::TestNoSamesiteCookie:
    - weblog_declaration:
        "*": *ref_4_3_0
        fastify: *ref_5_61_0
        nextjs: missing_feature
  tests/appsec/iast/sink/test_no_samesite_cookie.py::TestNoSamesiteCookieNameFilter:
    - weblog_declaration:
        "*": *ref_5_24_0_5_49_0
        fastify: *ref_5_61_0
        nextjs: missing_feature
  tests/appsec/iast/sink/test_no_samesite_cookie.py::TestNoSamesiteCookie_ExtendedLocation:
    - weblog_declaration:
        "*": *ref_5_37_0
        fastify: *ref_5_61_0
        nextjs: missing_feature
  tests/appsec/iast/sink/test_no_samesite_cookie.py::TestNoSamesiteCookie_StackTrace:
    - weblog_declaration:
        "*": *ref_5_39_0
        fastify: *ref_5_61_0
        nextjs: missing_feature
  tests/appsec/iast/sink/test_nosql_mongodb_injection.py::TestNoSqlMongodbInjection:
    - weblog_declaration:
        "*": *ref_4_17_0
        fastify: *ref_5_61_0
        nextjs: missing_feature
  tests/appsec/iast/sink/test_nosql_mongodb_injection.py::TestNoSqlMongodbInjection_ExtendedLocation:
    - weblog_declaration:
        "*": *ref_5_37_0
        fastify: *ref_5_61_0
        nextjs: missing_feature
  tests/appsec/iast/sink/test_nosql_mongodb_injection.py::TestNoSqlMongodbInjection_StackTrace:
    - weblog_declaration:
        "*": *ref_5_39_0
        fastify: *ref_5_61_0
        nextjs: missing_feature
  tests/appsec/iast/sink/test_path_traversal.py::TestPathTraversal:
    - weblog_declaration:
        "*": *ref_3_19_0
        fastify: *ref_5_61_0
        nextjs: missing_feature
  tests/appsec/iast/sink/test_path_traversal.py::TestPathTraversal_ExtendedLocation:
    - weblog_declaration:
        "*": *ref_5_37_0
        fastify: *ref_5_61_0
        nextjs: missing_feature
  tests/appsec/iast/sink/test_path_traversal.py::TestPathTraversal_StackTrace:
    - weblog_declaration:
        "*": *ref_5_39_0
        fastify: *ref_5_61_0
        nextjs: missing_feature
  tests/appsec/iast/sink/test_reflection_injection.py::TestReflectionInjection: missing_feature
  tests/appsec/iast/sink/test_reflection_injection.py::TestReflectionInjection_ExtendedLocation: missing_feature
  tests/appsec/iast/sink/test_reflection_injection.py::TestReflectionInjection_StackTrace: missing_feature
  tests/appsec/iast/sink/test_sql_injection.py::TestSqlInjection:
    - weblog_declaration:
        "*": *ref_3_11_0
        fastify: *ref_5_61_0
        nextjs: missing_feature
  tests/appsec/iast/sink/test_sql_injection.py::TestSqlInjection_ExtendedLocation:
    - weblog_declaration:
        "*": *ref_5_37_0
        fastify: *ref_5_61_0
        nextjs: missing_feature
  tests/appsec/iast/sink/test_sql_injection.py::TestSqlInjection_StackTrace:
    - weblog_declaration:
        "*": *ref_5_39_0
        fastify: *ref_5_61_0
        nextjs: missing_feature
  tests/appsec/iast/sink/test_ssrf.py::TestSSRF:
    - weblog_declaration:
        "*": *ref_4_1_0
        fastify: *ref_5_61_0
        nextjs: missing_feature
  tests/appsec/iast/sink/test_ssrf.py::TestSSRF_ExtendedLocation:
    - weblog_declaration:
        "*": *ref_5_37_0
        fastify: *ref_5_61_0
        nextjs: missing_feature
  tests/appsec/iast/sink/test_ssrf.py::TestSSRF_StackTrace:
    - weblog_declaration:
        "*": *ref_5_39_0
        fastify: *ref_5_61_0
        nextjs: missing_feature
  tests/appsec/iast/sink/test_stacktrace_leak.py::TestStackTraceLeak: missing_feature
  tests/appsec/iast/sink/test_template_injection.py::TestTemplateInjection:
    - weblog_declaration:
        "*": *ref_5_26_0
        fastify: *ref_5_61_0
        nextjs: missing_feature
  tests/appsec/iast/sink/test_template_injection.py::TestTemplateInjection_ExtendedLocation:
    - weblog_declaration:
        "*": *ref_5_37_0
        fastify: *ref_5_61_0
        nextjs: missing_feature
  tests/appsec/iast/sink/test_trust_boundary_violation.py::Test_TrustBoundaryViolation: missing_feature
  tests/appsec/iast/sink/test_trust_boundary_violation.py::Test_TrustBoundaryViolation_ExtendedLocation: missing_feature
  tests/appsec/iast/sink/test_trust_boundary_violation.py::Test_TrustBoundaryViolation_StackTrace: missing_feature
  tests/appsec/iast/sink/test_untrusted_deserialization.py::TestUntrustedDeserialization:
    - weblog_declaration:
        "*": *ref_5_32_0
        fastify: *ref_5_61_0
        nextjs: missing_feature
  tests/appsec/iast/sink/test_untrusted_deserialization.py::TestUntrustedDeserialization_ExtendedLocation:
    - weblog_declaration:
        "*": *ref_5_37_0
        fastify: *ref_5_61_0
        nextjs: missing_feature
  tests/appsec/iast/sink/test_untrusted_deserialization.py::TestUntrustedDeserialization_StackTrace:
    - weblog_declaration:
        "*": *ref_5_39_0
        fastify: *ref_5_61_0
        nextjs: missing_feature
  tests/appsec/iast/sink/test_unvalidated_redirect.py::TestUnvalidatedHeader:
    - weblog_declaration:
        "*": *ref_4_3_0
        fastify: *ref_5_61_0
        nextjs: missing_feature
  tests/appsec/iast/sink/test_unvalidated_redirect.py::TestUnvalidatedHeader_ExtendedLocation:
    - weblog_declaration:
        "*": *ref_5_37_0
        fastify: *ref_5_61_0
        nextjs: missing_feature
  tests/appsec/iast/sink/test_unvalidated_redirect.py::TestUnvalidatedHeader_StackTrace:
    - weblog_declaration:
        "*": *ref_5_39_0
        fastify: *ref_5_61_0
        nextjs: missing_feature
  tests/appsec/iast/sink/test_unvalidated_redirect.py::TestUnvalidatedRedirect:
    - weblog_declaration:
        "*": *ref_4_3_0
        fastify: *ref_5_61_0
        nextjs: missing_feature
  tests/appsec/iast/sink/test_unvalidated_redirect.py::TestUnvalidatedRedirect_ExtendedLocation:
    - weblog_declaration:
        "*": *ref_5_37_0
        fastify: *ref_5_61_0
        nextjs: missing_feature
  tests/appsec/iast/sink/test_unvalidated_redirect.py::TestUnvalidatedRedirect_StackTrace:
    - weblog_declaration:
        "*": *ref_5_39_0
        fastify: *ref_5_61_0
        nextjs: missing_feature
  tests/appsec/iast/sink/test_unvalidated_redirect_forward.py::TestUnvalidatedForward: missing_feature
  tests/appsec/iast/sink/test_unvalidated_redirect_forward.py::TestUnvalidatedForward_ExtendedLocation: missing_feature
  tests/appsec/iast/sink/test_unvalidated_redirect_forward.py::TestUnvalidatedForward_StackTrace: missing_feature
  tests/appsec/iast/sink/test_weak_cipher.py::TestWeakCipher:
    - weblog_declaration:
        "*": *ref_3_6_0
        fastify: *ref_5_61_0
        nextjs: missing_feature
  tests/appsec/iast/sink/test_weak_cipher.py::TestWeakCipher_ExtendedLocation:
    - weblog_declaration:
        "*": *ref_5_37_0
        fastify: *ref_5_61_0
        nextjs: missing_feature
  tests/appsec/iast/sink/test_weak_cipher.py::TestWeakCipher_StackTrace:
    - weblog_declaration:
        "*": *ref_5_39_0
        fastify: *ref_5_61_0
        nextjs: missing_feature
  tests/appsec/iast/sink/test_weak_hash.py::TestDeduplication:
    - weblog_declaration:
        "*": *ref_3_11_0
        fastify: *ref_5_61_0
        nextjs: missing_feature
  tests/appsec/iast/sink/test_weak_hash.py::TestWeakHash:
    - weblog_declaration:
        "*": *ref_3_11_0
        fastify: *ref_5_61_0
        nextjs: missing_feature
  tests/appsec/iast/sink/test_weak_hash.py::TestWeakHash_ExtendedLocation:
    - weblog_declaration:
        "*": *ref_5_37_0
        fastify: *ref_5_61_0
        nextjs: missing_feature
  tests/appsec/iast/sink/test_weak_hash.py::TestWeakHash_StackTrace:
    - weblog_declaration:
        "*": *ref_5_39_0
        fastify: *ref_5_61_0
        nextjs: missing_feature
  tests/appsec/iast/sink/test_weak_randomness.py::TestWeakRandomness:
    - weblog_declaration:
        "*": *ref_5_1_0
        fastify: *ref_5_61_0
        nextjs: missing_feature
  tests/appsec/iast/sink/test_weak_randomness.py::TestWeakRandomness_ExtendedLocation:
    - weblog_declaration:
        "*": *ref_5_37_0
        fastify: *ref_5_61_0
        nextjs: missing_feature
  tests/appsec/iast/sink/test_weak_randomness.py::TestWeakRandomness_StackTrace:
    - weblog_declaration:
        "*": *ref_5_39_0
        fastify: *ref_5_61_0
        nextjs: missing_feature
  tests/appsec/iast/sink/test_xcontent_sniffing.py::Test_XContentSniffing:
    - weblog_declaration:
        "*": *ref_4_8_0
        fastify: *ref_5_61_0
        nextjs: missing_feature
  tests/appsec/iast/sink/test_xcontent_sniffing.py::Test_XContentSniffing_ExtendedLocation:
    - weblog_declaration:
        "*": *ref_5_37_0
        fastify: *ref_5_61_0
        nextjs: missing_feature
  tests/appsec/iast/sink/test_xcontent_sniffing.py::Test_XContentSniffing_StackTrace: missing_feature
  tests/appsec/iast/sink/test_xpath_injection.py::TestXPathInjection: missing_feature
  tests/appsec/iast/sink/test_xpath_injection.py::TestXPathInjection_ExtendedLocation: missing_feature
  tests/appsec/iast/sink/test_xpath_injection.py::TestXPathInjection_StackTrace: missing_feature
  tests/appsec/iast/sink/test_xss.py::TestXSS: missing_feature
  tests/appsec/iast/sink/test_xss.py::TestXSS_ExtendedLocation: missing_feature
  tests/appsec/iast/sink/test_xss.py::TestXSS_StackTrace: missing_feature
  tests/appsec/iast/source/test_body.py::TestRequestBody:
    - weblog_declaration:
        "*": *ref_3_19_0
        fastify: *ref_5_61_0
        nextjs: missing_feature
  tests/appsec/iast/source/test_cookie_name.py::TestCookieName: missing_feature
  tests/appsec/iast/source/test_cookie_value.py::TestCookieValue:
    - weblog_declaration:
        "*": *ref_4_3_0
        fastify: *ref_5_61_0
        nextjs: missing_feature
  tests/appsec/iast/source/test_graphql_resolver.py::TestGraphqlResolverArgument:
    - weblog_declaration:
        "*": *ref_5_4_0
        express5: missing_feature  # graphql not yet compatible with express5
        nextjs: irrelevant  # nextjs is not related with graphql
  tests/appsec/iast/source/test_header_name.py::TestHeaderName: missing_feature
  tests/appsec/iast/source/test_header_value.py::TestHeaderValue:
    - weblog_declaration:
        "*": *ref_4_3_0
        fastify: *ref_5_61_0
        nextjs: missing_feature
  tests/appsec/iast/source/test_kafka_key.py::TestKafkaKey:
    - weblog_declaration:
        "*": *ref_5_4_0
        fastify: *ref_5_61_0
        nextjs: irrelevant  # nextjs is not related with kafka
  tests/appsec/iast/source/test_kafka_value.py::TestKafkaValue:
    - weblog_declaration:
        "*": *ref_5_4_0
        fastify: *ref_5_61_0
        nextjs: irrelevant  # nextjs is not related with kafka
  tests/appsec/iast/source/test_multipart.py::TestMultipart: missing_feature
  tests/appsec/iast/source/test_parameter_name.py::TestParameterName: missing_feature
  tests/appsec/iast/source/test_parameter_value.py::TestParameterValue:
    - weblog_declaration:
        "*": *ref_3_19_0
        express5: *ref_5_29_0
        fastify: *ref_5_61_0
        nextjs: missing_feature
  tests/appsec/iast/source/test_path.py::TestPath: missing_feature
  tests/appsec/iast/source/test_path_parameter.py::TestPathParameter:
    - weblog_declaration:
        "*": *ref_4_4_0
        express5: *ref_5_29_0
        fastify: *ref_5_61_0
        nextjs: missing_feature
  tests/appsec/iast/source/test_sql_row.py::TestSqlRow:
    - weblog_declaration:
        "*": *ref_5_29_0
        fastify: *ref_5_61_0
        nextjs: missing_feature
  tests/appsec/iast/source/test_uri.py::TestURI: missing_feature
  tests/appsec/iast/test_sampling_by_route_method_count.py::TestSamplingByRouteMethodCount:
    - weblog_declaration:
        "*": *ref_5_54_0
        fastify: *ref_5_61_0
        nextjs: missing_feature
  tests/appsec/iast/test_security_controls.py::TestSecurityControls:
    - weblog_declaration:
        "*": *ref_5_37_0
        fastify: *ref_5_61_0
        nextjs: missing_feature
  tests/appsec/rasp/test_api10.py::Test_API10_all: missing_feature
  tests/appsec/rasp/test_api10.py::Test_API10_downstream_request_tag: missing_feature
  tests/appsec/rasp/test_api10.py::Test_API10_downstream_ssrf_telemetry: missing_feature
  tests/appsec/rasp/test_api10.py::Test_API10_redirect: missing_feature
  tests/appsec/rasp/test_api10.py::Test_API10_redirect_status: missing_feature
  tests/appsec/rasp/test_api10.py::Test_API10_request_body: missing_feature
  tests/appsec/rasp/test_api10.py::Test_API10_request_headers: missing_feature
  tests/appsec/rasp/test_api10.py::Test_API10_request_method: missing_feature
  tests/appsec/rasp/test_api10.py::Test_API10_response_body: missing_feature
  tests/appsec/rasp/test_api10.py::Test_API10_response_headers: missing_feature
  tests/appsec/rasp/test_api10.py::Test_API10_response_status: missing_feature
  tests/appsec/rasp/test_api10.py::Test_API10_without_downstream_body_analysis_using_max: missing_feature
  tests/appsec/rasp/test_api10.py::Test_API10_without_downstream_body_analysis_using_sample_rate: missing_feature
  tests/appsec/rasp/test_cmdi.py::Test_Cmdi_BodyJson:
    - weblog_declaration:
        "*": *ref_5_30_0
        fastify: *ref_5_66_0
        nextjs: missing_feature
  tests/appsec/rasp/test_cmdi.py::Test_Cmdi_BodyUrlEncoded:
    - weblog_declaration:
        "*": *ref_5_30_0
        fastify: *ref_5_66_0
        nextjs: missing_feature
  tests/appsec/rasp/test_cmdi.py::Test_Cmdi_BodyXml:
    - weblog_declaration:
        "*": missing_feature
        fastify: *ref_5_66_0
  tests/appsec/rasp/test_cmdi.py::Test_Cmdi_Capability: *ref_5_30_0
  tests/appsec/rasp/test_cmdi.py::Test_Cmdi_Mandatory_SpanTags:
    - weblog_declaration:
        "*": *ref_5_30_0
        fastify: *ref_5_66_0
  tests/appsec/rasp/test_cmdi.py::Test_Cmdi_Optional_SpanTags:
    - weblog_declaration:
        "*": *ref_5_30_0
        fastify: *ref_5_66_0
  tests/appsec/rasp/test_cmdi.py::Test_Cmdi_Rules_Version: *ref_5_30_0
  tests/appsec/rasp/test_cmdi.py::Test_Cmdi_StackTrace:
    - weblog_declaration:
        "*": *ref_5_30_0
        fastify: *ref_5_66_0
  tests/appsec/rasp/test_cmdi.py::Test_Cmdi_Telemetry:
    - weblog_declaration:
        "*": *ref_5_30_0
        fastify: *ref_5_66_0
  tests/appsec/rasp/test_cmdi.py::Test_Cmdi_Telemetry_V2:
    - weblog_declaration:
        "*": *ref_5_46_0
        fastify: *ref_5_66_0
  tests/appsec/rasp/test_cmdi.py::Test_Cmdi_Telemetry_Variant_Tag:
    - weblog_declaration:
        "*": *ref_5_30_0
        fastify: *ref_5_66_0
  tests/appsec/rasp/test_cmdi.py::Test_Cmdi_UrlQuery:
    - weblog_declaration:
        "*": *ref_5_30_0
        fastify: *ref_5_66_0
        nextjs: missing_feature
  tests/appsec/rasp/test_cmdi.py::Test_Cmdi_Waf_Version: *ref_5_30_0
  tests/appsec/rasp/test_lfi.py::Test_Lfi_BodyJson:
    - weblog_declaration:
        "*": *ref_5_24_0
        express5: *ref_5_29_0
        fastify: *ref_5_66_0
        nextjs: missing_feature
  tests/appsec/rasp/test_lfi.py::Test_Lfi_BodyUrlEncoded:
    - weblog_declaration:
        "*": *ref_5_24_0
        express5: *ref_5_29_0
        fastify: *ref_5_66_0
        nextjs: missing_feature
  tests/appsec/rasp/test_lfi.py::Test_Lfi_BodyXml:
    - weblog_declaration:
        "*": missing_feature
        fastify: *ref_5_66_0
  tests/appsec/rasp/test_lfi.py::Test_Lfi_Capability: *ref_5_24_0
  tests/appsec/rasp/test_lfi.py::Test_Lfi_Mandatory_SpanTags:
    - weblog_declaration:
        "*": *ref_5_24_0
        fastify: *ref_5_66_0
  tests/appsec/rasp/test_lfi.py::Test_Lfi_Optional_SpanTags:
    - weblog_declaration:
        "*": *ref_5_24_0
        fastify: *ref_5_66_0
  tests/appsec/rasp/test_lfi.py::Test_Lfi_RC_CustomAction:
    - weblog_declaration:
        "*": *ref_5_24_0
        express5: *ref_5_29_0
        fastify: *ref_5_66_0
        nextjs: missing_feature
  tests/appsec/rasp/test_lfi.py::Test_Lfi_Rules_Version: *ref_5_26_0
  tests/appsec/rasp/test_lfi.py::Test_Lfi_StackTrace:
    - weblog_declaration:
        "*": *ref_5_24_0
        fastify: *ref_5_66_0
  tests/appsec/rasp/test_lfi.py::Test_Lfi_Telemetry:
    - weblog_declaration:
        "*": *ref_5_24_0
        fastify: *ref_5_66_0
  tests/appsec/rasp/test_lfi.py::Test_Lfi_Telemetry_Multiple_Exploits:
    - weblog_declaration:
        "*": *ref_5_37_0
        fastify: *ref_5_66_0
  tests/appsec/rasp/test_lfi.py::Test_Lfi_Telemetry_V2:
    - weblog_declaration:
        "*": *ref_5_46_0
        fastify: *ref_5_66_0
  tests/appsec/rasp/test_lfi.py::Test_Lfi_UrlQuery:
    - weblog_declaration:
        "*": *ref_5_24_0
        express5: *ref_5_29_0
        fastify: *ref_5_66_0
        nextjs: missing_feature
  tests/appsec/rasp/test_lfi.py::Test_Lfi_Waf_Version: *ref_5_25_0
  tests/appsec/rasp/test_shi.py::Test_Shi_BodyJson:
    - weblog_declaration:
        "*": *ref_5_25_0
        express5: *ref_5_29_0
        fastify: *ref_5_66_0
        nextjs: missing_feature
  tests/appsec/rasp/test_shi.py::Test_Shi_BodyUrlEncoded:
    - weblog_declaration:
        "*": *ref_5_25_0
        express5: *ref_5_29_0
        fastify: *ref_5_66_0
        nextjs: missing_feature
  tests/appsec/rasp/test_shi.py::Test_Shi_BodyXml:
    - weblog_declaration:
        "*": missing_feature
        fastify: *ref_5_66_0
  tests/appsec/rasp/test_shi.py::Test_Shi_Capability: *ref_5_25_0
  tests/appsec/rasp/test_shi.py::Test_Shi_Mandatory_SpanTags:
    - weblog_declaration:
        "*": *ref_5_25_0
        fastify: *ref_5_66_0
  tests/appsec/rasp/test_shi.py::Test_Shi_Optional_SpanTags:
    - weblog_declaration:
        "*": *ref_5_25_0
        fastify: *ref_5_66_0
  tests/appsec/rasp/test_shi.py::Test_Shi_Rules_Version: *ref_5_24_0
  tests/appsec/rasp/test_shi.py::Test_Shi_StackTrace:
    - weblog_declaration:
        "*": *ref_5_25_0
        fastify: *ref_5_66_0
  tests/appsec/rasp/test_shi.py::Test_Shi_Telemetry:
    - weblog_declaration:
        "*": *ref_5_25_0
        fastify: *ref_5_66_0
  tests/appsec/rasp/test_shi.py::Test_Shi_Telemetry_V2:
    - weblog_declaration:
        "*": *ref_5_46_0
        fastify: *ref_5_66_0
  tests/appsec/rasp/test_shi.py::Test_Shi_Telemetry_Variant_Tag:
    - weblog_declaration:
        "*": *ref_5_30_0
        fastify: *ref_5_66_0
  tests/appsec/rasp/test_shi.py::Test_Shi_UrlQuery:
    - weblog_declaration:
        "*": *ref_5_25_0
        express5: *ref_5_29_0
        fastify: *ref_5_66_0
        nextjs: missing_feature
  tests/appsec/rasp/test_shi.py::Test_Shi_Waf_Version: *ref_5_25_0
  tests/appsec/rasp/test_sqli.py::Test_Sqli_BodyJson:
    - weblog_declaration:
        "*": *ref_5_23_0
        express5: *ref_5_29_0
        fastify: *ref_5_66_0
        nextjs: missing_feature
  tests/appsec/rasp/test_sqli.py::Test_Sqli_BodyUrlEncoded:
    - weblog_declaration:
        "*": *ref_5_23_0
        express5: *ref_5_29_0
        fastify: *ref_5_66_0
        nextjs: missing_feature
  tests/appsec/rasp/test_sqli.py::Test_Sqli_BodyXml:
    - weblog_declaration:
        "*": missing_feature
        fastify: *ref_5_66_0
  tests/appsec/rasp/test_sqli.py::Test_Sqli_Capability: *ref_5_23_0
  tests/appsec/rasp/test_sqli.py::Test_Sqli_Mandatory_SpanTags:
    - weblog_declaration:
        "*": *ref_5_23_0
        fastify: *ref_5_66_0
  tests/appsec/rasp/test_sqli.py::Test_Sqli_Optional_SpanTags:
    - weblog_declaration:
        "*": *ref_5_23_0
        fastify: *ref_5_66_0
  tests/appsec/rasp/test_sqli.py::Test_Sqli_Rules_Version: *ref_5_25_0
  tests/appsec/rasp/test_sqli.py::Test_Sqli_StackTrace:
    - weblog_declaration:
        "*": *ref_5_23_0
        fastify: *ref_5_66_0
  tests/appsec/rasp/test_sqli.py::Test_Sqli_Telemetry:
    - weblog_declaration:
        "*": *ref_5_23_0
        fastify: *ref_5_66_0
  tests/appsec/rasp/test_sqli.py::Test_Sqli_Telemetry_V2:
    - weblog_declaration:
        "*": *ref_5_46_0
        fastify: *ref_5_66_0
  tests/appsec/rasp/test_sqli.py::Test_Sqli_UrlQuery:
    - weblog_declaration:
        "*": *ref_5_23_0
        express5: *ref_5_29_0
        fastify: *ref_5_66_0
        nextjs: missing_feature
  tests/appsec/rasp/test_sqli.py::Test_Sqli_Waf_Version: *ref_5_25_0
  tests/appsec/rasp/test_ssrf.py::Test_Ssrf_BodyJson:
    - weblog_declaration:
        "*": *ref_5_20_0
        fastify: *ref_5_66_0
        nextjs: missing_feature
  tests/appsec/rasp/test_ssrf.py::Test_Ssrf_BodyUrlEncoded:
    - weblog_declaration:
        "*": *ref_5_20_0
        fastify: *ref_5_66_0
        nextjs: missing_feature
  tests/appsec/rasp/test_ssrf.py::Test_Ssrf_BodyXml:
    - weblog_declaration:
        "*": missing_feature
        fastify: *ref_5_66_0
  tests/appsec/rasp/test_ssrf.py::Test_Ssrf_Capability: *ref_5_23_0
  tests/appsec/rasp/test_ssrf.py::Test_Ssrf_Mandatory_SpanTags:
    - weblog_declaration:
        "*": *ref_5_18_0
        fastify: *ref_5_66_0
  tests/appsec/rasp/test_ssrf.py::Test_Ssrf_Optional_SpanTags:
    - weblog_declaration:
        "*": *ref_5_18_0
        fastify: *ref_5_66_0
  tests/appsec/rasp/test_ssrf.py::Test_Ssrf_Rules_Version: *ref_5_25_0
  tests/appsec/rasp/test_ssrf.py::Test_Ssrf_StackTrace:
    - weblog_declaration:
        "*": *ref_5_20_0
        express5: *ref_5_29_0
        fastify: *ref_5_66_0
  tests/appsec/rasp/test_ssrf.py::Test_Ssrf_Telemetry:
    - weblog_declaration:
        "*": *ref_5_22_0
        express5: *ref_5_29_0
        fastify: *ref_5_66_0
  tests/appsec/rasp/test_ssrf.py::Test_Ssrf_Telemetry_V2:
    - weblog_declaration:
        "*": *ref_5_46_0
        fastify: *ref_5_66_0
  tests/appsec/rasp/test_ssrf.py::Test_Ssrf_UrlQuery:
    - weblog_declaration:
        "*": *ref_5_20_0
        express5: *ref_5_29_0
        fastify: *ref_5_66_0
        nextjs: missing_feature
  tests/appsec/rasp/test_ssrf.py::Test_Ssrf_Waf_Version: *ref_5_25_0
  tests/appsec/test_alpha.py::Test_Basic: v2.0.0
  tests/appsec/test_asm_standalone.py::Test_APISecurityStandalone: *ref_5_52_0
  tests/appsec/test_asm_standalone.py::Test_AppSecStandalone_NotEnabled: *ref_5_18_0
  tests/appsec/test_asm_standalone.py::Test_AppSecStandalone_UpstreamPropagation_V2: *ref_5_40_0
  tests/appsec/test_asm_standalone.py::Test_IastStandalone_UpstreamPropagation_V2: *ref_5_40_0
  tests/appsec/test_asm_standalone.py::Test_SCAStandalone_Telemetry_V2: *ref_5_40_0
  tests/appsec/test_asm_standalone.py::Test_UserEventsStandalone_Automated:
    - weblog_declaration:
        "*": *ref_5_40_0
        fastify: missing_feature
        nextjs: missing_feature
  tests/appsec/test_asm_standalone.py::Test_UserEventsStandalone_SDK_V1:
    - weblog_declaration:
        "*": *ref_5_40_0
        nextjs: missing_feature
  tests/appsec/test_asm_standalone.py::Test_UserEventsStandalone_SDK_V2:
    - weblog_declaration:
        "*": *ref_5_48_0
        nextjs: missing_feature
  tests/appsec/test_automated_login_events.py::Test_Login_Events: irrelevant
  tests/appsec/test_automated_login_events.py::Test_Login_Events_Extended: irrelevant
  tests/appsec/test_automated_login_events.py::Test_V2_Login_Events: irrelevant
  tests/appsec/test_automated_login_events.py::Test_V2_Login_Events_Anon: irrelevant
  tests/appsec/test_automated_login_events.py::Test_V2_Login_Events_RC: irrelevant
  tests/appsec/test_automated_login_events.py::Test_V3_Auto_User_Instrum_Mode_Capability: *ref_5_29_0
  tests/appsec/test_automated_login_events.py::Test_V3_Login_Events:
    - weblog_declaration:
        "*": *ref_5_29_0
        fastify: missing_feature
        nextjs: missing_feature
  tests/appsec/test_automated_login_events.py::Test_V3_Login_Events_Anon:
    - weblog_declaration:
        "*": *ref_5_29_0
        fastify: missing_feature
        nextjs: missing_feature
  tests/appsec/test_automated_login_events.py::Test_V3_Login_Events_Blocking:
    - weblog_declaration:
        "*": *ref_5_29_0
        fastify: missing_feature
        nextjs: missing_feature
  tests/appsec/test_automated_login_events.py::Test_V3_Login_Events_RC:
    - weblog_declaration:
        "*": *ref_5_29_0
        fastify: missing_feature
        nextjs: missing_feature
  tests/appsec/test_automated_user_and_session_tracking.py::Test_Automated_Session_Blocking:
    - weblog_declaration:
        "*": *ref_5_39_0
        fastify: missing_feature
        nextjs: missing_feature
  tests/appsec/test_automated_user_and_session_tracking.py::Test_Automated_User_Blocking:
    - weblog_declaration:
        "*": *ref_5_35_0
        fastify: missing_feature
        nextjs: missing_feature
  tests/appsec/test_automated_user_and_session_tracking.py::Test_Automated_User_Tracking:
    - weblog_declaration:
        "*": *ref_5_35_0
        fastify: missing_feature
        nextjs: missing_feature
  tests/appsec/test_blocking_addresses.py::Test_BlockingGraphqlResolvers:
    - weblog_declaration:
        "*": *ref_4_22_0
        express5: missing_feature  # graphql not yet compatible with express5
        nextjs: irrelevant  # nextjs is not related with graphql
  tests/appsec/test_blocking_addresses.py::Test_Blocking_client_ip: *ref_3_19_0
  tests/appsec/test_blocking_addresses.py::Test_Blocking_client_ip_with_K8_private_ip: *ref_5_57_0
  tests/appsec/test_blocking_addresses.py::Test_Blocking_client_ip_with_forwarded: *ref_5_66_0
  tests/appsec/test_blocking_addresses.py::Test_Blocking_request_body:
    - weblog_declaration:
        "*": *ref_3_19_0
        fastify: *ref_5_57_0
        nextjs: missing_feature
  tests/appsec/test_blocking_addresses.py::Test_Blocking_request_body_multipart:
    - weblog_declaration:
        "*": *ref_5_25_0
        fastify: *ref_5_59_0
        nextjs: missing_feature
  tests/appsec/test_blocking_addresses.py::Test_Blocking_request_cookies:
    - weblog_declaration:
        "*": *ref_4_16_0
        fastify: *ref_5_57_0
        nextjs: missing_feature
  tests/appsec/test_blocking_addresses.py::Test_Blocking_request_headers: *ref_3_19_0
  tests/appsec/test_blocking_addresses.py::Test_Blocking_request_method: *ref_3_19_0
  tests/appsec/test_blocking_addresses.py::Test_Blocking_request_path_params:
    - weblog_declaration:
        "*": *ref_5_24_0
        express5: *ref_5_29_0
        fastify: *ref_5_57_0
        nextjs: missing_feature
  tests/appsec/test_blocking_addresses.py::Test_Blocking_request_query:
    - weblog_declaration:
        "*": *ref_3_19_0
        express5: *ref_5_29_0
        fastify: *ref_5_57_0
        nextjs: missing_feature
  tests/appsec/test_blocking_addresses.py::Test_Blocking_request_uri: *ref_3_19_0
  tests/appsec/test_blocking_addresses.py::Test_Blocking_response_headers: *ref_5_17_0
  tests/appsec/test_blocking_addresses.py::Test_Blocking_response_status: *ref_5_17_0
  tests/appsec/test_blocking_addresses.py::Test_Blocking_user_id:
    - weblog_declaration:
        "*": *ref_3_19_0
        nextjs: missing_feature
  tests/appsec/test_blocking_addresses.py::Test_Suspicious_Request_Blocking:
    - weblog_declaration:
        "*": *ref_5_24_0
        express5: *ref_5_29_0
        fastify: *ref_5_57_0
        nextjs: missing_feature
  tests/appsec/test_client_ip.py::Test_StandardTagsClientIp: *ref_3_6_0
  tests/appsec/test_conf.py::Test_ConfigurationVariables: v2.7.0
  tests/appsec/test_conf.py::Test_ConfigurationVariables_New_Obfuscation: *ref_5_59_0
  tests/appsec/test_customconf.py::Test_ConfRuleSet: v2.0.0
  tests/appsec/test_customconf.py::Test_CorruptedRules_Telemetry: *ref_5_44_0
  tests/appsec/test_customconf.py::Test_MissingRules: v2.0.0
  tests/appsec/test_customconf.py::Test_NoLimitOnWafRules: v2.4.0
  tests/appsec/test_event_tracking.py::Test_CustomEvent:
    - weblog_declaration:
        "*": *ref_3_13_0
        nextjs: missing_feature
  tests/appsec/test_event_tracking.py::Test_CustomEvent_Metrics:
    - weblog_declaration:
        "*": *ref_5_45_0
        nextjs: missing_feature
  tests/appsec/test_event_tracking.py::Test_UserLoginFailureEvent:
    - weblog_declaration:
        "*": *ref_3_13_0
        nextjs: missing_feature
  tests/appsec/test_event_tracking.py::Test_UserLoginFailureEvent_Metrics:
    - weblog_declaration:
        "*": *ref_5_45_0
        nextjs: missing_feature
  tests/appsec/test_event_tracking.py::Test_UserLoginSuccessEvent:
    - weblog_declaration:
        "*": *ref_3_13_0
        nextjs: missing_feature
  tests/appsec/test_event_tracking.py::Test_UserLoginSuccessEvent_Metrics:
    - weblog_declaration:
        "*": *ref_5_45_0
        nextjs: missing_feature
  tests/appsec/test_event_tracking_v2.py::Test_UserLoginFailureEventV2_HeaderCollection_AppsecDisabled:
    - weblog_declaration:
        "*": *ref_5_48_0
        nextjs: missing_feature
  tests/appsec/test_event_tracking_v2.py::Test_UserLoginFailureEventV2_HeaderCollection_AppsecEnabled:
    - weblog_declaration:
        "*": *ref_5_48_0
        nextjs: missing_feature
  tests/appsec/test_event_tracking_v2.py::Test_UserLoginFailureEventV2_Libddwaf:
    - weblog_declaration:
        "*": *ref_5_48_0
        nextjs: missing_feature
  tests/appsec/test_event_tracking_v2.py::Test_UserLoginFailureEventV2_Metrics_AppsecDisabled:
    - weblog_declaration:
        "*": missing_feature
        nextjs: missing_feature
  tests/appsec/test_event_tracking_v2.py::Test_UserLoginFailureEventV2_Metrics_AppsecEnabled:
    - weblog_declaration:
        "*": *ref_5_48_0
        nextjs: missing_feature
  tests/appsec/test_event_tracking_v2.py::Test_UserLoginFailureEventV2_Tags_AppsecDisabled:
    - weblog_declaration:
        "*": *ref_5_48_0
        nextjs: missing_feature
  tests/appsec/test_event_tracking_v2.py::Test_UserLoginFailureEventV2_Tags_AppsecEnabled:
    - weblog_declaration:
        "*": *ref_5_48_0
        nextjs: missing_feature
  tests/appsec/test_event_tracking_v2.py::Test_UserLoginSuccessEventV2_HeaderCollection_AppsecDisabled:
    - weblog_declaration:
        "*": *ref_5_48_0
        nextjs: missing_feature
  tests/appsec/test_event_tracking_v2.py::Test_UserLoginSuccessEventV2_HeaderCollection_AppsecEnabled:
    - weblog_declaration:
        "*": *ref_5_48_0
        nextjs: missing_feature
  tests/appsec/test_event_tracking_v2.py::Test_UserLoginSuccessEventV2_Libddwaf:
    - weblog_declaration:
        "*": *ref_5_48_0
        nextjs: missing_feature
  tests/appsec/test_event_tracking_v2.py::Test_UserLoginSuccessEventV2_Metrics_AppsecDisabled:
    - weblog_declaration:
        "*": missing_feature
        nextjs: missing_feature
  tests/appsec/test_event_tracking_v2.py::Test_UserLoginSuccessEventV2_Metrics_AppsecEnabled:
    - weblog_declaration:
        "*": *ref_5_48_0
        nextjs: missing_feature
  tests/appsec/test_event_tracking_v2.py::Test_UserLoginSuccessEventV2_Tags_AppsecDisabled:
    - weblog_declaration:
        "*": *ref_5_48_0
        nextjs: missing_feature
  tests/appsec/test_event_tracking_v2.py::Test_UserLoginSuccessEventV2_Tags_AppsecEnabled:
    - weblog_declaration:
        "*": *ref_5_48_0
        nextjs: missing_feature
  tests/appsec/test_extended_data_collection.py::Test_ExtendedDataCollectionCapability: *ref_5_71_0
  tests/appsec/test_extended_data_collection.py::Test_ExtendedRequestBodyCollection:
    - weblog_declaration:
        "*": *ref_5_71_0
        fastify: *ref_5_73_0
        nextjs: *ref_5_73_0
  tests/appsec/test_extended_data_collection.py::Test_ExtendedRequestHeadersDataCollection: *ref_5_71_0
  tests/appsec/test_extended_data_collection.py::Test_ExtendedResponseHeadersDataCollection: *ref_5_71_0
  tests/appsec/test_extended_header_collection.py::Test_ExtendedHeaderCollection: *ref_5_54_0
  tests/appsec/test_extended_request_body_collection.py::Test_ExtendedRequestBodyCollection:
    - weblog_declaration:
        "*": *ref_5_54_0
        fastify: missing_feature
        nextjs: missing_feature
  tests/appsec/test_fingerprinting.py::Test_Fingerprinting_Endpoint:
    - weblog_declaration:
        "*": *ref_5_24_0
        fastify: *ref_5_57_0
  tests/appsec/test_fingerprinting.py::Test_Fingerprinting_Endpoint_Capability:
    - weblog_declaration:
        "*": *ref_5_24_0
        fastify: *ref_5_57_0
  tests/appsec/test_fingerprinting.py::Test_Fingerprinting_Endpoint_Preprocessor:
    - weblog_declaration:
        "*": *ref_5_24_0
        fastify: *ref_5_57_0
  tests/appsec/test_fingerprinting.py::Test_Fingerprinting_Header_And_Network: *ref_5_24_0
  tests/appsec/test_fingerprinting.py::Test_Fingerprinting_Header_And_Network_Preprocessor: *ref_5_24_0
  tests/appsec/test_fingerprinting.py::Test_Fingerprinting_Header_Capability: *ref_5_24_0
  tests/appsec/test_fingerprinting.py::Test_Fingerprinting_Network_Capability: *ref_5_24_0
  tests/appsec/test_fingerprinting.py::Test_Fingerprinting_Session:
    - weblog_declaration:
        "*": *ref_5_39_0
        fastify: *ref_5_57_0
        nextjs: missing_feature
  tests/appsec/test_fingerprinting.py::Test_Fingerprinting_Session_Capability:
    - weblog_declaration:
        "*": *ref_5_39_0
        fastify: *ref_5_57_0
  tests/appsec/test_fingerprinting.py::Test_Fingerprinting_Session_Preprocessor:
    - weblog_declaration:
        "*": *ref_5_39_0
        fastify: *ref_5_57_0
        nextjs: missing_feature
  tests/appsec/test_identify.py::Test_Basic: v2.4.0
  tests/appsec/test_ip_blocking_full_denylist.py::Test_AppSecIPBlockingFullDenylist: *ref_3_11_0
  tests/appsec/test_logs.py::Test_Standardization: missing_feature
  tests/appsec/test_logs.py::Test_StandardizationBlockMode: missing_feature
  tests/appsec/test_metastruct.py::Test_SecurityEvents_Appsec_Metastruct_Disabled: v2.2.0
  tests/appsec/test_metastruct.py::Test_SecurityEvents_Appsec_Metastruct_Enabled: missing_feature
  tests/appsec/test_metastruct.py::Test_SecurityEvents_Iast_Metastruct_Disabled: missing_feature
  tests/appsec/test_metastruct.py::Test_SecurityEvents_Iast_Metastruct_Enabled: missing_feature
  tests/appsec/test_rate_limiter.py::Test_Main: v2.0.0
  tests/appsec/test_remote_config_rule_changes.py::Test_AsmDdMultiConfiguration: *ref_5_59_0
  tests/appsec/test_remote_config_rule_changes.py::Test_BlockingActionChangesWithRemoteConfig: *ref_4_1_0
  tests/appsec/test_remote_config_rule_changes.py::Test_Empty_Config: *ref_3_19_0
  tests/appsec/test_remote_config_rule_changes.py::Test_Invalid_Config: *ref_5_66_0
  tests/appsec/test_remote_config_rule_changes.py::Test_Multiple_Actions: *ref_4_1_0
  tests/appsec/test_remote_config_rule_changes.py::Test_Unknown_Action: *ref_4_1_0
  tests/appsec/test_remote_config_rule_changes.py::Test_UpdateRuleFileWithRemoteConfig: *ref_3_19_0
  tests/appsec/test_reports.py::Test_ExtraTagsFromRule: *ref_4_1_0
  tests/appsec/test_reports.py::Test_Info: v2.0.0
  tests/appsec/test_reports.py::Test_RequestHeaders: v2.0.0
  tests/appsec/test_reports.py::Test_StatusCode: v2.0.0
  tests/appsec/test_request_blocking.py::Test_AppSecRequestBlocking:
    - weblog_declaration:
        "*": *ref_3_19_0
        express5: *ref_5_29_0
        fastify: *ref_5_57_0
        nextjs: missing_feature (can not block by query param in nextjs yet)
  tests/appsec/test_runtime_activation.py::Test_RuntimeActivation: *ref_3_9_0
  tests/appsec/test_runtime_activation.py::Test_RuntimeDeactivation: *ref_3_9_0
  tests/appsec/test_service_activation_metric.py::TestServiceActivationEnvVarConfigurationMetric: *ref_5_55_0
  tests/appsec/test_service_activation_metric.py::TestServiceActivationEnvVarMetric: *ref_5_55_0_5_78_0
  tests/appsec/test_service_activation_metric.py::TestServiceActivationRemoteConfigMetric: *ref_5_55_0_5_78_0
  tests/appsec/test_service_activation_metric.py::TestServiceActivationRemoteConfigurationConfigMetric: *ref_5_79_0
  tests/appsec/test_shell_execution.py::Test_ShellExecution: *ref_5_3_0
  tests/appsec/test_suspicious_attacker_blocking.py::Test_Suspicious_Attacker_Blocking: *ref_5_59_0
  tests/appsec/test_trace_tagging.py::Test_TraceTaggingRules: *ref_5_60_0
  tests/appsec/test_trace_tagging.py::Test_TraceTaggingRulesRcCapability: *ref_5_60_0
  tests/appsec/test_traces.py::Test_AppSecEventSpanTags: v2.0.0
  tests/appsec/test_traces.py::Test_AppSecObfuscator:
    - weblog_declaration:
        "*": v2.6.0
  tests/appsec/test_traces.py::Test_CollectDefaultRequestHeader: *ref_5_18_0
  tests/appsec/test_traces.py::Test_CollectRespondHeaders:
    - weblog_declaration:
        "*": v2.0.0
        fastify: *ref_5_57_0
  tests/appsec/test_traces.py::Test_ExternalWafRequestsIdentification: *ref_5_7_0
  tests/appsec/test_traces.py::Test_RetainTraces: v2.0.0
  tests/appsec/test_user_blocking_full_denylist.py::Test_UserBlocking_FullDenylist:
    - weblog_declaration:
        "*": *ref_3_15_0
        nextjs: missing_feature (block method not implemented for nextjs yet)
  tests/appsec/test_versions.py::Test_Events: v2.0.0
  tests/appsec/waf/test_addresses.py::Test_BodyJson:
    - weblog_declaration:
        "*": v2.2.0
        fastify: *ref_5_57_0
        nextjs: *ref_4_17_0
  tests/appsec/waf/test_addresses.py::Test_BodyRaw: missing_feature
  tests/appsec/waf/test_addresses.py::Test_BodyUrlEncoded:
    - weblog_declaration:
        "*": v2.2.0
        fastify: *ref_5_57_0
        nextjs: *ref_5_3_0
  tests/appsec/waf/test_addresses.py::Test_BodyXml:
    - weblog_declaration:
        "*": v2.2.0
        fastify: *ref_5_57_0
        nextjs: irrelevant  # Body xml is not converted to JSON in nextjs
  tests/appsec/waf/test_addresses.py::Test_Cookies:
    - weblog_declaration:
        "*": v2.0.0
        fastify: *ref_5_57_0
  tests/appsec/waf/test_addresses.py::Test_FullGrpc: missing_feature
  tests/appsec/waf/test_addresses.py::Test_GraphQL:
    - weblog_declaration:
        "*": *ref_4_22_0
        express5: missing_feature  # graphql not yet compatible with express5
        nextjs: irrelevant  # nextjs is not related with graphql
  tests/appsec/waf/test_addresses.py::Test_GrpcServerMethod: missing_feature
  tests/appsec/waf/test_addresses.py::Test_Headers: v2.0.0
  tests/appsec/waf/test_addresses.py::Test_PathParams:
    - weblog_declaration:
        "*": v2.0.0
        express5: *ref_5_29_0
        fastify: *ref_5_57_0
        nextjs: missing_feature
  tests/appsec/waf/test_addresses.py::Test_ResponseStatus: v2.0.0
  tests/appsec/waf/test_addresses.py::Test_UrlQuery:
    - weblog_declaration:
        "*": v2.0.0
        fastify: *ref_5_57_0
        nextjs: *ref_4_17_0
  tests/appsec/waf/test_addresses.py::Test_UrlQueryKey:
    - weblog_declaration:
        "*": v2.6.0
        fastify: *ref_5_57_0
        nextjs: *ref_4_17_0
  tests/appsec/waf/test_addresses.py::Test_UrlRaw: v2.0.0
  tests/appsec/waf/test_addresses.py::Test_gRPC: missing_feature
  tests/appsec/waf/test_blocking.py::Test_Blocking: *ref_3_19_0
  tests/appsec/waf/test_blocking.py::Test_Blocking_strip_response_headers: *ref_5_17_0
  tests/appsec/waf/test_blocking.py::Test_CustomBlockingResponse: *ref_5_15_0
  tests/appsec/waf/test_blocking_security_response_id.py::Test_SecurityResponseId_Custom_Redirect: missing_feature
  tests/appsec/waf/test_blocking_security_response_id.py::Test_SecurityResponseId_HTML_Response: missing_feature
  tests/appsec/waf/test_blocking_security_response_id.py::Test_SecurityResponseId_In_Span_Triggers: missing_feature
  tests/appsec/waf/test_blocking_security_response_id.py::Test_SecurityResponseId_JSON_Response: missing_feature
  tests/appsec/waf/test_custom_rules.py::Test_CustomRules:
    - weblog_declaration:
        "*": *ref_4_1_0
        fastify: *ref_5_57_0
  tests/appsec/waf/test_exclusions.py::Test_Exclusions:
    - weblog_declaration:
        "*": *ref_3_19_0
        fastify: *ref_5_57_0
  tests/appsec/waf/test_miscs.py::Test_404: v2.0.0
  tests/appsec/waf/test_miscs.py::Test_CorrectOptionProcessing:
    - weblog_declaration:
        "*": *ref_3_19_0
        fastify: *ref_5_57_0
  tests/appsec/waf/test_miscs.py::Test_MultipleAttacks:
    - weblog_declaration:
        "*": v2.0.0
        fastify: *ref_5_57_0
  tests/appsec/waf/test_miscs.py::Test_MultipleHighlight:
    - weblog_declaration:
        "*": v2.0.0
        fastify: *ref_5_57_0
  tests/appsec/waf/test_reports.py::Test_Monitoring:
    - weblog_declaration:
        "*": v2.8.0
        fastify: *ref_5_57_0
  tests/appsec/waf/test_rules.py::Test_CommandInjection:
    - weblog_declaration:
        "*": v2.0.0
        fastify: *ref_5_57_0
  tests/appsec/waf/test_rules.py::Test_DiscoveryScan: v2.0.0
  tests/appsec/waf/test_rules.py::Test_HttpProtocol:
    - weblog_declaration:
        "*": v2.0.0
        fastify: *ref_5_57_0
  tests/appsec/waf/test_rules.py::Test_JavaCodeInjection:
    - weblog_declaration:
        "*": v2.0.0
        fastify: *ref_5_57_0
  tests/appsec/waf/test_rules.py::Test_JsInjection:
    - weblog_declaration:
        "*": v2.0.0
        fastify: *ref_5_57_0
  tests/appsec/waf/test_rules.py::Test_LFI:
    - weblog_declaration:
        "*": v2.0.0
        fastify: *ref_5_57_0
  tests/appsec/waf/test_rules.py::Test_NoSqli: v2.0.0
  tests/appsec/waf/test_rules.py::Test_PhpCodeInjection:
    - weblog_declaration:
        "*": v2.0.0
        fastify: *ref_5_57_0
  tests/appsec/waf/test_rules.py::Test_RFI:
    - weblog_declaration:
        "*": v2.0.0
        fastify: *ref_5_57_0
  tests/appsec/waf/test_rules.py::Test_SQLI:
    - weblog_declaration:
        "*": v2.0.0
        fastify: *ref_5_57_0
  tests/appsec/waf/test_rules.py::Test_SSRF:
    - weblog_declaration:
        "*": v2.0.0
        fastify: *ref_5_57_0
  tests/appsec/waf/test_rules.py::Test_Scanners:
    - weblog_declaration:
        "*": v2.0.0
        fastify: *ref_5_57_0
  tests/appsec/waf/test_rules.py::Test_XSS:
    - weblog_declaration:
        "*": v2.0.0
        fastify: *ref_5_57_0
  tests/appsec/waf/test_telemetry.py::Test_TelemetryMetrics: *ref_4_17_0
  tests/appsec/waf/test_truncation.py::Test_Truncation:
    - weblog_declaration:
        "*": *ref_5_43_0
        fastify: *ref_5_57_0
  tests/debugger/test_debugger_code_origins.py::Test_Debugger_Code_Origins: missing_feature (only Fastify is supported)
  tests/debugger/test_debugger_exception_replay.py::Test_Debugger_Exception_Replay: missing_feature (feature not implented)
  tests/debugger/test_debugger_expression_language.py::Test_Debugger_Expression_Language:
    - weblog_declaration:
        "*": *ref_5_48_0
        nextjs: irrelevant
  tests/debugger/test_debugger_inproduct_enablement.py::Test_Debugger_InProduct_Enablement_Code_Origin: missing_feature
  tests/debugger/test_debugger_inproduct_enablement.py::Test_Debugger_InProduct_Enablement_Dynamic_Instrumentation: missing_feature
  tests/debugger/test_debugger_inproduct_enablement.py::Test_Debugger_InProduct_Enablement_Exception_Replay: missing_feature
  tests/debugger/test_debugger_pii.py::Test_Debugger_PII_Redaction:
    - weblog_declaration:
        "*": *ref_5_39_0
        nextjs: irrelevant
  tests/debugger/test_debugger_pii.py::Test_Debugger_PII_Redaction_Excluded_Identifiers:
    - weblog_declaration:
        "*": *ref_5_39_0
        nextjs: irrelevant
  tests/debugger/test_debugger_probe_budgets.py::Test_Debugger_Probe_Budgets: missing_feature
  tests/debugger/test_debugger_probe_snapshot.py::Test_Debugger_Line_Probe_Snaphots:
    - weblog_declaration:
        "*": *ref_5_39_0
        nextjs: irrelevant
  tests/debugger/test_debugger_probe_snapshot.py::Test_Debugger_Line_Probe_Snaphots_With_SCM:
    - weblog_declaration:
        "*": *ref_5_39_0
        nextjs: irrelevant
  tests/debugger/test_debugger_probe_snapshot.py::Test_Debugger_Method_Probe_Snaphots: missing_feature
  tests/debugger/test_debugger_probe_status.py::Test_Debugger_Line_Probe_Statuses:
    - weblog_declaration:
        "*": *ref_5_39_0
        nextjs: irrelevant
  tests/debugger/test_debugger_probe_status.py::Test_Debugger_Method_Probe_Statuses: missing_feature
  tests/debugger/test_debugger_symdb.py::Test_Debugger_SymDb: missing_feature (feature not implented)
  tests/debugger/test_debugger_telemetry.py::Test_Debugger_Telemetry:
    - weblog_declaration:
        "*": *ref_5_39_0
        nextjs: irrelevant
<<<<<<< HEAD
  integration_frameworks/:
    llm/:
      anthropic/:
        test_anthropic_apm.py:
          TestAnthropicApmMessages: *ref_5_71_0
        test_anthropic_llmobs.py:
          TestAnthropicLlmObsMessages: *ref_5_71_0
      openai/:
        test_openai_apm.py:
          TestOpenAiApmChatCompletions: *ref_5_76_0
          TestOpenAiApmCompletions: *ref_5_76_0
          TestOpenAiApmEmbeddings: *ref_5_76_0
          TestOpenAiApmResponses: *ref_5_76_0
        test_openai_llmobs.py:
          TestOpenAiEmbeddingInteractions: *ref_5_80_0
          TestOpenAiLlmInteractions: *ref_5_80_0
          TestOpenAiPromptTracking: missing_feature
          TestOpenAiResponses: missing_feature
  integrations/:
    crossed_integrations/:
      test_kafka.py:
        Test_Kafka:
          '*': irrelevant
          express4: v0.1  # real version not known
          express5: v0.1  # real version not known
      test_kinesis.py:
        Test_Kinesis_PROPAGATION_VIA_MESSAGE_ATTRIBUTES:
          '*': irrelevant
          express4: *ref_5_3_0
          express5: *ref_5_3_0
          fastify: *ref_5_3_0
      test_rabbitmq.py:
        Test_RabbitMQ_Trace_Context_Propagation:
          '*': irrelevant
          express4: v0.1  # real version not known
          express5: v0.1  # real version not known
          fastify: v0.1  # real version not known
      test_sns_to_sqs.py:
        Test_SNS_Propagation:
          '*': irrelevant
          express4: *ref_5_20_0
          express5: *ref_5_20_0
          fastify: *ref_5_20_0
      test_sqs.py:
        Test_SQS_PROPAGATION_VIA_AWS_XRAY_HEADERS:
          '*': irrelevant
          express4: v0.1  # real version not known
          express5: v0.1  # real version not known
          fastify: v0.1  # real version not known
        Test_SQS_PROPAGATION_VIA_MESSAGE_ATTRIBUTES:
          '*': irrelevant
          express4: v0.1  # real version not known
          express5: v0.1  # real version not known
          fastify: v0.1  # real version not known
    test_db_integrations_sql.py:
      Test_MsSql:
        '*': missing_feature
=======
  tests/integration_frameworks/llm/anthropic/test_anthropic_apm.py::TestAnthropicApmMessages: *ref_5_71_0
  tests/integration_frameworks/llm/anthropic/test_anthropic_llmobs.py::TestAnthropicLlmObsMessages: *ref_5_71_0
  tests/integration_frameworks/llm/openai/test_openai_apm.py::TestOpenAiApmChatCompletions: *ref_5_76_0
  tests/integration_frameworks/llm/openai/test_openai_apm.py::TestOpenAiApmCompletions: *ref_5_76_0
  tests/integration_frameworks/llm/openai/test_openai_apm.py::TestOpenAiApmEmbeddings: *ref_5_76_0
  tests/integration_frameworks/llm/openai/test_openai_apm.py::TestOpenAiApmResponses: *ref_5_76_0
  tests/integration_frameworks/llm/openai/test_openai_llmobs.py::TestOpenAiEmbeddingInteractions: *ref_5_80_0
  tests/integration_frameworks/llm/openai/test_openai_llmobs.py::TestOpenAiLlmInteractions: *ref_5_80_0
  tests/integration_frameworks/llm/openai/test_openai_llmobs.py::TestOpenAiPromptTracking: missing_feature
  tests/integrations/crossed_integrations/test_kafka.py::Test_Kafka:
    - weblog_declaration:
        "*": irrelevant
        express4: v0.1  # real version not known
        express5: v0.1  # real version not known
  tests/integrations/crossed_integrations/test_kinesis.py::Test_Kinesis_PROPAGATION_VIA_MESSAGE_ATTRIBUTES:
    - weblog_declaration:
        "*": irrelevant
        express4: *ref_5_3_0
        express5: *ref_5_3_0
        fastify: *ref_5_3_0
  tests/integrations/crossed_integrations/test_rabbitmq.py::Test_RabbitMQ_Trace_Context_Propagation:
    - weblog_declaration:
        "*": irrelevant
        express4: v0.1  # real version not known
        express5: v0.1  # real version not known
        fastify: v0.1  # real version not known
  tests/integrations/crossed_integrations/test_sns_to_sqs.py::Test_SNS_Propagation:
    - weblog_declaration:
        "*": irrelevant
        express4: *ref_5_20_0
        express5: *ref_5_20_0
        fastify: *ref_5_20_0
  tests/integrations/crossed_integrations/test_sqs.py::Test_SQS_PROPAGATION_VIA_AWS_XRAY_HEADERS:
    - weblog_declaration:
        "*": irrelevant
        express4: v0.1  # real version not known
        express5: v0.1  # real version not known
        fastify: v0.1  # real version not known
  tests/integrations/crossed_integrations/test_sqs.py::Test_SQS_PROPAGATION_VIA_MESSAGE_ATTRIBUTES:
    - weblog_declaration:
        "*": irrelevant
        express4: v0.1  # real version not known
        express5: v0.1  # real version not known
        fastify: v0.1  # real version not known
  tests/integrations/test_db_integrations_sql.py::Test_MsSql:
    - weblog_declaration:
        "*": missing_feature
>>>>>>> 30e17ba7
        express4: v1.0.0
        express5: v1.0.0
        fastify: v1.0.0
  tests/integrations/test_db_integrations_sql.py::Test_MySql:
    - weblog_declaration:
        "*": missing_feature
        express4: v1.0.0
        express5: v1.0.0
        fastify: v1.0.0
  tests/integrations/test_db_integrations_sql.py::Test_Postgres:
    - weblog_declaration:
        "*": missing_feature
        express4: v1.0.0
        express5: v1.0.0
        fastify: v1.0.0
  tests/integrations/test_dbm.py::Test_Dbm: missing_feature
  tests/integrations/test_dbm.py::Test_Dbm_Comment_NodeJS_mysql2:
    - weblog_declaration:
        "*": missing_feature (Missing on weblog)
        express4: *ref_5_13_0
        express5: *ref_5_13_0
        fastify: *ref_5_13_0
        uds-express4: *ref_5_13_0
  tests/integrations/test_dbm.py::Test_Dbm_Comment_NodeJS_pg:
    - weblog_declaration:
        "*": missing_feature (Missing on weblog)
        express4: *ref_5_13_0
        express5: *ref_5_13_0
        fastify: *ref_5_13_0
        uds-express4: *ref_5_13_0
  tests/integrations/test_dsm.py::Test_DsmContext_Extraction_Base64:
    - weblog_declaration:
        "*": irrelevant
        express4: *ref_5_62_0
        express5: *ref_5_62_0
        fastify: *ref_5_62_0
  tests/integrations/test_dsm.py::Test_DsmContext_Injection_Base64:
    - weblog_declaration:
        "*": irrelevant
        express4: *ref_5_62_0
        express5: *ref_5_62_0
        fastify: *ref_5_62_0
  tests/integrations/test_dsm.py::Test_DsmHttp: missing_feature
  tests/integrations/test_dsm.py::Test_DsmKafka:
    - weblog_declaration:
        "*": *ref_5_62_0
        nextjs: missing_feature (missing endpoint)
  tests/integrations/test_dsm.py::Test_DsmKinesis:
    - weblog_declaration:
        "*": irrelevant
        express4: *ref_5_62_0
        express5: *ref_5_62_0
        fastify: *ref_5_62_0
  tests/integrations/test_dsm.py::Test_DsmRabbitmq:
    - weblog_declaration:
        "*": irrelevant
        express4: *ref_5_62_0
        express5: *ref_5_62_0
        fastify: *ref_5_62_0
  tests/integrations/test_dsm.py::Test_DsmRabbitmq_FanoutExchange:
    - weblog_declaration:
        "*": irrelevant
        express4: missing_feature
        express5: missing_feature
        fastify: missing_feature
  tests/integrations/test_dsm.py::Test_DsmRabbitmq_TopicExchange:
    - weblog_declaration:
        "*": irrelevant
        express4: missing_feature
        express5: missing_feature
        fastify: missing_feature
  tests/integrations/test_dsm.py::Test_DsmSNS:
    - weblog_declaration:
        "*": irrelevant
        express4: *ref_5_62_0
        express5: *ref_5_62_0
        fastify: *ref_5_62_0
  tests/integrations/test_dsm.py::Test_DsmSQS:
    - weblog_declaration:
        "*": irrelevant
        express4: *ref_5_62_0
        express5: *ref_5_62_0
        fastify: *ref_5_62_0
  tests/integrations/test_dsm.py::Test_Dsm_Manual_Checkpoint_Inter_Process:
    - weblog_declaration:
        "*": irrelevant
        express4: *ref_5_62_0
        express5: *ref_5_62_0
        fastify: *ref_5_62_0
  tests/integrations/test_dsm.py::Test_Dsm_Manual_Checkpoint_Intra_Process:
    - weblog_declaration:
        "*": irrelevant
        express4: *ref_5_62_0
        express5: *ref_5_62_0
        fastify: *ref_5_62_0
  tests/integrations/test_inferred_proxy.py::Test_AWS_API_Gateway_Inferred_Span_Creation:
    - weblog_declaration:
        "*": irrelevant
        express4: *ref_5_37_0
        express5: *ref_5_37_0
        fastify: *ref_5_37_0
  tests/integrations/test_inferred_proxy.py::Test_AWS_API_Gateway_Inferred_Span_Creation_With_Distributed_Context:
    - weblog_declaration:
        "*": irrelevant
        express4: *ref_5_37_0
        express5: *ref_5_37_0
        fastify: *ref_5_37_0
  tests/integrations/test_inferred_proxy.py::Test_AWS_API_Gateway_Inferred_Span_Creation_With_Error:
    - weblog_declaration:
        "*": irrelevant
        express4: *ref_5_37_0
        express5: *ref_5_37_0
        fastify: *ref_5_37_0
  tests/integrations/test_otel_drop_in.py::Test_Otel_Drop_In: missing_feature
  tests/otel/test_context_propagation.py::Test_Otel_Context_Propagation_Default_Propagator_Api:
    - weblog_declaration:
        "*": incomplete_test_app (endpoint not implemented)
        express4: *ref_5_26_0
        express5: *ref_5_26_0
        fastify: *ref_5_26_0
  tests/parametric/test_128_bit_traceids.py::Test_128_Bit_Traceids: *ref_3_0_0
  tests/parametric/test_config_consistency.py::Test_Config_Dogstatsd: *ref_5_29_0
  tests/parametric/test_config_consistency.py::Test_Config_RateLimit: *ref_5_25_0
  tests/parametric/test_config_consistency.py::Test_Config_Tags: *ref_5_41_0
  tests/parametric/test_config_consistency.py::Test_Config_TraceAgentURL: *ref_5_25_0
  tests/parametric/test_config_consistency.py::Test_Config_TraceEnabled: *ref_4_3_0
  tests/parametric/test_config_consistency.py::Test_Config_TraceLogDirectory: missing_feature
  tests/parametric/test_config_consistency.py::Test_Config_UnifiedServiceTagging: *ref_5_25_0
  tests/parametric/test_config_consistency.py::Test_Stable_Config_Default: *ref_5_62_0
  tests/parametric/test_config_consistency.py::Test_Stable_Config_Rules: missing_feature
  tests/parametric/test_crashtracking.py::Test_Crashtracking: *ref_5_27_0
  tests/parametric/test_dynamic_configuration.py::TestDynamicConfigSamplingRules: *ref_5_16_0
  tests/parametric/test_dynamic_configuration.py::TestDynamicConfigTracingEnabled: *ref_5_4_0
  tests/parametric/test_dynamic_configuration.py::TestDynamicConfigV1: *ref_4_11_0
  tests/parametric/test_dynamic_configuration.py::TestDynamicConfigV1_EmptyServiceTargets: *ref_5_4_0
  tests/parametric/test_dynamic_configuration.py::TestDynamicConfigV1_ServiceTargets: *ref_5_4_0
  tests/parametric/test_dynamic_configuration.py::TestDynamicConfigV2: *ref_4_23_0
  tests/parametric/test_feature_flag_exposure/test_feature_flag_exposure.py::Test_Feature_Flag_Exposure: *ref_5_75_0
  tests/parametric/test_headers_baggage.py::Test_Headers_Baggage: irrelevant (uses weblog tests)
  tests/parametric/test_headers_baggage.py::Test_Headers_Baggage_Span_Tags: *ref_5_54_0
  tests/parametric/test_otel_api_interoperability.py: missing_feature
  tests/parametric/test_otel_env_vars.py::Test_Otel_Env_Vars: v5.11.0  #implemented in v5.11.0, v4.35.0, &v3.56.0
  tests/parametric/test_otel_logs.py::Test_FR01_Enable_OTLP_Log_Collection: *ref_5_72_0
  tests/parametric/test_otel_logs.py::Test_FR03_Resource_Attributes: *ref_5_72_0
  tests/parametric/test_otel_logs.py::Test_FR04_Trace_Span_IDs: *ref_5_72_0
  tests/parametric/test_otel_logs.py::Test_FR05_Custom_Endpoints: *ref_5_72_0
  tests/parametric/test_otel_logs.py::Test_FR06_OTLP_Protocols: *ref_5_72_0
  tests/parametric/test_otel_logs.py::Test_FR07_Host_Name: *ref_5_72_0
  tests/parametric/test_otel_logs.py::Test_FR08_Custom_Headers: *ref_5_72_0
  tests/parametric/test_otel_logs.py::Test_FR09_Log_Injection: *ref_5_72_0
  tests/parametric/test_otel_logs.py::Test_FR10_Timeout_Configuration: *ref_5_72_0
  tests/parametric/test_otel_logs.py::Test_FR11_Telemetry: *ref_5_72_0
  tests/parametric/test_otel_metrics.py: missing_feature
  tests/parametric/test_otel_span_with_baggage.py::Test_Otel_Span_With_Baggage: *ref_5_32_0
  tests/parametric/test_parametric_endpoints.py::Test_Parametric_DDSpan_Set_Resource: incomplete_test_app (set_resource endpoint is not implemented)
  tests/parametric/test_parametric_endpoints.py::Test_Parametric_DDSpan_Start: bug (APMAPI-778)  # The resource name of the child span is overidden by the parent span.
  tests/parametric/test_parametric_endpoints.py::Test_Parametric_DDTrace_Baggage: incomplete_test_app (baggage endpoints are not implemented)
  tests/parametric/test_parametric_endpoints.py::Test_Parametric_DDTrace_Crash: incomplete_test_app (crash endpoint is not implemented)
  tests/parametric/test_parametric_endpoints.py::Test_Parametric_DDTrace_Current_Span: incomplete_test_app (current_span endpoint is not supported)
  tests/parametric/test_parametric_endpoints.py::Test_Parametric_FFE_Start: *ref_5_75_0
  tests/parametric/test_parametric_endpoints.py::Test_Parametric_OtelSpan_Set_Name: bug (APMAPI-778)  # set_name endpoint should set the resource name on a span (not the operation name)
  tests/parametric/test_parametric_endpoints.py::Test_Parametric_OtelSpan_Start: bug (APMAPI-778)  # The expected span.kind tag is not set
  tests/parametric/test_parametric_endpoints.py::Test_Parametric_Otel_Baggage: missing_feature (baggage is not supported)
  tests/parametric/test_parametric_endpoints.py::Test_Parametric_Otel_Current_Span: incomplete_test_app (otel current_span endpoint is not supported)
  tests/parametric/test_parametric_endpoints.py::Test_Parametric_Write_Log: *ref_5_72_0
  tests/parametric/test_partial_flushing.py::Test_Partial_Flushing: bug (APMLP-270)
  tests/parametric/test_process_discovery.py: missing_feature
  tests/parametric/test_sampling_span_tags.py::Test_Knuth_Sample_Rate: missing_feature
  tests/parametric/test_span_events.py: missing_feature
  tests/parametric/test_span_links.py::Test_Span_Links: *ref_5_3_0
  tests/parametric/test_telemetry.py::Test_Consistent_Configs: *ref_5_25_0
  tests/parametric/test_telemetry.py::Test_Defaults: *ref_5_6_0
  tests/parametric/test_telemetry.py::Test_Environment: *ref_5_6_0
  tests/parametric/test_telemetry.py::Test_Stable_Configuration_Origin: *ref_5_41_0
  tests/parametric/test_telemetry.py::Test_TelemetryInstallSignature: *ref_4_23_0
  tests/parametric/test_telemetry.py::Test_TelemetrySCAEnvVar: *ref_5_13_0
  tests/parametric/test_telemetry.py::Test_TelemetrySSIConfigs: *ref_5_59_0
  tests/parametric/test_trace_sampling.py::Test_Trace_Sampling_Basic: *ref_5_16_0
  tests/parametric/test_trace_sampling.py::Test_Trace_Sampling_Globs: *ref_5_16_0
  tests/parametric/test_trace_sampling.py::Test_Trace_Sampling_Globs_Feb2024_Revision: *ref_5_38_0
  tests/parametric/test_trace_sampling.py::Test_Trace_Sampling_Resource: *ref_5_38_0
  tests/parametric/test_trace_sampling.py::Test_Trace_Sampling_Tags: *ref_5_38_0
  tests/parametric/test_trace_sampling.py::Test_Trace_Sampling_Tags_Feb2024_Revision: *ref_5_16_0
  tests/parametric/test_trace_sampling.py::Test_Trace_Sampling_With_W3C: *ref_5_38_0
  tests/parametric/test_tracer.py::Test_TracerSCITagging: *ref_3_21_0
  tests/parametric/test_tracer_flare.py::TestTracerFlareV1: *ref_5_15_0
  tests/remote_config/test_remote_configuration.py::Test_RemoteConfigurationExtraServices: *ref_4_17_0
  tests/remote_config/test_remote_configuration.py::Test_RemoteConfigurationUpdateSequenceASMDD: *ref_3_19_0
  tests/remote_config/test_remote_configuration.py::Test_RemoteConfigurationUpdateSequenceASMDDNoCache: irrelevant (cache is implemented)
  tests/remote_config/test_remote_configuration.py::Test_RemoteConfigurationUpdateSequenceFeatures: *ref_3_9_0
  tests/remote_config/test_remote_configuration.py::Test_RemoteConfigurationUpdateSequenceFeaturesNoCache: irrelevant (cache is implemented)
  tests/remote_config/test_remote_configuration.py::Test_RemoteConfigurationUpdateSequenceLiveDebugging: *ref_5_16_0
  tests/serverless/span_pointers/aws/test_s3_span_pointers.py::Test_CopyObject: missing_feature
  tests/serverless/span_pointers/aws/test_s3_span_pointers.py::Test_MultipartUpload: missing_feature
  tests/serverless/span_pointers/aws/test_s3_span_pointers.py::Test_PutObject: missing_feature
  tests/test_baggage.py::Test_Baggage_Headers_Basic: *ref_5_56_0
  tests/test_baggage.py::Test_Baggage_Headers_Malformed: *ref_5_56_0
  tests/test_baggage.py::Test_Baggage_Headers_Malformed2: *ref_5_56_0
  tests/test_baggage.py::Test_Baggage_Headers_Max_Bytes: *ref_5_56_0
  tests/test_baggage.py::Test_Baggage_Headers_Max_Items: *ref_5_56_0
  tests/test_baggage.py::Test_Only_Baggage_Header: *ref_5_56_0
  tests/test_config_consistency.py::Test_Config_ClientIPHeaderEnabled_False: *ref_3_13_0
  tests/test_config_consistency.py::Test_Config_ClientIPHeader_Configured: *ref_3_13_0
  tests/test_config_consistency.py::Test_Config_ClientIPHeader_Precedence: *ref_3_19_0
  tests/test_config_consistency.py::Test_Config_ClientTagQueryString_Configured: *ref_5_37_0
  tests/test_config_consistency.py::Test_Config_ClientTagQueryString_Empty: missing_feature (removes query strings by default)
  tests/test_config_consistency.py::Test_Config_HttpClientErrorStatuses_Default: missing_feature
  tests/test_config_consistency.py::Test_Config_HttpClientErrorStatuses_FeatureFlagCustom: missing_feature
  tests/test_config_consistency.py::Test_Config_HttpServerErrorStatuses_Default: *ref_5_37_0
  tests/test_config_consistency.py::Test_Config_HttpServerErrorStatuses_FeatureFlagCustom: missing_feature
  tests/test_config_consistency.py::Test_Config_IntegrationEnabled_False:
    - weblog_declaration:
        "*": *ref_5_25_0
        express4-typescript: incomplete_test_app
        nextjs: incomplete_test_app
  tests/test_config_consistency.py::Test_Config_IntegrationEnabled_True:
    - weblog_declaration:
        "*": *ref_5_25_0
        express4-typescript: incomplete_test_app
        nextjs: incomplete_test_app
  tests/test_config_consistency.py::Test_Config_LogInjection_128Bit_TraceId_Disabled:
    - weblog_declaration:
        "*": *ref_3_15_0
        express4-typescript: incomplete_test_app (endpoint not implemented)
        nextjs: incomplete_test_app (endpoint not implemented)
  tests/test_config_consistency.py::Test_Config_LogInjection_128Bit_TraceId_Enabled:
    - weblog_declaration:
        "*": *ref_5_38_0
        express4-typescript: incomplete_test_app (endpoint not implemented)
        nextjs: incomplete_test_app (endpoint not implemented)
  tests/test_config_consistency.py::Test_Config_LogInjection_Default_Structured:
    - weblog_declaration:
        "*": *ref_5_57_0
        express4-typescript: incomplete_test_app (endpoint not implemented)
        nextjs: incomplete_test_app (endpoint not implemented)
  tests/test_config_consistency.py::Test_Config_LogInjection_Default_Unstructured:
    - weblog_declaration:
        "*": *ref_3_0_0
        express4-typescript: incomplete_test_app (endpoint not implemented)
        nextjs: incomplete_test_app (endpoint not implemented)
  tests/test_config_consistency.py::Test_Config_LogInjection_Enabled: irrelevant (nodejs does not support log injection for unstructured logs)
  tests/test_config_consistency.py::Test_Config_ObfuscationQueryStringRegexp_Configured: *ref_3_0_0
  tests/test_config_consistency.py::Test_Config_ObfuscationQueryStringRegexp_Empty: *ref_3_0_0
  tests/test_config_consistency.py::Test_Config_RuntimeMetrics_Default: *ref_3_0_0
  tests/test_config_consistency.py::Test_Config_RuntimeMetrics_Enabled: *ref_3_0_0
  tests/test_config_consistency.py::Test_Config_RuntimeMetrics_Enabled_WithRuntimeId: missing_feature
  tests/test_config_consistency.py::Test_Config_UnifiedServiceTagging_CustomService: *ref_5_25_0
  tests/test_config_consistency.py::Test_Config_UnifiedServiceTagging_Default: *ref_5_25_0
  tests/test_data_integrity.py::Test_LibraryHeaders: *ref_5_47_0
  tests/test_distributed.py::Test_DistributedHttp: *ref_3_0_0
  tests/test_distributed.py::Test_Span_Links_Flags_From_Conflicting_Contexts: missing_feature (implementation specs have not been determined)
  tests/test_distributed.py::Test_Span_Links_From_Conflicting_Contexts: *ref_5_27_0
  tests/test_distributed.py::Test_Span_Links_Omit_Tracestate_From_Conflicting_Contexts: missing_feature (implementation specs have not been determined)
  tests/test_distributed.py::Test_Synthetics_APM_Datadog:
    - weblog_declaration:
        "*": *ref_5_25_0
        nextjs: bug (APMAPI-939)  # the nextjs weblog application changes the sampling priority from 1.0 to 2.0
  tests/test_feature_flag_exposures.py::Test_FFE_Exposure_Events:
    - weblog_declaration:
        "*": incomplete_test_app
        express4: *ref_5_77_0
  tests/test_feature_flag_exposures.py::Test_FFE_Exposure_Events_Empty:
    - weblog_declaration:
        "*": incomplete_test_app
        express4: *ref_5_77_0
  tests/test_feature_flag_exposures.py::Test_FFE_Exposure_Events_Errors:
    - weblog_declaration:
        "*": incomplete_test_app
        express4: *ref_5_77_0
  tests/test_feature_flag_exposures.py::Test_FFE_RC_Down_From_Start:
    - weblog_declaration:
        "*": incomplete_test_app
        express4: *ref_5_77_0
  tests/test_feature_flag_exposures.py::Test_FFE_RC_Unavailable:
    - weblog_declaration:
        "*": incomplete_test_app
        express4: *ref_5_77_0
  tests/test_graphql.py::Test_GraphQLOperationErrorReporting:
    - weblog_declaration:
        "*": irrelevant
        express4: *ref_5_37_0
  tests/test_graphql.py::Test_GraphQLOperationErrorTracking:
    - weblog_declaration:
        "*": missing_feature
        express4: missing_feature
  tests/test_identify.py::Test_Basic: v2.4.0
  tests/test_identify.py::Test_Propagate: *ref_3_2_0
  tests/test_identify.py::Test_Propagate_Legacy: *ref_3_2_0
  tests/test_library_conf.py::Test_ExtractBehavior_Default: *ref_5_46_0
  tests/test_library_conf.py::Test_ExtractBehavior_Ignore: *ref_5_47_0
  tests/test_library_conf.py::Test_ExtractBehavior_Restart: *ref_5_47_0
  tests/test_library_conf.py::Test_ExtractBehavior_Restart_With_Extract_First: *ref_5_47_0
  tests/test_library_conf.py::Test_HeaderTags: *ref_4_11_0
  tests/test_library_conf.py::Test_HeaderTags_Colon_Leading: *ref_4_11_0
  tests/test_library_conf.py::Test_HeaderTags_Colon_Trailing: *ref_4_11_0
  tests/test_library_conf.py::Test_HeaderTags_DynamicConfig: missing_feature
  tests/test_library_conf.py::Test_HeaderTags_Long: *ref_4_11_0
  tests/test_library_conf.py::Test_HeaderTags_Short: *ref_4_11_0
  tests/test_library_conf.py::Test_HeaderTags_Whitespace_Header: *ref_5_25_0
  tests/test_library_conf.py::Test_HeaderTags_Whitespace_Tag: *ref_5_25_0
  tests/test_library_conf.py::Test_HeaderTags_Whitespace_Val_Long: *ref_4_11_0
  tests/test_library_conf.py::Test_HeaderTags_Whitespace_Val_Short: *ref_4_11_0
  tests/test_library_conf.py::Test_HeaderTags_Wildcard_Request_Headers: missing_feature
  tests/test_library_conf.py::Test_HeaderTags_Wildcard_Response_Headers: missing_feature
  tests/test_profiling.py::Test_Profile: *ref_5_16_0
  tests/test_protobuf.py: missing_feature
  tests/test_resource_renaming.py::Test_Resource_Renaming_HTTP_Endpoint_Tag:
    - weblog_declaration:
        "*": *ref_5_81_0
        nextjs: missing_feature  # Next.js have file based routing, resource renaming is supported if we are not able to get route from insturmantation that we can't reprocude it.
  tests/test_resource_renaming.py::Test_Resource_Renaming_Stats_Aggregation_Keys:
    - weblog_declaration:
        "*": *ref_5_81_0
        nextjs: missing_feature
  tests/test_sampling_rates.py::Test_SampleRateFunction: *ref_5_54_0
  tests/test_sampling_rates.py::Test_SamplingDecisionAdded: *ref_5_17_0
  tests/test_sampling_rates.py::Test_SamplingDecisions: *ref_5_54_0
  tests/test_sampling_rates.py::Test_SamplingDeterminism: *ref_5_54_0
  tests/test_sampling_rates.py::Test_SamplingRates: *ref_5_17_0
  tests/test_scrubbing.py::Test_UrlField: *ref_3_13_1
  tests/test_scrubbing.py::Test_UrlQuery:
    - weblog_declaration:
        "*": *ref_3_0_0
        nextjs: *ref_4_17_0
  tests/test_semantic_conventions.py::Test_Meta:
    - weblog_declaration:
        "*": *ref_3_13_1
        nextjs: missing_feature  # nextjs makes some internal requests and we have different tag names
  tests/test_semantic_conventions.py::Test_MetricsStandardTags: *ref_3_13_1
  tests/test_span_events.py::Test_SpanEvents_WithAgentSupport:
    - weblog_declaration:
        "*": irrelevant
        express4: *ref_5_43_0
        express5: *ref_5_43_0
        fastify: *ref_5_43_0
  tests/test_span_events.py::Test_SpanEvents_WithoutAgentSupport:
    - weblog_declaration:
        "*": irrelevant
        express4: *ref_5_17_0
        express5: *ref_5_17_0
        fastify: *ref_5_17_0
  tests/test_standard_tags.py::Test_StandardTagsClientIp:
    - weblog_declaration:
        "*": *ref_3_6_0
        nextjs: missing_feature  # nextjs makes some internal requests, so we have more than 1 rootspans
  tests/test_standard_tags.py::Test_StandardTagsMethod: v2.11.0
  tests/test_standard_tags.py::Test_StandardTagsReferrerHostname: missing_feature
  tests/test_standard_tags.py::Test_StandardTagsRoute:
    - weblog_declaration:
        "*": v2.11.0
        nextjs: missing_feature  # http.route not added in nextjs
  tests/test_standard_tags.py::Test_StandardTagsStatusCode: v2.11.0
  tests/test_standard_tags.py::Test_StandardTagsUrl: *ref_3_0_0
  tests/test_standard_tags.py::Test_StandardTagsUserAgent: v2.9.0
  tests/test_telemetry.py::Test_DependencyEnable: missing_feature
  tests/test_telemetry.py::Test_Log_Generation: missing_feature
  tests/test_telemetry.py::Test_MessageBatch: *ref_4_21_0
  tests/test_telemetry.py::Test_Metric_Generation_Disabled: missing_feature
  tests/test_telemetry.py::Test_Metric_Generation_Enabled: missing_feature
  tests/test_telemetry.py::Test_ProductsDisabled: *ref_4_21_0
  tests/test_telemetry.py::Test_Telemetry:
    - weblog_declaration:
        "*": *ref_3_2_0
        nextjs: missing_feature
        uds-express4: *ref_3_7_0
  tests/test_telemetry.py::Test_TelemetryEnhancedConfigReporting:
    - weblog_declaration:
        "*": irrelevant
        express4: *ref_5_56_0
        express5: *ref_5_56_0
  tests/test_telemetry.py::Test_TelemetrySCAEnvVar: missing_feature
  tests/test_telemetry.py::Test_TelemetryV2: *ref_4_21_0
  tests/test_v1_payloads.py: missing_feature<|MERGE_RESOLUTION|>--- conflicted
+++ resolved
@@ -1259,65 +1259,6 @@
     - weblog_declaration:
         "*": *ref_5_39_0
         nextjs: irrelevant
-<<<<<<< HEAD
-  integration_frameworks/:
-    llm/:
-      anthropic/:
-        test_anthropic_apm.py:
-          TestAnthropicApmMessages: *ref_5_71_0
-        test_anthropic_llmobs.py:
-          TestAnthropicLlmObsMessages: *ref_5_71_0
-      openai/:
-        test_openai_apm.py:
-          TestOpenAiApmChatCompletions: *ref_5_76_0
-          TestOpenAiApmCompletions: *ref_5_76_0
-          TestOpenAiApmEmbeddings: *ref_5_76_0
-          TestOpenAiApmResponses: *ref_5_76_0
-        test_openai_llmobs.py:
-          TestOpenAiEmbeddingInteractions: *ref_5_80_0
-          TestOpenAiLlmInteractions: *ref_5_80_0
-          TestOpenAiPromptTracking: missing_feature
-          TestOpenAiResponses: missing_feature
-  integrations/:
-    crossed_integrations/:
-      test_kafka.py:
-        Test_Kafka:
-          '*': irrelevant
-          express4: v0.1  # real version not known
-          express5: v0.1  # real version not known
-      test_kinesis.py:
-        Test_Kinesis_PROPAGATION_VIA_MESSAGE_ATTRIBUTES:
-          '*': irrelevant
-          express4: *ref_5_3_0
-          express5: *ref_5_3_0
-          fastify: *ref_5_3_0
-      test_rabbitmq.py:
-        Test_RabbitMQ_Trace_Context_Propagation:
-          '*': irrelevant
-          express4: v0.1  # real version not known
-          express5: v0.1  # real version not known
-          fastify: v0.1  # real version not known
-      test_sns_to_sqs.py:
-        Test_SNS_Propagation:
-          '*': irrelevant
-          express4: *ref_5_20_0
-          express5: *ref_5_20_0
-          fastify: *ref_5_20_0
-      test_sqs.py:
-        Test_SQS_PROPAGATION_VIA_AWS_XRAY_HEADERS:
-          '*': irrelevant
-          express4: v0.1  # real version not known
-          express5: v0.1  # real version not known
-          fastify: v0.1  # real version not known
-        Test_SQS_PROPAGATION_VIA_MESSAGE_ATTRIBUTES:
-          '*': irrelevant
-          express4: v0.1  # real version not known
-          express5: v0.1  # real version not known
-          fastify: v0.1  # real version not known
-    test_db_integrations_sql.py:
-      Test_MsSql:
-        '*': missing_feature
-=======
   tests/integration_frameworks/llm/anthropic/test_anthropic_apm.py::TestAnthropicApmMessages: *ref_5_71_0
   tests/integration_frameworks/llm/anthropic/test_anthropic_llmobs.py::TestAnthropicLlmObsMessages: *ref_5_71_0
   tests/integration_frameworks/llm/openai/test_openai_apm.py::TestOpenAiApmChatCompletions: *ref_5_76_0
@@ -1327,6 +1268,7 @@
   tests/integration_frameworks/llm/openai/test_openai_llmobs.py::TestOpenAiEmbeddingInteractions: *ref_5_80_0
   tests/integration_frameworks/llm/openai/test_openai_llmobs.py::TestOpenAiLlmInteractions: *ref_5_80_0
   tests/integration_frameworks/llm/openai/test_openai_llmobs.py::TestOpenAiPromptTracking: missing_feature
+  tests/integration_frameworks/llm/openai/test_openai_llmobs.py::TestOpenAiResponses: missing_feature
   tests/integrations/crossed_integrations/test_kafka.py::Test_Kafka:
     - weblog_declaration:
         "*": irrelevant
@@ -1365,7 +1307,6 @@
   tests/integrations/test_db_integrations_sql.py::Test_MsSql:
     - weblog_declaration:
         "*": missing_feature
->>>>>>> 30e17ba7
         express4: v1.0.0
         express5: v1.0.0
         fastify: v1.0.0
