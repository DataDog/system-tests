--- conflicted
+++ resolved
@@ -20,7 +20,7 @@
           TestCommandInjection:
             '*': missing_feature
             express4: v3.11.0
-        test_hsts_missing_header.py: 
+        test_hsts_missing_header.py:
           Test_HstsMissingHeader:
             '*': missing_feature
             express4: v4.8.0
@@ -63,7 +63,7 @@
         test_weak_randomness.py:
           TestWeakRandomness: missing_feature
         test_xcontent_sniffing.py:
-          Test_XContentSniffing: 
+          Test_XContentSniffing:
             '*': missing_feature
             express4: v4.8.0
         test_xpath_injection.py:
@@ -117,7 +117,7 @@
         Test_Exclusions: v3.19.0
       test_miscs.py:
         Test_404: v2.0.0
-        Test_CorrectOptionProcessing: v3.19.0  # probably sooner, but bugged
+        Test_CorrectOptionProcessing: v3.19.0 # probably sooner, but bugged
         Test_MultipleAttacks: v2.0.0
         Test_MultipleHighlight: v2.0.0
       test_reports.py:
@@ -258,15 +258,12 @@
     Test_HeaderTags: missing_feature
     Test_HeaderTagsLongFormat: missing_feature
     Test_HeaderTagsShortFormat: missing_feature
-<<<<<<< HEAD
     Test_HeaderTagsWhitespacing_Headers: missing_feature
     Test_HeaderTagsWhitespacing_Tags: missing_feature
     Test_HeaderTagsWhitespacing_Vals: missing_feature
     Test_HeaderTagsColon_Edge: missing_feature
-=======
   test_profiling.py:
     Test_Profile: bug (Not receiving profiles)
->>>>>>> 31014f62
   test_scrubbing.py:
     Test_UrlField: v3.13.1
     Test_UrlQuery: v3.0.0
