--- conflicted
+++ resolved
@@ -577,12 +577,9 @@
     test_otel_sdk_interoperability.py: missing_feature
     test_otel_span_with_baggage.py:
       Test_Otel_Span_With_Baggage: missing_feature
-<<<<<<< HEAD
-    test_span_events.py: missing_feature
-=======
     test_partial_flushing.py:
       Test_Partial_Flushing: bug (APMLP-270)
->>>>>>> 5e906160
+    test_span_events.py: missing_feature
     test_span_links.py:
       Test_Span_Links: *ref_5_3_0
     test_telemetry.py:
