--- conflicted
+++ resolved
@@ -72,17 +72,10 @@
       test_api_security_rc.py:
         Test_API_Security_RC_ASM_DD_processors:
           '*': *ref_5_3_0
-<<<<<<< HEAD
           fastify: *ref_5_55_0
         Test_API_Security_RC_ASM_DD_scanners:
           '*': *ref_5_3_0
           fastify: *ref_5_55_0
-=======
-          fastify: missing_feature
-        Test_API_Security_RC_ASM_DD_scanners:
-          '*': *ref_5_3_0
-          fastify: missing_feature
->>>>>>> 58e1e69f
       test_apisec_sampling.py:
         Test_API_Security_Sampling_Different_Endpoints: *ref_5_27_0
         Test_API_Security_Sampling_Different_Paths: *ref_5_27_0
@@ -98,20 +91,12 @@
           fastify: missing_feature
         Test_Schema_Request_FormUrlEncoded_Body:
           '*': *ref_4_21_0
-<<<<<<< HEAD
-          fastify: *ref_5_55_0
-=======
-          fastify: missing_feature
->>>>>>> 58e1e69f
+          fastify: *ref_5_55_0
           nextjs: *ref_5_3_0
         Test_Schema_Request_Headers: *ref_4_21_0
         Test_Schema_Request_Json_Body:
           '*': *ref_4_21_0
-<<<<<<< HEAD
-          fastify: *ref_5_55_0
-=======
-          fastify: missing_feature
->>>>>>> 58e1e69f
+          fastify: *ref_5_55_0
         Test_Schema_Request_Path_Parameters:
           '*': *ref_4_21_0
           express5: *ref_5_29_0
@@ -119,11 +104,7 @@
           nextjs: missing_feature
         Test_Schema_Request_Query_Parameters:
           '*': *ref_4_21_0
-<<<<<<< HEAD
-          fastify: *ref_5_55_0
-=======
-          fastify: missing_feature
->>>>>>> 58e1e69f
+          fastify: *ref_5_55_0
         Test_Schema_Response_Body:
           '*': *ref_5_3_0
           express5: *ref_5_29_0
@@ -188,43 +169,7 @@
             fastify: missing_feature
             nextjs: missing_feature
           Test_HardcodedSecrets_StackTrace: missing_feature
-<<<<<<< HEAD
-        test_header_injection.py:
-          TestHeaderInjection:
-            '*': *ref_4_21_0
-            fastify: missing_feature
-            nextjs: missing_feature
-          TestHeaderInjectionExclusionAccessControlAllow:
-            '*': *ref_5_26_0
-            express5: *ref_5_29_0  # test uses querystring
-            fastify: missing_feature
-            nextjs: missing_feature
-          TestHeaderInjectionExclusionContentEncoding:
-            '*': *ref_5_26_0
-            express5: *ref_5_29_0  # test uses querystring
-            fastify: missing_feature
-            nextjs: missing_feature
-          TestHeaderInjectionExclusionPragma:
-            '*': *ref_5_26_0
-            express5: *ref_5_29_0  # test uses querystring
-            fastify: missing_feature
-            nextjs: missing_feature
-          TestHeaderInjectionExclusionTransferEncoding:
-            '*': *ref_5_26_0
-            express5: *ref_5_29_0  # test uses querystring
-            fastify: missing_feature
-            nextjs: missing_feature
-          TestHeaderInjection_ExtendedLocation:
-            '*': *ref_5_37_0
-            fastify: missing_feature
-            nextjs: missing_feature
-          TestHeaderInjection_StackTrace:
-            '*': *ref_5_39_0
-            fastify: missing_feature
-            nextjs: missing_feature
-=======
         test_header_injection.py: irrelevant (Header Injection detection was removed)
->>>>>>> 58e1e69f
         test_hsts_missing_header.py:
           Test_HstsMissingHeader:
             '*': *ref_4_8_0
@@ -738,28 +683,16 @@
       test_addresses.py:
         Test_BodyJson:
           '*': v2.2.0
-<<<<<<< HEAD
-          fastify: *ref_5_55_0
-=======
-          fastify: missing_feature
->>>>>>> 58e1e69f
+          fastify: *ref_5_55_0
           nextjs: *ref_4_17_0
         Test_BodyRaw: missing_feature
         Test_BodyUrlEncoded:
           '*': v2.2.0
-<<<<<<< HEAD
           fastify: *ref_5_55_0
           nextjs: *ref_5_3_0
         Test_BodyXml:
           '*': v2.2.0
           fastify: *ref_5_55_0
-=======
-          fastify: missing_feature
-          nextjs: *ref_5_3_0
-        Test_BodyXml:
-          '*': v2.2.0
-          fastify: missing_feature
->>>>>>> 58e1e69f
           nextjs: irrelevant  # Body xml is not converted to JSON in nextjs
         Test_Cookies:
           '*': v2.0.0
@@ -779,19 +712,11 @@
         Test_ResponseStatus: v2.0.0
         Test_UrlQuery:
           '*': v2.0.0
-<<<<<<< HEAD
           fastify: *ref_5_55_0
           nextjs: *ref_4_17_0
         Test_UrlQueryKey:
           '*': v2.6.0
           fastify: *ref_5_55_0
-=======
-          fastify: missing_feature
-          nextjs: *ref_4_17_0
-        Test_UrlQueryKey:
-          '*': v2.6.0
-          fastify: missing_feature
->>>>>>> 58e1e69f
           nextjs: *ref_4_17_0
         Test_UrlRaw: v2.0.0
         Test_gRPC: missing_feature
@@ -802,23 +727,15 @@
       test_custom_rules.py:
         Test_CustomRules:
           '*': *ref_4_1_0
-<<<<<<< HEAD
           fastify: *ref_5_55_0
       test_exclusions.py:
         Test_Exclusions:
           '*': *ref_3_19_0
           fastify: *ref_5_55_0
-=======
-          fastify: missing_feature
-      test_exclusions.py:
-        Test_Exclusions:
-          '*': *ref_3_19_0
->>>>>>> 58e1e69f
       test_miscs.py:
         Test_404: v2.0.0
         Test_CorrectOptionProcessing:
           '*': *ref_3_19_0  # probably sooner, but bugged
-<<<<<<< HEAD
           fastify: *ref_5_55_0
         Test_MultipleAttacks:
           '*': v2.0.0
@@ -866,62 +783,12 @@
         Test_XSS:
           '*': v2.0.0
           fastify: *ref_5_55_0
-=======
-          fastify: missing_feature
-        Test_MultipleAttacks:
-          '*': v2.0.0
-        Test_MultipleHighlight:
-          '*': v2.0.0
-          fastify: missing_feature
-      test_reports.py:
-        Test_Monitoring:
-          '*': v2.8.0
-      test_rules.py:
-        Test_CommandInjection:
-          '*': v2.0.0
-          fastify: missing_feature
-        Test_DiscoveryScan: v2.0.0
-        Test_HttpProtocol:
-          '*': v2.0.0
-          fastify: missing_feature
-        Test_JavaCodeInjection:
-          '*': v2.0.0
-          fastify: missing_feature
-        Test_JsInjection:
-          '*': v2.0.0
-          fastify: missing_feature
-        Test_LFI:
-          '*': v2.0.0
-        Test_NoSqli: v2.0.0
-        Test_PhpCodeInjection:
-          '*': v2.0.0
-          fastify: missing_feature
-        Test_RFI:
-          '*': v2.0.0
-          fastify: missing_feature
-        Test_SQLI:
-          '*': v2.0.0
-          fastify: missing_feature
-        Test_SSRF:
-          '*': v2.0.0
-          fastify: missing_feature
-        Test_Scanners:
-          '*': v2.0.0
-          fastify: missing_feature
-        Test_XSS:
-          '*': v2.0.0
-          fastify: missing_feature
->>>>>>> 58e1e69f
       test_telemetry.py:
         Test_TelemetryMetrics: *ref_4_17_0
       test_truncation.py:
         Test_Truncation:
           '*': *ref_5_43_0
-<<<<<<< HEAD
-          fastify: *ref_5_55_0
-=======
-          fastify: missing_feature
->>>>>>> 58e1e69f
+          fastify: *ref_5_55_0
     test_alpha.py:
       Test_Basic: v2.0.0
     test_asm_standalone.py:
@@ -936,15 +803,12 @@
       Test_UserEventsStandalone_Automated:
         '*': *ref_5_40_0
         fastify: missing_feature
-<<<<<<< HEAD
-=======
         nextjs: missing_feature
       Test_UserEventsStandalone_SDK_V1:
         '*': *ref_5_40_0
         nextjs: missing_feature
       Test_UserEventsStandalone_SDK_V2:
         '*': *ref_5_48_0
->>>>>>> 58e1e69f
         nextjs: missing_feature
     test_automated_login_events.py:
       Test_Login_Events: irrelevant
@@ -990,11 +854,7 @@
       Test_Blocking_client_ip: *ref_3_19_0
       Test_Blocking_request_body:
         '*': *ref_3_19_0
-<<<<<<< HEAD
         fastify: *ref_5_55_0
-=======
-        fastify: missing_feature
->>>>>>> 58e1e69f
         nextjs: missing_feature
       Test_Blocking_request_body_multipart:
         '*': *ref_5_25_0
@@ -1014,11 +874,7 @@
       Test_Blocking_request_query:
         '*': *ref_3_19_0
         express5: *ref_5_29_0
-<<<<<<< HEAD
         fastify: *ref_5_55_0
-=======
-        fastify: missing_feature
->>>>>>> 58e1e69f
         nextjs: missing_feature
       Test_Blocking_request_uri: *ref_3_19_0
       Test_Blocking_response_headers: *ref_5_17_0
@@ -1100,16 +956,10 @@
         fastify: missing_feature
       Test_Fingerprinting_Endpoint_Capability:
         '*': *ref_5_24_0
-<<<<<<< HEAD
         fastify: *ref_5_55_0
       Test_Fingerprinting_Endpoint_Preprocessor:
         '*': *ref_5_24_0
         fastify: *ref_5_55_0
-=======
-      Test_Fingerprinting_Endpoint_Preprocessor:
-        '*': *ref_5_24_0
-        fastify: missing_feature
->>>>>>> 58e1e69f
       Test_Fingerprinting_Header_And_Network: *ref_5_24_0
       Test_Fingerprinting_Header_And_Network_Preprocessor: *ref_5_24_0
       Test_Fingerprinting_Header_Capability: *ref_5_24_0
@@ -1120,10 +970,7 @@
         nextjs: missing_feature
       Test_Fingerprinting_Session_Capability:
         '*': *ref_5_39_0
-<<<<<<< HEAD
         fastify: *ref_5_55_0
-=======
->>>>>>> 58e1e69f
       Test_Fingerprinting_Session_Preprocessor:
         '*': *ref_5_39_0
         fastify: missing_feature
@@ -1170,10 +1017,7 @@
     test_traces.py:
       Test_AppSecEventSpanTags:
         '*': v2.0.0
-<<<<<<< HEAD
-=======
-        fastify: missing_feature
->>>>>>> 58e1e69f
+        fastify: missing_feature
       Test_AppSecObfuscator:
         '*': v2.6.0
       Test_CollectDefaultRequestHeader: *ref_5_18_0
