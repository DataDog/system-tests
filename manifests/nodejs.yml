--- conflicted
+++ resolved
@@ -20,15 +20,11 @@
           TestCommandInjection:
             '*': missing_feature
             express4: v3.11.0
-<<<<<<< HEAD
-        test_hsts_missing_header.py:
-=======
         test_hardcoded_secrets.py:
           Test_HardcodedSecrets:
             '*': missing_feature
             express4: v4.18.0
-        test_hsts_missing_header.py: 
->>>>>>> c6c79880
+        test_hsts_missing_header.py:
           Test_HstsMissingHeader:
             '*': missing_feature
             express4: v4.8.0
@@ -41,7 +37,7 @@
             '*': missing_feature
             express4: v4.1.0
         test_no_httponly_cookie.py:
-          TestNoHttponlyCookie: 
+          TestNoHttponlyCookie:
             '*': missing_feature
             express4: v4.3.0
         test_no_samesite_cookie.py:
@@ -59,7 +55,7 @@
             '*': missing_feature
             express4: v3.11.0
         test_ssrf.py:
-          TestSSRF: 
+          TestSSRF:
             '*': missing_feature
             express4: v4.1.0
         test_trust_boundary_violation.py:
@@ -118,16 +114,16 @@
           TestPath: missing_feature
     waf/:
       test_addresses.py:
-        Test_BodyJson: 
+        Test_BodyJson:
           '*': v2.2.0
           nextjs: v4.17.0
         Test_BodyRaw: missing_feature
-        Test_BodyUrlEncoded: 
+        Test_BodyUrlEncoded:
           '*': v2.2.0
-          nextjs: missing_feature  # request.formData() method not supported yet
-        Test_BodyXml: 
+          nextjs: missing_feature # request.formData() method not supported yet
+        Test_BodyXml:
           '*': v2.2.0
-          nextjs: irrelevant  # Body xml is not converted to JSON in nextjs
+          nextjs: irrelevant # Body xml is not converted to JSON in nextjs
         Test_ClientIP: missing_feature
         Test_Cookies: v2.0.0
         Test_FullGrpc: missing_feature
@@ -184,10 +180,10 @@
     test_alpha.py:
       Test_Basic: v2.0.0
     test_automated_login_events.py:
-      Test_Login_Events: 
+      Test_Login_Events:
         '*': v4.4.0
         nextjs: missing_feature
-      Test_Login_Events_Extended: 
+      Test_Login_Events_Extended:
         '*': v4.4.0
         nextjs: missing_feature
     test_blocking_addresses.py:
@@ -222,13 +218,13 @@
       Test_MissingRules: missing_feature
       Test_NoLimitOnWafRules: v2.4.0
     test_event_tracking.py:
-      Test_CustomEvent: 
+      Test_CustomEvent:
         '*': v3.13.0
         nextjs: missing_feature
-      Test_UserLoginFailureEvent: 
+      Test_UserLoginFailureEvent:
         '*': v3.13.0
         nextjs: missing_feature
-      Test_UserLoginSuccessEvent: 
+      Test_UserLoginSuccessEvent:
         '*': v3.13.0
         nextjs: missing_feature
     test_identify.py:
@@ -248,8 +244,8 @@
       Test_StatusCode: v2.0.0
     test_request_blocking.py:
       Test_AppSecRequestBlocking:
-          '*': v3.19.0
-          nextjs: missing_feature (can not block by query param in nextjs yet)
+        '*': v3.19.0
+        nextjs: missing_feature (can not block by query param in nextjs yet)
     test_runtime_activation.py:
       Test_RuntimeActivation: v3.9.0
     test_shell_execution.py:
@@ -288,7 +284,7 @@
       Test_Dbm: missing_feature
     test_dsm.py:
       Test_DsmHttp: missing_feature
-      Test_DsmKafka: 
+      Test_DsmKafka:
         '*': v4.4.0
         nextjs: missing_feature (missing endpoint)
       Test_DsmRabbitmq: missing_feature
@@ -332,16 +328,16 @@
       '*': v3.0.0
       nextjs: v4.17.0
   test_semantic_conventions.py:
-    Test_Meta: 
+    Test_Meta:
       '*': v3.13.1
       nextjs: missing_feature # nextjs makes some internal requests and we have different tag names
     Test_MetricsStandardTags: v3.13.1
   test_standard_tags.py:
-    Test_StandardTagsClientIp: 
+    Test_StandardTagsClientIp:
       '*': v3.6.0
       nextjs: missing_feature # nextjs makes some internal requests, so we have more than 1 rootspans
     Test_StandardTagsMethod: v2.11.0
-    Test_StandardTagsRoute: 
+    Test_StandardTagsRoute:
       '*': v2.11.0
       nextjs: missing_feature # http.route not added in nextjs
     Test_StandardTagsStatusCode: v2.11.0
