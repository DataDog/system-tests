--- conflicted
+++ resolved
@@ -71,11 +71,8 @@
   - &ref_5_72_0 '>=5.72.0'  # Initial FFE support
   - &ref_5_73_0 '>=5.73.0'
   - &ref_5_74_0 '>=5.74.0'
-<<<<<<< HEAD
-  - &ref_5_75_0 '>=5.75.0'  # FFE fixes
-=======
+  - &ref_5_75_0 '>=5.75.0'
   - &ref_5_76_0 '>=5.76.0'
->>>>>>> 173e1e83
 tests/:
   apm_tracing_e2e/:
     test_otel.py:
