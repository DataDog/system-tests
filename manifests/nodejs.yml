refs:
  - &ref_3_0_0 '>=3.0.0 || ^2.13.0'
  - &ref_3_2_0 '>=3.2.0 || ^2.15.0'
  - &ref_3_6_0 '>=3.6.0 || ^2.19.0'
  - &ref_3_7_0 '>=3.7.0 || ^2.20.0'
  - &ref_3_9_0 '>=3.9.0 || ^2.22.0'
  - &ref_3_11_0 '>=3.11.0 || ^2.24.0'
  - &ref_3_13_0 '>=3.13.0 || ^2.26.0'
  - &ref_3_13_1 '>=3.13.1 || ^2.26.1'
  - &ref_3_15_0 '>=3.15.0 || ^2.28.0'
  - &ref_3_19_0 '>=3.19.0 || ^2.32.0'
  - &ref_3_21_0 '>=3.21.0 || ^2.34.0'
  - &ref_4_1_0 '>=4.1.0 || ^3.22.0 || ^2.35.0'
  - &ref_4_3_0 '>=4.3.0 || ^3.24.0 || ^2.37.0'
  - &ref_4_4_0 '>=4.4.0 || ^3.25.0 || ^2.38.0'
  - &ref_4_8_0 '>=4.8.0 || ^3.29.0 || ^2.42.0'
  - &ref_4_11_0 '>=4.11.0 || ^3.32.0 || ^2.45.0'
  - &ref_4_16_0 '>=4.16.0 || ^3.37.0'
  - &ref_4_17_0 '>=4.17.0 || ^3.38.0'
  - &ref_4_18_0 '>=4.18.0 || ^3.39.0'
  - &ref_4_21_0 '>=4.21.0 || ^3.42.0'
  - &ref_4_22_0 '>=4.22.0 || ^3.43.0'
  - &ref_4_23_0 '>=4.23.0 || ^3.44.0'
  - &ref_5_1_0 '>=5.1.0 || ^4.25.0 || ^3.46.0'
  - &ref_5_2_0 '>=5.2.0 || ^4.26.0 || ^3.47.0'
  - &ref_5_3_0 '>=5.3.0 || ^4.27.0 || ^3.48.0'
  - &ref_5_4_0 '>=5.4.0 || ^4.28.0 || ^3.49.0'
  - &ref_5_6_0 '>=5.6.0 || ^4.30.0 || ^3.51.0'
  - &ref_5_7_0 '>=5.7.0 || ^4.31.0 || ^3.52.0'
  - &ref_5_11_0 '>=5.11.0 || ^4.35.0 || ^3.56.0'
  - &ref_5_13_0 '>=5.13.0 || ^4.37.0 || ^3.58.0'
  - &ref_5_15_0 '>=5.15.0 || ^4.39.0'
  - &ref_5_16_0 '>=5.16.0 || ^4.40.0'
  - &ref_5_17_0 '>=5.17.0 || ^4.41.0'
  - &ref_5_18_0 '>=5.18.0 || ^4.42.0'
  - &ref_5_20_0 '>=5.20.0 || ^4.44.0'
  - &ref_5_22_0 '>=5.22.0 || ^4.46.0'
  - &ref_5_23_0 '>=5.23.0 || ^4.47.0'
  - &ref_5_24_0 '>=5.24.0 || ^4.48.0'
  - &ref_5_25_0 '>=5.25.0 || ^4.49.0'
  - &ref_5_26_0 '>=5.26.0 || ^4.50.0'
  - &ref_5_27_0 '>=5.27.0 || ^4.51.0'
  - &ref_5_29_0 '>=5.29.0 || ^4.53.0' # express 5 support
  - &ref_5_30_0 '>=5.30.0 || ^4.54.0'
  - &ref_5_32_0 '>=5.32.0' # keep the anchor as we may backport stuff to v4 later
  - &ref_5_33_0 '>=5.33.0'
  - &ref_5_34_0 '>=5.34.0'
  - &ref_5_35_0 '>=5.35.0'

tests/:
  apm_tracing_e2e/:
    test_otel.py:
      Test_Otel_Span: missing_feature (missing /e2e_otel_span endpoint on weblog)
    test_single_span.py:
      Test_SingleSpan: missing_feature (missing /e2e_otel_span endpoint on weblog)
  appsec/:
    api_security/:
      test_api_security_rc.py:
        Test_API_Security_RC_ASM_DD_processors: *ref_5_3_0
        Test_API_Security_RC_ASM_DD_scanners: *ref_5_3_0
        Test_API_Security_RC_ASM_processor_overrides_and_custom_scanner: irrelevant (waf does not support it yet)
      test_apisec_sampling.py:
        Test_API_Security_Sampling_Different_Endpoints:
          '*': *ref_5_27_0
          nextjs: missing_feature
        Test_API_Security_Sampling_Different_Paths:
          '*': *ref_5_27_0
          nextjs: missing_feature
        Test_API_Security_Sampling_Different_Status:
          '*': *ref_5_27_0
          nextjs: missing_feature
        Test_API_Security_Sampling_Rate: irrelevant (new api security sampling algorithm implemented)
        Test_API_Security_Sampling_With_Delay:
          '*': *ref_5_27_0
          nextjs: missing_feature
      test_schemas.py:
        Test_Scanners: *ref_4_21_0
        Test_Schema_Request_Cookies: *ref_4_21_0
        Test_Schema_Request_FormUrlEncoded_Body:
          '*': *ref_4_21_0
          nextjs: *ref_5_3_0
        Test_Schema_Request_Headers: *ref_4_21_0
        Test_Schema_Request_Json_Body: *ref_4_21_0
        Test_Schema_Request_Path_Parameters:
          '*': *ref_4_21_0
          express5: *ref_5_29_0
          nextjs: missing_feature
        Test_Schema_Request_Query_Parameters: *ref_4_21_0
        Test_Schema_Response_Body:
          '*': *ref_5_3_0
          express5: *ref_5_29_0
          nextjs: missing_feature
        Test_Schema_Response_Body_env_var: missing_feature
        Test_Schema_Response_Headers: *ref_4_21_0
    iast/:
      sink/:
        test_code_injection.py:
          TestCodeInjection:
            '*': *ref_5_20_0
            nextjs: missing_feature
          TestCodeInjection_StackTrace:
            '*': *ref_5_33_0
            nextjs: missing_feature
        test_command_injection.py:
          TestCommandInjection:
            '*': *ref_3_11_0
            nextjs: missing_feature
          TestCommandInjection_StackTrace:
            '*': *ref_5_33_0
            nextjs: missing_feature
        test_email_html_injection.py:
          TestEmailHtmlInjection: missing_feature
          TestEmailHtmlInjection_StackTrace: missing_feature
        test_hardcoded_passwords.py:
          Test_HardcodedPasswords:
            '*': *ref_5_13_0
            nextjs: missing_feature
          Test_HardcodedPasswords_StackTrace: missing_feature
        test_hardcoded_secrets.py:
          Test_HardcodedSecrets:
            '*': *ref_4_18_0
            nextjs: missing_feature
          Test_HardcodedSecretsExtended:
            '*': *ref_5_11_0
            nextjs: missing_feature
          Test_HardcodedSecrets_StackTrace: missing_feature
        test_header_injection.py:
          TestHeaderInjection:
            '*': *ref_4_21_0
            nextjs: missing_feature
          TestHeaderInjectionExclusionAccessControlAllow:
            '*': *ref_5_26_0
            express5: *ref_5_29_0 # test uses querystring
            nextjs: missing_feature
          TestHeaderInjectionExclusionContentEncoding:
            '*': *ref_5_26_0
            express5: *ref_5_29_0 # test uses querystring
            nextjs: missing_feature
          TestHeaderInjectionExclusionPragma:
            '*': *ref_5_26_0
            express5: *ref_5_29_0 # test uses querystring
            nextjs: missing_feature
          TestHeaderInjectionExclusionTransferEncoding:
            '*': *ref_5_26_0
            express5: *ref_5_29_0 # test uses querystring
            nextjs: missing_feature
          TestHeaderInjection_StackTrace:
            '*': *ref_5_33_0
            nextjs: missing_feature
        test_hsts_missing_header.py:
          Test_HstsMissingHeader:
            '*': *ref_4_8_0
            nextjs: missing_feature
          Test_HstsMissingHeader_StackTrace: missing_feature
        test_insecure_auth_protocol.py:
          Test_InsecureAuthProtocol: missing_feature
          Test_InsecureAuthProtocol_StackTrace: missing_feature
        test_insecure_cookie.py:
          TestInsecureCookie:
            '*': *ref_4_1_0
            nextjs: missing_feature
          TestInsecureCookieNameFilter:
            '*': *ref_5_24_0
            nextjs: missing_feature
          TestInsecureCookie_StackTrace:
            '*': *ref_5_33_0
            nextjs: missing_feature
        test_ldap_injection.py:
          TestLDAPInjection:
            '*': *ref_4_1_0
            nextjs: missing_feature
          TestLDAPInjection_StackTrace:
            '*': *ref_5_33_0
            nextjs: missing_feature
        test_no_httponly_cookie.py:
          TestNoHttponlyCookie:
            '*': *ref_4_3_0
            nextjs: missing_feature
          TestNoHttponlyCookieNameFilter:
            '*': *ref_5_24_0
            nextjs: missing_feature
          TestNoHttponlyCookie_StackTrace:
            '*': *ref_5_33_0
            nextjs: missing_feature
        test_no_samesite_cookie.py:
          TestNoSamesiteCookie:
            '*': *ref_4_3_0
            nextjs: missing_feature
          TestNoSamesiteCookieNameFilter:
            '*': *ref_5_24_0
            nextjs: missing_feature
          TestNoSamesiteCookie_StackTrace:
            '*': *ref_5_33_0
            nextjs: missing_feature
        test_nosql_mongodb_injection.py:
          TestNoSqlMongodbInjection:
            '*': *ref_4_17_0
            nextjs: missing_feature
          TestNoSqlMongodbInjection_StackTrace:
            '*': *ref_5_33_0
            nextjs: missing_feature
        test_path_traversal.py:
          TestPathTraversal:
            '*': *ref_3_19_0
            nextjs: missing_feature
          TestPathTraversal_StackTrace:
            '*': *ref_5_33_0
            nextjs: missing_feature
        test_reflection_injection.py:
          TestReflectionInjection: missing_feature
          TestReflectionInjection_StackTrace: missing_feature
        test_sql_injection.py:
          TestSqlInjection:
            '*': *ref_3_11_0
            nextjs: missing_feature
          TestSqlInjection_StackTrace:
            '*': *ref_5_33_0
            nextjs: missing_feature
        test_ssrf.py:
          TestSSRF:
            '*': *ref_4_1_0
            nextjs: missing_feature
          TestSSRF_StackTrace:
            '*': *ref_5_33_0
            nextjs: missing_feature
        test_template_injection.py:
          TestTemplateInjection:
            '*': *ref_5_26_0
            nextjs: missing_feature
        test_trust_boundary_violation.py:
          Test_TrustBoundaryViolation: missing_feature
          Test_TrustBoundaryViolation_StackTrace: missing_feature
        test_untrusted_deserialization.py:
          TestUntrustedDeserialization:
            '*': *ref_5_32_0
            nextjs: missing_feature
          TestUntrustedDeserialization_StackTrace: missing_feature
        test_unvalidated_redirect.py:
          TestUnvalidatedHeader:
            '*': *ref_4_3_0
            nextjs: missing_feature
          TestUnvalidatedHeader_StackTrace:
            '*': *ref_5_33_0
            nextjs: missing_feature
          TestUnvalidatedRedirect:
            '*': *ref_4_3_0
            nextjs: missing_feature
          TestUnvalidatedRedirect_StackTrace:
            '*': *ref_5_33_0
            nextjs: missing_feature
        test_unvalidated_redirect_forward.py:
          TestUnvalidatedForward: missing_feature
          TestUnvalidatedForward_StackTrace: missing_feature
        test_weak_cipher.py:
          TestWeakCipher:
            '*': *ref_3_6_0
            nextjs: missing_feature
          TestWeakCipher_StackTrace:
            '*': *ref_5_33_0
            nextjs: missing_feature
        test_weak_hash.py:
          TestDeduplication:
            '*': *ref_3_11_0
            nextjs: missing_feature
          TestWeakHash:
            '*': *ref_3_11_0
            nextjs: missing_feature
          TestWeakHash_StackTrace:
            '*': *ref_5_33_0
            nextjs: missing_feature
        test_weak_randomness.py:
          TestWeakRandomness:
            '*': *ref_5_1_0
            nextjs: missing_feature
          TestWeakRandomness_StackTrace:
            '*': *ref_5_33_0
            nextjs: missing_feature
        test_xcontent_sniffing.py:
          Test_XContentSniffing:
            '*': *ref_4_8_0
            nextjs: missing_feature
          Test_XContentSniffing_StackTrace: missing_feature
        test_xpath_injection.py:
          TestXPathInjection: missing_feature
          TestXPathInjection_StackTrace: missing_feature
        test_xss.py:
          TestXSS: missing_feature
          TestXSS_StackTrace: missing_feature
      source/:
        test_body.py:
          TestRequestBody:
            '*': *ref_3_19_0
            nextjs: missing_feature
        test_cookie_name.py:
          TestCookieName: missing_feature
        test_cookie_value.py:
          TestCookieValue:
            '*': *ref_4_3_0
            nextjs: missing_feature
        test_graphql_resolver.py:
          TestGraphqlResolverArgument:
            '*': *ref_5_4_0
            express5: missing_feature # graphql not yet compatible with express5
            nextjs: irrelevant # nextjs is not related with graphql
        test_header_name.py:
          TestHeaderName: missing_feature
        test_header_value.py:
          TestHeaderValue:
            '*': *ref_4_3_0
            nextjs: missing_feature
        test_kafka_key.py:
          TestKafkaKey:
            '*': *ref_5_4_0
            nextjs: irrelevant # nextjs is not related with kafka
        test_kafka_value.py:
          TestKafkaValue:
            '*': *ref_5_4_0
            nextjs: irrelevant # nextjs is not related with kafka
        test_multipart.py:
          TestMultipart: missing_feature
        test_parameter_name.py:
          TestParameterName: missing_feature
        test_parameter_value.py:
          TestParameterValue:
            '*': *ref_3_19_0
            express5: *ref_5_29_0
            nextjs: missing_feature
        test_path.py:
          TestPath: missing_feature
        test_path_parameter.py:
          TestPathParameter:
            '*': *ref_4_4_0
            express5: *ref_5_29_0
            nextjs: missing_feature
        test_sql_row.py:
          TestSqlRow:
            '*': *ref_5_29_0
            nextjs: missing_feature
        test_uri.py:
          TestURI: missing_feature
      test_security_controls.py:
        TestSecurityControls: missing_feature
    rasp/:
      test_cmdi.py:
        Test_Cmdi_BodyJson:
          '*': *ref_5_30_0
          nextjs: missing_feature
        Test_Cmdi_BodyUrlEncoded:
          '*': *ref_5_30_0
          nextjs: missing_feature
        Test_Cmdi_BodyXml: missing_feature
        Test_Cmdi_Capability: *ref_5_30_0
        Test_Cmdi_Mandatory_SpanTags: *ref_5_30_0
        Test_Cmdi_Optional_SpanTags: *ref_5_30_0
        Test_Cmdi_Rules_Version: *ref_5_30_0
        Test_Cmdi_StackTrace:
          '*': *ref_5_30_0
          nextjs: missing_feature
        Test_Cmdi_Telemetry:
          '*': *ref_5_30_0
          nextjs: missing_feature
        Test_Cmdi_Telemetry_Variant_Tag:
          '*': *ref_5_30_0
          nextjs: missing_feature
        Test_Cmdi_UrlQuery:
          '*': *ref_5_30_0
          nextjs: missing_feature
        Test_Cmdi_Waf_Version: *ref_5_30_0
      test_lfi.py:
        Test_Lfi_BodyJson:
          '*': *ref_5_24_0
          express5: *ref_5_29_0
          nextjs: missing_feature
        Test_Lfi_BodyUrlEncoded:
          '*': *ref_5_24_0
          express5: *ref_5_29_0
          nextjs: missing_feature
        Test_Lfi_BodyXml: missing_feature
        Test_Lfi_Capability: *ref_5_24_0
        Test_Lfi_Mandatory_SpanTags: *ref_5_24_0
        Test_Lfi_Optional_SpanTags: *ref_5_24_0
        Test_Lfi_RC_CustomAction:
          '*': *ref_5_24_0
          express5: *ref_5_29_0
          nextjs: missing_feature
        Test_Lfi_Rules_Version: *ref_5_26_0
        Test_Lfi_StackTrace: *ref_5_24_0
        Test_Lfi_Telemetry: *ref_5_24_0
        Test_Lfi_UrlQuery:
          '*': *ref_5_24_0
          express5: *ref_5_29_0
          nextjs: missing_feature
        Test_Lfi_Waf_Version: *ref_5_25_0
      test_shi.py:
        Test_Shi_BodyJson:
          '*': *ref_5_25_0
          express5: *ref_5_29_0
          nextjs: missing_feature
        Test_Shi_BodyUrlEncoded:
          '*': *ref_5_25_0
          express5: *ref_5_29_0
          nextjs: missing_feature
        Test_Shi_BodyXml: missing_feature
        Test_Shi_Capability: *ref_5_25_0
        Test_Shi_Mandatory_SpanTags: *ref_5_25_0
        Test_Shi_Optional_SpanTags: *ref_5_25_0
        Test_Shi_Rules_Version: *ref_5_24_0
        Test_Shi_StackTrace: *ref_5_25_0
        Test_Shi_Telemetry: *ref_5_25_0
        Test_Shi_Telemetry_Variant_Tag: *ref_5_30_0
        Test_Shi_UrlQuery:
          '*': *ref_5_25_0
          express5: *ref_5_29_0
          nextjs: missing_feature
        Test_Shi_Waf_Version: *ref_5_25_0
      test_sqli.py:
        Test_Sqli_BodyJson:
          '*': *ref_5_23_0
          express5: *ref_5_29_0
          nextjs: missing_feature
        Test_Sqli_BodyUrlEncoded:
          '*': *ref_5_23_0
          express5: *ref_5_29_0
          nextjs: missing_feature
        Test_Sqli_BodyXml: missing_feature
        Test_Sqli_Capability: *ref_5_23_0
        Test_Sqli_Mandatory_SpanTags: *ref_5_23_0
        Test_Sqli_Optional_SpanTags: *ref_5_23_0
        Test_Sqli_Rules_Version: *ref_5_25_0
        Test_Sqli_StackTrace: *ref_5_23_0
        Test_Sqli_Telemetry: *ref_5_23_0
        Test_Sqli_UrlQuery:
          '*': *ref_5_23_0
          express5: *ref_5_29_0
          nextjs: missing_feature
        Test_Sqli_Waf_Version: *ref_5_25_0
      test_ssrf.py:
        Test_Ssrf_BodyJson:
          '*': *ref_5_20_0
          nextjs: missing_feature
        Test_Ssrf_BodyUrlEncoded:
          '*': *ref_5_20_0
          nextjs: missing_feature
        Test_Ssrf_BodyXml: missing_feature # xml body not supported
        Test_Ssrf_Capability: *ref_5_23_0
        Test_Ssrf_Mandatory_SpanTags: *ref_5_18_0
        Test_Ssrf_Optional_SpanTags: *ref_5_18_0
        Test_Ssrf_Rules_Version: *ref_5_25_0
        Test_Ssrf_StackTrace:
          '*': *ref_5_20_0
          express5: *ref_5_29_0 # test uses querystring
        Test_Ssrf_Telemetry:
          '*': *ref_5_22_0
          express5: *ref_5_29_0 # test uses querystring
        Test_Ssrf_UrlQuery:
          '*': *ref_5_20_0
          express5: *ref_5_29_0
          nextjs: missing_feature
        Test_Ssrf_Waf_Version: *ref_5_25_0
    waf/:
      test_addresses.py:
        Test_BodyJson:
          '*': v2.2.0
          nextjs: *ref_4_17_0
        Test_BodyRaw: missing_feature
        Test_BodyUrlEncoded:
          '*': v2.2.0
          nextjs: *ref_5_3_0
        Test_BodyXml:
          '*': v2.2.0
          nextjs: irrelevant # Body xml is not converted to JSON in nextjs
        Test_Cookies: v2.0.0
        Test_FullGrpc: missing_feature
        Test_GraphQL:
          '*': *ref_4_22_0
          express5: missing_feature # graphql not yet compatible with express5
          nextjs: irrelevant # nextjs is not related with graphql
        Test_GrpcServerMethod: missing_feature
        Test_Headers: v2.0.0
        Test_PathParams:
          '*': v2.0.0
          express5: *ref_5_29_0
          nextjs: missing_feature
        Test_ResponseStatus: v2.0.0
        Test_UrlQuery:
          '*': v2.0.0
          nextjs: *ref_4_17_0
        Test_UrlQueryKey:
          '*': v2.6.0
          nextjs: *ref_4_17_0
        Test_UrlRaw: v2.0.0
        Test_gRPC: missing_feature
      test_blocking.py:
        Test_Blocking: *ref_3_19_0
        Test_Blocking_strip_response_headers: *ref_5_17_0
        Test_CustomBlockingResponse: *ref_5_15_0
      test_custom_rules.py:
        Test_CustomRules: *ref_4_1_0
      test_exclusions.py:
        Test_Exclusions: *ref_3_19_0
      test_miscs.py:
        Test_404: v2.0.0
        Test_CorrectOptionProcessing: *ref_3_19_0 # probably sooner, but bugged
        Test_MultipleAttacks: v2.0.0
        Test_MultipleHighlight: v2.0.0
      test_reports.py:
        Test_Monitoring: v2.8.0
      test_rules.py:
        Test_CommandInjection: v2.0.0
        Test_DiscoveryScan: v2.0.0
        Test_HttpProtocol: v2.0.0
        Test_JavaCodeInjection: v2.0.0
        Test_JsInjection: v2.0.0
        Test_LFI: v2.0.0
        Test_NoSqli: v2.0.0
        Test_PhpCodeInjection: v2.0.0
        Test_RFI: v2.0.0
        Test_SQLI: v2.0.0
        Test_SSRF: v2.0.0
        Test_Scanners: v2.0.0
        Test_XSS: v2.0.0
      test_telemetry.py:
        Test_TelemetryMetrics: *ref_4_17_0
    test_alpha.py:
      Test_Basic: v2.0.0
    test_asm_standalone.py:
      Test_AppSecStandalone_UpstreamPropagation: *ref_5_18_0
      Test_AppSecStandalone_UpstreamPropagation_V2: missing_feature
      Test_IastStandalone_UpstreamPropagation: *ref_5_29_0
      Test_IastStandalone_UpstreamPropagation_V2: missing_feature
      Test_SCAStandalone_Telemetry: *ref_5_18_0
      Test_SCAStandalone_Telemetry_V2: missing_feature
    test_automated_login_events.py:
      Test_Login_Events: irrelevant
      Test_Login_Events_Extended: irrelevant
      Test_V2_Login_Events: irrelevant
      Test_V2_Login_Events_Anon: irrelevant
      Test_V2_Login_Events_RC: irrelevant
      Test_V3_Auto_User_Instrum_Mode_Capability: *ref_5_29_0
      Test_V3_Login_Events:
        '*': *ref_5_29_0
        nextjs: missing_feature
      Test_V3_Login_Events_Anon:
        '*': *ref_5_29_0
        nextjs: missing_feature
      Test_V3_Login_Events_Blocking:
        '*': *ref_5_29_0
        nextjs: missing_feature
      Test_V3_Login_Events_RC:
        '*': *ref_5_29_0
        nextjs: missing_feature
    test_automated_user_and_session_tracking.py:
      Test_Automated_Session_Blocking: missing_feature
      Test_Automated_User_Blocking:
        '*': *ref_5_35_0
        nextjs: missing_feature
      Test_Automated_User_Tracking:
        '*': *ref_5_35_0
        nextjs: missing_feature
    test_blocking_addresses.py:
      Test_BlockingGraphqlResolvers:
        '*': *ref_4_22_0
        express5: missing_feature # graphql not yet compatible with express5
        nextjs: irrelevant # nextjs is not related with graphql
      Test_Blocking_client_ip: *ref_3_19_0
      Test_Blocking_request_body:
        '*': *ref_3_19_0
        nextjs: missing_feature
      Test_Blocking_request_body_multipart:
        '*': *ref_5_25_0
        nextjs: missing_feature
      Test_Blocking_request_cookies:
        '*': *ref_4_16_0
        nextjs: missing_feature
      Test_Blocking_request_headers: *ref_3_19_0
      Test_Blocking_request_method: *ref_3_19_0
      Test_Blocking_request_path_params:
        '*': *ref_5_24_0
        express5: *ref_5_29_0
        nextjs: missing_feature
      Test_Blocking_request_query:
        '*': *ref_3_19_0
        express5: *ref_5_29_0
        nextjs: missing_feature
      Test_Blocking_request_uri: *ref_3_19_0
      Test_Blocking_response_headers: *ref_5_17_0
      Test_Blocking_response_status: *ref_5_17_0
      Test_Blocking_user_id:
        '*': *ref_3_19_0
        nextjs: missing_feature
      Test_Suspicious_Request_Blocking:
        '*': *ref_5_24_0
        express5: *ref_5_29_0 # test uses querystring and path params
        nextjs: missing_feature
    test_client_ip.py:
      Test_StandardTagsClientIp: *ref_3_6_0
    test_conf.py:
      Test_ConfigurationVariables: v2.7.0
    test_customconf.py:
      Test_ConfRuleSet: v2.0.0
      Test_MissingRules: v2.0.0
      Test_NoLimitOnWafRules: v2.4.0
    test_event_tracking.py:
      Test_CustomEvent:
        '*': *ref_3_13_0
        nextjs: missing_feature
      Test_UserLoginFailureEvent:
        '*': *ref_3_13_0
        nextjs: missing_feature
      Test_UserLoginSuccessEvent:
        '*': *ref_3_13_0
        nextjs: missing_feature
    test_fingerprinting.py:
      Test_Fingerprinting_Endpoint: *ref_5_24_0
      Test_Fingerprinting_Endpoint_Capability: *ref_5_24_0
      Test_Fingerprinting_Header_And_Network: *ref_5_24_0
      Test_Fingerprinting_Header_Capability: *ref_5_24_0
      Test_Fingerprinting_Network_Capability: *ref_5_24_0
      Test_Fingerprinting_Session: missing_feature
      Test_Fingerprinting_Session_Capability: missing_feature
    test_identify.py:
      Test_Basic: v2.4.0
    test_ip_blocking_full_denylist.py:
      Test_AppSecIPBlockingFullDenylist: *ref_3_11_0
    test_logs.py:
      Test_Standardization: missing_feature
      Test_StandardizationBlockMode: missing_feature
    test_metastruct.py:
      Test_SecurityEvents_Appsec_Metastruct_Disabled: v2.2.0
      Test_SecurityEvents_Appsec_Metastruct_Enabled: missing_feature
      Test_SecurityEvents_Iast_Metastruct_Disabled: missing_feature
      Test_SecurityEvents_Iast_Metastruct_Enabled: missing_feature
    test_rate_limiter.py:
      Test_Main: v2.0.0
    test_remote_config_rule_changes.py:
      Test_BlockingActionChangesWithRemoteConfig: *ref_4_1_0
      Test_UpdateRuleFileWithRemoteConfig: *ref_3_19_0
    test_reports.py:
      Test_ExtraTagsFromRule: *ref_4_1_0
      Test_Info: v2.0.0
      Test_RequestHeaders: v2.0.0
      Test_StatusCode: v2.0.0
    test_request_blocking.py:
      Test_AppSecRequestBlocking:
        '*': *ref_3_19_0
        express5: *ref_5_29_0 # test uses querystring
        nextjs: missing_feature (can not block by query param in nextjs yet)
    test_runtime_activation.py:
      Test_RuntimeActivation: *ref_3_9_0
      Test_RuntimeDeactivation: *ref_3_9_0
    test_shell_execution.py:
      Test_ShellExecution: *ref_5_3_0
    test_suspicious_attacker_blocking.py:
      Test_Suspicious_Attacker_Blocking: missing_feature
    test_traces.py:
      Test_AppSecEventSpanTags: v2.0.0
      Test_AppSecObfuscator: v2.6.0
      Test_CollectDefaultRequestHeader: *ref_5_18_0
      Test_CollectRespondHeaders: v2.0.0
      Test_ExternalWafRequestsIdentification: *ref_5_7_0
      Test_RetainTraces: v2.0.0
    test_user_blocking_full_denylist.py:
      Test_UserBlocking_FullDenylist:
        '*': *ref_3_15_0
        nextjs: missing_feature (block method not implemented for nextjs yet)
    test_versions.py:
      Test_Events: v2.0.0
  debugger/:
    test_debugger_exception_replay.py:
      Test_Debugger_Exception_Replay: missing_feature (feature not implented)
    test_debugger_expression_language.py:
      Test_Debugger_Expression_Language: missing_feature (feature not implented)
    test_debugger_pii.py:
      Test_Debugger_PII_Redaction:
        '*': irrelevant
        express4: v5.35.0
    test_debugger_probe_snapshot.py:
      Test_Debugger_Probe_Snaphots:
        '*': irrelevant
        express4: v5.35.0
    test_debugger_probe_status.py:
      Test_Debugger_Probe_Statuses:
        '*': irrelevant
        express4: v5.32.0
    test_debugger_symdb.py:
      Test_Debugger_SymDb: missing_feature (feature not implented)
  integrations/:
    crossed_integrations/:
      test_kafka.py:
        Test_Kafka:
          '*': irrelevant
          express4: v0.1 # real version not known
          express5: v0.1 # real version not known
      test_kinesis.py:
        Test_Kinesis_PROPAGATION_VIA_MESSAGE_ATTRIBUTES:
          '*': irrelevant
          express4: *ref_5_3_0
          express5: *ref_5_3_0
      test_rabbitmq.py:
        Test_RabbitMQ_Trace_Context_Propagation:
          '*': irrelevant
          express4: v0.1 # real version not known
          express5: v0.1 # real version not known
      test_sns_to_sqs.py:
        Test_SNS_Propagation:
          '*': irrelevant
          express4: *ref_5_20_0
          express5: *ref_5_20_0
      test_sqs.py:
        Test_SQS_PROPAGATION_VIA_AWS_XRAY_HEADERS:
          '*': irrelevant
          express4: v0.1 # real version not known
          express5: v0.1 # real version not known
        Test_SQS_PROPAGATION_VIA_MESSAGE_ATTRIBUTES:
          '*': irrelevant
          express4: v0.1 # real version not known
          express5: v0.1 # real version not known
    test_db_integrations_sql.py:
      Test_MsSql:
        '*': missing_feature
        express4: v1.0.0
        express5: v1.0.0
      Test_MySql:
        '*': missing_feature
        express4: v1.0.0
        express5: v1.0.0
      Test_Postgres:
        '*': missing_feature
        express4: v1.0.0
        express5: v1.0.0
    test_dbm.py:
      Test_Dbm: missing_feature
      Test_Dbm_Comment_NodeJS_mysql2:
        '*': missing_feature (Missing on weblog)
        express4: *ref_5_13_0
        express5: *ref_5_13_0
        uds-express4: *ref_5_13_0
      Test_Dbm_Comment_NodeJS_pg:
        '*': missing_feature (Missing on weblog)
        express4: *ref_5_13_0
        express5: *ref_5_13_0
        uds-express4: *ref_5_13_0
    test_dsm.py:
      Test_DsmContext_Extraction_Base64:
        '*': irrelevant
        express4: *ref_5_6_0
        express5: *ref_5_6_0
      Test_DsmContext_Injection_Base64:
        '*': irrelevant
        express4: *ref_5_6_0
        express5: *ref_5_6_0
      Test_DsmHttp: missing_feature
      Test_DsmKafka:
        '*': *ref_5_25_0
        nextjs: missing_feature (missing endpoint)
      Test_DsmKinesis:
        '*': irrelevant
        express4: *ref_5_2_0
        express5: *ref_5_2_0
      Test_DsmRabbitmq:
        '*': irrelevant
        express4: *ref_5_3_0
        express5: *ref_5_3_0
      Test_DsmRabbitmq_FanoutExchange:
        '*': irrelevant
        express4: missing_feature
        express5: missing_feature
      Test_DsmRabbitmq_TopicExchange:
        '*': irrelevant
        express4: missing_feature
        express5: missing_feature
      Test_DsmSNS:
        '*': irrelevant
        express4: *ref_5_20_0
        express5: *ref_5_20_0
      Test_DsmSQS:
        '*': irrelevant
        express4: *ref_5_2_0
        express5: *ref_5_2_0
      Test_Dsm_Manual_Checkpoint_Inter_Process:
        '*': irrelevant
        express4: *ref_5_20_0
        express5: *ref_5_20_0
      Test_Dsm_Manual_Checkpoint_Intra_Process:
        '*': irrelevant
        express4: *ref_5_20_0
        express5: *ref_5_20_0
    test_inferred_proxy.py:
      Test_AWS_API_Gateway_Inferred_Span_Creation:
        '*': irrelevant
        express4: *ref_5_26_0
        express5: *ref_5_26_0
    test_otel_drop_in.py:
      Test_Otel_Drop_In: missing_feature
  otel/:
    test_context_propagation.py:
      Test_Otel_Context_Propagation_Default_Propagator_Api:
        '*': incomplete_test_app (endpoint not implemented)
        express4: *ref_5_26_0
        express5: *ref_5_26_0
  parametric/:
    test_128_bit_traceids.py:
      Test_128_Bit_Traceids: *ref_3_0_0
    test_config_consistency.py:
      Test_Config_Dogstatsd: *ref_5_29_0
      Test_Config_RateLimit: *ref_5_25_0
      Test_Config_Tags: missing_feature
      Test_Config_TraceAgentURL: *ref_5_25_0
      Test_Config_TraceEnabled: *ref_4_3_0
      Test_Config_TraceLogDirectory: missing_feature
      Test_Config_UnifiedServiceTagging: *ref_5_25_0
    test_crashtracking.py:
      Test_Crashtracking: *ref_5_27_0
    test_dynamic_configuration.py:
      TestDynamicConfigSamplingRules: *ref_5_16_0
      TestDynamicConfigTracingEnabled: *ref_5_4_0
      TestDynamicConfigV1: *ref_4_11_0
      TestDynamicConfigV1_EmptyServiceTargets: *ref_5_4_0
      TestDynamicConfigV1_ServiceTargets: *ref_5_4_0
      TestDynamicConfigV2: *ref_4_23_0
    test_headers_baggage.py:
      Test_Headers_Baggage: *ref_5_29_0
    test_otel_api_interoperability.py: missing_feature
<<<<<<< HEAD
    test_otel_sdk_interoperability.py: missing_feature
    test_span_links.py: 
      Test_Span_Links: v5.3.0
=======
    test_otel_env_vars.py:
      Test_Otel_Env_Vars: v5.11.0 #implemented in v5.11.0, v4.35.0, &v3.56.0
    test_otel_span_with_baggage.py:
      Test_Otel_Span_With_Baggage: missing_feature
    test_parametric_endpoints.py:
      Test_Parametric_DDSpan_Set_Resource: incomplete_test_app (set_resource endpoint is not implemented)
      Test_Parametric_DDSpan_Start: bug (APMAPI-778) # The resource name of the child span is overidden by the parent span.
      Test_Parametric_DDTrace_Baggage: incomplete_test_app (baggage endpoints are not implemented)
      Test_Parametric_DDTrace_Crash: incomplete_test_app (crash endpoint is not implemented)
      Test_Parametric_DDTrace_Current_Span: incomplete_test_app (current_span endpoint is not supported)
      Test_Parametric_OtelSpan_Set_Name: bug (APMAPI-778) # set_name endpoint should set the resource name on a span (not the operation name)
      Test_Parametric_OtelSpan_Start: bug (APMAPI-778) # The expected span.kind tag is not set
      Test_Parametric_Otel_Baggage: missing_feature (baggage is not supported)
      Test_Parametric_Otel_Current_Span: incomplete_test_app (otel current_span endpoint is not supported)
    test_partial_flushing.py:
      Test_Partial_Flushing: bug (APMLP-270)
    test_span_events.py: missing_feature
    test_span_links.py:
      Test_Span_Links: *ref_5_3_0
>>>>>>> 85a47e83
    test_telemetry.py:
      Test_Consistent_Configs: *ref_5_25_0
      Test_Defaults: *ref_5_6_0
      Test_Environment: *ref_5_6_0
      Test_TelemetryInstallSignature: *ref_4_23_0
      Test_TelemetrySCAEnvVar: *ref_5_13_0
    test_trace_sampling.py:
      Test_Trace_Sampling_Basic: *ref_5_16_0 #actual version unknown
      Test_Trace_Sampling_Globs: *ref_5_16_0 #actual version unknown
      Test_Trace_Sampling_Globs_Feb2024_Revision: missing_feature
      Test_Trace_Sampling_Resource: missing_feature
      Test_Trace_Sampling_Tags: missing_feature
      Test_Trace_Sampling_Tags_Feb2024_Revision: *ref_5_16_0 #actual version unknown
      Test_Trace_Sampling_With_W3C: missing_feature
    test_tracer.py:
      Test_TracerSCITagging: *ref_3_21_0
    test_tracer_flare.py:
      TestTracerFlareV1: *ref_5_15_0
  remote_config/:
    test_remote_configuration.py:
      Test_RemoteConfigurationExtraServices: *ref_4_17_0
      Test_RemoteConfigurationUpdateSequenceASMDD: *ref_3_19_0
      Test_RemoteConfigurationUpdateSequenceASMDDNoCache: irrelevant (cache is implemented)
      Test_RemoteConfigurationUpdateSequenceFeatures: *ref_3_9_0
      Test_RemoteConfigurationUpdateSequenceFeaturesNoCache: irrelevant (cache is implemented)
      Test_RemoteConfigurationUpdateSequenceLiveDebugging: *ref_5_16_0 #actual version unknown
  serverless/:
    span_pointers/:
      aws/:
        test_s3_span_pointers.py:
          Test_CopyObject: missing_feature
          Test_MultipartUpload: missing_feature
          Test_PutObject: missing_feature
  stats/:
    test_miscs.py:
      Test_Miscs: missing_feature
    test_stats.py:
      Test_Client_Stats: missing_feature
  test_config_consistency.py:
    Test_Config_ClientIPHeaderEnabled_False: *ref_3_13_0
    Test_Config_ClientIPHeader_Configured: *ref_3_13_0
    Test_Config_ClientIPHeader_Precedence: *ref_3_19_0
    Test_Config_ClientTagQueryString_Configured: missing_feature (adding query string to http.url is not supported)
    Test_Config_ClientTagQueryString_Empty: missing_feature (removes query strings by default)
    Test_Config_HttpClientErrorStatuses_Default: missing_feature
    Test_Config_HttpClientErrorStatuses_FeatureFlagCustom: missing_feature
    Test_Config_HttpServerErrorStatuses_Default: missing_feature
    Test_Config_HttpServerErrorStatuses_FeatureFlagCustom: missing_feature
    Test_Config_IntegrationEnabled_False:
      '*': *ref_5_25_0
      express4-typescript: incomplete_test_app
      nextjs: incomplete_test_app
    Test_Config_IntegrationEnabled_True:
      '*': *ref_5_25_0
      express4-typescript: incomplete_test_app
      nextjs: incomplete_test_app
    Test_Config_LogInjection_128Bit_TradeId_Default: missing_feature (disabled by default)
    Test_Config_LogInjection_128Bit_TradeId_Disabled:
      '*': *ref_3_15_0
      express4-typescript: incomplete_test_app (endpoint not implemented)
      nextjs: incomplete_test_app (endpoint not implemented)
    Test_Config_LogInjection_Default:
      '*': *ref_3_0_0
      express4-typescript: incomplete_test_app (endpoint not implemented)
      nextjs: incomplete_test_app (endpoint not implemented)
    Test_Config_LogInjection_Enabled:
      '*': *ref_3_0_0
      express4-typescript: incomplete_test_app (endpoint not implemented)
      nextjs: incomplete_test_app (endpoint not implemented)
    Test_Config_ObfuscationQueryStringRegexp_Configured: *ref_3_0_0
    Test_Config_ObfuscationQueryStringRegexp_Empty: *ref_3_0_0
    Test_Config_RuntimeMetrics_Default: *ref_3_0_0
    Test_Config_RuntimeMetrics_Enabled: *ref_3_0_0
    Test_Config_RuntimeMetrics_Enabled_WithRuntimeId: missing_feature
    Test_Config_UnifiedServiceTagging_CustomService: *ref_5_25_0
    Test_Config_UnifiedServiceTagging_Default: *ref_5_25_0
  test_distributed.py:
    Test_DistributedHttp: missing_feature
    Test_Span_Links_Flags_From_Conflicting_Contexts: missing_feature (implementation specs have not been determined)
    Test_Span_Links_From_Conflicting_Contexts: v5.27.0
    Test_Span_Links_Omit_Tracestate_From_Conflicting_Contexts: missing_feature (implementation specs have not been determined)
    Test_Synthetics_APM_Datadog:
      '*': *ref_5_25_0
      nextjs: bug (APMAPI-939) # the nextjs weblog application changes the sampling priority from 1.0 to 2.0
  test_graphql.py:
    Test_GraphQLQueryErrorReporting:
      '*': *ref_5_34_0
      express4-typescript: incomplete_test_app (endpoint not implemented)
      express5: missing_feature
      nextjs: missing_feature
  test_identify.py:
    Test_Basic: v2.4.0
    Test_Propagate: *ref_3_2_0
    Test_Propagate_Legacy: *ref_3_2_0
  test_library_conf.py:
    Test_ExtractBehavior_Default: incomplete_test_app (/make_distant_call endpoint is not correctly implemented)
    Test_ExtractBehavior_Ignore: incomplete_test_app (/make_distant_call endpoint is not correctly implemented)
    Test_ExtractBehavior_Restart: incomplete_test_app (/make_distant_call endpoint is not correctly implemented)
    Test_ExtractBehavior_Restart_With_Extract_First: incomplete_test_app (/make_distant_call endpoint is not correctly implemented)
    Test_HeaderTags: *ref_4_11_0
    Test_HeaderTags_Colon_Leading: *ref_4_11_0
    Test_HeaderTags_Colon_Trailing: *ref_4_11_0
    Test_HeaderTags_DynamicConfig: missing_feature
    Test_HeaderTags_Long: *ref_4_11_0
    Test_HeaderTags_Short: *ref_4_11_0
    Test_HeaderTags_Whitespace_Header: *ref_5_25_0
    Test_HeaderTags_Whitespace_Tag: *ref_5_25_0
    Test_HeaderTags_Whitespace_Val_Long: *ref_4_11_0
    Test_HeaderTags_Whitespace_Val_Short: *ref_4_11_0
  test_profiling.py:
    Test_Profile: *ref_5_16_0 #actual version unknown
  test_scrubbing.py:
    Test_UrlField: *ref_3_13_1
    Test_UrlQuery:
      '*': *ref_3_0_0
      nextjs: *ref_4_17_0
  test_semantic_conventions.py:
    Test_Meta:
      '*': *ref_3_13_1
      nextjs: missing_feature # nextjs makes some internal requests and we have different tag names
    Test_MetricsStandardTags: *ref_3_13_1
  test_span_events.py: incomplete_test_app (Weblog `/add_event` not implemented)
  test_standard_tags.py:
    Test_StandardTagsClientIp:
      '*': *ref_3_6_0
      nextjs: missing_feature # nextjs makes some internal requests, so we have more than 1 rootspans
    Test_StandardTagsMethod: v2.11.0
    Test_StandardTagsRoute:
      '*': v2.11.0
      nextjs: missing_feature # http.route not added in nextjs
    Test_StandardTagsStatusCode: v2.11.0
    Test_StandardTagsUrl: *ref_3_0_0
    Test_StandardTagsUserAgent: v2.9.0
  test_telemetry.py:
    Test_DependencyEnable: missing_feature
    Test_Log_Generation: missing_feature
    Test_MessageBatch: *ref_4_21_0
    Test_Metric_Generation_Disabled: missing_feature
    Test_Metric_Generation_Enabled: missing_feature
    Test_ProductsDisabled: *ref_4_21_0
    Test_Telemetry:
      '*': *ref_3_2_0
      nextjs: missing_feature
      uds-express4: *ref_3_7_0
    Test_TelemetrySCAEnvVar: missing_feature
    Test_TelemetryV2: *ref_4_21_0<|MERGE_RESOLUTION|>--- conflicted
+++ resolved
@@ -821,11 +821,6 @@
     test_headers_baggage.py:
       Test_Headers_Baggage: *ref_5_29_0
     test_otel_api_interoperability.py: missing_feature
-<<<<<<< HEAD
-    test_otel_sdk_interoperability.py: missing_feature
-    test_span_links.py: 
-      Test_Span_Links: v5.3.0
-=======
     test_otel_env_vars.py:
       Test_Otel_Env_Vars: v5.11.0 #implemented in v5.11.0, v4.35.0, &v3.56.0
     test_otel_span_with_baggage.py:
@@ -844,8 +839,8 @@
       Test_Partial_Flushing: bug (APMLP-270)
     test_span_events.py: missing_feature
     test_span_links.py:
-      Test_Span_Links: *ref_5_3_0
->>>>>>> 85a47e83
+    test_span_links.py: 
+      Test_Span_Links: v5.3.0
     test_telemetry.py:
       Test_Consistent_Configs: *ref_5_25_0
       Test_Defaults: *ref_5_6_0
