--- conflicted
+++ resolved
@@ -68,13 +68,10 @@
   - &ref_5_62_0 '>=5.62.0'  # dsm - new hashing algo
   - &ref_5_64_0 '>=5.64.0'  # Endpoints collection
   - &ref_5_66_0 '>=5.66.0'  # fastify rasp support
-<<<<<<< HEAD
-  - &ref_5_69_0 '>=5.69.0'
-=======
   - &ref_5_71_0 '>=5.71.0'
   - &ref_5_72_0 '>=5.72.0'  # FFE support
   - &ref_5_73_0 '>=5.73.0'
->>>>>>> d4f95d0e
+  - &ref_5_74_0 '>=5.74.0'
 tests/:
   apm_tracing_e2e/:
     test_otel.py:
@@ -104,7 +101,7 @@
         Test_API_Security_Custom_Data_Classification_Scanner: missing_feature
       test_endpoint_discovery.py:
         Test_Endpoint_Discovery:
-          '*': *ref_5_69_0
+          '*': *ref_5_74_0
           fastify: *ref_5_64_0
           nextjs: missing_feature
       test_schemas.py:
