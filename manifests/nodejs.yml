refs:
  - &ref_3_0_0 '>=3.0.0 || ^2.13.0'
  - &ref_3_2_0 '>=3.2.0 || ^2.15.0'
  - &ref_3_6_0 '>=3.6.0 || ^2.19.0'
  - &ref_3_7_0 '>=3.7.0 || ^2.20.0'
  - &ref_3_9_0 '>=3.9.0 || ^2.22.0'
  - &ref_3_11_0 '>=3.11.0 || ^2.24.0'
  - &ref_3_13_0 '>=3.13.0 || ^2.26.0'
  - &ref_3_13_1 '>=3.13.1 || ^2.26.1'
  - &ref_3_15_0 '>=3.15.0 || ^2.28.0'
  - &ref_3_19_0 '>=3.19.0 || ^2.32.0'
  - &ref_3_21_0 '>=3.21.0 || ^2.34.0'
  - &ref_4_1_0 '>=4.1.0 || ^3.22.0 || ^2.35.0'
  - &ref_4_3_0 '>=4.3.0 || ^3.24.0 || ^2.37.0'
  - &ref_4_4_0 '>=4.4.0 || ^3.25.0 || ^2.38.0'
  - &ref_4_8_0 '>=4.8.0 || ^3.29.0 || ^2.42.0'
  - &ref_4_11_0 '>=4.11.0 || ^3.32.0 || ^2.45.0'
  - &ref_4_16_0 '>=4.16.0 || ^3.37.0'
  - &ref_4_17_0 '>=4.17.0 || ^3.38.0'
  - &ref_4_18_0 '>=4.18.0 || ^3.39.0'
  - &ref_4_21_0 '>=4.21.0 || ^3.42.0'
  - &ref_4_22_0 '>=4.22.0 || ^3.43.0'
  - &ref_4_23_0 '>=4.23.0 || ^3.44.0'
  - &ref_5_1_0 '>=5.1.0 || ^4.25.0 || ^3.46.0'
  - &ref_5_2_0 '>=5.2.0 || ^4.26.0 || ^3.47.0'
  - &ref_5_3_0 '>=5.3.0 || ^4.27.0 || ^3.48.0'
  - &ref_5_4_0 '>=5.4.0 || ^4.28.0 || ^3.49.0'
  - &ref_5_6_0 '>=5.6.0 || ^4.30.0 || ^3.51.0'
  - &ref_5_7_0 '>=5.7.0 || ^4.31.0 || ^3.52.0'
  - &ref_5_11_0 '>=5.11.0 || ^4.35.0 || ^3.56.0'
  - &ref_5_13_0 '>=5.13.0 || ^4.37.0 || ^3.58.0'
  - &ref_5_15_0 '>=5.15.0 || ^4.39.0'
  - &ref_5_16_0 '>=5.16.0 || ^4.40.0'
  - &ref_5_17_0 '>=5.17.0 || ^4.41.0'
  - &ref_5_18_0 '>=5.18.0 || ^4.42.0'
  - &ref_5_20_0 '>=5.20.0 || ^4.44.0'
  - &ref_5_22_0 '>=5.22.0 || ^4.46.0'
  - &ref_5_23_0 '>=5.23.0 || ^4.47.0'
  - &ref_5_24_0 '>=5.24.0 || ^4.48.0'
  - &ref_5_25_0 '>=5.25.0 || ^4.49.0'
  - &ref_5_26_0 '>=5.26.0 || ^4.50.0'
  - &ref_5_27_0 '>=5.27.0 || ^4.51.0'
  - &ref_5_29_0 '>=5.29.0 || ^4.53.0' # express 5 support
  - &ref_5_30_0 '>=5.30.0 || ^4.54.0'
  - &ref_5_32_0 '>=5.32.0 || ^4.56.0'

tests/:
  apm_tracing_e2e/:
    test_otel.py:
      Test_Otel_Span: missing_feature (missing /e2e_otel_span endpoint on weblog)
    test_single_span.py:
      Test_SingleSpan: missing_feature (missing /e2e_otel_span endpoint on weblog)
  appsec/:
    api_security/:
      test_api_security_rc.py:
        Test_API_Security_RC_ASM_DD_processors: *ref_5_3_0
        Test_API_Security_RC_ASM_DD_scanners: *ref_5_3_0
        Test_API_Security_RC_ASM_processor_overrides_and_custom_scanner: irrelevant (waf does not support it yet)
      test_apisec_sampling.py:
        Test_API_Security_Sampling_Different_Endpoints:
          '*': *ref_5_27_0
          nextjs: missing_feature
        Test_API_Security_Sampling_Different_Paths:
          '*': *ref_5_27_0
          nextjs: missing_feature
        Test_API_Security_Sampling_Different_Status:
          '*': *ref_5_27_0
          nextjs: missing_feature
        Test_API_Security_Sampling_Rate: irrelevant (new api security sampling algorithm implemented)
        Test_API_Security_Sampling_With_Delay:
          '*': *ref_5_27_0
          nextjs: missing_feature
      test_schemas.py:
        Test_Scanners: *ref_4_21_0
        Test_Schema_Request_Cookies: *ref_4_21_0
        Test_Schema_Request_FormUrlEncoded_Body:
          '*': *ref_4_21_0
          nextjs: *ref_5_3_0
        Test_Schema_Request_Headers: *ref_4_21_0
        Test_Schema_Request_Json_Body: *ref_4_21_0
        Test_Schema_Request_Path_Parameters:
          '*': *ref_4_21_0
          express5: *ref_5_29_0
          nextjs: missing_feature
        Test_Schema_Request_Query_Parameters: *ref_4_21_0
        Test_Schema_Response_Body:
          '*': *ref_5_3_0
          express5: *ref_5_29_0
          nextjs: missing_feature
        Test_Schema_Response_Body_env_var: missing_feature
        Test_Schema_Response_Headers: *ref_4_21_0
    iast/:
      sink/:
        test_code_injection.py:
          TestCodeInjection:
            '*': *ref_5_20_0
            nextjs: missing_feature
          TestCodeInjection_StackTrace: missing_feature
        test_command_injection.py:
          TestCommandInjection:
            '*': *ref_3_11_0
            nextjs: missing_feature
          TestCommandInjection_StackTrace: missing_feature
        test_hardcoded_passwords.py:
          Test_HardcodedPasswords:
            '*': *ref_5_13_0
            nextjs: missing_feature
          Test_HardcodedPasswords_StackTrace: missing_feature
        test_hardcoded_secrets.py:
          Test_HardcodedSecrets:
            '*': *ref_4_18_0
            nextjs: missing_feature
          Test_HardcodedSecretsExtended:
            '*': *ref_5_11_0
            nextjs: missing_feature
          Test_HardcodedSecrets_StackTrace: missing_feature
        test_header_injection.py:
          TestHeaderInjection:
            '*': *ref_4_21_0
            nextjs: missing_feature
          TestHeaderInjectionExclusionAccessControlAllow:
            '*': *ref_5_26_0
            express5: *ref_5_29_0 # test uses querystring
            nextjs: missing_feature
          TestHeaderInjectionExclusionContentEncoding:
            '*': *ref_5_26_0
            express5: *ref_5_29_0 # test uses querystring
            nextjs: missing_feature
          TestHeaderInjectionExclusionPragma:
            '*': *ref_5_26_0
            express5: *ref_5_29_0 # test uses querystring
            nextjs: missing_feature
          TestHeaderInjectionExclusionTransferEncoding:
            '*': *ref_5_26_0
            express5: *ref_5_29_0 # test uses querystring
            nextjs: missing_feature
          TestHeaderInjection_StackTrace: missing_feature
        test_hsts_missing_header.py:
          Test_HstsMissingHeader:
            '*': *ref_4_8_0
            nextjs: missing_feature
          Test_HstsMissingHeader_StackTrace: missing_feature
        test_insecure_auth_protocol.py:
          Test_InsecureAuthProtocol: missing_feature
          Test_InsecureAuthProtocol_StackTrace: missing_feature
        test_insecure_cookie.py:
          TestInsecureCookie:
            '*': *ref_4_1_0
            nextjs: missing_feature
          TestInsecureCookieNameFilter:
            '*': *ref_5_24_0
            nextjs: missing_feature
          TestInsecureCookie_StackTrace: missing_feature
        test_ldap_injection.py:
          TestLDAPInjection:
            '*': *ref_4_1_0
            nextjs: missing_feature
          TestLDAPInjection_StackTrace: missing_feature
        test_no_httponly_cookie.py:
          TestNoHttponlyCookie:
            '*': *ref_4_3_0
            nextjs: missing_feature
          TestNoHttponlyCookieNameFilter:
            '*': *ref_5_24_0
            nextjs: missing_feature
          TestNoHttponlyCookie_StackTrace: missing_feature
        test_no_samesite_cookie.py:
          TestNoSamesiteCookie:
            '*': *ref_4_3_0
            nextjs: missing_feature
          TestNoSamesiteCookieNameFilter:
            '*': *ref_5_24_0
            nextjs: missing_feature
          TestNoSamesiteCookie_StackTrace: missing_feature
        test_nosql_mongodb_injection.py:
          TestNoSqlMongodbInjection:
            '*': *ref_4_17_0
            nextjs: missing_feature
          TestNoSqlMongodbInjection_StackTrace: missing_feature
        test_path_traversal.py:
          TestPathTraversal:
            '*': *ref_3_19_0
            nextjs: missing_feature
          TestPathTraversal_StackTrace: missing_feature
        test_reflection_injection.py:
          TestReflectionInjection: missing_feature
          TestReflectionInjection_StackTrace: missing_feature
        test_sql_injection.py:
          TestSqlInjection:
            '*': *ref_3_11_0
            nextjs: missing_feature
          TestSqlInjection_StackTrace: missing_feature
        test_ssrf.py:
          TestSSRF:
            '*': *ref_4_1_0
            nextjs: missing_feature
          TestSSRF_StackTrace: missing_feature
        test_template_injection.py:
          TestTemplateInjection:
            '*': *ref_5_26_0
            nextjs: missing_feature
        test_trust_boundary_violation.py:
          Test_TrustBoundaryViolation: missing_feature
          Test_TrustBoundaryViolation_StackTrace: missing_feature
        test_untrusted_deserialization.py:
          TestUntrustedDeserialization:
            '*': *ref_5_32_0
            nextjs: missing_feature
          TestUntrustedDeserialization_StackTrace: missing_feature
        test_unvalidated_redirect.py:
          TestUnvalidatedHeader:
            '*': *ref_4_3_0
            nextjs: missing_feature
          TestUnvalidatedHeader_StackTrace: missing_feature
          TestUnvalidatedRedirect:
            '*': *ref_4_3_0
            nextjs: missing_feature
          TestUnvalidatedRedirect_StackTrace: missing_feature
        test_unvalidated_redirect_forward.py:
          TestUnvalidatedForward: missing_feature
          TestUnvalidatedForward_StackTrace: missing_feature
        test_weak_cipher.py:
          TestWeakCipher:
            '*': *ref_3_6_0
            nextjs: missing_feature
          TestWeakCipher_StackTrace: missing_feature
        test_weak_hash.py:
          TestDeduplication:
            '*': *ref_3_11_0
            nextjs: missing_feature
          TestWeakHash:
            '*': *ref_3_11_0
            nextjs: missing_feature
          TestWeakHash_StackTrace: missing_feature
        test_weak_randomness.py:
          TestWeakRandomness:
            '*': *ref_5_1_0
            nextjs: missing_feature
          TestWeakRandomness_StackTrace: missing_feature
        test_xcontent_sniffing.py:
          Test_XContentSniffing:
            '*': *ref_4_8_0
            nextjs: missing_feature
          Test_XContentSniffing_StackTrace: missing_feature
        test_xpath_injection.py:
          TestXPathInjection: missing_feature
          TestXPathInjection_StackTrace: missing_feature
        test_xss.py:
          TestXSS: missing_feature
          TestXSS_StackTrace: missing_feature
      source/:
        test_body.py:
          TestRequestBody:
            '*': *ref_3_19_0
            nextjs: missing_feature
        test_cookie_name.py:
          TestCookieName: missing_feature
        test_cookie_value.py:
          TestCookieValue:
            '*': *ref_4_3_0
            nextjs: missing_feature
        test_graphql_resolver.py:
          TestGraphqlResolverArgument:
            '*': *ref_5_4_0
            express5: missing_feature # graphql not yet compatible with express5
            nextjs: irrelevant # nextjs is not related with graphql
        test_header_name.py:
          TestHeaderName: missing_feature
        test_header_value.py:
          TestHeaderValue:
            '*': *ref_4_3_0
            nextjs: missing_feature
        test_kafka_key.py:
          TestKafkaKey:
            '*': *ref_5_4_0
            nextjs: irrelevant # nextjs is not related with kafka
        test_kafka_value.py:
          TestKafkaValue:
            '*': *ref_5_4_0
            nextjs: irrelevant # nextjs is not related with kafka
        test_multipart.py:
          TestMultipart: missing_feature
        test_parameter_name.py:
          TestParameterName: missing_feature
        test_parameter_value.py:
          TestParameterValue:
            '*': *ref_3_19_0
            express5: *ref_5_29_0
            nextjs: missing_feature
        test_path.py:
          TestPath: missing_feature
        test_path_parameter.py:
          TestPathParameter:
            '*': *ref_4_4_0
            express5: *ref_5_29_0
            nextjs: missing_feature
        test_sql_row.py:
          TestSqlRow:
            '*': *ref_5_29_0
            nextjs: missing_feature
        test_uri.py:
          TestURI: missing_feature
      test_security_controls.py:
        TestSecurityControls: missing_feature
    rasp/:
      test_cmdi.py:
        Test_Cmdi_BodyJson:
          '*': *ref_5_30_0
          nextjs: missing_feature
        Test_Cmdi_BodyUrlEncoded:
          '*': *ref_5_30_0
          nextjs: missing_feature
        Test_Cmdi_BodyXml: missing_feature
        Test_Cmdi_Capability: *ref_5_30_0
        Test_Cmdi_Mandatory_SpanTags: *ref_5_30_0
        Test_Cmdi_Optional_SpanTags: *ref_5_30_0
        Test_Cmdi_Rules_Version: *ref_5_30_0
        Test_Cmdi_StackTrace:
          '*': *ref_5_30_0
          nextjs: missing_feature
        Test_Cmdi_Telemetry:
          '*': *ref_5_30_0
          nextjs: missing_feature
        Test_Cmdi_Telemetry_Variant_Tag:
          '*': *ref_5_30_0
          nextjs: missing_feature
        Test_Cmdi_UrlQuery:
          '*': *ref_5_30_0
          nextjs: missing_feature
        Test_Cmdi_Waf_Version: *ref_5_30_0
      test_lfi.py:
        Test_Lfi_BodyJson:
          '*': *ref_5_24_0
          express5: *ref_5_29_0
          nextjs: missing_feature
        Test_Lfi_BodyUrlEncoded:
          '*': *ref_5_24_0
          express5: *ref_5_29_0
          nextjs: missing_feature
        Test_Lfi_BodyXml: missing_feature
        Test_Lfi_Capability: *ref_5_24_0
        Test_Lfi_Mandatory_SpanTags: *ref_5_24_0
        Test_Lfi_Optional_SpanTags: *ref_5_24_0
        Test_Lfi_RC_CustomAction:
          '*': *ref_5_24_0
          express5: *ref_5_29_0
          nextjs: missing_feature
        Test_Lfi_Rules_Version: *ref_5_26_0
        Test_Lfi_StackTrace: *ref_5_24_0
        Test_Lfi_Telemetry: *ref_5_24_0
        Test_Lfi_UrlQuery:
          '*': *ref_5_24_0
          express5: *ref_5_29_0
          nextjs: missing_feature
        Test_Lfi_Waf_Version: *ref_5_25_0
      test_shi.py:
        Test_Shi_BodyJson:
          '*': *ref_5_25_0
          express5: *ref_5_29_0
          nextjs: missing_feature
        Test_Shi_BodyUrlEncoded:
          '*': *ref_5_25_0
          express5: *ref_5_29_0
          nextjs: missing_feature
        Test_Shi_BodyXml: missing_feature
        Test_Shi_Capability: *ref_5_25_0
        Test_Shi_Mandatory_SpanTags: *ref_5_25_0
        Test_Shi_Optional_SpanTags: *ref_5_25_0
        Test_Shi_Rules_Version: *ref_5_24_0
        Test_Shi_StackTrace: *ref_5_25_0
        Test_Shi_Telemetry: *ref_5_25_0
        Test_Shi_Telemetry_Variant_Tag: *ref_5_30_0
        Test_Shi_UrlQuery:
          '*': *ref_5_25_0
          express5: *ref_5_29_0
          nextjs: missing_feature
        Test_Shi_Waf_Version: *ref_5_25_0
      test_sqli.py:
        Test_Sqli_BodyJson:
          '*': *ref_5_23_0
          express5: *ref_5_29_0
          nextjs: missing_feature
        Test_Sqli_BodyUrlEncoded:
          '*': *ref_5_23_0
          express5: *ref_5_29_0
          nextjs: missing_feature
        Test_Sqli_BodyXml: missing_feature
        Test_Sqli_Capability: *ref_5_23_0
        Test_Sqli_Mandatory_SpanTags: *ref_5_23_0
        Test_Sqli_Optional_SpanTags: *ref_5_23_0
        Test_Sqli_Rules_Version: *ref_5_25_0
        Test_Sqli_StackTrace: *ref_5_23_0
        Test_Sqli_Telemetry: *ref_5_23_0
        Test_Sqli_UrlQuery:
          '*': *ref_5_23_0
          express5: *ref_5_29_0
          nextjs: missing_feature
        Test_Sqli_Waf_Version: *ref_5_25_0
      test_ssrf.py:
        Test_Ssrf_BodyJson:
          '*': *ref_5_20_0
          nextjs: missing_feature
        Test_Ssrf_BodyUrlEncoded:
          '*': *ref_5_20_0
          nextjs: missing_feature
        Test_Ssrf_BodyXml: missing_feature # xml body not supported
        Test_Ssrf_Capability: *ref_5_23_0
        Test_Ssrf_Mandatory_SpanTags: *ref_5_18_0
        Test_Ssrf_Optional_SpanTags: *ref_5_18_0
        Test_Ssrf_Rules_Version: *ref_5_25_0
        Test_Ssrf_StackTrace:
          '*': *ref_5_20_0
          express5: *ref_5_29_0 # test uses querystring
        Test_Ssrf_Telemetry:
          '*': *ref_5_22_0
          express5: *ref_5_29_0 # test uses querystring
        Test_Ssrf_UrlQuery:
          '*': *ref_5_20_0
          express5: *ref_5_29_0
          nextjs: missing_feature
        Test_Ssrf_Waf_Version: *ref_5_25_0
    waf/:
      test_addresses.py:
        Test_BodyJson:
          '*': v2.2.0
          nextjs: *ref_4_17_0
        Test_BodyRaw: missing_feature
        Test_BodyUrlEncoded:
          '*': v2.2.0
          nextjs: *ref_5_3_0
        Test_BodyXml:
          '*': v2.2.0
          nextjs: irrelevant # Body xml is not converted to JSON in nextjs
        Test_Cookies: v2.0.0
        Test_FullGrpc: missing_feature
        Test_GraphQL:
          '*': *ref_4_22_0
          express5: missing_feature # graphql not yet compatible with express5
          nextjs: irrelevant # nextjs is not related with graphql
        Test_GrpcServerMethod: missing_feature
        Test_Headers: v2.0.0
        Test_PathParams:
          '*': v2.0.0
          express5: *ref_5_29_0
          nextjs: missing_feature
        Test_ResponseStatus: v2.0.0
        Test_UrlQuery:
          '*': v2.0.0
          nextjs: *ref_4_17_0
        Test_UrlQueryKey:
          '*': v2.6.0
          nextjs: *ref_4_17_0
        Test_UrlRaw: v2.0.0
        Test_gRPC: missing_feature
      test_blocking.py:
        Test_Blocking: *ref_3_19_0
        Test_Blocking_strip_response_headers: *ref_5_17_0
        Test_CustomBlockingResponse: *ref_5_15_0
      test_custom_rules.py:
        Test_CustomRules: *ref_4_1_0
      test_exclusions.py:
        Test_Exclusions: *ref_3_19_0
      test_miscs.py:
        Test_404: v2.0.0
        Test_CorrectOptionProcessing: *ref_3_19_0 # probably sooner, but bugged
        Test_MultipleAttacks: v2.0.0
        Test_MultipleHighlight: v2.0.0
      test_reports.py:
        Test_Monitoring: v2.8.0
      test_rules.py:
        Test_CommandInjection: v2.0.0
        Test_DiscoveryScan: v2.0.0
        Test_HttpProtocol: v2.0.0
        Test_JavaCodeInjection: v2.0.0
        Test_JsInjection: v2.0.0
        Test_LFI: v2.0.0
        Test_NoSqli: v2.0.0
        Test_PhpCodeInjection: v2.0.0
        Test_RFI: v2.0.0
        Test_SQLI: v2.0.0
        Test_SSRF: v2.0.0
        Test_Scanners: v2.0.0
        Test_XSS: v2.0.0
      test_telemetry.py:
        Test_TelemetryMetrics: *ref_4_17_0
    test_alpha.py:
      Test_Basic: v2.0.0
    test_asm_standalone.py:
      Test_AppSecStandalone_UpstreamPropagation: *ref_5_18_0
      Test_IastStandalone_UpstreamPropagation: *ref_5_29_0
      Test_SCAStandalone_Telemetry: *ref_5_18_0
    test_automated_login_events.py:
      Test_Login_Events: irrelevant
      Test_Login_Events_Extended: irrelevant
      Test_V2_Login_Events: irrelevant
      Test_V2_Login_Events_Anon: irrelevant
      Test_V2_Login_Events_RC: irrelevant
      Test_V3_Auto_User_Instrum_Mode_Capability: *ref_5_29_0
      Test_V3_Login_Events:
          '*': *ref_5_29_0
          nextjs: missing_feature
      Test_V3_Login_Events_Anon:
          '*': *ref_5_29_0
          nextjs: missing_feature
      Test_V3_Login_Events_Blocking:
          '*': *ref_5_29_0
          nextjs: missing_feature
      Test_V3_Login_Events_RC:
          '*': *ref_5_29_0
          nextjs: missing_feature
    test_automated_user_and_session_tracking.py:
      Test_Automated_Session_Blocking: missing_feature
      Test_Automated_User_Blocking: missing_feature
      Test_Automated_User_Tracking: missing_feature
    test_blocking_addresses.py:
      Test_BlockingGraphqlResolvers:
        '*': *ref_4_22_0
        express5: missing_feature # graphql not yet compatible with express5
        nextjs: irrelevant # nextjs is not related with graphql
      Test_Blocking_client_ip: *ref_3_19_0
      Test_Blocking_request_body:
        '*': *ref_3_19_0
        nextjs: missing_feature
      Test_Blocking_request_body_multipart:
        '*': *ref_5_25_0
        nextjs: missing_feature
      Test_Blocking_request_cookies:
        '*': *ref_4_16_0
        nextjs: missing_feature
      Test_Blocking_request_headers: *ref_3_19_0
      Test_Blocking_request_method: *ref_3_19_0
      Test_Blocking_request_path_params:
        '*': *ref_5_24_0
        express5: *ref_5_29_0
        nextjs: missing_feature
      Test_Blocking_request_query:
        '*': *ref_3_19_0
        express5: *ref_5_29_0
        nextjs: missing_feature
      Test_Blocking_request_uri: *ref_3_19_0
      Test_Blocking_response_headers: *ref_5_17_0
      Test_Blocking_response_status: *ref_5_17_0
      Test_Blocking_user_id:
        '*': *ref_3_19_0
        nextjs: missing_feature
      Test_Suspicious_Request_Blocking:
        '*': *ref_5_24_0
        express5: *ref_5_29_0 # test uses querystring and path params
        nextjs: missing_feature
    test_client_ip.py:
      Test_StandardTagsClientIp: *ref_3_6_0
    test_conf.py:
      Test_ConfigurationVariables: v2.7.0
    test_customconf.py:
      Test_ConfRuleSet: v2.0.0
      Test_MissingRules: v2.0.0
      Test_NoLimitOnWafRules: v2.4.0
    test_event_tracking.py:
      Test_CustomEvent:
        '*': *ref_3_13_0
        nextjs: missing_feature
      Test_UserLoginFailureEvent:
        '*': *ref_3_13_0
        nextjs: missing_feature
      Test_UserLoginSuccessEvent:
        '*': *ref_3_13_0
        nextjs: missing_feature
    test_fingerprinting.py:
      Test_Fingerprinting_Endpoint: *ref_5_24_0
      Test_Fingerprinting_Endpoint_Capability: *ref_5_24_0
      Test_Fingerprinting_Header_And_Network: *ref_5_24_0
      Test_Fingerprinting_Header_Capability: *ref_5_24_0
      Test_Fingerprinting_Network_Capability: *ref_5_24_0
      Test_Fingerprinting_Session: missing_feature
      Test_Fingerprinting_Session_Capability: missing_feature
    test_identify.py:
      Test_Basic: v2.4.0
    test_ip_blocking_full_denylist.py:
      Test_AppSecIPBlockingFullDenylist: *ref_3_11_0
    test_logs.py:
      Test_Standardization: missing_feature
      Test_StandardizationBlockMode: missing_feature
    test_metastruct.py:
      Test_SecurityEvents_Appsec_Metastruct_Disabled: v2.2.0
      Test_SecurityEvents_Appsec_Metastruct_Enabled: missing_feature
      Test_SecurityEvents_Iast_Metastruct_Disabled: missing_feature
      Test_SecurityEvents_Iast_Metastruct_Enabled: missing_feature
    test_rate_limiter.py:
      Test_Main: v2.0.0
    test_remote_config_rule_changes.py:
      Test_BlockingActionChangesWithRemoteConfig: *ref_4_1_0
      Test_UpdateRuleFileWithRemoteConfig: *ref_3_19_0
    test_reports.py:
      Test_ExtraTagsFromRule: *ref_4_1_0
      Test_Info: v2.0.0
      Test_RequestHeaders: v2.0.0
      Test_StatusCode: v2.0.0
    test_request_blocking.py:
      Test_AppSecRequestBlocking:
        '*': *ref_3_19_0
        express5: *ref_5_29_0 # test uses querystring
        nextjs: missing_feature (can not block by query param in nextjs yet)
    test_runtime_activation.py:
      Test_RuntimeActivation: *ref_3_9_0
      Test_RuntimeDeactivation: *ref_3_9_0
    test_shell_execution.py:
      Test_ShellExecution: *ref_5_3_0
    test_suspicious_attacker_blocking.py:
      Test_Suspicious_Attacker_Blocking: missing_feature
    test_traces.py:
      Test_AppSecEventSpanTags: v2.0.0
      Test_AppSecObfuscator: v2.6.0
      Test_CollectDefaultRequestHeader: *ref_5_18_0
      Test_CollectRespondHeaders: v2.0.0
      Test_ExternalWafRequestsIdentification: *ref_5_7_0
      Test_RetainTraces: v2.0.0
    test_user_blocking_full_denylist.py:
      Test_UserBlocking_FullDenylist:
        '*': *ref_3_15_0
        nextjs: missing_feature (block method not implemented for nextjs yet)
    test_versions.py:
      Test_Events: v2.0.0
  debugger/:
    test_debugger_exception_replay.py:
      Test_Debugger_Exception_Replay: missing_feature (feature not implented)
    test_debugger_expression_language.py:
      Test_Debugger_Expression_Language: missing_feature (feature not implented)
    test_debugger_pii.py:
      Test_Debugger_PII_Redaction:
        "*": irrelevant
        express4: v5.32.0
    test_debugger_probe_snapshot.py:
      Test_Debugger_Probe_Snaphots: missing_feature (feature not implented)
    test_debugger_probe_status.py:
      Test_Debugger_Probe_Statuses:
        "*": irrelevant
        express4: v5.32.0
<<<<<<< HEAD
        express4-typescript: v5.32.0
    test_debugger_symdb.py:
      Test_Debugger_SymDb: missing_feature (feature not implented)
=======
>>>>>>> f21bd381
  integrations/:
    crossed_integrations/:
      test_kafka.py:
        Test_Kafka:
          '*': irrelevant
          express4: v0.1 # real version not known
          express5: v0.1 # real version not known
      test_kinesis.py:
        Test_Kinesis_PROPAGATION_VIA_MESSAGE_ATTRIBUTES:
          '*': irrelevant
          express4: *ref_5_3_0
          express5: *ref_5_3_0
      test_rabbitmq.py:
        Test_RabbitMQ_Trace_Context_Propagation:
          '*': irrelevant
          express4: v0.1 # real version not known
          express5: v0.1 # real version not known
      test_sns_to_sqs.py:
        Test_SNS_Propagation:
          '*': irrelevant
          express4: *ref_5_20_0
          express5: *ref_5_20_0
      test_sqs.py:
        Test_SQS_PROPAGATION_VIA_AWS_XRAY_HEADERS:
          '*': irrelevant
          express4: v0.1 # real version not known
          express5: v0.1 # real version not known
        Test_SQS_PROPAGATION_VIA_MESSAGE_ATTRIBUTES:
          '*': irrelevant
          express4: v0.1 # real version not known
          express5: v0.1 # real version not known
    test_db_integrations_sql.py:
      Test_MsSql:
        '*': missing_feature
        express4: v1.0.0
        express5: v1.0.0
      Test_MySql:
        '*': missing_feature
        express4: v1.0.0
        express5: v1.0.0
      Test_Postgres:
        '*': missing_feature
        express4: v1.0.0
        express5: v1.0.0
    test_dbm.py:
      Test_Dbm: missing_feature
      Test_Dbm_Comment_NodeJS_mysql2:
        '*': missing_feature (Missing on weblog)
        express4: *ref_5_13_0
        express5: *ref_5_13_0
        uds-express4: *ref_5_13_0
      Test_Dbm_Comment_NodeJS_pg:
        '*': missing_feature (Missing on weblog)
        express4: *ref_5_13_0
        express5: *ref_5_13_0
        uds-express4: *ref_5_13_0
    test_dsm.py:
      Test_DsmContext_Extraction_Base64:
        '*': irrelevant
        express4: *ref_5_6_0
        express5: *ref_5_6_0
      Test_DsmContext_Injection_Base64:
        '*': irrelevant
        express4: *ref_5_6_0
        express5: *ref_5_6_0
      Test_DsmHttp: missing_feature
      Test_DsmKafka:
        '*': *ref_5_25_0
        nextjs: missing_feature (missing endpoint)
      Test_DsmKinesis:
        '*': irrelevant
        express4: *ref_5_2_0
        express5: *ref_5_2_0
      Test_DsmRabbitmq:
        '*': irrelevant
        express4: *ref_5_3_0
        express5: *ref_5_3_0
      Test_DsmRabbitmq_FanoutExchange:
        '*': irrelevant
        express4: missing_feature
        express5: missing_feature
      Test_DsmRabbitmq_TopicExchange:
        '*': irrelevant
        express4: missing_feature
        express5: missing_feature
      Test_DsmSNS:
        '*': irrelevant
        express4: *ref_5_20_0
        express5: *ref_5_20_0
      Test_DsmSQS:
        '*': irrelevant
        express4: *ref_5_2_0
        express5: *ref_5_2_0
      Test_Dsm_Manual_Checkpoint_Inter_Process:
        '*': irrelevant
        express4: *ref_5_20_0
        express5: *ref_5_20_0
      Test_Dsm_Manual_Checkpoint_Intra_Process:
        '*': irrelevant
        express4: *ref_5_20_0
        express5: *ref_5_20_0
    test_inferred_proxy.py:
      Test_AWS_API_Gateway_Inferred_Span_Creation:
        '*': irrelevant
        express4: *ref_5_26_0
        express5: *ref_5_26_0
    test_otel_drop_in.py:
      Test_Otel_Drop_In: missing_feature
  parametric/:
    test_128_bit_traceids.py:
      Test_128_Bit_Traceids: *ref_3_0_0
    test_config_consistency.py:
      Test_Config_Dogstatsd: *ref_5_29_0
      Test_Config_RateLimit: *ref_5_25_0
      Test_Config_Tags: missing_feature
      Test_Config_TraceAgentURL: *ref_5_25_0
      Test_Config_TraceEnabled: *ref_4_3_0
      Test_Config_TraceLogDirectory: missing_feature
      Test_Config_UnifiedServiceTagging: *ref_5_25_0
    test_crashtracking.py:
      Test_Crashtracking: *ref_5_27_0
    test_dynamic_configuration.py:
      TestDynamicConfigSamplingRules: *ref_5_16_0
      TestDynamicConfigTracingEnabled: *ref_5_4_0
      TestDynamicConfigV1: *ref_4_11_0
      TestDynamicConfigV1_EmptyServiceTargets: *ref_5_4_0
      TestDynamicConfigV1_ServiceTargets: *ref_5_4_0
      TestDynamicConfigV2: *ref_4_23_0
    test_headers_baggage.py:
      Test_Headers_Baggage: *ref_5_29_0
    test_otel_api_interoperability.py: missing_feature
    test_otel_env_vars.py:
      Test_Otel_Env_Vars: v5.11.0 #implemented in v5.11.0, v4.35.0, &v3.56.0
    test_otel_span_with_baggage.py:
      Test_Otel_Span_With_Baggage: missing_feature
    test_parametric_endpoints.py:
      Test_Parametric_DDSpan_Set_Resource: incomplete_test_app (set_resource endpoint is not implemented)
      Test_Parametric_DDSpan_Start: bug (APMAPI-778) # The resource name of the child span is overidden by the parent span.
      Test_Parametric_DDTrace_Baggage: incomplete_test_app (baggage endpoints are not implemented)
      Test_Parametric_DDTrace_Crash: incomplete_test_app (crash endpoint is not implemented)
      Test_Parametric_DDTrace_Current_Span: incomplete_test_app (current_span endpoint is not supported)
      Test_Parametric_OtelSpan_Set_Name: bug (APMAPI-778) # set_name endpoint should set the resource name on a span (not the operation name)
      Test_Parametric_OtelSpan_Start: bug (APMAPI-778) # The expected span.kind tag is not set
      Test_Parametric_Otel_Baggage: missing_feature (baggage is not supported)
      Test_Parametric_Otel_Current_Span: incomplete_test_app (otel current_span endpoint is not supported)
    test_partial_flushing.py:
      Test_Partial_Flushing: bug (APMLP-270)
    test_span_events.py: missing_feature
    test_span_links.py:
      Test_Span_Links: *ref_5_3_0
    test_telemetry.py:
      Test_Consistent_Configs: *ref_5_25_0
      Test_Defaults: *ref_5_6_0
      Test_Environment: *ref_5_6_0
      Test_TelemetryInstallSignature: *ref_4_23_0
      Test_TelemetrySCAEnvVar: *ref_5_13_0
    test_trace_sampling.py:
      Test_Trace_Sampling_Basic: *ref_5_16_0 #actual version unknown
      Test_Trace_Sampling_Globs: *ref_5_16_0 #actual version unknown
      Test_Trace_Sampling_Globs_Feb2024_Revision: missing_feature
      Test_Trace_Sampling_Resource: missing_feature
      Test_Trace_Sampling_Tags: missing_feature
      Test_Trace_Sampling_Tags_Feb2024_Revision: *ref_5_16_0 #actual version unknown
      Test_Trace_Sampling_With_W3C: missing_feature
    test_tracer.py:
      Test_TracerSCITagging: *ref_3_21_0
    test_tracer_flare.py:
      TestTracerFlareV1: *ref_5_15_0
  remote_config/:
    test_remote_configuration.py:
      Test_RemoteConfigurationExtraServices: *ref_4_17_0
      Test_RemoteConfigurationUpdateSequenceASMDD: *ref_3_19_0
      Test_RemoteConfigurationUpdateSequenceASMDDNoCache: irrelevant (cache is implemented)
      Test_RemoteConfigurationUpdateSequenceFeatures: *ref_3_9_0
      Test_RemoteConfigurationUpdateSequenceFeaturesNoCache: irrelevant (cache is implemented)
      Test_RemoteConfigurationUpdateSequenceLiveDebugging: *ref_5_16_0 #actual version unknown
  serverless/:
    span_pointers/:
      aws/:
        test_s3_span_pointers.py:
          Test_CopyObject: missing_feature
          Test_MultipartUpload: missing_feature
          Test_PutObject: missing_feature
  stats/:
    test_miscs.py:
      Test_Miscs: missing_feature
    test_stats.py:
      Test_Client_Stats: missing_feature
  test_config_consistency.py:
    Test_Config_ClientIPHeaderEnabled_False: *ref_3_13_0
    Test_Config_ClientIPHeader_Configured: *ref_3_13_0
    Test_Config_ClientIPHeader_Precedence: *ref_3_19_0
    Test_Config_ClientTagQueryString_Configured: missing_feature (adding query string to http.url is not supported)
    Test_Config_ClientTagQueryString_Empty: missing_feature (removes query strings by default)
    Test_Config_HttpClientErrorStatuses_Default: missing_feature
    Test_Config_HttpClientErrorStatuses_FeatureFlagCustom: missing_feature
    Test_Config_HttpServerErrorStatuses_Default: missing_feature
    Test_Config_HttpServerErrorStatuses_FeatureFlagCustom: missing_feature
    Test_Config_IntegrationEnabled_False:
      '*': *ref_5_25_0
      express4-typescript: incomplete_test_app
      nextjs: incomplete_test_app
    Test_Config_IntegrationEnabled_True:
      '*': *ref_5_25_0
      express4-typescript: incomplete_test_app
      nextjs: incomplete_test_app
    Test_Config_LogInjection_128Bit_TradeId_Default: missing_feature (disabled by default)
    Test_Config_LogInjection_128Bit_TradeId_Disabled:
      '*': *ref_3_15_0
      express4-typescript: incomplete_test_app (endpoint not implemented)
      nextjs: incomplete_test_app (endpoint not implemented)
    Test_Config_LogInjection_Default:
      '*': *ref_3_0_0
      express4-typescript: incomplete_test_app (endpoint not implemented)
      nextjs: incomplete_test_app (endpoint not implemented)
    Test_Config_LogInjection_Enabled:
      '*': *ref_3_0_0
      express4-typescript: incomplete_test_app (endpoint not implemented)
      nextjs: incomplete_test_app (endpoint not implemented)
    Test_Config_ObfuscationQueryStringRegexp_Configured: *ref_3_0_0
    Test_Config_ObfuscationQueryStringRegexp_Empty: *ref_3_0_0
    Test_Config_RuntimeMetrics_Default: *ref_3_0_0
    Test_Config_RuntimeMetrics_Enabled: *ref_3_0_0
    Test_Config_UnifiedServiceTagging_CustomService: *ref_5_25_0
    Test_Config_UnifiedServiceTagging_Default: *ref_5_25_0
  test_distributed.py:
    Test_DistributedHttp: missing_feature
    Test_Span_Links_Flags_From_Conflicting_Contexts: missing_feature (implementation specs have not been determined)
    Test_Span_Links_From_Conflicting_Contexts: v5.27.0
    Test_Span_Links_From_Conflicting_Contexts_Datadog_Precedence: v5.27.0
    Test_Span_Links_Omit_Tracestate_From_Conflicting_Contexts: missing_feature (implementation specs have not been determined)
    Test_Synthetics_APM_Datadog:
      '*': *ref_5_25_0
      nextjs: bug (APMAPI-939) # the nextjs weblog application changes the sampling priority from 1.0 to 2.0
  test_identify.py:
    Test_Basic: v2.4.0
    Test_Propagate: *ref_3_2_0
    Test_Propagate_Legacy: *ref_3_2_0
  test_library_conf.py:
    Test_HeaderTags: *ref_4_11_0
    Test_HeaderTags_Colon_Leading: *ref_4_11_0
    Test_HeaderTags_Colon_Trailing: *ref_4_11_0
    Test_HeaderTags_DynamicConfig: missing_feature
    Test_HeaderTags_Long: *ref_4_11_0
    Test_HeaderTags_Short: *ref_4_11_0
    Test_HeaderTags_Whitespace_Header: *ref_5_25_0
    Test_HeaderTags_Whitespace_Tag: *ref_5_25_0
    Test_HeaderTags_Whitespace_Val_Long: *ref_4_11_0
    Test_HeaderTags_Whitespace_Val_Short: *ref_4_11_0
  test_profiling.py:
    Test_Profile: *ref_5_16_0 #actual version unknown
  test_scrubbing.py:
    Test_UrlField: *ref_3_13_1
    Test_UrlQuery:
      '*': *ref_3_0_0
      nextjs: *ref_4_17_0
  test_semantic_conventions.py:
    Test_Meta:
      '*': *ref_3_13_1
      nextjs: missing_feature # nextjs makes some internal requests and we have different tag names
    Test_MetricsStandardTags: *ref_3_13_1
  test_span_events.py: incomplete_test_app (Weblog `/add_event` not implemented)
  test_standard_tags.py:
    Test_StandardTagsClientIp:
      '*': *ref_3_6_0
      nextjs: missing_feature # nextjs makes some internal requests, so we have more than 1 rootspans
    Test_StandardTagsMethod: v2.11.0
    Test_StandardTagsRoute:
      '*': v2.11.0
      nextjs: missing_feature # http.route not added in nextjs
    Test_StandardTagsStatusCode: v2.11.0
    Test_StandardTagsUrl: *ref_3_0_0
    Test_StandardTagsUserAgent: v2.9.0
  test_telemetry.py:
    Test_DependencyEnable: missing_feature
    Test_Log_Generation: missing_feature
    Test_MessageBatch: *ref_4_21_0
    Test_Metric_Generation_Disabled: missing_feature
    Test_Metric_Generation_Enabled: missing_feature
    Test_ProductsDisabled: *ref_4_21_0
    Test_Telemetry:
      '*': *ref_3_2_0
      nextjs: missing_feature
      uds-express4: *ref_3_7_0
    Test_TelemetrySCAEnvVar: missing_feature
    Test_TelemetryV2: *ref_4_21_0<|MERGE_RESOLUTION|>--- conflicted
+++ resolved
@@ -635,12 +635,9 @@
       Test_Debugger_Probe_Statuses:
         "*": irrelevant
         express4: v5.32.0
-<<<<<<< HEAD
         express4-typescript: v5.32.0
     test_debugger_symdb.py:
       Test_Debugger_SymDb: missing_feature (feature not implented)
-=======
->>>>>>> f21bd381
   integrations/:
     crossed_integrations/:
       test_kafka.py:
