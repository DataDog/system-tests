---
refs:
  - &ref_3_0_0 '>=3.0.0 || ^2.13.0'
  - &ref_3_2_0 '>=3.2.0 || ^2.15.0'
  - &ref_3_6_0 '>=3.6.0 || ^2.19.0'
  - &ref_3_7_0 '>=3.7.0 || ^2.20.0'
  - &ref_3_9_0 '>=3.9.0 || ^2.22.0'
  - &ref_3_11_0 '>=3.11.0 || ^2.24.0'
  - &ref_3_13_0 '>=3.13.0 || ^2.26.0'
  - &ref_3_13_1 '>=3.13.1 || ^2.26.1'
  - &ref_3_15_0 '>=3.15.0 || ^2.28.0'
  - &ref_3_19_0 '>=3.19.0 || ^2.32.0'
  - &ref_3_21_0 '>=3.21.0 || ^2.34.0'
  - &ref_4_1_0 '>=4.1.0 || ^3.22.0 || ^2.35.0'
  - &ref_4_3_0 '>=4.3.0 || ^3.24.0 || ^2.37.0'
  - &ref_4_4_0 '>=4.4.0 || ^3.25.0 || ^2.38.0'
  - &ref_4_8_0 '>=4.8.0 || ^3.29.0 || ^2.42.0'
  - &ref_4_11_0 '>=4.11.0 || ^3.32.0 || ^2.45.0'
  - &ref_4_16_0 '>=4.16.0 || ^3.37.0'
  - &ref_4_17_0 '>=4.17.0 || ^3.38.0'
  - &ref_4_18_0 '>=4.18.0 || ^3.39.0'
  - &ref_4_21_0 '>=4.21.0 || ^3.42.0'
  - &ref_4_22_0 '>=4.22.0 || ^3.43.0'
  - &ref_4_23_0 '>=4.23.0 || ^3.44.0'
  - &ref_5_1_0 '>=5.1.0 || ^4.25.0 || ^3.46.0'
  - &ref_5_3_0 '>=5.3.0 || ^4.27.0 || ^3.48.0'
  - &ref_5_4_0 '>=5.4.0 || ^4.28.0 || ^3.49.0'
  - &ref_5_6_0 '>=5.6.0 || ^4.30.0 || ^3.51.0'
  - &ref_5_7_0 '>=5.7.0 || ^4.31.0 || ^3.52.0'
  - &ref_5_11_0 '>=5.11.0 || ^4.35.0 || ^3.56.0'
  - &ref_5_13_0 '>=5.13.0 || ^4.37.0 || ^3.58.0'
  - &ref_5_15_0 '>=5.15.0 || ^4.39.0'
  - &ref_5_16_0 '>=5.16.0 || ^4.40.0'
  - &ref_5_17_0 '>=5.17.0 || ^4.41.0'
  - &ref_5_18_0 '>=5.18.0 || ^4.42.0'
  - &ref_5_20_0 '>=5.20.0 || ^4.44.0'
  - &ref_5_22_0 '>=5.22.0 || ^4.46.0'
  - &ref_5_23_0 '>=5.23.0 || ^4.47.0'
  - &ref_5_24_0 '>=5.24.0 || ^4.48.0'
  - &ref_5_24_0_5_49_0 '5.24.0 - 5.49.0 || ^4.48.0'
  - &ref_5_25_0 '>=5.25.0 || ^4.49.0'
  - &ref_5_26_0 '>=5.26.0 || ^4.50.0'
  - &ref_5_27_0 '>=5.27.0 || ^4.51.0'
  - &ref_5_29_0 '>=5.29.0 || ^4.53.0'  # express 5 support
  - &ref_5_30_0 '>=5.30.0 || ^4.54.0'
  - &ref_5_32_0 '>=5.32.0'  # keep the anchor as we may backport stuff to v4 later
  - &ref_5_35_0 '>=5.35.0'
  - &ref_5_37_0 '>=5.37.0'
  - &ref_5_38_0 '>=5.38.0'
  - &ref_5_39_0 '>=5.39.0'
  - &ref_5_40_0 '>=5.40.0'
  - &ref_5_41_0 '>=5.41.0'
  - &ref_5_43_0 '>=5.43.0'
  - &ref_5_44_0 '>=5.44.0'
  - &ref_5_45_0 '>=5.45.0'
  - &ref_5_46_0 '>=5.46.0'
  - &ref_5_47_0 '>=5.47.0'
  - &ref_5_48_0 '>=5.48.0'
  - &ref_5_52_0 '>=5.52.0'
  - &ref_5_54_0 '>=5.54.0'
  - &ref_5_55_0 '>=5.55.0'
  - &ref_5_55_0_5_78_0 '5.55.0 - 5.78.0'
  - &ref_5_56_0 '>=5.56.0'
  - &ref_5_57_0 '>=5.57.0'  # fastify appsec support
  - &ref_5_59_0 '>=5.59.0'
  - &ref_5_60_0 '>=5.60.0'
  - &ref_5_61_0 '>=5.61.0'  # fastify iast support
  - &ref_5_62_0 '>=5.62.0'  # dsm - new hashing algo
  - &ref_5_64_0 '>=5.64.0'  # Endpoints collection
  - &ref_5_66_0 '>=5.66.0'  # fastify rasp support
  - &ref_5_71_0 '>=5.71.0'
  - &ref_5_72_0 '>=5.72.0'  # Initial FFE support & opentelemetry logs support
  - &ref_5_73_0 '>=5.73.0'
  - &ref_5_74_0 '>=5.74.0'
  - &ref_5_75_0 '>=5.75.0'
  - &ref_5_76_0 '>=5.76.0'
  - &ref_5_77_0 '>=5.77.0'
  - &ref_5_79_0 '>=5.79.0'
  - &ref_5_80_0 '>=5.80.0'
  - &ref_5_81_0 '>=5.81.0'
manifest:
  tests/apm_tracing_e2e/test_otel.py::Test_Otel_Span: missing_feature (missing /e2e_otel_span endpoint on weblog)
  tests/apm_tracing_e2e/test_single_span.py::Test_SingleSpan: missing_feature (missing /e2e_otel_span endpoint on weblog)
  tests/appsec/api_security/test_api_security_rc.py::Test_API_Security_RC_ASM_DD_processors:
    - weblog_declaration:
        "*": *ref_5_3_0
        fastify: *ref_5_57_0
  tests/appsec/api_security/test_api_security_rc.py::Test_API_Security_RC_ASM_DD_scanners:
    - weblog_declaration:
        "*": *ref_5_3_0
        fastify: *ref_5_57_0
  tests/appsec/api_security/test_apisec_sampling.py::Test_API_Security_Sampling_Different_Endpoints: *ref_5_27_0
  tests/appsec/api_security/test_apisec_sampling.py::Test_API_Security_Sampling_Different_Paths: *ref_5_27_0
  tests/appsec/api_security/test_apisec_sampling.py::Test_API_Security_Sampling_Different_Status: *ref_5_27_0
  tests/appsec/api_security/test_apisec_sampling.py::Test_API_Security_Sampling_Rate: irrelevant (new api security sampling algorithm implemented)
  tests/appsec/api_security/test_apisec_sampling.py::Test_API_Security_Sampling_With_Delay: *ref_5_27_0
  tests/appsec/api_security/test_custom_data_classification.py::Test_API_Security_Custom_Data_Classification_Capabilities: *ref_5_76_0
  tests/appsec/api_security/test_custom_data_classification.py::Test_API_Security_Custom_Data_Classification_Multiple_Scanners: *ref_5_76_0
  tests/appsec/api_security/test_custom_data_classification.py::Test_API_Security_Custom_Data_Classification_Negative: *ref_5_76_0
  tests/appsec/api_security/test_custom_data_classification.py::Test_API_Security_Custom_Data_Classification_Processor_Override: *ref_5_76_0
  tests/appsec/api_security/test_custom_data_classification.py::Test_API_Security_Custom_Data_Classification_Scanner: *ref_5_76_0
  tests/appsec/api_security/test_endpoint_discovery.py::Test_Endpoint_Discovery:
    - weblog_declaration:
        "*": *ref_5_74_0
        fastify: *ref_5_64_0
        nextjs: missing_feature
  tests/appsec/api_security/test_schemas.py::Test_Scanners:
    - weblog_declaration:
        "*": *ref_4_21_0
        fastify: *ref_5_57_0
  tests/appsec/api_security/test_schemas.py::Test_Schema_Request_Cookies:
    - weblog_declaration:
        "*": *ref_4_21_0
        fastify: *ref_5_57_0
  tests/appsec/api_security/test_schemas.py::Test_Schema_Request_FormUrlEncoded_Body:
    - weblog_declaration:
        "*": *ref_4_21_0
        fastify: *ref_5_57_0
        nextjs: *ref_5_3_0
  tests/appsec/api_security/test_schemas.py::Test_Schema_Request_Headers: *ref_4_21_0
  tests/appsec/api_security/test_schemas.py::Test_Schema_Request_Json_Body:
    - weblog_declaration:
        "*": *ref_4_21_0
        fastify: *ref_5_57_0
  tests/appsec/api_security/test_schemas.py::Test_Schema_Request_Path_Parameters:
    - weblog_declaration:
        "*": *ref_4_21_0
        express5: *ref_5_29_0
        fastify: *ref_5_57_0
        nextjs: missing_feature
  tests/appsec/api_security/test_schemas.py::Test_Schema_Request_Query_Parameters:
    - weblog_declaration:
        "*": *ref_4_21_0
        fastify: *ref_5_57_0
  tests/appsec/api_security/test_schemas.py::Test_Schema_Response_Body:
    - weblog_declaration:
        "*": *ref_5_3_0
        express5: *ref_5_29_0
        fastify: *ref_5_57_0
        nextjs: missing_feature
  tests/appsec/api_security/test_schemas.py::Test_Schema_Response_Body_env_var: missing_feature
  tests/appsec/api_security/test_schemas.py::Test_Schema_Response_Headers: *ref_4_21_0
  tests/appsec/api_security/test_schemas.py::Test_Schema_Response_on_Block: missing_feature
  tests/appsec/iast/sink/test_code_injection.py::TestCodeInjection:
    - weblog_declaration:
        "*": *ref_5_20_0
        fastify: *ref_5_61_0
        nextjs: missing_feature
  tests/appsec/iast/sink/test_code_injection.py::TestCodeInjection_ExtendedLocation:
    - weblog_declaration:
        "*": *ref_5_37_0
        fastify: *ref_5_61_0
        nextjs: missing_feature
  tests/appsec/iast/sink/test_code_injection.py::TestCodeInjection_StackTrace:
    - weblog_declaration:
        "*": *ref_5_39_0
        fastify: *ref_5_61_0
        nextjs: missing_feature
  tests/appsec/iast/sink/test_command_injection.py::TestCommandInjection:
    - weblog_declaration:
        "*": *ref_3_11_0
        fastify: *ref_5_61_0
        nextjs: missing_feature
  tests/appsec/iast/sink/test_command_injection.py::TestCommandInjection_ExtendedLocation:
    - weblog_declaration:
        "*": *ref_5_37_0
        fastify: *ref_5_61_0
        nextjs: missing_feature
  tests/appsec/iast/sink/test_command_injection.py::TestCommandInjection_StackTrace:
    - weblog_declaration:
        "*": *ref_5_39_0
        fastify: *ref_5_61_0
        nextjs: missing_feature
  tests/appsec/iast/sink/test_email_html_injection.py::TestEmailHtmlInjection: missing_feature
  tests/appsec/iast/sink/test_email_html_injection.py::TestEmailHtmlInjection_ExtendedLocation: missing_feature
  tests/appsec/iast/sink/test_email_html_injection.py::TestEmailHtmlInjection_StackTrace: missing_feature
  tests/appsec/iast/sink/test_hardcoded_passwords.py::Test_HardcodedPasswords:
    - weblog_declaration:
        "*": *ref_5_13_0
        fastify: *ref_5_61_0
        nextjs: missing_feature
  tests/appsec/iast/sink/test_hardcoded_passwords.py::Test_HardcodedPasswords_ExtendedLocation:
    - weblog_declaration:
        "*": *ref_5_37_0
        fastify: *ref_5_61_0
        nextjs: missing_feature
  tests/appsec/iast/sink/test_hardcoded_passwords.py::Test_HardcodedPasswords_StackTrace: missing_feature
  tests/appsec/iast/sink/test_hardcoded_secrets.py::Test_HardcodedSecrets:
    - weblog_declaration:
        "*": *ref_4_18_0
        fastify: *ref_5_61_0
        nextjs: missing_feature
  tests/appsec/iast/sink/test_hardcoded_secrets.py::Test_HardcodedSecretsExtended:
    - weblog_declaration:
        "*": *ref_5_11_0
        fastify: *ref_5_61_0
        nextjs: missing_feature
  tests/appsec/iast/sink/test_hardcoded_secrets.py::Test_HardcodedSecrets_ExtendedLocation:
    - weblog_declaration:
        "*": *ref_5_37_0
        fastify: *ref_5_61_0
        nextjs: missing_feature
  tests/appsec/iast/sink/test_hardcoded_secrets.py::Test_HardcodedSecrets_StackTrace: missing_feature
  tests/appsec/iast/sink/test_header_injection.py: irrelevant (Header Injection detection was removed)
  tests/appsec/iast/sink/test_hsts_missing_header.py::Test_HstsMissingHeader:
    - weblog_declaration:
        "*": *ref_4_8_0
        fastify: *ref_5_61_0
        nextjs: missing_feature
  tests/appsec/iast/sink/test_hsts_missing_header.py::Test_HstsMissingHeader_ExtendedLocation:
    - weblog_declaration:
        "*": *ref_5_37_0
        fastify: *ref_5_61_0
        nextjs: missing_feature
  tests/appsec/iast/sink/test_hsts_missing_header.py::Test_HstsMissingHeader_StackTrace: missing_feature
  tests/appsec/iast/sink/test_insecure_auth_protocol.py::Test_InsecureAuthProtocol: missing_feature
  tests/appsec/iast/sink/test_insecure_auth_protocol.py::Test_InsecureAuthProtocol_ExtendedLocation: missing_feature
  tests/appsec/iast/sink/test_insecure_auth_protocol.py::Test_InsecureAuthProtocol_StackTrace: missing_feature
  tests/appsec/iast/sink/test_insecure_cookie.py::TestInsecureCookie:
    - weblog_declaration:
        "*": *ref_4_1_0
        fastify: *ref_5_61_0
        nextjs: missing_feature
  tests/appsec/iast/sink/test_insecure_cookie.py::TestInsecureCookieNameFilter:
    - weblog_declaration:
        "*": *ref_5_24_0_5_49_0
        fastify: *ref_5_61_0
        nextjs: missing_feature
  tests/appsec/iast/sink/test_insecure_cookie.py::TestInsecureCookie_ExtendedLocation:
    - weblog_declaration:
        "*": *ref_5_37_0
        fastify: *ref_5_61_0
        nextjs: missing_feature
  tests/appsec/iast/sink/test_insecure_cookie.py::TestInsecureCookie_StackTrace:
    - weblog_declaration:
        "*": *ref_5_39_0
        fastify: *ref_5_61_0
        nextjs: missing_feature
  tests/appsec/iast/sink/test_ldap_injection.py::TestLDAPInjection:
    - weblog_declaration:
        "*": *ref_4_1_0
        fastify: *ref_5_61_0
        nextjs: missing_feature
  tests/appsec/iast/sink/test_ldap_injection.py::TestLDAPInjection_ExtendedLocation:
    - weblog_declaration:
        "*": *ref_5_37_0
        fastify: *ref_5_61_0
        nextjs: missing_feature
  tests/appsec/iast/sink/test_ldap_injection.py::TestLDAPInjection_StackTrace:
    - weblog_declaration:
        "*": *ref_5_39_0
        fastify: *ref_5_61_0
        nextjs: missing_feature
  tests/appsec/iast/sink/test_no_httponly_cookie.py::TestNoHttponlyCookie:
    - weblog_declaration:
        "*": *ref_4_3_0
        fastify: *ref_5_61_0
        nextjs: missing_feature
  tests/appsec/iast/sink/test_no_httponly_cookie.py::TestNoHttponlyCookieNameFilter:
    - weblog_declaration:
        "*": *ref_5_24_0_5_49_0
        fastify: *ref_5_61_0
        nextjs: missing_feature
  tests/appsec/iast/sink/test_no_httponly_cookie.py::TestNoHttponlyCookie_ExtendedLocation:
    - weblog_declaration:
        "*": *ref_5_37_0
        fastify: *ref_5_61_0
        nextjs: missing_feature
  tests/appsec/iast/sink/test_no_httponly_cookie.py::TestNoHttponlyCookie_StackTrace:
    - weblog_declaration:
        "*": *ref_5_39_0
        fastify: *ref_5_61_0
        nextjs: missing_feature
  tests/appsec/iast/sink/test_no_samesite_cookie.py::TestNoSamesiteCookie:
    - weblog_declaration:
        "*": *ref_4_3_0
        fastify: *ref_5_61_0
        nextjs: missing_feature
  tests/appsec/iast/sink/test_no_samesite_cookie.py::TestNoSamesiteCookieNameFilter:
    - weblog_declaration:
        "*": *ref_5_24_0_5_49_0
        fastify: *ref_5_61_0
        nextjs: missing_feature
  tests/appsec/iast/sink/test_no_samesite_cookie.py::TestNoSamesiteCookie_ExtendedLocation:
    - weblog_declaration:
        "*": *ref_5_37_0
        fastify: *ref_5_61_0
        nextjs: missing_feature
  tests/appsec/iast/sink/test_no_samesite_cookie.py::TestNoSamesiteCookie_StackTrace:
    - weblog_declaration:
        "*": *ref_5_39_0
        fastify: *ref_5_61_0
        nextjs: missing_feature
  tests/appsec/iast/sink/test_nosql_mongodb_injection.py::TestNoSqlMongodbInjection:
    - weblog_declaration:
        "*": *ref_4_17_0
        fastify: *ref_5_61_0
        nextjs: missing_feature
  tests/appsec/iast/sink/test_nosql_mongodb_injection.py::TestNoSqlMongodbInjection_ExtendedLocation:
    - weblog_declaration:
        "*": *ref_5_37_0
        fastify: *ref_5_61_0
        nextjs: missing_feature
  tests/appsec/iast/sink/test_nosql_mongodb_injection.py::TestNoSqlMongodbInjection_StackTrace:
    - weblog_declaration:
        "*": *ref_5_39_0
        fastify: *ref_5_61_0
        nextjs: missing_feature
  tests/appsec/iast/sink/test_path_traversal.py::TestPathTraversal:
    - weblog_declaration:
        "*": *ref_3_19_0
        fastify: *ref_5_61_0
        nextjs: missing_feature
  tests/appsec/iast/sink/test_path_traversal.py::TestPathTraversal_ExtendedLocation:
    - weblog_declaration:
        "*": *ref_5_37_0
        fastify: *ref_5_61_0
        nextjs: missing_feature
  tests/appsec/iast/sink/test_path_traversal.py::TestPathTraversal_StackTrace:
    - weblog_declaration:
        "*": *ref_5_39_0
        fastify: *ref_5_61_0
        nextjs: missing_feature
  tests/appsec/iast/sink/test_reflection_injection.py::TestReflectionInjection: missing_feature
  tests/appsec/iast/sink/test_reflection_injection.py::TestReflectionInjection_ExtendedLocation: missing_feature
  tests/appsec/iast/sink/test_reflection_injection.py::TestReflectionInjection_StackTrace: missing_feature
  tests/appsec/iast/sink/test_sql_injection.py::TestSqlInjection:
    - weblog_declaration:
        "*": *ref_3_11_0
        fastify: *ref_5_61_0
        nextjs: missing_feature
  tests/appsec/iast/sink/test_sql_injection.py::TestSqlInjection_ExtendedLocation:
    - weblog_declaration:
        "*": *ref_5_37_0
        fastify: *ref_5_61_0
        nextjs: missing_feature
  tests/appsec/iast/sink/test_sql_injection.py::TestSqlInjection_StackTrace:
    - weblog_declaration:
        "*": *ref_5_39_0
        fastify: *ref_5_61_0
        nextjs: missing_feature
  tests/appsec/iast/sink/test_ssrf.py::TestSSRF:
    - weblog_declaration:
        "*": *ref_4_1_0
        fastify: *ref_5_61_0
        nextjs: missing_feature
  tests/appsec/iast/sink/test_ssrf.py::TestSSRF_ExtendedLocation:
    - weblog_declaration:
        "*": *ref_5_37_0
        fastify: *ref_5_61_0
        nextjs: missing_feature
  tests/appsec/iast/sink/test_ssrf.py::TestSSRF_StackTrace:
    - weblog_declaration:
        "*": *ref_5_39_0
        fastify: *ref_5_61_0
        nextjs: missing_feature
  tests/appsec/iast/sink/test_stacktrace_leak.py::TestStackTraceLeak: missing_feature
  tests/appsec/iast/sink/test_template_injection.py::TestTemplateInjection:
    - weblog_declaration:
        "*": *ref_5_26_0
        fastify: *ref_5_61_0
        nextjs: missing_feature
  tests/appsec/iast/sink/test_template_injection.py::TestTemplateInjection_ExtendedLocation:
    - weblog_declaration:
        "*": *ref_5_37_0
        fastify: *ref_5_61_0
        nextjs: missing_feature
  tests/appsec/iast/sink/test_trust_boundary_violation.py::Test_TrustBoundaryViolation: missing_feature
  tests/appsec/iast/sink/test_trust_boundary_violation.py::Test_TrustBoundaryViolation_ExtendedLocation: missing_feature
  tests/appsec/iast/sink/test_trust_boundary_violation.py::Test_TrustBoundaryViolation_StackTrace: missing_feature
  tests/appsec/iast/sink/test_untrusted_deserialization.py::TestUntrustedDeserialization:
    - weblog_declaration:
        "*": *ref_5_32_0
        fastify: *ref_5_61_0
        nextjs: missing_feature
  tests/appsec/iast/sink/test_untrusted_deserialization.py::TestUntrustedDeserialization_ExtendedLocation:
    - weblog_declaration:
        "*": *ref_5_37_0
        fastify: *ref_5_61_0
        nextjs: missing_feature
  tests/appsec/iast/sink/test_untrusted_deserialization.py::TestUntrustedDeserialization_StackTrace:
    - weblog_declaration:
        "*": *ref_5_39_0
        fastify: *ref_5_61_0
        nextjs: missing_feature
  tests/appsec/iast/sink/test_unvalidated_redirect.py::TestUnvalidatedHeader:
    - weblog_declaration:
        "*": *ref_4_3_0
        fastify: *ref_5_61_0
        nextjs: missing_feature
  tests/appsec/iast/sink/test_unvalidated_redirect.py::TestUnvalidatedHeader_ExtendedLocation:
    - weblog_declaration:
        "*": *ref_5_37_0
        fastify: *ref_5_61_0
        nextjs: missing_feature
  tests/appsec/iast/sink/test_unvalidated_redirect.py::TestUnvalidatedHeader_StackTrace:
    - weblog_declaration:
        "*": *ref_5_39_0
        fastify: *ref_5_61_0
        nextjs: missing_feature
  tests/appsec/iast/sink/test_unvalidated_redirect.py::TestUnvalidatedRedirect:
    - weblog_declaration:
        "*": *ref_4_3_0
        fastify: *ref_5_61_0
        nextjs: missing_feature
  tests/appsec/iast/sink/test_unvalidated_redirect.py::TestUnvalidatedRedirect_ExtendedLocation:
    - weblog_declaration:
        "*": *ref_5_37_0
        fastify: *ref_5_61_0
        nextjs: missing_feature
  tests/appsec/iast/sink/test_unvalidated_redirect.py::TestUnvalidatedRedirect_StackTrace:
    - weblog_declaration:
        "*": *ref_5_39_0
        fastify: *ref_5_61_0
        nextjs: missing_feature
  tests/appsec/iast/sink/test_unvalidated_redirect_forward.py::TestUnvalidatedForward: missing_feature
  tests/appsec/iast/sink/test_unvalidated_redirect_forward.py::TestUnvalidatedForward_ExtendedLocation: missing_feature
  tests/appsec/iast/sink/test_unvalidated_redirect_forward.py::TestUnvalidatedForward_StackTrace: missing_feature
  tests/appsec/iast/sink/test_weak_cipher.py::TestWeakCipher:
    - weblog_declaration:
        "*": *ref_3_6_0
        fastify: *ref_5_61_0
        nextjs: missing_feature
  tests/appsec/iast/sink/test_weak_cipher.py::TestWeakCipher_ExtendedLocation:
    - weblog_declaration:
        "*": *ref_5_37_0
        fastify: *ref_5_61_0
        nextjs: missing_feature
  tests/appsec/iast/sink/test_weak_cipher.py::TestWeakCipher_StackTrace:
    - weblog_declaration:
        "*": *ref_5_39_0
        fastify: *ref_5_61_0
        nextjs: missing_feature
  tests/appsec/iast/sink/test_weak_hash.py::TestDeduplication:
    - weblog_declaration:
        "*": *ref_3_11_0
        fastify: *ref_5_61_0
        nextjs: missing_feature
  tests/appsec/iast/sink/test_weak_hash.py::TestWeakHash:
    - weblog_declaration:
        "*": *ref_3_11_0
        fastify: *ref_5_61_0
        nextjs: missing_feature
  tests/appsec/iast/sink/test_weak_hash.py::TestWeakHash_ExtendedLocation:
    - weblog_declaration:
        "*": *ref_5_37_0
        fastify: *ref_5_61_0
        nextjs: missing_feature
  tests/appsec/iast/sink/test_weak_hash.py::TestWeakHash_StackTrace:
    - weblog_declaration:
        "*": *ref_5_39_0
        fastify: *ref_5_61_0
        nextjs: missing_feature
  tests/appsec/iast/sink/test_weak_randomness.py::TestWeakRandomness:
    - weblog_declaration:
        "*": *ref_5_1_0
        fastify: *ref_5_61_0
        nextjs: missing_feature
  tests/appsec/iast/sink/test_weak_randomness.py::TestWeakRandomness_ExtendedLocation:
    - weblog_declaration:
        "*": *ref_5_37_0
        fastify: *ref_5_61_0
        nextjs: missing_feature
  tests/appsec/iast/sink/test_weak_randomness.py::TestWeakRandomness_StackTrace:
    - weblog_declaration:
        "*": *ref_5_39_0
        fastify: *ref_5_61_0
        nextjs: missing_feature
  tests/appsec/iast/sink/test_xcontent_sniffing.py::Test_XContentSniffing:
    - weblog_declaration:
        "*": *ref_4_8_0
        fastify: *ref_5_61_0
        nextjs: missing_feature
  tests/appsec/iast/sink/test_xcontent_sniffing.py::Test_XContentSniffing_ExtendedLocation:
    - weblog_declaration:
        "*": *ref_5_37_0
        fastify: *ref_5_61_0
        nextjs: missing_feature
  tests/appsec/iast/sink/test_xcontent_sniffing.py::Test_XContentSniffing_StackTrace: missing_feature
  tests/appsec/iast/sink/test_xpath_injection.py::TestXPathInjection: missing_feature
  tests/appsec/iast/sink/test_xpath_injection.py::TestXPathInjection_ExtendedLocation: missing_feature
  tests/appsec/iast/sink/test_xpath_injection.py::TestXPathInjection_StackTrace: missing_feature
  tests/appsec/iast/sink/test_xss.py::TestXSS: missing_feature
  tests/appsec/iast/sink/test_xss.py::TestXSS_ExtendedLocation: missing_feature
  tests/appsec/iast/sink/test_xss.py::TestXSS_StackTrace: missing_feature
  tests/appsec/iast/source/test_body.py::TestRequestBody:
    - weblog_declaration:
        "*": *ref_3_19_0
        fastify: *ref_5_61_0
        nextjs: missing_feature
  tests/appsec/iast/source/test_cookie_name.py::TestCookieName: missing_feature
  tests/appsec/iast/source/test_cookie_value.py::TestCookieValue:
    - weblog_declaration:
        "*": *ref_4_3_0
        fastify: *ref_5_61_0
        nextjs: missing_feature
  tests/appsec/iast/source/test_graphql_resolver.py::TestGraphqlResolverArgument:
    - weblog_declaration:
        "*": *ref_5_4_0
        express5: missing_feature  # graphql not yet compatible with express5
        nextjs: irrelevant  # nextjs is not related with graphql
  tests/appsec/iast/source/test_header_name.py::TestHeaderName: missing_feature
  tests/appsec/iast/source/test_header_value.py::TestHeaderValue:
    - weblog_declaration:
        "*": *ref_4_3_0
        fastify: *ref_5_61_0
        nextjs: missing_feature
  tests/appsec/iast/source/test_kafka_key.py::TestKafkaKey:
    - weblog_declaration:
        "*": *ref_5_4_0
        fastify: *ref_5_61_0
        nextjs: irrelevant  # nextjs is not related with kafka
  tests/appsec/iast/source/test_kafka_value.py::TestKafkaValue:
    - weblog_declaration:
        "*": *ref_5_4_0
        fastify: *ref_5_61_0
        nextjs: irrelevant  # nextjs is not related with kafka
  tests/appsec/iast/source/test_multipart.py::TestMultipart: missing_feature
  tests/appsec/iast/source/test_parameter_name.py::TestParameterName: missing_feature
  tests/appsec/iast/source/test_parameter_value.py::TestParameterValue:
    - weblog_declaration:
        "*": *ref_3_19_0
        express5: *ref_5_29_0
        fastify: *ref_5_61_0
        nextjs: missing_feature
  tests/appsec/iast/source/test_path.py::TestPath: missing_feature
  tests/appsec/iast/source/test_path_parameter.py::TestPathParameter:
    - weblog_declaration:
        "*": *ref_4_4_0
        express5: *ref_5_29_0
        fastify: *ref_5_61_0
        nextjs: missing_feature
  tests/appsec/iast/source/test_sql_row.py::TestSqlRow:
    - weblog_declaration:
        "*": *ref_5_29_0
        fastify: *ref_5_61_0
        nextjs: missing_feature
  tests/appsec/iast/source/test_uri.py::TestURI: missing_feature
  tests/appsec/iast/test_sampling_by_route_method_count.py::TestSamplingByRouteMethodCount:
    - weblog_declaration:
        "*": *ref_5_54_0
        fastify: *ref_5_61_0
        nextjs: missing_feature
  tests/appsec/iast/test_security_controls.py::TestSecurityControls:
    - weblog_declaration:
        "*": *ref_5_37_0
        fastify: *ref_5_61_0
        nextjs: missing_feature
  tests/appsec/rasp/test_api10.py::Test_API10_all: missing_feature
  tests/appsec/rasp/test_api10.py::Test_API10_downstream_request_tag: missing_feature
  tests/appsec/rasp/test_api10.py::Test_API10_downstream_ssrf_telemetry: missing_feature
  tests/appsec/rasp/test_api10.py::Test_API10_redirect: missing_feature
  tests/appsec/rasp/test_api10.py::Test_API10_redirect_status: missing_feature
  tests/appsec/rasp/test_api10.py::Test_API10_request_body: missing_feature
  tests/appsec/rasp/test_api10.py::Test_API10_request_headers: missing_feature
  tests/appsec/rasp/test_api10.py::Test_API10_request_method: missing_feature
  tests/appsec/rasp/test_api10.py::Test_API10_response_body: missing_feature
  tests/appsec/rasp/test_api10.py::Test_API10_response_headers: missing_feature
  tests/appsec/rasp/test_api10.py::Test_API10_response_status: missing_feature
  tests/appsec/rasp/test_api10.py::Test_API10_without_downstream_body_analysis_using_max: missing_feature
  tests/appsec/rasp/test_api10.py::Test_API10_without_downstream_body_analysis_using_sample_rate: missing_feature
  tests/appsec/rasp/test_cmdi.py::Test_Cmdi_BodyJson:
    - weblog_declaration:
        "*": *ref_5_30_0
        fastify: *ref_5_66_0
        nextjs: missing_feature
  tests/appsec/rasp/test_cmdi.py::Test_Cmdi_BodyUrlEncoded:
    - weblog_declaration:
        "*": *ref_5_30_0
        fastify: *ref_5_66_0
        nextjs: missing_feature
  tests/appsec/rasp/test_cmdi.py::Test_Cmdi_BodyXml:
    - weblog_declaration:
        "*": missing_feature
        fastify: *ref_5_66_0
  tests/appsec/rasp/test_cmdi.py::Test_Cmdi_Capability: *ref_5_30_0
  tests/appsec/rasp/test_cmdi.py::Test_Cmdi_Mandatory_SpanTags:
    - weblog_declaration:
        "*": *ref_5_30_0
        fastify: *ref_5_66_0
  tests/appsec/rasp/test_cmdi.py::Test_Cmdi_Optional_SpanTags:
    - weblog_declaration:
        "*": *ref_5_30_0
        fastify: *ref_5_66_0
  tests/appsec/rasp/test_cmdi.py::Test_Cmdi_Rules_Version: *ref_5_30_0
  tests/appsec/rasp/test_cmdi.py::Test_Cmdi_StackTrace:
    - weblog_declaration:
        "*": *ref_5_30_0
        fastify: *ref_5_66_0
  tests/appsec/rasp/test_cmdi.py::Test_Cmdi_Telemetry:
    - weblog_declaration:
        "*": *ref_5_30_0
        fastify: *ref_5_66_0
  tests/appsec/rasp/test_cmdi.py::Test_Cmdi_Telemetry_V2:
    - weblog_declaration:
        "*": *ref_5_46_0
        fastify: *ref_5_66_0
  tests/appsec/rasp/test_cmdi.py::Test_Cmdi_Telemetry_Variant_Tag:
    - weblog_declaration:
        "*": *ref_5_30_0
        fastify: *ref_5_66_0
  tests/appsec/rasp/test_cmdi.py::Test_Cmdi_UrlQuery:
    - weblog_declaration:
        "*": *ref_5_30_0
        fastify: *ref_5_66_0
        nextjs: missing_feature
  tests/appsec/rasp/test_cmdi.py::Test_Cmdi_Waf_Version: *ref_5_30_0
  tests/appsec/rasp/test_lfi.py::Test_Lfi_BodyJson:
    - weblog_declaration:
        "*": *ref_5_24_0
        express5: *ref_5_29_0
        fastify: *ref_5_66_0
        nextjs: missing_feature
  tests/appsec/rasp/test_lfi.py::Test_Lfi_BodyUrlEncoded:
    - weblog_declaration:
        "*": *ref_5_24_0
        express5: *ref_5_29_0
        fastify: *ref_5_66_0
        nextjs: missing_feature
  tests/appsec/rasp/test_lfi.py::Test_Lfi_BodyXml:
    - weblog_declaration:
        "*": missing_feature
        fastify: *ref_5_66_0
  tests/appsec/rasp/test_lfi.py::Test_Lfi_Capability: *ref_5_24_0
  tests/appsec/rasp/test_lfi.py::Test_Lfi_Mandatory_SpanTags:
    - weblog_declaration:
        "*": *ref_5_24_0
        fastify: *ref_5_66_0
  tests/appsec/rasp/test_lfi.py::Test_Lfi_Optional_SpanTags:
    - weblog_declaration:
        "*": *ref_5_24_0
        fastify: *ref_5_66_0
  tests/appsec/rasp/test_lfi.py::Test_Lfi_RC_CustomAction:
    - weblog_declaration:
        "*": *ref_5_24_0
        express5: *ref_5_29_0
        fastify: *ref_5_66_0
        nextjs: missing_feature
  tests/appsec/rasp/test_lfi.py::Test_Lfi_Rules_Version: *ref_5_26_0
  tests/appsec/rasp/test_lfi.py::Test_Lfi_StackTrace:
    - weblog_declaration:
        "*": *ref_5_24_0
        fastify: *ref_5_66_0
  tests/appsec/rasp/test_lfi.py::Test_Lfi_Telemetry:
    - weblog_declaration:
        "*": *ref_5_24_0
        fastify: *ref_5_66_0
  tests/appsec/rasp/test_lfi.py::Test_Lfi_Telemetry_Multiple_Exploits:
    - weblog_declaration:
        "*": *ref_5_37_0
        fastify: *ref_5_66_0
  tests/appsec/rasp/test_lfi.py::Test_Lfi_Telemetry_V2:
    - weblog_declaration:
        "*": *ref_5_46_0
        fastify: *ref_5_66_0
  tests/appsec/rasp/test_lfi.py::Test_Lfi_UrlQuery:
    - weblog_declaration:
        "*": *ref_5_24_0
        express5: *ref_5_29_0
        fastify: *ref_5_66_0
        nextjs: missing_feature
  tests/appsec/rasp/test_lfi.py::Test_Lfi_Waf_Version: *ref_5_25_0
  tests/appsec/rasp/test_shi.py::Test_Shi_BodyJson:
    - weblog_declaration:
        "*": *ref_5_25_0
        express5: *ref_5_29_0
        fastify: *ref_5_66_0
        nextjs: missing_feature
  tests/appsec/rasp/test_shi.py::Test_Shi_BodyUrlEncoded:
    - weblog_declaration:
        "*": *ref_5_25_0
        express5: *ref_5_29_0
        fastify: *ref_5_66_0
        nextjs: missing_feature
  tests/appsec/rasp/test_shi.py::Test_Shi_BodyXml:
    - weblog_declaration:
        "*": missing_feature
        fastify: *ref_5_66_0
  tests/appsec/rasp/test_shi.py::Test_Shi_Capability: *ref_5_25_0
  tests/appsec/rasp/test_shi.py::Test_Shi_Mandatory_SpanTags:
    - weblog_declaration:
        "*": *ref_5_25_0
        fastify: *ref_5_66_0
  tests/appsec/rasp/test_shi.py::Test_Shi_Optional_SpanTags:
    - weblog_declaration:
        "*": *ref_5_25_0
        fastify: *ref_5_66_0
  tests/appsec/rasp/test_shi.py::Test_Shi_Rules_Version: *ref_5_24_0
  tests/appsec/rasp/test_shi.py::Test_Shi_StackTrace:
    - weblog_declaration:
        "*": *ref_5_25_0
        fastify: *ref_5_66_0
  tests/appsec/rasp/test_shi.py::Test_Shi_Telemetry:
    - weblog_declaration:
        "*": *ref_5_25_0
        fastify: *ref_5_66_0
  tests/appsec/rasp/test_shi.py::Test_Shi_Telemetry_V2:
    - weblog_declaration:
        "*": *ref_5_46_0
        fastify: *ref_5_66_0
  tests/appsec/rasp/test_shi.py::Test_Shi_Telemetry_Variant_Tag:
    - weblog_declaration:
        "*": *ref_5_30_0
        fastify: *ref_5_66_0
  tests/appsec/rasp/test_shi.py::Test_Shi_UrlQuery:
    - weblog_declaration:
        "*": *ref_5_25_0
        express5: *ref_5_29_0
        fastify: *ref_5_66_0
        nextjs: missing_feature
  tests/appsec/rasp/test_shi.py::Test_Shi_Waf_Version: *ref_5_25_0
  tests/appsec/rasp/test_sqli.py::Test_Sqli_BodyJson:
    - weblog_declaration:
        "*": *ref_5_23_0
        express5: *ref_5_29_0
        fastify: *ref_5_66_0
        nextjs: missing_feature
  tests/appsec/rasp/test_sqli.py::Test_Sqli_BodyUrlEncoded:
    - weblog_declaration:
        "*": *ref_5_23_0
        express5: *ref_5_29_0
        fastify: *ref_5_66_0
        nextjs: missing_feature
  tests/appsec/rasp/test_sqli.py::Test_Sqli_BodyXml:
    - weblog_declaration:
        "*": missing_feature
        fastify: *ref_5_66_0
  tests/appsec/rasp/test_sqli.py::Test_Sqli_Capability: *ref_5_23_0
  tests/appsec/rasp/test_sqli.py::Test_Sqli_Mandatory_SpanTags:
    - weblog_declaration:
        "*": *ref_5_23_0
        fastify: *ref_5_66_0
  tests/appsec/rasp/test_sqli.py::Test_Sqli_Optional_SpanTags:
    - weblog_declaration:
        "*": *ref_5_23_0
        fastify: *ref_5_66_0
  tests/appsec/rasp/test_sqli.py::Test_Sqli_Rules_Version: *ref_5_25_0
  tests/appsec/rasp/test_sqli.py::Test_Sqli_StackTrace:
    - weblog_declaration:
        "*": *ref_5_23_0
        fastify: *ref_5_66_0
  tests/appsec/rasp/test_sqli.py::Test_Sqli_Telemetry:
    - weblog_declaration:
        "*": *ref_5_23_0
        fastify: *ref_5_66_0
  tests/appsec/rasp/test_sqli.py::Test_Sqli_Telemetry_V2:
    - weblog_declaration:
        "*": *ref_5_46_0
        fastify: *ref_5_66_0
  tests/appsec/rasp/test_sqli.py::Test_Sqli_UrlQuery:
    - weblog_declaration:
        "*": *ref_5_23_0
        express5: *ref_5_29_0
        fastify: *ref_5_66_0
        nextjs: missing_feature
  tests/appsec/rasp/test_sqli.py::Test_Sqli_Waf_Version: *ref_5_25_0
  tests/appsec/rasp/test_ssrf.py::Test_Ssrf_BodyJson:
    - weblog_declaration:
        "*": *ref_5_20_0
        fastify: *ref_5_66_0
        nextjs: missing_feature
  tests/appsec/rasp/test_ssrf.py::Test_Ssrf_BodyUrlEncoded:
    - weblog_declaration:
        "*": *ref_5_20_0
        fastify: *ref_5_66_0
        nextjs: missing_feature
  tests/appsec/rasp/test_ssrf.py::Test_Ssrf_BodyXml:
    - weblog_declaration:
        "*": missing_feature
        fastify: *ref_5_66_0
  tests/appsec/rasp/test_ssrf.py::Test_Ssrf_Capability: *ref_5_23_0
  tests/appsec/rasp/test_ssrf.py::Test_Ssrf_Mandatory_SpanTags:
    - weblog_declaration:
        "*": *ref_5_18_0
        fastify: *ref_5_66_0
  tests/appsec/rasp/test_ssrf.py::Test_Ssrf_Optional_SpanTags:
    - weblog_declaration:
        "*": *ref_5_18_0
        fastify: *ref_5_66_0
  tests/appsec/rasp/test_ssrf.py::Test_Ssrf_Rules_Version: *ref_5_25_0
  tests/appsec/rasp/test_ssrf.py::Test_Ssrf_StackTrace:
    - weblog_declaration:
        "*": *ref_5_20_0
        express5: *ref_5_29_0
        fastify: *ref_5_66_0
  tests/appsec/rasp/test_ssrf.py::Test_Ssrf_Telemetry:
    - weblog_declaration:
        "*": *ref_5_22_0
        express5: *ref_5_29_0
        fastify: *ref_5_66_0
  tests/appsec/rasp/test_ssrf.py::Test_Ssrf_Telemetry_V2:
    - weblog_declaration:
        "*": *ref_5_46_0
        fastify: *ref_5_66_0
  tests/appsec/rasp/test_ssrf.py::Test_Ssrf_UrlQuery:
    - weblog_declaration:
        "*": *ref_5_20_0
        express5: *ref_5_29_0
        fastify: *ref_5_66_0
        nextjs: missing_feature
  tests/appsec/rasp/test_ssrf.py::Test_Ssrf_Waf_Version: *ref_5_25_0
  tests/appsec/test_alpha.py::Test_Basic: v2.0.0
  tests/appsec/test_asm_standalone.py::Test_APISecurityStandalone: *ref_5_52_0
  tests/appsec/test_asm_standalone.py::Test_AppSecStandalone_NotEnabled: *ref_5_18_0
  tests/appsec/test_asm_standalone.py::Test_AppSecStandalone_UpstreamPropagation_V2: *ref_5_40_0
  tests/appsec/test_asm_standalone.py::Test_IastStandalone_UpstreamPropagation_V2: *ref_5_40_0
  tests/appsec/test_asm_standalone.py::Test_SCAStandalone_Telemetry_V2: *ref_5_40_0
  tests/appsec/test_asm_standalone.py::Test_UserEventsStandalone_Automated:
    - weblog_declaration:
        "*": *ref_5_40_0
        fastify: missing_feature
        nextjs: missing_feature
  tests/appsec/test_asm_standalone.py::Test_UserEventsStandalone_SDK_V1:
    - weblog_declaration:
        "*": *ref_5_40_0
        nextjs: missing_feature
  tests/appsec/test_asm_standalone.py::Test_UserEventsStandalone_SDK_V2:
    - weblog_declaration:
        "*": *ref_5_48_0
        nextjs: missing_feature
  tests/appsec/test_automated_login_events.py::Test_Login_Events: irrelevant
  tests/appsec/test_automated_login_events.py::Test_Login_Events_Extended: irrelevant
  tests/appsec/test_automated_login_events.py::Test_V2_Login_Events: irrelevant
  tests/appsec/test_automated_login_events.py::Test_V2_Login_Events_Anon: irrelevant
  tests/appsec/test_automated_login_events.py::Test_V2_Login_Events_RC: irrelevant
  tests/appsec/test_automated_login_events.py::Test_V3_Auto_User_Instrum_Mode_Capability: *ref_5_29_0
  tests/appsec/test_automated_login_events.py::Test_V3_Login_Events:
    - weblog_declaration:
        "*": *ref_5_29_0
        fastify: missing_feature
        nextjs: missing_feature
  tests/appsec/test_automated_login_events.py::Test_V3_Login_Events_Anon:
    - weblog_declaration:
        "*": *ref_5_29_0
        fastify: missing_feature
        nextjs: missing_feature
  tests/appsec/test_automated_login_events.py::Test_V3_Login_Events_Blocking:
    - weblog_declaration:
        "*": *ref_5_29_0
        fastify: missing_feature
        nextjs: missing_feature
  tests/appsec/test_automated_login_events.py::Test_V3_Login_Events_RC:
    - weblog_declaration:
        "*": *ref_5_29_0
        fastify: missing_feature
        nextjs: missing_feature
  tests/appsec/test_automated_user_and_session_tracking.py::Test_Automated_Session_Blocking:
    - weblog_declaration:
        "*": *ref_5_39_0
        fastify: missing_feature
        nextjs: missing_feature
  tests/appsec/test_automated_user_and_session_tracking.py::Test_Automated_User_Blocking:
    - weblog_declaration:
        "*": *ref_5_35_0
        fastify: missing_feature
        nextjs: missing_feature
  tests/appsec/test_automated_user_and_session_tracking.py::Test_Automated_User_Tracking:
    - weblog_declaration:
        "*": *ref_5_35_0
        fastify: missing_feature
        nextjs: missing_feature
  tests/appsec/test_blocking_addresses.py::Test_BlockingGraphqlResolvers:
    - weblog_declaration:
        "*": *ref_4_22_0
        express5: missing_feature  # graphql not yet compatible with express5
        nextjs: irrelevant  # nextjs is not related with graphql
  tests/appsec/test_blocking_addresses.py::Test_Blocking_client_ip: *ref_3_19_0
  tests/appsec/test_blocking_addresses.py::Test_Blocking_client_ip_with_K8_private_ip: *ref_5_57_0
  tests/appsec/test_blocking_addresses.py::Test_Blocking_client_ip_with_forwarded: *ref_5_66_0
  tests/appsec/test_blocking_addresses.py::Test_Blocking_request_body:
    - weblog_declaration:
        "*": *ref_3_19_0
        fastify: *ref_5_57_0
        nextjs: missing_feature
  tests/appsec/test_blocking_addresses.py::Test_Blocking_request_body_multipart:
    - weblog_declaration:
        "*": *ref_5_25_0
        fastify: *ref_5_59_0
        nextjs: missing_feature
  tests/appsec/test_blocking_addresses.py::Test_Blocking_request_cookies:
    - weblog_declaration:
        "*": *ref_4_16_0
        fastify: *ref_5_57_0
        nextjs: missing_feature
  tests/appsec/test_blocking_addresses.py::Test_Blocking_request_headers: *ref_3_19_0
  tests/appsec/test_blocking_addresses.py::Test_Blocking_request_method: *ref_3_19_0
  tests/appsec/test_blocking_addresses.py::Test_Blocking_request_path_params:
    - weblog_declaration:
        "*": *ref_5_24_0
        express5: *ref_5_29_0
        fastify: *ref_5_57_0
        nextjs: missing_feature
  tests/appsec/test_blocking_addresses.py::Test_Blocking_request_query:
    - weblog_declaration:
        "*": *ref_3_19_0
        express5: *ref_5_29_0
        fastify: *ref_5_57_0
        nextjs: missing_feature
  tests/appsec/test_blocking_addresses.py::Test_Blocking_request_uri: *ref_3_19_0
  tests/appsec/test_blocking_addresses.py::Test_Blocking_response_headers: *ref_5_17_0
  tests/appsec/test_blocking_addresses.py::Test_Blocking_response_status: *ref_5_17_0
  tests/appsec/test_blocking_addresses.py::Test_Blocking_user_id:
    - weblog_declaration:
        "*": *ref_3_19_0
        nextjs: missing_feature
  tests/appsec/test_blocking_addresses.py::Test_Suspicious_Request_Blocking:
    - weblog_declaration:
        "*": *ref_5_24_0
        express5: *ref_5_29_0
        fastify: *ref_5_57_0
        nextjs: missing_feature
  tests/appsec/test_client_ip.py::Test_StandardTagsClientIp: *ref_3_6_0
  tests/appsec/test_conf.py::Test_ConfigurationVariables: v2.7.0
  tests/appsec/test_conf.py::Test_ConfigurationVariables_New_Obfuscation: *ref_5_59_0
  tests/appsec/test_customconf.py::Test_ConfRuleSet: v2.0.0
  tests/appsec/test_customconf.py::Test_CorruptedRules_Telemetry: *ref_5_44_0
  tests/appsec/test_customconf.py::Test_MissingRules: v2.0.0
  tests/appsec/test_customconf.py::Test_NoLimitOnWafRules: v2.4.0
  tests/appsec/test_event_tracking.py::Test_CustomEvent:
    - weblog_declaration:
        "*": *ref_3_13_0
        nextjs: missing_feature
  tests/appsec/test_event_tracking.py::Test_CustomEvent_Metrics:
    - weblog_declaration:
        "*": *ref_5_45_0
        nextjs: missing_feature
  tests/appsec/test_event_tracking.py::Test_UserLoginFailureEvent:
    - weblog_declaration:
        "*": *ref_3_13_0
        nextjs: missing_feature
  tests/appsec/test_event_tracking.py::Test_UserLoginFailureEvent_Metrics:
    - weblog_declaration:
        "*": *ref_5_45_0
        nextjs: missing_feature
  tests/appsec/test_event_tracking.py::Test_UserLoginSuccessEvent:
    - weblog_declaration:
        "*": *ref_3_13_0
        nextjs: missing_feature
  tests/appsec/test_event_tracking.py::Test_UserLoginSuccessEvent_Metrics:
    - weblog_declaration:
        "*": *ref_5_45_0
        nextjs: missing_feature
  tests/appsec/test_event_tracking_v2.py::Test_UserLoginFailureEventV2_HeaderCollection_AppsecDisabled:
    - weblog_declaration:
        "*": *ref_5_48_0
        nextjs: missing_feature
  tests/appsec/test_event_tracking_v2.py::Test_UserLoginFailureEventV2_HeaderCollection_AppsecEnabled:
    - weblog_declaration:
        "*": *ref_5_48_0
        nextjs: missing_feature
  tests/appsec/test_event_tracking_v2.py::Test_UserLoginFailureEventV2_Libddwaf:
    - weblog_declaration:
        "*": *ref_5_48_0
        nextjs: missing_feature
  tests/appsec/test_event_tracking_v2.py::Test_UserLoginFailureEventV2_Metrics_AppsecDisabled:
    - weblog_declaration:
        "*": missing_feature
        nextjs: missing_feature
  tests/appsec/test_event_tracking_v2.py::Test_UserLoginFailureEventV2_Metrics_AppsecEnabled:
    - weblog_declaration:
        "*": *ref_5_48_0
        nextjs: missing_feature
  tests/appsec/test_event_tracking_v2.py::Test_UserLoginFailureEventV2_Tags_AppsecDisabled:
    - weblog_declaration:
        "*": *ref_5_48_0
        nextjs: missing_feature
  tests/appsec/test_event_tracking_v2.py::Test_UserLoginFailureEventV2_Tags_AppsecEnabled:
    - weblog_declaration:
        "*": *ref_5_48_0
        nextjs: missing_feature
  tests/appsec/test_event_tracking_v2.py::Test_UserLoginSuccessEventV2_HeaderCollection_AppsecDisabled:
    - weblog_declaration:
        "*": *ref_5_48_0
        nextjs: missing_feature
  tests/appsec/test_event_tracking_v2.py::Test_UserLoginSuccessEventV2_HeaderCollection_AppsecEnabled:
    - weblog_declaration:
        "*": *ref_5_48_0
        nextjs: missing_feature
  tests/appsec/test_event_tracking_v2.py::Test_UserLoginSuccessEventV2_Libddwaf:
    - weblog_declaration:
        "*": *ref_5_48_0
        nextjs: missing_feature
  tests/appsec/test_event_tracking_v2.py::Test_UserLoginSuccessEventV2_Metrics_AppsecDisabled:
    - weblog_declaration:
        "*": missing_feature
        nextjs: missing_feature
  tests/appsec/test_event_tracking_v2.py::Test_UserLoginSuccessEventV2_Metrics_AppsecEnabled:
    - weblog_declaration:
        "*": *ref_5_48_0
        nextjs: missing_feature
  tests/appsec/test_event_tracking_v2.py::Test_UserLoginSuccessEventV2_Tags_AppsecDisabled:
    - weblog_declaration:
        "*": *ref_5_48_0
        nextjs: missing_feature
  tests/appsec/test_event_tracking_v2.py::Test_UserLoginSuccessEventV2_Tags_AppsecEnabled:
    - weblog_declaration:
        "*": *ref_5_48_0
        nextjs: missing_feature
  tests/appsec/test_extended_data_collection.py::Test_ExtendedDataCollectionCapability: *ref_5_71_0
  tests/appsec/test_extended_data_collection.py::Test_ExtendedRequestBodyCollection:
    - weblog_declaration:
        "*": *ref_5_71_0
        fastify: *ref_5_73_0
        nextjs: *ref_5_73_0
  tests/appsec/test_extended_data_collection.py::Test_ExtendedRequestHeadersDataCollection: *ref_5_71_0
  tests/appsec/test_extended_data_collection.py::Test_ExtendedResponseHeadersDataCollection: *ref_5_71_0
  tests/appsec/test_extended_header_collection.py::Test_ExtendedHeaderCollection: *ref_5_54_0
  tests/appsec/test_extended_request_body_collection.py::Test_ExtendedRequestBodyCollection:
    - weblog_declaration:
        "*": *ref_5_54_0
        fastify: missing_feature
        nextjs: missing_feature
  tests/appsec/test_fingerprinting.py::Test_Fingerprinting_Endpoint:
    - weblog_declaration:
        "*": *ref_5_24_0
        fastify: *ref_5_57_0
  tests/appsec/test_fingerprinting.py::Test_Fingerprinting_Endpoint_Capability:
    - weblog_declaration:
        "*": *ref_5_24_0
        fastify: *ref_5_57_0
  tests/appsec/test_fingerprinting.py::Test_Fingerprinting_Endpoint_Preprocessor:
    - weblog_declaration:
        "*": *ref_5_24_0
        fastify: *ref_5_57_0
  tests/appsec/test_fingerprinting.py::Test_Fingerprinting_Header_And_Network: *ref_5_24_0
  tests/appsec/test_fingerprinting.py::Test_Fingerprinting_Header_And_Network_Preprocessor: *ref_5_24_0
  tests/appsec/test_fingerprinting.py::Test_Fingerprinting_Header_Capability: *ref_5_24_0
  tests/appsec/test_fingerprinting.py::Test_Fingerprinting_Network_Capability: *ref_5_24_0
  tests/appsec/test_fingerprinting.py::Test_Fingerprinting_Session:
    - weblog_declaration:
        "*": *ref_5_39_0
        fastify: *ref_5_57_0
        nextjs: missing_feature
  tests/appsec/test_fingerprinting.py::Test_Fingerprinting_Session_Capability:
    - weblog_declaration:
        "*": *ref_5_39_0
        fastify: *ref_5_57_0
  tests/appsec/test_fingerprinting.py::Test_Fingerprinting_Session_Preprocessor:
    - weblog_declaration:
        "*": *ref_5_39_0
        fastify: *ref_5_57_0
        nextjs: missing_feature
  tests/appsec/test_identify.py::Test_Basic: v2.4.0
  tests/appsec/test_ip_blocking_full_denylist.py::Test_AppSecIPBlockingFullDenylist: *ref_3_11_0
  tests/appsec/test_logs.py::Test_Standardization: missing_feature
  tests/appsec/test_logs.py::Test_StandardizationBlockMode: missing_feature
  tests/appsec/test_metastruct.py::Test_SecurityEvents_Appsec_Metastruct_Disabled: v2.2.0
  tests/appsec/test_metastruct.py::Test_SecurityEvents_Appsec_Metastruct_Enabled: missing_feature
  tests/appsec/test_metastruct.py::Test_SecurityEvents_Iast_Metastruct_Disabled: missing_feature
  tests/appsec/test_metastruct.py::Test_SecurityEvents_Iast_Metastruct_Enabled: missing_feature
  tests/appsec/test_rate_limiter.py::Test_Main: v2.0.0
  tests/appsec/test_remote_config_rule_changes.py::Test_AsmDdMultiConfiguration: *ref_5_59_0
  tests/appsec/test_remote_config_rule_changes.py::Test_BlockingActionChangesWithRemoteConfig: *ref_4_1_0
  tests/appsec/test_remote_config_rule_changes.py::Test_Empty_Config: *ref_3_19_0
  tests/appsec/test_remote_config_rule_changes.py::Test_Invalid_Config: *ref_5_66_0
  tests/appsec/test_remote_config_rule_changes.py::Test_Multiple_Actions: *ref_4_1_0
  tests/appsec/test_remote_config_rule_changes.py::Test_Unknown_Action: *ref_4_1_0
  tests/appsec/test_remote_config_rule_changes.py::Test_UpdateRuleFileWithRemoteConfig: *ref_3_19_0
  tests/appsec/test_reports.py::Test_ExtraTagsFromRule: *ref_4_1_0
  tests/appsec/test_reports.py::Test_Info: v2.0.0
  tests/appsec/test_reports.py::Test_RequestHeaders: v2.0.0
  tests/appsec/test_reports.py::Test_StatusCode: v2.0.0
  tests/appsec/test_request_blocking.py::Test_AppSecRequestBlocking:
    - weblog_declaration:
        "*": *ref_3_19_0
        express5: *ref_5_29_0
        fastify: *ref_5_57_0
        nextjs: missing_feature (can not block by query param in nextjs yet)
  tests/appsec/test_runtime_activation.py::Test_RuntimeActivation: *ref_3_9_0
  tests/appsec/test_runtime_activation.py::Test_RuntimeDeactivation: *ref_3_9_0
  tests/appsec/test_service_activation_metric.py::TestServiceActivationEnvVarConfigurationMetric: *ref_5_55_0
  tests/appsec/test_service_activation_metric.py::TestServiceActivationEnvVarMetric: *ref_5_55_0_5_78_0
  tests/appsec/test_service_activation_metric.py::TestServiceActivationRemoteConfigMetric: *ref_5_55_0_5_78_0
  tests/appsec/test_service_activation_metric.py::TestServiceActivationRemoteConfigurationConfigMetric: *ref_5_79_0
  tests/appsec/test_shell_execution.py::Test_ShellExecution: *ref_5_3_0
  tests/appsec/test_suspicious_attacker_blocking.py::Test_Suspicious_Attacker_Blocking: *ref_5_59_0
  tests/appsec/test_trace_tagging.py::Test_TraceTaggingRules: *ref_5_60_0
  tests/appsec/test_trace_tagging.py::Test_TraceTaggingRulesRcCapability: *ref_5_60_0
  tests/appsec/test_traces.py::Test_AppSecEventSpanTags: v2.0.0
  tests/appsec/test_traces.py::Test_AppSecObfuscator:
    - weblog_declaration:
        "*": v2.6.0
  tests/appsec/test_traces.py::Test_CollectDefaultRequestHeader: *ref_5_18_0
  tests/appsec/test_traces.py::Test_CollectRespondHeaders:
    - weblog_declaration:
        "*": v2.0.0
        fastify: *ref_5_57_0
  tests/appsec/test_traces.py::Test_ExternalWafRequestsIdentification: *ref_5_7_0
  tests/appsec/test_traces.py::Test_RetainTraces: v2.0.0
  tests/appsec/test_user_blocking_full_denylist.py::Test_UserBlocking_FullDenylist:
    - weblog_declaration:
        "*": *ref_3_15_0
        nextjs: missing_feature (block method not implemented for nextjs yet)
  tests/appsec/test_versions.py::Test_Events: v2.0.0
  tests/appsec/waf/test_addresses.py::Test_BodyJson:
    - weblog_declaration:
        "*": v2.2.0
        fastify: *ref_5_57_0
        nextjs: *ref_4_17_0
  tests/appsec/waf/test_addresses.py::Test_BodyRaw: missing_feature
  tests/appsec/waf/test_addresses.py::Test_BodyUrlEncoded:
    - weblog_declaration:
        "*": v2.2.0
        fastify: *ref_5_57_0
        nextjs: *ref_5_3_0
  tests/appsec/waf/test_addresses.py::Test_BodyXml:
    - weblog_declaration:
        "*": v2.2.0
        fastify: *ref_5_57_0
        nextjs: irrelevant  # Body xml is not converted to JSON in nextjs
  tests/appsec/waf/test_addresses.py::Test_Cookies:
    - weblog_declaration:
        "*": v2.0.0
        fastify: *ref_5_57_0
  tests/appsec/waf/test_addresses.py::Test_FullGrpc: missing_feature
  tests/appsec/waf/test_addresses.py::Test_GraphQL:
    - weblog_declaration:
        "*": *ref_4_22_0
        express5: missing_feature  # graphql not yet compatible with express5
        nextjs: irrelevant  # nextjs is not related with graphql
  tests/appsec/waf/test_addresses.py::Test_GrpcServerMethod: missing_feature
  tests/appsec/waf/test_addresses.py::Test_Headers: v2.0.0
  tests/appsec/waf/test_addresses.py::Test_PathParams:
    - weblog_declaration:
        "*": v2.0.0
        express5: *ref_5_29_0
        fastify: *ref_5_57_0
        nextjs: missing_feature
  tests/appsec/waf/test_addresses.py::Test_ResponseStatus: v2.0.0
  tests/appsec/waf/test_addresses.py::Test_UrlQuery:
    - weblog_declaration:
        "*": v2.0.0
        fastify: *ref_5_57_0
        nextjs: *ref_4_17_0
  tests/appsec/waf/test_addresses.py::Test_UrlQueryKey:
    - weblog_declaration:
        "*": v2.6.0
        fastify: *ref_5_57_0
        nextjs: *ref_4_17_0
  tests/appsec/waf/test_addresses.py::Test_UrlRaw: v2.0.0
  tests/appsec/waf/test_addresses.py::Test_gRPC: missing_feature
  tests/appsec/waf/test_blocking.py::Test_Blocking: *ref_3_19_0
  tests/appsec/waf/test_blocking.py::Test_Blocking_strip_response_headers: *ref_5_17_0
  tests/appsec/waf/test_blocking.py::Test_CustomBlockingResponse: *ref_5_15_0
  tests/appsec/waf/test_blocking_security_response_id.py::Test_SecurityResponseId_Custom_Redirect: missing_feature
  tests/appsec/waf/test_blocking_security_response_id.py::Test_SecurityResponseId_HTML_Response: missing_feature
  tests/appsec/waf/test_blocking_security_response_id.py::Test_SecurityResponseId_In_Span_Triggers: missing_feature
  tests/appsec/waf/test_blocking_security_response_id.py::Test_SecurityResponseId_JSON_Response: missing_feature
  tests/appsec/waf/test_custom_rules.py::Test_CustomRules:
    - weblog_declaration:
        "*": *ref_4_1_0
        fastify: *ref_5_57_0
  tests/appsec/waf/test_exclusions.py::Test_Exclusions:
    - weblog_declaration:
        "*": *ref_3_19_0
        fastify: *ref_5_57_0
  tests/appsec/waf/test_miscs.py::Test_404: v2.0.0
  tests/appsec/waf/test_miscs.py::Test_CorrectOptionProcessing:
    - weblog_declaration:
        "*": *ref_3_19_0
        fastify: *ref_5_57_0
  tests/appsec/waf/test_miscs.py::Test_MultipleAttacks:
    - weblog_declaration:
        "*": v2.0.0
        fastify: *ref_5_57_0
  tests/appsec/waf/test_miscs.py::Test_MultipleHighlight:
    - weblog_declaration:
        "*": v2.0.0
        fastify: *ref_5_57_0
  tests/appsec/waf/test_reports.py::Test_Monitoring:
    - weblog_declaration:
        "*": v2.8.0
        fastify: *ref_5_57_0
  tests/appsec/waf/test_rules.py::Test_CommandInjection:
    - weblog_declaration:
        "*": v2.0.0
        fastify: *ref_5_57_0
  tests/appsec/waf/test_rules.py::Test_DiscoveryScan: v2.0.0
  tests/appsec/waf/test_rules.py::Test_HttpProtocol:
    - weblog_declaration:
        "*": v2.0.0
        fastify: *ref_5_57_0
  tests/appsec/waf/test_rules.py::Test_JavaCodeInjection:
    - weblog_declaration:
        "*": v2.0.0
        fastify: *ref_5_57_0
  tests/appsec/waf/test_rules.py::Test_JsInjection:
    - weblog_declaration:
        "*": v2.0.0
        fastify: *ref_5_57_0
  tests/appsec/waf/test_rules.py::Test_LFI:
    - weblog_declaration:
        "*": v2.0.0
        fastify: *ref_5_57_0
  tests/appsec/waf/test_rules.py::Test_NoSqli: v2.0.0
  tests/appsec/waf/test_rules.py::Test_PhpCodeInjection:
    - weblog_declaration:
        "*": v2.0.0
        fastify: *ref_5_57_0
  tests/appsec/waf/test_rules.py::Test_RFI:
    - weblog_declaration:
        "*": v2.0.0
        fastify: *ref_5_57_0
  tests/appsec/waf/test_rules.py::Test_SQLI:
    - weblog_declaration:
        "*": v2.0.0
        fastify: *ref_5_57_0
  tests/appsec/waf/test_rules.py::Test_SSRF:
    - weblog_declaration:
        "*": v2.0.0
        fastify: *ref_5_57_0
  tests/appsec/waf/test_rules.py::Test_Scanners:
    - weblog_declaration:
        "*": v2.0.0
        fastify: *ref_5_57_0
  tests/appsec/waf/test_rules.py::Test_XSS:
    - weblog_declaration:
        "*": v2.0.0
        fastify: *ref_5_57_0
  tests/appsec/waf/test_telemetry.py::Test_TelemetryMetrics: *ref_4_17_0
  tests/appsec/waf/test_truncation.py::Test_Truncation:
    - weblog_declaration:
        "*": *ref_5_43_0
        fastify: *ref_5_57_0
  tests/debugger/test_debugger_code_origins.py::Test_Debugger_Code_Origins: missing_feature (only Fastify is supported)
  tests/debugger/test_debugger_exception_replay.py::Test_Debugger_Exception_Replay: missing_feature (feature not implented)
  tests/debugger/test_debugger_expression_language.py::Test_Debugger_Expression_Language:
    - weblog_declaration:
        "*": *ref_5_48_0
        nextjs: irrelevant
  tests/debugger/test_debugger_inproduct_enablement.py::Test_Debugger_InProduct_Enablement_Code_Origin: missing_feature
  tests/debugger/test_debugger_inproduct_enablement.py::Test_Debugger_InProduct_Enablement_Dynamic_Instrumentation: missing_feature
  tests/debugger/test_debugger_inproduct_enablement.py::Test_Debugger_InProduct_Enablement_Exception_Replay: missing_feature
  tests/debugger/test_debugger_pii.py::Test_Debugger_PII_Redaction:
    - weblog_declaration:
        "*": *ref_5_39_0
        nextjs: irrelevant
  tests/debugger/test_debugger_pii.py::Test_Debugger_PII_Redaction_Excluded_Identifiers:
    - weblog_declaration:
        "*": *ref_5_39_0
        nextjs: irrelevant
  tests/debugger/test_debugger_probe_budgets.py::Test_Debugger_Probe_Budgets: missing_feature
  tests/debugger/test_debugger_probe_snapshot.py::Test_Debugger_Line_Probe_Snaphots:
    - weblog_declaration:
        "*": *ref_5_39_0
        nextjs: irrelevant
  tests/debugger/test_debugger_probe_snapshot.py::Test_Debugger_Line_Probe_Snaphots_With_SCM:
    - weblog_declaration:
        "*": *ref_5_39_0
        nextjs: irrelevant
  tests/debugger/test_debugger_probe_snapshot.py::Test_Debugger_Method_Probe_Snaphots: missing_feature
  tests/debugger/test_debugger_probe_status.py::Test_Debugger_Line_Probe_Statuses:
    - weblog_declaration:
        "*": *ref_5_39_0
        nextjs: irrelevant
  tests/debugger/test_debugger_probe_status.py::Test_Debugger_Method_Probe_Statuses: missing_feature
  tests/debugger/test_debugger_symdb.py::Test_Debugger_SymDb: missing_feature (feature not implented)
  tests/debugger/test_debugger_telemetry.py::Test_Debugger_Telemetry:
    - weblog_declaration:
        "*": *ref_5_39_0
        nextjs: irrelevant
  tests/integration_frameworks/llm/anthropic/test_anthropic_apm.py::TestAnthropicApmMessages: *ref_5_71_0
  tests/integration_frameworks/llm/anthropic/test_anthropic_llmobs.py::TestAnthropicLlmObsMessages: *ref_5_71_0
  tests/integration_frameworks/llm/openai/test_openai_apm.py::TestOpenAiApmChatCompletions: *ref_5_76_0
  tests/integration_frameworks/llm/openai/test_openai_apm.py::TestOpenAiApmCompletions: *ref_5_76_0
  tests/integration_frameworks/llm/openai/test_openai_apm.py::TestOpenAiApmEmbeddings: *ref_5_76_0
  tests/integration_frameworks/llm/openai/test_openai_apm.py::TestOpenAiApmResponses: *ref_5_76_0
  tests/integration_frameworks/llm/openai/test_openai_llmobs.py::TestOpenAiEmbeddingInteractions: *ref_5_80_0
  tests/integration_frameworks/llm/openai/test_openai_llmobs.py::TestOpenAiLlmInteractions: *ref_5_80_0
  tests/integration_frameworks/llm/openai/test_openai_llmobs.py::TestOpenAiPromptTracking: missing_feature
  tests/integrations/crossed_integrations/test_kafka.py::Test_Kafka:
    - weblog_declaration:
        "*": irrelevant
        express4: v0.1  # real version not known
        express5: v0.1  # real version not known
  tests/integrations/crossed_integrations/test_kinesis.py::Test_Kinesis_PROPAGATION_VIA_MESSAGE_ATTRIBUTES:
    - weblog_declaration:
        "*": irrelevant
        express4: *ref_5_3_0
        express5: *ref_5_3_0
        fastify: *ref_5_3_0
  tests/integrations/crossed_integrations/test_rabbitmq.py::Test_RabbitMQ_Trace_Context_Propagation:
    - weblog_declaration:
        "*": irrelevant
        express4: v0.1  # real version not known
        express5: v0.1  # real version not known
        fastify: v0.1  # real version not known
  tests/integrations/crossed_integrations/test_sns_to_sqs.py::Test_SNS_Propagation:
    - weblog_declaration:
        "*": irrelevant
        express4: *ref_5_20_0
        express5: *ref_5_20_0
        fastify: *ref_5_20_0
  tests/integrations/crossed_integrations/test_sqs.py::Test_SQS_PROPAGATION_VIA_AWS_XRAY_HEADERS:
    - weblog_declaration:
        "*": irrelevant
        express4: v0.1  # real version not known
        express5: v0.1  # real version not known
        fastify: v0.1  # real version not known
  tests/integrations/crossed_integrations/test_sqs.py::Test_SQS_PROPAGATION_VIA_MESSAGE_ATTRIBUTES:
    - weblog_declaration:
        "*": irrelevant
        express4: v0.1  # real version not known
        express5: v0.1  # real version not known
        fastify: v0.1  # real version not known
  tests/integrations/test_db_integrations_sql.py::Test_MsSql:
    - weblog_declaration:
        "*": missing_feature
        express4: v1.0.0
        express5: v1.0.0
        fastify: v1.0.0
  tests/integrations/test_db_integrations_sql.py::Test_MySql:
    - weblog_declaration:
        "*": missing_feature
        express4: v1.0.0
        express5: v1.0.0
        fastify: v1.0.0
  tests/integrations/test_db_integrations_sql.py::Test_Postgres:
    - weblog_declaration:
        "*": missing_feature
        express4: v1.0.0
        express5: v1.0.0
        fastify: v1.0.0
  tests/integrations/test_dbm.py::Test_Dbm: missing_feature
  tests/integrations/test_dbm.py::Test_Dbm_Comment_NodeJS_mysql2:
    - weblog_declaration:
        "*": missing_feature (Missing on weblog)
        express4: *ref_5_13_0
        express5: *ref_5_13_0
        fastify: *ref_5_13_0
        uds-express4: *ref_5_13_0
  tests/integrations/test_dbm.py::Test_Dbm_Comment_NodeJS_pg:
    - weblog_declaration:
        "*": missing_feature (Missing on weblog)
        express4: *ref_5_13_0
        express5: *ref_5_13_0
        fastify: *ref_5_13_0
        uds-express4: *ref_5_13_0
  tests/integrations/test_dsm.py::Test_DsmContext_Extraction_Base64:
    - weblog_declaration:
        "*": irrelevant
        express4: *ref_5_62_0
        express5: *ref_5_62_0
        fastify: *ref_5_62_0
  tests/integrations/test_dsm.py::Test_DsmContext_Injection_Base64:
    - weblog_declaration:
        "*": irrelevant
        express4: *ref_5_62_0
        express5: *ref_5_62_0
        fastify: *ref_5_62_0
  tests/integrations/test_dsm.py::Test_DsmHttp: missing_feature
  tests/integrations/test_dsm.py::Test_DsmKafka:
    - weblog_declaration:
        "*": *ref_5_62_0
        nextjs: missing_feature (missing endpoint)
  tests/integrations/test_dsm.py::Test_DsmKinesis:
    - weblog_declaration:
        "*": irrelevant
        express4: *ref_5_62_0
        express5: *ref_5_62_0
        fastify: *ref_5_62_0
  tests/integrations/test_dsm.py::Test_DsmRabbitmq:
    - weblog_declaration:
        "*": irrelevant
        express4: *ref_5_62_0
        express5: *ref_5_62_0
        fastify: *ref_5_62_0
  tests/integrations/test_dsm.py::Test_DsmRabbitmq_FanoutExchange:
    - weblog_declaration:
        "*": irrelevant
        express4: missing_feature
        express5: missing_feature
        fastify: missing_feature
  tests/integrations/test_dsm.py::Test_DsmRabbitmq_TopicExchange:
    - weblog_declaration:
        "*": irrelevant
        express4: missing_feature
        express5: missing_feature
        fastify: missing_feature
  tests/integrations/test_dsm.py::Test_DsmSNS:
    - weblog_declaration:
        "*": irrelevant
        express4: *ref_5_62_0
        express5: *ref_5_62_0
        fastify: *ref_5_62_0
  tests/integrations/test_dsm.py::Test_DsmSQS:
    - weblog_declaration:
        "*": irrelevant
        express4: *ref_5_62_0
        express5: *ref_5_62_0
        fastify: *ref_5_62_0
  tests/integrations/test_dsm.py::Test_Dsm_Manual_Checkpoint_Inter_Process:
    - weblog_declaration:
        "*": irrelevant
        express4: *ref_5_62_0
        express5: *ref_5_62_0
        fastify: *ref_5_62_0
  tests/integrations/test_dsm.py::Test_Dsm_Manual_Checkpoint_Intra_Process:
    - weblog_declaration:
        "*": irrelevant
        express4: *ref_5_62_0
        express5: *ref_5_62_0
        fastify: *ref_5_62_0
  tests/integrations/test_inferred_proxy.py::Test_AWS_API_Gateway_Inferred_Span_Creation:
    - weblog_declaration:
        "*": irrelevant
        express4: *ref_5_37_0
        express5: *ref_5_37_0
        fastify: *ref_5_37_0
  tests/integrations/test_inferred_proxy.py::Test_AWS_API_Gateway_Inferred_Span_Creation_With_Distributed_Context:
    - weblog_declaration:
        "*": irrelevant
        express4: *ref_5_37_0
        express5: *ref_5_37_0
        fastify: *ref_5_37_0
  tests/integrations/test_inferred_proxy.py::Test_AWS_API_Gateway_Inferred_Span_Creation_With_Error:
    - weblog_declaration:
        "*": irrelevant
        express4: *ref_5_37_0
        express5: *ref_5_37_0
        fastify: *ref_5_37_0
  tests/integrations/test_otel_drop_in.py::Test_Otel_Drop_In: missing_feature
  tests/otel/test_context_propagation.py::Test_Otel_Context_Propagation_Default_Propagator_Api:
    - weblog_declaration:
        "*": incomplete_test_app (endpoint not implemented)
        express4: *ref_5_26_0
        express5: *ref_5_26_0
        fastify: *ref_5_26_0
<<<<<<< HEAD
  parametric/:
    test_feature_flag_exposure/:
      test_feature_flag_exposure.py:
        Test_Feature_Flag_Exposure: *ref_5_75_0
    test_128_bit_traceids.py:
      Test_128_Bit_Traceids: *ref_3_0_0
    test_config_consistency.py:
      Test_Config_Dogstatsd: *ref_5_29_0
      Test_Config_RateLimit: *ref_5_25_0
      Test_Config_Tags: *ref_5_41_0
      Test_Config_TraceAgentURL: *ref_5_25_0
      Test_Config_TraceEnabled: *ref_4_3_0
      Test_Config_TraceLogDirectory: missing_feature
      Test_Config_UnifiedServiceTagging: *ref_5_25_0
      Test_Stable_Config_Default: *ref_5_62_0
      Test_Stable_Config_Rules: missing_feature
    test_crashtracking.py:
      Test_Crashtracking: *ref_5_27_0
    test_dynamic_configuration.py:
      TestDynamicConfigSamplingRules: *ref_5_16_0
      TestDynamicConfigTracingEnabled: *ref_5_4_0
      TestDynamicConfigV1: *ref_4_11_0
      TestDynamicConfigV1_EmptyServiceTargets: *ref_5_4_0
      TestDynamicConfigV1_ServiceTargets: *ref_5_4_0
      TestDynamicConfigV2: *ref_4_23_0
    test_headers_baggage.py:
      Test_Headers_Baggage: irrelevant (uses weblog tests)
      Test_Headers_Baggage_Span_Tags: *ref_5_54_0
    test_otel_api_interoperability.py: missing_feature
    test_otel_env_vars.py:
      Test_Otel_Env_Vars: v5.11.0  #implemented in v5.11.0, v4.35.0, &v3.56.0
    test_otel_logs.py:
      Test_FR01_Enable_OTLP_Log_Collection: *ref_5_72_0
      Test_FR03_Resource_Attributes: *ref_5_72_0
      Test_FR04_Trace_Span_IDs: *ref_5_72_0
      Test_FR05_Custom_Endpoints: *ref_5_72_0
      Test_FR06_OTLP_Protocols: *ref_5_72_0
      Test_FR07_Host_Name: *ref_5_72_0
      Test_FR08_Custom_Headers: *ref_5_72_0
      Test_FR09_Log_Injection: *ref_5_72_0
      Test_FR10_Timeout_Configuration: *ref_5_72_0
      Test_FR11_Telemetry: *ref_5_72_0
    test_otel_metrics.py: missing_feature
    test_otel_span_with_baggage.py:
      Test_Otel_Span_With_Baggage: *ref_5_32_0
    test_parametric_endpoints.py:
      Test_Parametric_DDSpan_Set_Resource: incomplete_test_app (set_resource endpoint is not implemented)
      Test_Parametric_DDSpan_Start: bug (APMAPI-778)  # The resource name of the child span is overidden by the parent span.
      Test_Parametric_DDTrace_Baggage: incomplete_test_app (baggage endpoints are not implemented)
      Test_Parametric_DDTrace_Crash: incomplete_test_app (crash endpoint is not implemented)
      Test_Parametric_DDTrace_Current_Span: incomplete_test_app (current_span endpoint is not supported)
      Test_Parametric_FFE_Start: *ref_5_75_0
      Test_Parametric_OtelSpan_Set_Name: bug (APMAPI-778)  # set_name endpoint should set the resource name on a span (not the operation name)
      Test_Parametric_OtelSpan_Start: bug (APMAPI-778)  # The expected span.kind tag is not set
      Test_Parametric_Otel_Baggage: missing_feature (baggage is not supported)
      Test_Parametric_Otel_Current_Span: incomplete_test_app (otel current_span endpoint is not supported)
      Test_Parametric_Write_Log: *ref_5_72_0
    test_partial_flushing.py:
      Test_Partial_Flushing: bug (APMLP-270)
    test_process_discovery.py: missing_feature
    test_sampling_span_tags.py:
      Test_Knuth_Sample_Rate: missing_feature
    test_span_events.py: missing_feature
    test_span_links.py:
      Test_Span_Links: *ref_5_3_0
    test_telemetry.py:
      Test_Consistent_Configs: *ref_5_25_0
      Test_Defaults: *ref_5_6_0
      Test_Environment: *ref_5_6_0
      Test_Stable_Configuration_Origin: *ref_5_41_0
      Test_TelemetryInstallSignature: *ref_4_23_0
      Test_TelemetrySCAEnvVar: *ref_5_13_0
      Test_TelemetrySSIConfigs: *ref_5_59_0
    test_trace_sampling.py:
      Test_Trace_Sampling_Basic: *ref_5_16_0  #actual version unknown
      Test_Trace_Sampling_Globs: *ref_5_16_0  #actual version unknown
      Test_Trace_Sampling_Globs_Feb2024_Revision: *ref_5_38_0
      Test_Trace_Sampling_Resource: *ref_5_38_0
      Test_Trace_Sampling_Tags: *ref_5_38_0
      Test_Trace_Sampling_Tags_Feb2024_Revision: *ref_5_16_0  #actual version unknown
      Test_Trace_Sampling_With_W3C: *ref_5_38_0
    test_tracer.py:
      Test_TracerSCITagging: *ref_3_21_0
    test_tracer_flare.py:
      TestTracerFlareV1: *ref_5_15_0
  remote_config/:
    test_remote_configuration.py:
      Test_RemoteConfigurationExtraServices: *ref_4_17_0
      Test_RemoteConfigurationUpdateSequenceASMDD: *ref_3_19_0
      Test_RemoteConfigurationUpdateSequenceASMDDNoCache: irrelevant (cache is implemented)
      Test_RemoteConfigurationUpdateSequenceFeatures: *ref_3_9_0
      Test_RemoteConfigurationUpdateSequenceFeaturesNoCache: irrelevant (cache is implemented)
      Test_RemoteConfigurationUpdateSequenceLiveDebugging: *ref_5_16_0  #actual version unknown
  serverless/:
    span_pointers/:
      aws/:
        test_s3_span_pointers.py:
          Test_CopyObject: missing_feature
          Test_MultipartUpload: missing_feature
          Test_PutObject: missing_feature
  test_baggage.py:
    Test_Baggage_Headers_Basic: *ref_5_56_0
    Test_Baggage_Headers_Malformed: *ref_5_56_0
    Test_Baggage_Headers_Malformed2: *ref_5_56_0
    Test_Baggage_Headers_Max_Bytes: *ref_5_56_0
    Test_Baggage_Headers_Max_Items: *ref_5_56_0
    Test_Only_Baggage_Header: *ref_5_56_0
  test_config_consistency.py:
    Test_Config_ClientIPHeaderEnabled_False: *ref_3_13_0
    Test_Config_ClientIPHeader_Configured: *ref_3_13_0
    Test_Config_ClientIPHeader_Precedence: *ref_3_19_0
    Test_Config_ClientTagQueryString_Configured: *ref_5_37_0
    Test_Config_ClientTagQueryString_Empty: missing_feature (removes query strings by default)
    Test_Config_HttpClientErrorStatuses_Default: missing_feature
    Test_Config_HttpClientErrorStatuses_FeatureFlagCustom: missing_feature
    Test_Config_HttpServerErrorStatuses_Default: *ref_5_37_0
    Test_Config_HttpServerErrorStatuses_FeatureFlagCustom: missing_feature
    Test_Config_IntegrationEnabled_False:
      '*': *ref_5_25_0
      express4-typescript: incomplete_test_app
      nextjs: incomplete_test_app
    Test_Config_IntegrationEnabled_True:
      '*': *ref_5_25_0
      express4-typescript: incomplete_test_app
      nextjs: incomplete_test_app
    Test_Config_LogInjection_128Bit_TraceId_Disabled:
      '*': *ref_3_15_0
      express4-typescript: incomplete_test_app (endpoint not implemented)
      nextjs: incomplete_test_app (endpoint not implemented)
    Test_Config_LogInjection_128Bit_TraceId_Enabled:
      '*': *ref_5_38_0
      express4-typescript: incomplete_test_app (endpoint not implemented)
      nextjs: incomplete_test_app (endpoint not implemented)
    Test_Config_LogInjection_Default_Structured:
      '*': *ref_5_57_0
      express4-typescript: incomplete_test_app (endpoint not implemented)
      nextjs: incomplete_test_app (endpoint not implemented)
    Test_Config_LogInjection_Default_Unstructured:
      '*': *ref_3_0_0
      express4-typescript: incomplete_test_app (endpoint not implemented)
      nextjs: incomplete_test_app (endpoint not implemented)
    Test_Config_LogInjection_Enabled: irrelevant (nodejs does not support log injection for unstructured logs)
    Test_Config_ObfuscationQueryStringRegexp_Configured: *ref_3_0_0
    Test_Config_ObfuscationQueryStringRegexp_Empty: *ref_3_0_0
    Test_Config_RuntimeMetrics_Default: *ref_3_0_0
    Test_Config_RuntimeMetrics_Enabled: *ref_3_0_0
    Test_Config_RuntimeMetrics_Enabled_WithRuntimeId: missing_feature
    Test_Config_UnifiedServiceTagging_CustomService: *ref_5_25_0
    Test_Config_UnifiedServiceTagging_Default: *ref_5_25_0
  test_data_integrity.py:
    Test_LibraryHeaders: *ref_5_47_0
  test_distributed.py:
    Test_DistributedHttp: *ref_3_0_0
    Test_Span_Links_Flags_From_Conflicting_Contexts: missing_feature (implementation specs have not been determined)
    Test_Span_Links_From_Conflicting_Contexts: *ref_5_27_0
    Test_Span_Links_Omit_Tracestate_From_Conflicting_Contexts: missing_feature (implementation specs have not been determined)
    Test_Synthetics_APM_Datadog:
      '*': *ref_5_25_0
      nextjs: bug (APMAPI-939)  # the nextjs weblog application changes the sampling priority from 1.0 to 2.0
  test_feature_flag_exposures.py:
    Test_FFE_Exposure_Events:
      '*': incomplete_test_app
      express4: *ref_5_77_0  # only target express 4
    Test_FFE_Exposure_Events_Empty:
      '*': incomplete_test_app
      express4: *ref_5_77_0  # only target express 4
    Test_FFE_Exposure_Events_Errors:
      '*': incomplete_test_app
      express4: *ref_5_77_0  # only target express 4
    Test_FFE_RC_Down_From_Start:
      '*': incomplete_test_app
      express4: *ref_5_77_0  # only target express 4
    Test_FFE_RC_Unavailable:
      '*': incomplete_test_app
      express4: *ref_5_77_0  # only target express 4
  test_graphql.py:
    Test_GraphQLOperationErrorReporting:
      '*': irrelevant
      express4: *ref_5_37_0
    Test_GraphQLOperationErrorTracking:
      '*': missing_feature
      express4: missing_feature
  test_identify.py:
    Test_Basic: v2.4.0
    Test_Propagate: *ref_3_2_0
    Test_Propagate_Legacy: *ref_3_2_0
  test_library_conf.py:
    Test_ExtractBehavior_Default: *ref_5_46_0
    Test_ExtractBehavior_Ignore: *ref_5_47_0
    Test_ExtractBehavior_Restart: *ref_5_47_0
    Test_ExtractBehavior_Restart_With_Extract_First: *ref_5_47_0
    Test_HeaderTags: *ref_4_11_0
    Test_HeaderTags_Colon_Leading: *ref_4_11_0
    Test_HeaderTags_Colon_Trailing: *ref_4_11_0
    Test_HeaderTags_DynamicConfig: missing_feature
    Test_HeaderTags_Long: *ref_4_11_0
    Test_HeaderTags_Short: *ref_4_11_0
    Test_HeaderTags_Whitespace_Header: *ref_5_25_0
    Test_HeaderTags_Whitespace_Tag: *ref_5_25_0
    Test_HeaderTags_Whitespace_Val_Long: *ref_4_11_0
    Test_HeaderTags_Whitespace_Val_Short: *ref_4_11_0
    Test_HeaderTags_Wildcard_Request_Headers: missing_feature
    Test_HeaderTags_Wildcard_Response_Headers: missing_feature
  test_profiling.py:
    Test_Profile: *ref_5_16_0  #actual version unknown
  test_protobuf.py: missing_feature
  test_resource_renaming.py:
    Test_Resource_Renaming_HTTP_Endpoint_Tag:
      '*': *ref_5_81_0
      nextjs: missing_feature  # Next.js have file based routing, resource renaming is supported if we are not able to get route from insturmantation that we can't reprocude it.
    Test_Resource_Renaming_Stats_Aggregation_Keys:
      '*': *ref_5_81_0
      nextjs: missing_feature
  test_rum_injection.py: irrelevant (RUM injection only supported for Java)
  test_sampling_rates.py:
    Test_SampleRateFunction: *ref_5_54_0
    Test_SamplingDecisionAdded: *ref_5_17_0  # real version unknown
    Test_SamplingDecisions: *ref_5_54_0
    Test_SamplingDeterminism: *ref_5_54_0
    Test_SamplingRates: *ref_5_17_0  # real version unknown
  test_scrubbing.py:
    Test_UrlField: *ref_3_13_1
    Test_UrlQuery:
      '*': *ref_3_0_0
      nextjs: *ref_4_17_0
  test_semantic_conventions.py:
    Test_Meta:
      '*': *ref_3_13_1
      nextjs: missing_feature  # nextjs makes some internal requests and we have different tag names
    Test_MetricsStandardTags: *ref_3_13_1
  test_span_events.py:
    Test_SpanEvents_WithAgentSupport:
      "*": irrelevant
      express4: *ref_5_43_0
      express5: *ref_5_43_0
      fastify: *ref_5_43_0
    Test_SpanEvents_WithoutAgentSupport:
      "*": irrelevant
      express4: *ref_5_17_0
      express5: *ref_5_17_0
      fastify: *ref_5_17_0
  test_standard_tags.py:
    Test_StandardTagsClientIp:
      '*': *ref_3_6_0
      nextjs: missing_feature  # nextjs makes some internal requests, so we have more than 1 rootspans
    Test_StandardTagsMethod: v2.11.0
    Test_StandardTagsReferrerHostname: missing_feature
    Test_StandardTagsRoute:
      '*': v2.11.0
      nextjs: missing_feature  # http.route not added in nextjs
    Test_StandardTagsStatusCode: v2.11.0
    Test_StandardTagsUrl: *ref_3_0_0
    Test_StandardTagsUserAgent: v2.9.0
  test_telemetry.py:
    Test_DependencyEnable: missing_feature
    Test_Log_Generation: missing_feature
    Test_MessageBatch: *ref_4_21_0
    Test_Metric_Generation_Disabled: missing_feature
    Test_Metric_Generation_Enabled: missing_feature
    Test_ProductsDisabled: *ref_4_21_0
    Test_Telemetry:
      '*': *ref_3_2_0
      nextjs: missing_feature
      uds-express4: *ref_3_7_0
    Test_TelemetryEnhancedConfigReporting:
      '*': irrelevant
      express4: *ref_5_56_0
      express5: *ref_5_56_0
    Test_TelemetrySCAEnvVar: missing_feature
    Test_TelemetryV2: *ref_4_21_0
  test_v1_payloads.py: missing_feature
=======
  tests/parametric/test_128_bit_traceids.py::Test_128_Bit_Traceids: *ref_3_0_0
  tests/parametric/test_config_consistency.py::Test_Config_Dogstatsd: *ref_5_29_0
  tests/parametric/test_config_consistency.py::Test_Config_RateLimit: *ref_5_25_0
  tests/parametric/test_config_consistency.py::Test_Config_Tags: *ref_5_41_0
  tests/parametric/test_config_consistency.py::Test_Config_TraceAgentURL: *ref_5_25_0
  tests/parametric/test_config_consistency.py::Test_Config_TraceEnabled: *ref_4_3_0
  tests/parametric/test_config_consistency.py::Test_Config_TraceLogDirectory: missing_feature
  tests/parametric/test_config_consistency.py::Test_Config_UnifiedServiceTagging: *ref_5_25_0
  tests/parametric/test_config_consistency.py::Test_Stable_Config_Default: *ref_5_62_0
  tests/parametric/test_config_consistency.py::Test_Stable_Config_Rules: missing_feature
  tests/parametric/test_crashtracking.py::Test_Crashtracking: *ref_5_27_0
  tests/parametric/test_dynamic_configuration.py::TestDynamicConfigSamplingRules: *ref_5_16_0
  tests/parametric/test_dynamic_configuration.py::TestDynamicConfigTracingEnabled: *ref_5_4_0
  tests/parametric/test_dynamic_configuration.py::TestDynamicConfigV1: *ref_4_11_0
  tests/parametric/test_dynamic_configuration.py::TestDynamicConfigV1_EmptyServiceTargets: *ref_5_4_0
  tests/parametric/test_dynamic_configuration.py::TestDynamicConfigV1_ServiceTargets: *ref_5_4_0
  tests/parametric/test_dynamic_configuration.py::TestDynamicConfigV2: *ref_4_23_0
  tests/parametric/test_feature_flag_exposure/test_feature_flag_exposure.py::Test_Feature_Flag_Exposure: *ref_5_75_0
  tests/parametric/test_headers_baggage.py::Test_Headers_Baggage: irrelevant (uses weblog tests)
  tests/parametric/test_headers_baggage.py::Test_Headers_Baggage_Span_Tags: *ref_5_54_0
  tests/parametric/test_otel_api_interoperability.py: missing_feature
  tests/parametric/test_otel_env_vars.py::Test_Otel_Env_Vars: v5.11.0  #implemented in v5.11.0, v4.35.0, &v3.56.0
  tests/parametric/test_otel_logs.py::Test_FR01_Enable_OTLP_Log_Collection: *ref_5_72_0
  tests/parametric/test_otel_logs.py::Test_FR03_Resource_Attributes: *ref_5_72_0
  tests/parametric/test_otel_logs.py::Test_FR04_Trace_Span_IDs: *ref_5_72_0
  tests/parametric/test_otel_logs.py::Test_FR05_Custom_Endpoints: *ref_5_72_0
  tests/parametric/test_otel_logs.py::Test_FR06_OTLP_Protocols: *ref_5_72_0
  tests/parametric/test_otel_logs.py::Test_FR07_Host_Name: *ref_5_72_0
  tests/parametric/test_otel_logs.py::Test_FR08_Custom_Headers: *ref_5_72_0
  tests/parametric/test_otel_logs.py::Test_FR09_Log_Injection: *ref_5_72_0
  tests/parametric/test_otel_logs.py::Test_FR10_Timeout_Configuration: *ref_5_72_0
  tests/parametric/test_otel_logs.py::Test_FR11_Telemetry: *ref_5_72_0
  tests/parametric/test_otel_metrics.py: missing_feature
  tests/parametric/test_otel_span_with_baggage.py::Test_Otel_Span_With_Baggage: *ref_5_32_0
  tests/parametric/test_parametric_endpoints.py::Test_Parametric_DDSpan_Set_Resource: incomplete_test_app (set_resource endpoint is not implemented)
  tests/parametric/test_parametric_endpoints.py::Test_Parametric_DDSpan_Start: bug (APMAPI-778)  # The resource name of the child span is overidden by the parent span.
  tests/parametric/test_parametric_endpoints.py::Test_Parametric_DDTrace_Baggage: incomplete_test_app (baggage endpoints are not implemented)
  tests/parametric/test_parametric_endpoints.py::Test_Parametric_DDTrace_Crash: incomplete_test_app (crash endpoint is not implemented)
  tests/parametric/test_parametric_endpoints.py::Test_Parametric_DDTrace_Current_Span: incomplete_test_app (current_span endpoint is not supported)
  tests/parametric/test_parametric_endpoints.py::Test_Parametric_FFE_Start: *ref_5_75_0
  tests/parametric/test_parametric_endpoints.py::Test_Parametric_OtelSpan_Set_Name: bug (APMAPI-778)  # set_name endpoint should set the resource name on a span (not the operation name)
  tests/parametric/test_parametric_endpoints.py::Test_Parametric_OtelSpan_Start: bug (APMAPI-778)  # The expected span.kind tag is not set
  tests/parametric/test_parametric_endpoints.py::Test_Parametric_Otel_Baggage: missing_feature (baggage is not supported)
  tests/parametric/test_parametric_endpoints.py::Test_Parametric_Otel_Current_Span: incomplete_test_app (otel current_span endpoint is not supported)
  tests/parametric/test_parametric_endpoints.py::Test_Parametric_Write_Log: *ref_5_72_0
  tests/parametric/test_partial_flushing.py::Test_Partial_Flushing: bug (APMLP-270)
  tests/parametric/test_process_discovery.py: missing_feature
  tests/parametric/test_sampling_span_tags.py::Test_Knuth_Sample_Rate: missing_feature
  tests/parametric/test_span_events.py: missing_feature
  tests/parametric/test_span_links.py::Test_Span_Links: *ref_5_3_0
  tests/parametric/test_telemetry.py::Test_Consistent_Configs: *ref_5_25_0
  tests/parametric/test_telemetry.py::Test_Defaults: *ref_5_6_0
  tests/parametric/test_telemetry.py::Test_Environment: *ref_5_6_0
  tests/parametric/test_telemetry.py::Test_Stable_Configuration_Origin: *ref_5_41_0
  tests/parametric/test_telemetry.py::Test_TelemetryInstallSignature: *ref_4_23_0
  tests/parametric/test_telemetry.py::Test_TelemetrySCAEnvVar: *ref_5_13_0
  tests/parametric/test_telemetry.py::Test_TelemetrySSIConfigs: *ref_5_59_0
  tests/parametric/test_trace_sampling.py::Test_Trace_Sampling_Basic: *ref_5_16_0
  tests/parametric/test_trace_sampling.py::Test_Trace_Sampling_Globs: *ref_5_16_0
  tests/parametric/test_trace_sampling.py::Test_Trace_Sampling_Globs_Feb2024_Revision: *ref_5_38_0
  tests/parametric/test_trace_sampling.py::Test_Trace_Sampling_Resource: *ref_5_38_0
  tests/parametric/test_trace_sampling.py::Test_Trace_Sampling_Tags: *ref_5_38_0
  tests/parametric/test_trace_sampling.py::Test_Trace_Sampling_Tags_Feb2024_Revision: *ref_5_16_0
  tests/parametric/test_trace_sampling.py::Test_Trace_Sampling_With_W3C: *ref_5_38_0
  tests/parametric/test_tracer.py::Test_TracerSCITagging: *ref_3_21_0
  tests/parametric/test_tracer_flare.py::TestTracerFlareV1: *ref_5_15_0
  tests/remote_config/test_remote_configuration.py::Test_RemoteConfigurationExtraServices: *ref_4_17_0
  tests/remote_config/test_remote_configuration.py::Test_RemoteConfigurationUpdateSequenceASMDD: *ref_3_19_0
  tests/remote_config/test_remote_configuration.py::Test_RemoteConfigurationUpdateSequenceASMDDNoCache: irrelevant (cache is implemented)
  tests/remote_config/test_remote_configuration.py::Test_RemoteConfigurationUpdateSequenceFeatures: *ref_3_9_0
  tests/remote_config/test_remote_configuration.py::Test_RemoteConfigurationUpdateSequenceFeaturesNoCache: irrelevant (cache is implemented)
  tests/remote_config/test_remote_configuration.py::Test_RemoteConfigurationUpdateSequenceLiveDebugging: *ref_5_16_0
  tests/serverless/span_pointers/aws/test_s3_span_pointers.py::Test_CopyObject: missing_feature
  tests/serverless/span_pointers/aws/test_s3_span_pointers.py::Test_MultipartUpload: missing_feature
  tests/serverless/span_pointers/aws/test_s3_span_pointers.py::Test_PutObject: missing_feature
  tests/test_baggage.py::Test_Baggage_Headers_Basic: *ref_5_56_0
  tests/test_baggage.py::Test_Baggage_Headers_Malformed: *ref_5_56_0
  tests/test_baggage.py::Test_Baggage_Headers_Malformed2: *ref_5_56_0
  tests/test_baggage.py::Test_Baggage_Headers_Max_Bytes: *ref_5_56_0
  tests/test_baggage.py::Test_Baggage_Headers_Max_Items: *ref_5_56_0
  tests/test_baggage.py::Test_Only_Baggage_Header: *ref_5_56_0
  tests/test_config_consistency.py::Test_Config_ClientIPHeaderEnabled_False: *ref_3_13_0
  tests/test_config_consistency.py::Test_Config_ClientIPHeader_Configured: *ref_3_13_0
  tests/test_config_consistency.py::Test_Config_ClientIPHeader_Precedence: *ref_3_19_0
  tests/test_config_consistency.py::Test_Config_ClientTagQueryString_Configured: *ref_5_37_0
  tests/test_config_consistency.py::Test_Config_ClientTagQueryString_Empty: missing_feature (removes query strings by default)
  tests/test_config_consistency.py::Test_Config_HttpClientErrorStatuses_Default: missing_feature
  tests/test_config_consistency.py::Test_Config_HttpClientErrorStatuses_FeatureFlagCustom: missing_feature
  tests/test_config_consistency.py::Test_Config_HttpServerErrorStatuses_Default: *ref_5_37_0
  tests/test_config_consistency.py::Test_Config_HttpServerErrorStatuses_FeatureFlagCustom: missing_feature
  tests/test_config_consistency.py::Test_Config_IntegrationEnabled_False:
    - weblog_declaration:
        "*": *ref_5_25_0
        express4-typescript: incomplete_test_app
        nextjs: incomplete_test_app
  tests/test_config_consistency.py::Test_Config_IntegrationEnabled_True:
    - weblog_declaration:
        "*": *ref_5_25_0
        express4-typescript: incomplete_test_app
        nextjs: incomplete_test_app
  tests/test_config_consistency.py::Test_Config_LogInjection_128Bit_TraceId_Disabled:
    - weblog_declaration:
        "*": *ref_3_15_0
        express4-typescript: incomplete_test_app (endpoint not implemented)
        nextjs: incomplete_test_app (endpoint not implemented)
  tests/test_config_consistency.py::Test_Config_LogInjection_128Bit_TraceId_Enabled:
    - weblog_declaration:
        "*": *ref_5_38_0
        express4-typescript: incomplete_test_app (endpoint not implemented)
        nextjs: incomplete_test_app (endpoint not implemented)
  tests/test_config_consistency.py::Test_Config_LogInjection_Default_Structured:
    - weblog_declaration:
        "*": *ref_5_57_0
        express4-typescript: incomplete_test_app (endpoint not implemented)
        nextjs: incomplete_test_app (endpoint not implemented)
  tests/test_config_consistency.py::Test_Config_LogInjection_Default_Unstructured:
    - weblog_declaration:
        "*": *ref_3_0_0
        express4-typescript: incomplete_test_app (endpoint not implemented)
        nextjs: incomplete_test_app (endpoint not implemented)
  tests/test_config_consistency.py::Test_Config_LogInjection_Enabled: irrelevant (nodejs does not support log injection for unstructured logs)
  tests/test_config_consistency.py::Test_Config_ObfuscationQueryStringRegexp_Configured: *ref_3_0_0
  tests/test_config_consistency.py::Test_Config_ObfuscationQueryStringRegexp_Empty: *ref_3_0_0
  tests/test_config_consistency.py::Test_Config_RuntimeMetrics_Default: *ref_3_0_0
  tests/test_config_consistency.py::Test_Config_RuntimeMetrics_Enabled: *ref_3_0_0
  tests/test_config_consistency.py::Test_Config_RuntimeMetrics_Enabled_WithRuntimeId: missing_feature
  tests/test_config_consistency.py::Test_Config_UnifiedServiceTagging_CustomService: *ref_5_25_0
  tests/test_config_consistency.py::Test_Config_UnifiedServiceTagging_Default: *ref_5_25_0
  tests/test_data_integrity.py::Test_LibraryHeaders: *ref_5_47_0
  tests/test_distributed.py::Test_DistributedHttp: *ref_3_0_0
  tests/test_distributed.py::Test_Span_Links_Flags_From_Conflicting_Contexts: missing_feature (implementation specs have not been determined)
  tests/test_distributed.py::Test_Span_Links_From_Conflicting_Contexts: *ref_5_27_0
  tests/test_distributed.py::Test_Span_Links_Omit_Tracestate_From_Conflicting_Contexts: missing_feature (implementation specs have not been determined)
  tests/test_distributed.py::Test_Synthetics_APM_Datadog:
    - weblog_declaration:
        "*": *ref_5_25_0
        nextjs: bug (APMAPI-939)  # the nextjs weblog application changes the sampling priority from 1.0 to 2.0
  tests/test_feature_flag_exposures.py::Test_FFE_Exposure_Events:
    - weblog_declaration:
        "*": incomplete_test_app
        express4: *ref_5_77_0
  tests/test_feature_flag_exposures.py::Test_FFE_Exposure_Events_Empty:
    - weblog_declaration:
        "*": incomplete_test_app
        express4: *ref_5_77_0
  tests/test_feature_flag_exposures.py::Test_FFE_Exposure_Events_Errors:
    - weblog_declaration:
        "*": incomplete_test_app
        express4: *ref_5_77_0
  tests/test_feature_flag_exposures.py::Test_FFE_RC_Down_From_Start:
    - weblog_declaration:
        "*": incomplete_test_app
        express4: *ref_5_77_0
  tests/test_feature_flag_exposures.py::Test_FFE_RC_Unavailable:
    - weblog_declaration:
        "*": incomplete_test_app
        express4: *ref_5_77_0
  tests/test_graphql.py::Test_GraphQLOperationErrorReporting:
    - weblog_declaration:
        "*": irrelevant
        express4: *ref_5_37_0
  tests/test_graphql.py::Test_GraphQLOperationErrorTracking:
    - weblog_declaration:
        "*": missing_feature
        express4: missing_feature
  tests/test_identify.py::Test_Basic: v2.4.0
  tests/test_identify.py::Test_Propagate: *ref_3_2_0
  tests/test_identify.py::Test_Propagate_Legacy: *ref_3_2_0
  tests/test_library_conf.py::Test_ExtractBehavior_Default: *ref_5_46_0
  tests/test_library_conf.py::Test_ExtractBehavior_Ignore: *ref_5_47_0
  tests/test_library_conf.py::Test_ExtractBehavior_Restart: *ref_5_47_0
  tests/test_library_conf.py::Test_ExtractBehavior_Restart_With_Extract_First: *ref_5_47_0
  tests/test_library_conf.py::Test_HeaderTags: *ref_4_11_0
  tests/test_library_conf.py::Test_HeaderTags_Colon_Leading: *ref_4_11_0
  tests/test_library_conf.py::Test_HeaderTags_Colon_Trailing: *ref_4_11_0
  tests/test_library_conf.py::Test_HeaderTags_DynamicConfig: missing_feature
  tests/test_library_conf.py::Test_HeaderTags_Long: *ref_4_11_0
  tests/test_library_conf.py::Test_HeaderTags_Short: *ref_4_11_0
  tests/test_library_conf.py::Test_HeaderTags_Whitespace_Header: *ref_5_25_0
  tests/test_library_conf.py::Test_HeaderTags_Whitespace_Tag: *ref_5_25_0
  tests/test_library_conf.py::Test_HeaderTags_Whitespace_Val_Long: *ref_4_11_0
  tests/test_library_conf.py::Test_HeaderTags_Whitespace_Val_Short: *ref_4_11_0
  tests/test_library_conf.py::Test_HeaderTags_Wildcard_Request_Headers: missing_feature
  tests/test_library_conf.py::Test_HeaderTags_Wildcard_Response_Headers: missing_feature
  tests/test_profiling.py::Test_Profile: *ref_5_16_0
  tests/test_protobuf.py: missing_feature
  tests/test_resource_renaming.py::Test_Resource_Renaming_HTTP_Endpoint_Tag:
    - weblog_declaration:
        "*": *ref_5_81_0
        nextjs: missing_feature  # Next.js have file based routing, resource renaming is supported if we are not able to get route from insturmantation that we can't reprocude it.
  tests/test_resource_renaming.py::Test_Resource_Renaming_Stats_Aggregation_Keys:
    - weblog_declaration:
        "*": *ref_5_81_0
        nextjs: missing_feature
  tests/test_sampling_rates.py::Test_SampleRateFunction: *ref_5_54_0
  tests/test_sampling_rates.py::Test_SamplingDecisionAdded: *ref_5_17_0
  tests/test_sampling_rates.py::Test_SamplingDecisions: *ref_5_54_0
  tests/test_sampling_rates.py::Test_SamplingDeterminism: *ref_5_54_0
  tests/test_sampling_rates.py::Test_SamplingRates: *ref_5_17_0
  tests/test_scrubbing.py::Test_UrlField: *ref_3_13_1
  tests/test_scrubbing.py::Test_UrlQuery:
    - weblog_declaration:
        "*": *ref_3_0_0
        nextjs: *ref_4_17_0
  tests/test_semantic_conventions.py::Test_Meta:
    - weblog_declaration:
        "*": *ref_3_13_1
        nextjs: missing_feature  # nextjs makes some internal requests and we have different tag names
  tests/test_semantic_conventions.py::Test_MetricsStandardTags: *ref_3_13_1
  tests/test_span_events.py::Test_SpanEvents_WithAgentSupport:
    - weblog_declaration:
        "*": irrelevant
        express4: *ref_5_43_0
        express5: *ref_5_43_0
        fastify: *ref_5_43_0
  tests/test_span_events.py::Test_SpanEvents_WithoutAgentSupport:
    - weblog_declaration:
        "*": irrelevant
        express4: *ref_5_17_0
        express5: *ref_5_17_0
        fastify: *ref_5_17_0
  tests/test_standard_tags.py::Test_StandardTagsClientIp:
    - weblog_declaration:
        "*": *ref_3_6_0
        nextjs: missing_feature  # nextjs makes some internal requests, so we have more than 1 rootspans
  tests/test_standard_tags.py::Test_StandardTagsMethod: v2.11.0
  tests/test_standard_tags.py::Test_StandardTagsReferrerHostname: missing_feature
  tests/test_standard_tags.py::Test_StandardTagsRoute:
    - weblog_declaration:
        "*": v2.11.0
        nextjs: missing_feature  # http.route not added in nextjs
  tests/test_standard_tags.py::Test_StandardTagsStatusCode: v2.11.0
  tests/test_standard_tags.py::Test_StandardTagsUrl: *ref_3_0_0
  tests/test_standard_tags.py::Test_StandardTagsUserAgent: v2.9.0
  tests/test_telemetry.py::Test_DependencyEnable: missing_feature
  tests/test_telemetry.py::Test_Log_Generation: missing_feature
  tests/test_telemetry.py::Test_MessageBatch: *ref_4_21_0
  tests/test_telemetry.py::Test_Metric_Generation_Disabled: missing_feature
  tests/test_telemetry.py::Test_Metric_Generation_Enabled: missing_feature
  tests/test_telemetry.py::Test_ProductsDisabled: *ref_4_21_0
  tests/test_telemetry.py::Test_Telemetry:
    - weblog_declaration:
        "*": *ref_3_2_0
        nextjs: missing_feature
        uds-express4: *ref_3_7_0
  tests/test_telemetry.py::Test_TelemetryEnhancedConfigReporting:
    - weblog_declaration:
        "*": irrelevant
        express4: *ref_5_56_0
        express5: *ref_5_56_0
  tests/test_telemetry.py::Test_TelemetrySCAEnvVar: missing_feature
  tests/test_telemetry.py::Test_TelemetryV2: *ref_4_21_0
  tests/test_v1_payloads.py: missing_feature
>>>>>>> 1c64aee7
<|MERGE_RESOLUTION|>--- conflicted
+++ resolved
@@ -1426,279 +1426,6 @@
         express4: *ref_5_26_0
         express5: *ref_5_26_0
         fastify: *ref_5_26_0
-<<<<<<< HEAD
-  parametric/:
-    test_feature_flag_exposure/:
-      test_feature_flag_exposure.py:
-        Test_Feature_Flag_Exposure: *ref_5_75_0
-    test_128_bit_traceids.py:
-      Test_128_Bit_Traceids: *ref_3_0_0
-    test_config_consistency.py:
-      Test_Config_Dogstatsd: *ref_5_29_0
-      Test_Config_RateLimit: *ref_5_25_0
-      Test_Config_Tags: *ref_5_41_0
-      Test_Config_TraceAgentURL: *ref_5_25_0
-      Test_Config_TraceEnabled: *ref_4_3_0
-      Test_Config_TraceLogDirectory: missing_feature
-      Test_Config_UnifiedServiceTagging: *ref_5_25_0
-      Test_Stable_Config_Default: *ref_5_62_0
-      Test_Stable_Config_Rules: missing_feature
-    test_crashtracking.py:
-      Test_Crashtracking: *ref_5_27_0
-    test_dynamic_configuration.py:
-      TestDynamicConfigSamplingRules: *ref_5_16_0
-      TestDynamicConfigTracingEnabled: *ref_5_4_0
-      TestDynamicConfigV1: *ref_4_11_0
-      TestDynamicConfigV1_EmptyServiceTargets: *ref_5_4_0
-      TestDynamicConfigV1_ServiceTargets: *ref_5_4_0
-      TestDynamicConfigV2: *ref_4_23_0
-    test_headers_baggage.py:
-      Test_Headers_Baggage: irrelevant (uses weblog tests)
-      Test_Headers_Baggage_Span_Tags: *ref_5_54_0
-    test_otel_api_interoperability.py: missing_feature
-    test_otel_env_vars.py:
-      Test_Otel_Env_Vars: v5.11.0  #implemented in v5.11.0, v4.35.0, &v3.56.0
-    test_otel_logs.py:
-      Test_FR01_Enable_OTLP_Log_Collection: *ref_5_72_0
-      Test_FR03_Resource_Attributes: *ref_5_72_0
-      Test_FR04_Trace_Span_IDs: *ref_5_72_0
-      Test_FR05_Custom_Endpoints: *ref_5_72_0
-      Test_FR06_OTLP_Protocols: *ref_5_72_0
-      Test_FR07_Host_Name: *ref_5_72_0
-      Test_FR08_Custom_Headers: *ref_5_72_0
-      Test_FR09_Log_Injection: *ref_5_72_0
-      Test_FR10_Timeout_Configuration: *ref_5_72_0
-      Test_FR11_Telemetry: *ref_5_72_0
-    test_otel_metrics.py: missing_feature
-    test_otel_span_with_baggage.py:
-      Test_Otel_Span_With_Baggage: *ref_5_32_0
-    test_parametric_endpoints.py:
-      Test_Parametric_DDSpan_Set_Resource: incomplete_test_app (set_resource endpoint is not implemented)
-      Test_Parametric_DDSpan_Start: bug (APMAPI-778)  # The resource name of the child span is overidden by the parent span.
-      Test_Parametric_DDTrace_Baggage: incomplete_test_app (baggage endpoints are not implemented)
-      Test_Parametric_DDTrace_Crash: incomplete_test_app (crash endpoint is not implemented)
-      Test_Parametric_DDTrace_Current_Span: incomplete_test_app (current_span endpoint is not supported)
-      Test_Parametric_FFE_Start: *ref_5_75_0
-      Test_Parametric_OtelSpan_Set_Name: bug (APMAPI-778)  # set_name endpoint should set the resource name on a span (not the operation name)
-      Test_Parametric_OtelSpan_Start: bug (APMAPI-778)  # The expected span.kind tag is not set
-      Test_Parametric_Otel_Baggage: missing_feature (baggage is not supported)
-      Test_Parametric_Otel_Current_Span: incomplete_test_app (otel current_span endpoint is not supported)
-      Test_Parametric_Write_Log: *ref_5_72_0
-    test_partial_flushing.py:
-      Test_Partial_Flushing: bug (APMLP-270)
-    test_process_discovery.py: missing_feature
-    test_sampling_span_tags.py:
-      Test_Knuth_Sample_Rate: missing_feature
-    test_span_events.py: missing_feature
-    test_span_links.py:
-      Test_Span_Links: *ref_5_3_0
-    test_telemetry.py:
-      Test_Consistent_Configs: *ref_5_25_0
-      Test_Defaults: *ref_5_6_0
-      Test_Environment: *ref_5_6_0
-      Test_Stable_Configuration_Origin: *ref_5_41_0
-      Test_TelemetryInstallSignature: *ref_4_23_0
-      Test_TelemetrySCAEnvVar: *ref_5_13_0
-      Test_TelemetrySSIConfigs: *ref_5_59_0
-    test_trace_sampling.py:
-      Test_Trace_Sampling_Basic: *ref_5_16_0  #actual version unknown
-      Test_Trace_Sampling_Globs: *ref_5_16_0  #actual version unknown
-      Test_Trace_Sampling_Globs_Feb2024_Revision: *ref_5_38_0
-      Test_Trace_Sampling_Resource: *ref_5_38_0
-      Test_Trace_Sampling_Tags: *ref_5_38_0
-      Test_Trace_Sampling_Tags_Feb2024_Revision: *ref_5_16_0  #actual version unknown
-      Test_Trace_Sampling_With_W3C: *ref_5_38_0
-    test_tracer.py:
-      Test_TracerSCITagging: *ref_3_21_0
-    test_tracer_flare.py:
-      TestTracerFlareV1: *ref_5_15_0
-  remote_config/:
-    test_remote_configuration.py:
-      Test_RemoteConfigurationExtraServices: *ref_4_17_0
-      Test_RemoteConfigurationUpdateSequenceASMDD: *ref_3_19_0
-      Test_RemoteConfigurationUpdateSequenceASMDDNoCache: irrelevant (cache is implemented)
-      Test_RemoteConfigurationUpdateSequenceFeatures: *ref_3_9_0
-      Test_RemoteConfigurationUpdateSequenceFeaturesNoCache: irrelevant (cache is implemented)
-      Test_RemoteConfigurationUpdateSequenceLiveDebugging: *ref_5_16_0  #actual version unknown
-  serverless/:
-    span_pointers/:
-      aws/:
-        test_s3_span_pointers.py:
-          Test_CopyObject: missing_feature
-          Test_MultipartUpload: missing_feature
-          Test_PutObject: missing_feature
-  test_baggage.py:
-    Test_Baggage_Headers_Basic: *ref_5_56_0
-    Test_Baggage_Headers_Malformed: *ref_5_56_0
-    Test_Baggage_Headers_Malformed2: *ref_5_56_0
-    Test_Baggage_Headers_Max_Bytes: *ref_5_56_0
-    Test_Baggage_Headers_Max_Items: *ref_5_56_0
-    Test_Only_Baggage_Header: *ref_5_56_0
-  test_config_consistency.py:
-    Test_Config_ClientIPHeaderEnabled_False: *ref_3_13_0
-    Test_Config_ClientIPHeader_Configured: *ref_3_13_0
-    Test_Config_ClientIPHeader_Precedence: *ref_3_19_0
-    Test_Config_ClientTagQueryString_Configured: *ref_5_37_0
-    Test_Config_ClientTagQueryString_Empty: missing_feature (removes query strings by default)
-    Test_Config_HttpClientErrorStatuses_Default: missing_feature
-    Test_Config_HttpClientErrorStatuses_FeatureFlagCustom: missing_feature
-    Test_Config_HttpServerErrorStatuses_Default: *ref_5_37_0
-    Test_Config_HttpServerErrorStatuses_FeatureFlagCustom: missing_feature
-    Test_Config_IntegrationEnabled_False:
-      '*': *ref_5_25_0
-      express4-typescript: incomplete_test_app
-      nextjs: incomplete_test_app
-    Test_Config_IntegrationEnabled_True:
-      '*': *ref_5_25_0
-      express4-typescript: incomplete_test_app
-      nextjs: incomplete_test_app
-    Test_Config_LogInjection_128Bit_TraceId_Disabled:
-      '*': *ref_3_15_0
-      express4-typescript: incomplete_test_app (endpoint not implemented)
-      nextjs: incomplete_test_app (endpoint not implemented)
-    Test_Config_LogInjection_128Bit_TraceId_Enabled:
-      '*': *ref_5_38_0
-      express4-typescript: incomplete_test_app (endpoint not implemented)
-      nextjs: incomplete_test_app (endpoint not implemented)
-    Test_Config_LogInjection_Default_Structured:
-      '*': *ref_5_57_0
-      express4-typescript: incomplete_test_app (endpoint not implemented)
-      nextjs: incomplete_test_app (endpoint not implemented)
-    Test_Config_LogInjection_Default_Unstructured:
-      '*': *ref_3_0_0
-      express4-typescript: incomplete_test_app (endpoint not implemented)
-      nextjs: incomplete_test_app (endpoint not implemented)
-    Test_Config_LogInjection_Enabled: irrelevant (nodejs does not support log injection for unstructured logs)
-    Test_Config_ObfuscationQueryStringRegexp_Configured: *ref_3_0_0
-    Test_Config_ObfuscationQueryStringRegexp_Empty: *ref_3_0_0
-    Test_Config_RuntimeMetrics_Default: *ref_3_0_0
-    Test_Config_RuntimeMetrics_Enabled: *ref_3_0_0
-    Test_Config_RuntimeMetrics_Enabled_WithRuntimeId: missing_feature
-    Test_Config_UnifiedServiceTagging_CustomService: *ref_5_25_0
-    Test_Config_UnifiedServiceTagging_Default: *ref_5_25_0
-  test_data_integrity.py:
-    Test_LibraryHeaders: *ref_5_47_0
-  test_distributed.py:
-    Test_DistributedHttp: *ref_3_0_0
-    Test_Span_Links_Flags_From_Conflicting_Contexts: missing_feature (implementation specs have not been determined)
-    Test_Span_Links_From_Conflicting_Contexts: *ref_5_27_0
-    Test_Span_Links_Omit_Tracestate_From_Conflicting_Contexts: missing_feature (implementation specs have not been determined)
-    Test_Synthetics_APM_Datadog:
-      '*': *ref_5_25_0
-      nextjs: bug (APMAPI-939)  # the nextjs weblog application changes the sampling priority from 1.0 to 2.0
-  test_feature_flag_exposures.py:
-    Test_FFE_Exposure_Events:
-      '*': incomplete_test_app
-      express4: *ref_5_77_0  # only target express 4
-    Test_FFE_Exposure_Events_Empty:
-      '*': incomplete_test_app
-      express4: *ref_5_77_0  # only target express 4
-    Test_FFE_Exposure_Events_Errors:
-      '*': incomplete_test_app
-      express4: *ref_5_77_0  # only target express 4
-    Test_FFE_RC_Down_From_Start:
-      '*': incomplete_test_app
-      express4: *ref_5_77_0  # only target express 4
-    Test_FFE_RC_Unavailable:
-      '*': incomplete_test_app
-      express4: *ref_5_77_0  # only target express 4
-  test_graphql.py:
-    Test_GraphQLOperationErrorReporting:
-      '*': irrelevant
-      express4: *ref_5_37_0
-    Test_GraphQLOperationErrorTracking:
-      '*': missing_feature
-      express4: missing_feature
-  test_identify.py:
-    Test_Basic: v2.4.0
-    Test_Propagate: *ref_3_2_0
-    Test_Propagate_Legacy: *ref_3_2_0
-  test_library_conf.py:
-    Test_ExtractBehavior_Default: *ref_5_46_0
-    Test_ExtractBehavior_Ignore: *ref_5_47_0
-    Test_ExtractBehavior_Restart: *ref_5_47_0
-    Test_ExtractBehavior_Restart_With_Extract_First: *ref_5_47_0
-    Test_HeaderTags: *ref_4_11_0
-    Test_HeaderTags_Colon_Leading: *ref_4_11_0
-    Test_HeaderTags_Colon_Trailing: *ref_4_11_0
-    Test_HeaderTags_DynamicConfig: missing_feature
-    Test_HeaderTags_Long: *ref_4_11_0
-    Test_HeaderTags_Short: *ref_4_11_0
-    Test_HeaderTags_Whitespace_Header: *ref_5_25_0
-    Test_HeaderTags_Whitespace_Tag: *ref_5_25_0
-    Test_HeaderTags_Whitespace_Val_Long: *ref_4_11_0
-    Test_HeaderTags_Whitespace_Val_Short: *ref_4_11_0
-    Test_HeaderTags_Wildcard_Request_Headers: missing_feature
-    Test_HeaderTags_Wildcard_Response_Headers: missing_feature
-  test_profiling.py:
-    Test_Profile: *ref_5_16_0  #actual version unknown
-  test_protobuf.py: missing_feature
-  test_resource_renaming.py:
-    Test_Resource_Renaming_HTTP_Endpoint_Tag:
-      '*': *ref_5_81_0
-      nextjs: missing_feature  # Next.js have file based routing, resource renaming is supported if we are not able to get route from insturmantation that we can't reprocude it.
-    Test_Resource_Renaming_Stats_Aggregation_Keys:
-      '*': *ref_5_81_0
-      nextjs: missing_feature
-  test_rum_injection.py: irrelevant (RUM injection only supported for Java)
-  test_sampling_rates.py:
-    Test_SampleRateFunction: *ref_5_54_0
-    Test_SamplingDecisionAdded: *ref_5_17_0  # real version unknown
-    Test_SamplingDecisions: *ref_5_54_0
-    Test_SamplingDeterminism: *ref_5_54_0
-    Test_SamplingRates: *ref_5_17_0  # real version unknown
-  test_scrubbing.py:
-    Test_UrlField: *ref_3_13_1
-    Test_UrlQuery:
-      '*': *ref_3_0_0
-      nextjs: *ref_4_17_0
-  test_semantic_conventions.py:
-    Test_Meta:
-      '*': *ref_3_13_1
-      nextjs: missing_feature  # nextjs makes some internal requests and we have different tag names
-    Test_MetricsStandardTags: *ref_3_13_1
-  test_span_events.py:
-    Test_SpanEvents_WithAgentSupport:
-      "*": irrelevant
-      express4: *ref_5_43_0
-      express5: *ref_5_43_0
-      fastify: *ref_5_43_0
-    Test_SpanEvents_WithoutAgentSupport:
-      "*": irrelevant
-      express4: *ref_5_17_0
-      express5: *ref_5_17_0
-      fastify: *ref_5_17_0
-  test_standard_tags.py:
-    Test_StandardTagsClientIp:
-      '*': *ref_3_6_0
-      nextjs: missing_feature  # nextjs makes some internal requests, so we have more than 1 rootspans
-    Test_StandardTagsMethod: v2.11.0
-    Test_StandardTagsReferrerHostname: missing_feature
-    Test_StandardTagsRoute:
-      '*': v2.11.0
-      nextjs: missing_feature  # http.route not added in nextjs
-    Test_StandardTagsStatusCode: v2.11.0
-    Test_StandardTagsUrl: *ref_3_0_0
-    Test_StandardTagsUserAgent: v2.9.0
-  test_telemetry.py:
-    Test_DependencyEnable: missing_feature
-    Test_Log_Generation: missing_feature
-    Test_MessageBatch: *ref_4_21_0
-    Test_Metric_Generation_Disabled: missing_feature
-    Test_Metric_Generation_Enabled: missing_feature
-    Test_ProductsDisabled: *ref_4_21_0
-    Test_Telemetry:
-      '*': *ref_3_2_0
-      nextjs: missing_feature
-      uds-express4: *ref_3_7_0
-    Test_TelemetryEnhancedConfigReporting:
-      '*': irrelevant
-      express4: *ref_5_56_0
-      express5: *ref_5_56_0
-    Test_TelemetrySCAEnvVar: missing_feature
-    Test_TelemetryV2: *ref_4_21_0
-  test_v1_payloads.py: missing_feature
-=======
   tests/parametric/test_128_bit_traceids.py::Test_128_Bit_Traceids: *ref_3_0_0
   tests/parametric/test_config_consistency.py::Test_Config_Dogstatsd: *ref_5_29_0
   tests/parametric/test_config_consistency.py::Test_Config_RateLimit: *ref_5_25_0
@@ -1893,6 +1620,7 @@
     - weblog_declaration:
         "*": *ref_5_81_0
         nextjs: missing_feature
+  tests/test_rum_injection.py: irrelevant (RUM injection only supported for Java)
   tests/test_sampling_rates.py::Test_SampleRateFunction: *ref_5_54_0
   tests/test_sampling_rates.py::Test_SamplingDecisionAdded: *ref_5_17_0
   tests/test_sampling_rates.py::Test_SamplingDecisions: *ref_5_54_0
@@ -1951,5 +1679,4 @@
         express5: *ref_5_56_0
   tests/test_telemetry.py::Test_TelemetrySCAEnvVar: missing_feature
   tests/test_telemetry.py::Test_TelemetryV2: *ref_4_21_0
-  tests/test_v1_payloads.py: missing_feature
->>>>>>> 1c64aee7
+  tests/test_v1_payloads.py: missing_feature