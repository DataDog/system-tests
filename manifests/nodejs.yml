refs:
  - &ref_3_0_0 '>=3.0.0 || ^2.13.0'
  - &ref_3_2_0 '>=3.2.0 || ^2.15.0'
  - &ref_3_6_0 '>=3.6.0 || ^2.19.0'
  - &ref_3_7_0 '>=3.7.0 || ^2.20.0'
  - &ref_3_9_0 '>=3.9.0 || ^2.22.0'
  - &ref_3_11_0 '>=3.11.0 || ^2.24.0'
  - &ref_3_13_0 '>=3.13.0 || ^2.26.0'
  - &ref_3_13_1 '>=3.13.1 || ^2.26.1'
  - &ref_3_15_0 '>=3.15.0 || ^2.28.0'
  - &ref_3_19_0 '>=3.19.0 || ^2.32.0'
  - &ref_3_21_0 '>=3.21.0 || ^2.34.0'
  - &ref_4_1_0 '>=4.1.0 || ^3.22.0 || ^2.35.0'
  - &ref_4_3_0 '>=4.3.0 || ^3.24.0 || ^2.37.0'
  - &ref_4_4_0 '>=4.4.0 || ^3.25.0 || ^2.38.0'
  - &ref_4_8_0 '>=4.8.0 || ^3.29.0 || ^2.42.0'
  - &ref_4_11_0 '>=4.11.0 || ^3.32.0 || ^2.45.0'
  - &ref_4_16_0 '>=4.16.0 || ^3.37.0'
  - &ref_4_17_0 '>=4.17.0 || ^3.38.0'
  - &ref_4_18_0 '>=4.18.0 || ^3.39.0'
  - &ref_4_21_0 '>=4.21.0 || ^3.42.0'
  - &ref_4_22_0 '>=4.22.0 || ^3.43.0'
  - &ref_4_23_0 '>=4.23.0 || ^3.44.0'
  - &ref_5_1_0 '>=5.1.0 || ^4.25.0 || ^3.46.0'
  - &ref_5_2_0 '>=5.2.0 || ^4.26.0 || ^3.47.0'
  - &ref_5_3_0 '>=5.3.0 || ^4.27.0 || ^3.48.0'
  - &ref_5_4_0 '>=5.4.0 || ^4.28.0 || ^3.49.0'
  - &ref_5_6_0 '>=5.6.0 || ^4.30.0 || ^3.51.0'
  - &ref_5_7_0 '>=5.7.0 || ^4.31.0 || ^3.52.0'
  - &ref_5_11_0 '>=5.11.0 || ^4.35.0 || ^3.56.0'
  - &ref_5_13_0 '>=5.13.0 || ^4.37.0 || ^3.58.0'
  - &ref_5_15_0 '>=5.15.0 || ^4.39.0'
  - &ref_5_16_0 '>=5.16.0 || ^4.40.0'
  - &ref_5_17_0 '>=5.17.0 || ^4.41.0'
  - &ref_5_18_0 '>=5.18.0 || ^4.42.0'
  - &ref_5_20_0 '>=5.20.0 || ^4.44.0'
  - &ref_5_22_0 '>=5.22.0 || ^4.46.0'
  - &ref_5_23_0 '>=5.23.0 || ^4.47.0'
  - &ref_5_24_0 '>=5.24.0 || ^4.48.0'
  - &ref_5_25_0 '>=5.25.0 || ^4.49.0'
  - &ref_5_26_0 '>=5.26.0 || ^4.50.0'
  - &ref_5_27_0 '>=5.27.0 || ^4.51.0'
  - &ref_5_29_0 '>=5.29.0 || ^4.53.0' # express 5 support
  - &ref_5_30_0 '>=5.30.0 || ^4.54.0'
<<<<<<< HEAD
  - &ref_5_32_0 '>=5.32.0 || ^4.56.0'
  - &ref_5_33_0 '>=5.33.0' # keep the anchor as we may backport stuff to v4 later
=======
  - &ref_5_32_0 '>=5.32.0'
  - &ref_5_33_0 '>=5.33.0'
>>>>>>> 3ddc9dfa

tests/:
  apm_tracing_e2e/:
    test_otel.py:
      Test_Otel_Span: missing_feature (missing /e2e_otel_span endpoint on weblog)
    test_single_span.py:
      Test_SingleSpan: missing_feature (missing /e2e_otel_span endpoint on weblog)
  appsec/:
    api_security/:
      test_api_security_rc.py:
        Test_API_Security_RC_ASM_DD_processors: *ref_5_3_0
        Test_API_Security_RC_ASM_DD_scanners: *ref_5_3_0
        Test_API_Security_RC_ASM_processor_overrides_and_custom_scanner: irrelevant (waf does not support it yet)
      test_apisec_sampling.py:
        Test_API_Security_Sampling_Different_Endpoints:
          '*': *ref_5_27_0
          nextjs: missing_feature
        Test_API_Security_Sampling_Different_Paths:
          '*': *ref_5_27_0
          nextjs: missing_feature
        Test_API_Security_Sampling_Different_Status:
          '*': *ref_5_27_0
          nextjs: missing_feature
        Test_API_Security_Sampling_Rate: irrelevant (new api security sampling algorithm implemented)
        Test_API_Security_Sampling_With_Delay:
          '*': *ref_5_27_0
          nextjs: missing_feature
      test_schemas.py:
        Test_Scanners: *ref_4_21_0
        Test_Schema_Request_Cookies: *ref_4_21_0
        Test_Schema_Request_FormUrlEncoded_Body:
          '*': *ref_4_21_0
          nextjs: *ref_5_3_0
        Test_Schema_Request_Headers: *ref_4_21_0
        Test_Schema_Request_Json_Body: *ref_4_21_0
        Test_Schema_Request_Path_Parameters:
          '*': *ref_4_21_0
          express5: *ref_5_29_0
          nextjs: missing_feature
        Test_Schema_Request_Query_Parameters: *ref_4_21_0
        Test_Schema_Response_Body:
          '*': *ref_5_3_0
          express5: *ref_5_29_0
          nextjs: missing_feature
        Test_Schema_Response_Body_env_var: missing_feature
        Test_Schema_Response_Headers: *ref_4_21_0
    iast/:
      sink/:
        test_code_injection.py:
          TestCodeInjection:
            '*': *ref_5_20_0
            nextjs: missing_feature
          TestCodeInjection_StackTrace:
            '*': *ref_5_33_0
            nextjs: missing_feature
        test_command_injection.py:
          TestCommandInjection:
            '*': *ref_3_11_0
            nextjs: missing_feature
          TestCommandInjection_StackTrace:
            '*': *ref_5_33_0
            nextjs: missing_feature
        test_email_html_injection.py:
          TestEmailHtmlInjection: missing_feature
          TestEmailHtmlInjection_StackTrace: missing_feature
        test_hardcoded_passwords.py:
          Test_HardcodedPasswords:
            '*': *ref_5_13_0
            nextjs: missing_feature
          Test_HardcodedPasswords_StackTrace: missing_feature
        test_hardcoded_secrets.py:
          Test_HardcodedSecrets:
            '*': *ref_4_18_0
            nextjs: missing_feature
          Test_HardcodedSecretsExtended:
            '*': *ref_5_11_0
            nextjs: missing_feature
          Test_HardcodedSecrets_StackTrace: missing_feature
        test_header_injection.py:
          TestHeaderInjection:
            '*': *ref_4_21_0
            nextjs: missing_feature
          TestHeaderInjectionExclusionAccessControlAllow:
            '*': *ref_5_26_0
            express5: *ref_5_29_0 # test uses querystring
            nextjs: missing_feature
          TestHeaderInjectionExclusionContentEncoding:
            '*': *ref_5_26_0
            express5: *ref_5_29_0 # test uses querystring
            nextjs: missing_feature
          TestHeaderInjectionExclusionPragma:
            '*': *ref_5_26_0
            express5: *ref_5_29_0 # test uses querystring
            nextjs: missing_feature
          TestHeaderInjectionExclusionTransferEncoding:
            '*': *ref_5_26_0
            express5: *ref_5_29_0 # test uses querystring
            nextjs: missing_feature
          TestHeaderInjection_StackTrace:
            '*': *ref_5_33_0
            nextjs: missing_feature
        test_hsts_missing_header.py:
          Test_HstsMissingHeader:
            '*': *ref_4_8_0
            nextjs: missing_feature
          Test_HstsMissingHeader_StackTrace: missing_feature
        test_insecure_auth_protocol.py:
          Test_InsecureAuthProtocol: missing_feature
          Test_InsecureAuthProtocol_StackTrace: missing_feature
        test_insecure_cookie.py:
          TestInsecureCookie:
            '*': *ref_4_1_0
            nextjs: missing_feature
          TestInsecureCookieNameFilter:
            '*': *ref_5_24_0
            nextjs: missing_feature
          TestInsecureCookie_StackTrace: missing_feature
        test_ldap_injection.py:
          TestLDAPInjection:
            '*': *ref_4_1_0
            nextjs: missing_feature
          TestLDAPInjection_StackTrace:
            '*': *ref_5_33_0
            nextjs: missing_feature
        test_no_httponly_cookie.py:
          TestNoHttponlyCookie:
            '*': *ref_4_3_0
            nextjs: missing_feature
          TestNoHttponlyCookieNameFilter:
            '*': *ref_5_24_0
            nextjs: missing_feature
          TestNoHttponlyCookie_StackTrace: missing_feature
        test_no_samesite_cookie.py:
          TestNoSamesiteCookie:
            '*': *ref_4_3_0
            nextjs: missing_feature
          TestNoSamesiteCookieNameFilter:
            '*': *ref_5_24_0
            nextjs: missing_feature
          TestNoSamesiteCookie_StackTrace: missing_feature
        test_nosql_mongodb_injection.py:
          TestNoSqlMongodbInjection:
            '*': *ref_4_17_0
            nextjs: missing_feature
          TestNoSqlMongodbInjection_StackTrace:
            '*': *ref_5_33_0
            nextjs: missing_feature
        test_path_traversal.py:
          TestPathTraversal:
            '*': *ref_3_19_0
            nextjs: missing_feature
          TestPathTraversal_StackTrace:
            '*': *ref_5_33_0
            nextjs: missing_feature
        test_reflection_injection.py:
          TestReflectionInjection: missing_feature
          TestReflectionInjection_StackTrace: missing_feature
        test_sql_injection.py:
          TestSqlInjection:
            '*': *ref_3_11_0
            nextjs: missing_feature
          TestSqlInjection_StackTrace:
            '*': *ref_5_33_0
            nextjs: missing_feature
        test_ssrf.py:
          TestSSRF:
            '*': *ref_4_1_0
            nextjs: missing_feature
          TestSSRF_StackTrace:
            '*': *ref_5_33_0
            nextjs: missing_feature
        test_template_injection.py:
          TestTemplateInjection:
            '*': *ref_5_26_0
            nextjs: missing_feature
        test_trust_boundary_violation.py:
          Test_TrustBoundaryViolation: missing_feature
          Test_TrustBoundaryViolation_StackTrace: missing_feature
        test_untrusted_deserialization.py:
          TestUntrustedDeserialization:
            '*': *ref_5_32_0
            nextjs: missing_feature
          TestUntrustedDeserialization_StackTrace: missing_feature
        test_unvalidated_redirect.py:
          TestUnvalidatedHeader:
            '*': *ref_4_3_0
            nextjs: missing_feature
          TestUnvalidatedHeader_StackTrace:
            '*': *ref_5_33_0
            nextjs: missing_feature
          TestUnvalidatedRedirect:
            '*': *ref_4_3_0
            nextjs: missing_feature
          TestUnvalidatedRedirect_StackTrace:
            '*': *ref_5_33_0
            nextjs: missing_feature
        test_unvalidated_redirect_forward.py:
          TestUnvalidatedForward: missing_feature
          TestUnvalidatedForward_StackTrace: missing_feature
        test_weak_cipher.py:
          TestWeakCipher:
            '*': *ref_3_6_0
            nextjs: missing_feature
          TestWeakCipher_StackTrace:
            '*': *ref_5_33_0
            nextjs: missing_feature
        test_weak_hash.py:
          TestDeduplication:
            '*': *ref_3_11_0
            nextjs: missing_feature
          TestWeakHash:
            '*': *ref_3_11_0
            nextjs: missing_feature
          TestWeakHash_StackTrace:
            '*': *ref_5_33_0
            nextjs: missing_feature
        test_weak_randomness.py:
          TestWeakRandomness:
            '*': *ref_5_1_0
            nextjs: missing_feature
          TestWeakRandomness_StackTrace:
            '*': *ref_5_33_0
            nextjs: missing_feature
        test_xcontent_sniffing.py:
          Test_XContentSniffing:
            '*': *ref_4_8_0
            nextjs: missing_feature
          Test_XContentSniffing_StackTrace: missing_feature
        test_xpath_injection.py:
          TestXPathInjection: missing_feature
          TestXPathInjection_StackTrace: missing_feature
        test_xss.py:
          TestXSS: missing_feature
          TestXSS_StackTrace: missing_feature
      source/:
        test_body.py:
          TestRequestBody:
            '*': *ref_3_19_0
            nextjs: missing_feature
        test_cookie_name.py:
          TestCookieName: missing_feature
        test_cookie_value.py:
          TestCookieValue:
            '*': *ref_4_3_0
            nextjs: missing_feature
        test_graphql_resolver.py:
          TestGraphqlResolverArgument:
            '*': *ref_5_4_0
            express5: missing_feature # graphql not yet compatible with express5
            nextjs: irrelevant # nextjs is not related with graphql
        test_header_name.py:
          TestHeaderName: missing_feature
        test_header_value.py:
          TestHeaderValue:
            '*': *ref_4_3_0
            nextjs: missing_feature
        test_kafka_key.py:
          TestKafkaKey:
            '*': *ref_5_4_0
            nextjs: irrelevant # nextjs is not related with kafka
        test_kafka_value.py:
          TestKafkaValue:
            '*': *ref_5_4_0
            nextjs: irrelevant # nextjs is not related with kafka
        test_multipart.py:
          TestMultipart: missing_feature
        test_parameter_name.py:
          TestParameterName: missing_feature
        test_parameter_value.py:
          TestParameterValue:
            '*': *ref_3_19_0
            express5: *ref_5_29_0
            nextjs: missing_feature
        test_path.py:
          TestPath: missing_feature
        test_path_parameter.py:
          TestPathParameter:
            '*': *ref_4_4_0
            express5: *ref_5_29_0
            nextjs: missing_feature
        test_sql_row.py:
          TestSqlRow:
            '*': *ref_5_29_0
            nextjs: missing_feature
        test_uri.py:
          TestURI: missing_feature
      test_security_controls.py:
        TestSecurityControls: missing_feature
    rasp/:
      test_cmdi.py:
        Test_Cmdi_BodyJson:
          '*': *ref_5_30_0
          nextjs: missing_feature
        Test_Cmdi_BodyUrlEncoded:
          '*': *ref_5_30_0
          nextjs: missing_feature
        Test_Cmdi_BodyXml: missing_feature
        Test_Cmdi_Capability: *ref_5_30_0
        Test_Cmdi_Mandatory_SpanTags: *ref_5_30_0
        Test_Cmdi_Optional_SpanTags: *ref_5_30_0
        Test_Cmdi_Rules_Version: *ref_5_30_0
        Test_Cmdi_StackTrace:
          '*': *ref_5_30_0
          nextjs: missing_feature
        Test_Cmdi_Telemetry:
          '*': *ref_5_30_0
          nextjs: missing_feature
        Test_Cmdi_Telemetry_Variant_Tag:
          '*': *ref_5_30_0
          nextjs: missing_feature
        Test_Cmdi_UrlQuery:
          '*': *ref_5_30_0
          nextjs: missing_feature
        Test_Cmdi_Waf_Version: *ref_5_30_0
      test_lfi.py:
        Test_Lfi_BodyJson:
          '*': *ref_5_24_0
          express5: *ref_5_29_0
          nextjs: missing_feature
        Test_Lfi_BodyUrlEncoded:
          '*': *ref_5_24_0
          express5: *ref_5_29_0
          nextjs: missing_feature
        Test_Lfi_BodyXml: missing_feature
        Test_Lfi_Capability: *ref_5_24_0
        Test_Lfi_Mandatory_SpanTags: *ref_5_24_0
        Test_Lfi_Optional_SpanTags: *ref_5_24_0
        Test_Lfi_RC_CustomAction:
          '*': *ref_5_24_0
          express5: *ref_5_29_0
          nextjs: missing_feature
        Test_Lfi_Rules_Version: *ref_5_26_0
        Test_Lfi_StackTrace: *ref_5_24_0
        Test_Lfi_Telemetry: *ref_5_24_0
        Test_Lfi_UrlQuery:
          '*': *ref_5_24_0
          express5: *ref_5_29_0
          nextjs: missing_feature
        Test_Lfi_Waf_Version: *ref_5_25_0
      test_shi.py:
        Test_Shi_BodyJson:
          '*': *ref_5_25_0
          express5: *ref_5_29_0
          nextjs: missing_feature
        Test_Shi_BodyUrlEncoded:
          '*': *ref_5_25_0
          express5: *ref_5_29_0
          nextjs: missing_feature
        Test_Shi_BodyXml: missing_feature
        Test_Shi_Capability: *ref_5_25_0
        Test_Shi_Mandatory_SpanTags: *ref_5_25_0
        Test_Shi_Optional_SpanTags: *ref_5_25_0
        Test_Shi_Rules_Version: *ref_5_24_0
        Test_Shi_StackTrace: *ref_5_25_0
        Test_Shi_Telemetry: *ref_5_25_0
        Test_Shi_Telemetry_Variant_Tag: *ref_5_30_0
        Test_Shi_UrlQuery:
          '*': *ref_5_25_0
          express5: *ref_5_29_0
          nextjs: missing_feature
        Test_Shi_Waf_Version: *ref_5_25_0
      test_sqli.py:
        Test_Sqli_BodyJson:
          '*': *ref_5_23_0
          express5: *ref_5_29_0
          nextjs: missing_feature
        Test_Sqli_BodyUrlEncoded:
          '*': *ref_5_23_0
          express5: *ref_5_29_0
          nextjs: missing_feature
        Test_Sqli_BodyXml: missing_feature
        Test_Sqli_Capability: *ref_5_23_0
        Test_Sqli_Mandatory_SpanTags: *ref_5_23_0
        Test_Sqli_Optional_SpanTags: *ref_5_23_0
        Test_Sqli_Rules_Version: *ref_5_25_0
        Test_Sqli_StackTrace: *ref_5_23_0
        Test_Sqli_Telemetry: *ref_5_23_0
        Test_Sqli_UrlQuery:
          '*': *ref_5_23_0
          express5: *ref_5_29_0
          nextjs: missing_feature
        Test_Sqli_Waf_Version: *ref_5_25_0
      test_ssrf.py:
        Test_Ssrf_BodyJson:
          '*': *ref_5_20_0
          nextjs: missing_feature
        Test_Ssrf_BodyUrlEncoded:
          '*': *ref_5_20_0
          nextjs: missing_feature
        Test_Ssrf_BodyXml: missing_feature # xml body not supported
        Test_Ssrf_Capability: *ref_5_23_0
        Test_Ssrf_Mandatory_SpanTags: *ref_5_18_0
        Test_Ssrf_Optional_SpanTags: *ref_5_18_0
        Test_Ssrf_Rules_Version: *ref_5_25_0
        Test_Ssrf_StackTrace:
          '*': *ref_5_20_0
          express5: *ref_5_29_0 # test uses querystring
        Test_Ssrf_Telemetry:
          '*': *ref_5_22_0
          express5: *ref_5_29_0 # test uses querystring
        Test_Ssrf_UrlQuery:
          '*': *ref_5_20_0
          express5: *ref_5_29_0
          nextjs: missing_feature
        Test_Ssrf_Waf_Version: *ref_5_25_0
    waf/:
      test_addresses.py:
        Test_BodyJson:
          '*': v2.2.0
          nextjs: *ref_4_17_0
        Test_BodyRaw: missing_feature
        Test_BodyUrlEncoded:
          '*': v2.2.0
          nextjs: *ref_5_3_0
        Test_BodyXml:
          '*': v2.2.0
          nextjs: irrelevant # Body xml is not converted to JSON in nextjs
        Test_Cookies: v2.0.0
        Test_FullGrpc: missing_feature
        Test_GraphQL:
          '*': *ref_4_22_0
          express5: missing_feature # graphql not yet compatible with express5
          nextjs: irrelevant # nextjs is not related with graphql
        Test_GrpcServerMethod: missing_feature
        Test_Headers: v2.0.0
        Test_PathParams:
          '*': v2.0.0
          express5: *ref_5_29_0
          nextjs: missing_feature
        Test_ResponseStatus: v2.0.0
        Test_UrlQuery:
          '*': v2.0.0
          nextjs: *ref_4_17_0
        Test_UrlQueryKey:
          '*': v2.6.0
          nextjs: *ref_4_17_0
        Test_UrlRaw: v2.0.0
        Test_gRPC: missing_feature
      test_blocking.py:
        Test_Blocking: *ref_3_19_0
        Test_Blocking_strip_response_headers: *ref_5_17_0
        Test_CustomBlockingResponse: *ref_5_15_0
      test_custom_rules.py:
        Test_CustomRules: *ref_4_1_0
      test_exclusions.py:
        Test_Exclusions: *ref_3_19_0
      test_miscs.py:
        Test_404: v2.0.0
        Test_CorrectOptionProcessing: *ref_3_19_0 # probably sooner, but bugged
        Test_MultipleAttacks: v2.0.0
        Test_MultipleHighlight: v2.0.0
      test_reports.py:
        Test_Monitoring: v2.8.0
      test_rules.py:
        Test_CommandInjection: v2.0.0
        Test_DiscoveryScan: v2.0.0
        Test_HttpProtocol: v2.0.0
        Test_JavaCodeInjection: v2.0.0
        Test_JsInjection: v2.0.0
        Test_LFI: v2.0.0
        Test_NoSqli: v2.0.0
        Test_PhpCodeInjection: v2.0.0
        Test_RFI: v2.0.0
        Test_SQLI: v2.0.0
        Test_SSRF: v2.0.0
        Test_Scanners: v2.0.0
        Test_XSS: v2.0.0
      test_telemetry.py:
        Test_TelemetryMetrics: *ref_4_17_0
    test_alpha.py:
      Test_Basic: v2.0.0
    test_asm_standalone.py:
      Test_AppSecStandalone_UpstreamPropagation: *ref_5_18_0
      Test_AppSecStandalone_UpstreamPropagation_V2: missing_feature
      Test_IastStandalone_UpstreamPropagation: *ref_5_29_0
      Test_IastStandalone_UpstreamPropagation_V2: missing_feature
      Test_SCAStandalone_Telemetry: *ref_5_18_0
      Test_SCAStandalone_Telemetry_V2: missing_feature
    test_automated_login_events.py:
      Test_Login_Events: irrelevant
      Test_Login_Events_Extended: irrelevant
      Test_V2_Login_Events: irrelevant
      Test_V2_Login_Events_Anon: irrelevant
      Test_V2_Login_Events_RC: irrelevant
      Test_V3_Auto_User_Instrum_Mode_Capability: *ref_5_29_0
      Test_V3_Login_Events:
        '*': *ref_5_29_0
        nextjs: missing_feature
      Test_V3_Login_Events_Anon:
        '*': *ref_5_29_0
        nextjs: missing_feature
      Test_V3_Login_Events_Blocking:
        '*': *ref_5_29_0
        nextjs: missing_feature
      Test_V3_Login_Events_RC:
        '*': *ref_5_29_0
        nextjs: missing_feature
    test_automated_user_and_session_tracking.py:
      Test_Automated_Session_Blocking: missing_feature
      Test_Automated_User_Blocking: *ref_5_33_0
      Test_Automated_User_Tracking: *ref_5_33_0
    test_blocking_addresses.py:
      Test_BlockingGraphqlResolvers:
        '*': *ref_4_22_0
        express5: missing_feature # graphql not yet compatible with express5
        nextjs: irrelevant # nextjs is not related with graphql
      Test_Blocking_client_ip: *ref_3_19_0
      Test_Blocking_request_body:
        '*': *ref_3_19_0
        nextjs: missing_feature
      Test_Blocking_request_body_multipart:
        '*': *ref_5_25_0
        nextjs: missing_feature
      Test_Blocking_request_cookies:
        '*': *ref_4_16_0
        nextjs: missing_feature
      Test_Blocking_request_headers: *ref_3_19_0
      Test_Blocking_request_method: *ref_3_19_0
      Test_Blocking_request_path_params:
        '*': *ref_5_24_0
        express5: *ref_5_29_0
        nextjs: missing_feature
      Test_Blocking_request_query:
        '*': *ref_3_19_0
        express5: *ref_5_29_0
        nextjs: missing_feature
      Test_Blocking_request_uri: *ref_3_19_0
      Test_Blocking_response_headers: *ref_5_17_0
      Test_Blocking_response_status: *ref_5_17_0
      Test_Blocking_user_id:
        '*': *ref_3_19_0
        nextjs: missing_feature
      Test_Suspicious_Request_Blocking:
        '*': *ref_5_24_0
        express5: *ref_5_29_0 # test uses querystring and path params
        nextjs: missing_feature
    test_client_ip.py:
      Test_StandardTagsClientIp: *ref_3_6_0
    test_conf.py:
      Test_ConfigurationVariables: v2.7.0
    test_customconf.py:
      Test_ConfRuleSet: v2.0.0
      Test_MissingRules: v2.0.0
      Test_NoLimitOnWafRules: v2.4.0
    test_event_tracking.py:
      Test_CustomEvent:
        '*': *ref_3_13_0
        nextjs: missing_feature
      Test_UserLoginFailureEvent:
        '*': *ref_3_13_0
        nextjs: missing_feature
      Test_UserLoginSuccessEvent:
        '*': *ref_3_13_0
        nextjs: missing_feature
    test_fingerprinting.py:
      Test_Fingerprinting_Endpoint: *ref_5_24_0
      Test_Fingerprinting_Endpoint_Capability: *ref_5_24_0
      Test_Fingerprinting_Header_And_Network: *ref_5_24_0
      Test_Fingerprinting_Header_Capability: *ref_5_24_0
      Test_Fingerprinting_Network_Capability: *ref_5_24_0
      Test_Fingerprinting_Session: missing_feature
      Test_Fingerprinting_Session_Capability: missing_feature
    test_identify.py:
      Test_Basic: v2.4.0
    test_ip_blocking_full_denylist.py:
      Test_AppSecIPBlockingFullDenylist: *ref_3_11_0
    test_logs.py:
      Test_Standardization: missing_feature
      Test_StandardizationBlockMode: missing_feature
    test_metastruct.py:
      Test_SecurityEvents_Appsec_Metastruct_Disabled: v2.2.0
      Test_SecurityEvents_Appsec_Metastruct_Enabled: missing_feature
      Test_SecurityEvents_Iast_Metastruct_Disabled: missing_feature
      Test_SecurityEvents_Iast_Metastruct_Enabled: missing_feature
    test_rate_limiter.py:
      Test_Main: v2.0.0
    test_remote_config_rule_changes.py:
      Test_BlockingActionChangesWithRemoteConfig: *ref_4_1_0
      Test_UpdateRuleFileWithRemoteConfig: *ref_3_19_0
    test_reports.py:
      Test_ExtraTagsFromRule: *ref_4_1_0
      Test_Info: v2.0.0
      Test_RequestHeaders: v2.0.0
      Test_StatusCode: v2.0.0
    test_request_blocking.py:
      Test_AppSecRequestBlocking:
        '*': *ref_3_19_0
        express5: *ref_5_29_0 # test uses querystring
        nextjs: missing_feature (can not block by query param in nextjs yet)
    test_runtime_activation.py:
      Test_RuntimeActivation: *ref_3_9_0
      Test_RuntimeDeactivation: *ref_3_9_0
    test_shell_execution.py:
      Test_ShellExecution: *ref_5_3_0
    test_suspicious_attacker_blocking.py:
      Test_Suspicious_Attacker_Blocking: missing_feature
    test_traces.py:
      Test_AppSecEventSpanTags: v2.0.0
      Test_AppSecObfuscator: v2.6.0
      Test_CollectDefaultRequestHeader: *ref_5_18_0
      Test_CollectRespondHeaders: v2.0.0
      Test_ExternalWafRequestsIdentification: *ref_5_7_0
      Test_RetainTraces: v2.0.0
    test_user_blocking_full_denylist.py:
      Test_UserBlocking_FullDenylist:
        '*': *ref_3_15_0
        nextjs: missing_feature (block method not implemented for nextjs yet)
    test_versions.py:
      Test_Events: v2.0.0
  debugger/:
    test_debugger_exception_replay.py:
      Test_Debugger_Exception_Replay: missing_feature (feature not implented)
    test_debugger_expression_language.py:
      Test_Debugger_Expression_Language: missing_feature (feature not implented)
    test_debugger_pii.py:
      Test_Debugger_PII_Redaction:
        '*': irrelevant
        express4: v5.32.0
    test_debugger_probe_snapshot.py:
      Test_Debugger_Probe_Snaphots:
        '*': irrelevant
        express4: v5.32.0
    test_debugger_probe_status.py:
      Test_Debugger_Probe_Statuses:
        '*': irrelevant
        express4: v5.32.0
    test_debugger_symdb.py:
      Test_Debugger_SymDb: missing_feature (feature not implented)
  integrations/:
    crossed_integrations/:
      test_kafka.py:
        Test_Kafka:
          '*': irrelevant
          express4: v0.1 # real version not known
          express5: v0.1 # real version not known
      test_kinesis.py:
        Test_Kinesis_PROPAGATION_VIA_MESSAGE_ATTRIBUTES:
          '*': irrelevant
          express4: *ref_5_3_0
          express5: *ref_5_3_0
      test_rabbitmq.py:
        Test_RabbitMQ_Trace_Context_Propagation:
          '*': irrelevant
          express4: v0.1 # real version not known
          express5: v0.1 # real version not known
      test_sns_to_sqs.py:
        Test_SNS_Propagation:
          '*': irrelevant
          express4: *ref_5_20_0
          express5: *ref_5_20_0
      test_sqs.py:
        Test_SQS_PROPAGATION_VIA_AWS_XRAY_HEADERS:
          '*': irrelevant
          express4: v0.1 # real version not known
          express5: v0.1 # real version not known
        Test_SQS_PROPAGATION_VIA_MESSAGE_ATTRIBUTES:
          '*': irrelevant
          express4: v0.1 # real version not known
          express5: v0.1 # real version not known
    test_db_integrations_sql.py:
      Test_MsSql:
        '*': missing_feature
        express4: v1.0.0
        express5: v1.0.0
      Test_MySql:
        '*': missing_feature
        express4: v1.0.0
        express5: v1.0.0
      Test_Postgres:
        '*': missing_feature
        express4: v1.0.0
        express5: v1.0.0
    test_dbm.py:
      Test_Dbm: missing_feature
      Test_Dbm_Comment_NodeJS_mysql2:
        '*': missing_feature (Missing on weblog)
        express4: *ref_5_13_0
        express5: *ref_5_13_0
        uds-express4: *ref_5_13_0
      Test_Dbm_Comment_NodeJS_pg:
        '*': missing_feature (Missing on weblog)
        express4: *ref_5_13_0
        express5: *ref_5_13_0
        uds-express4: *ref_5_13_0
    test_dsm.py:
      Test_DsmContext_Extraction_Base64:
        '*': irrelevant
        express4: *ref_5_6_0
        express5: *ref_5_6_0
      Test_DsmContext_Injection_Base64:
        '*': irrelevant
        express4: *ref_5_6_0
        express5: *ref_5_6_0
      Test_DsmHttp: missing_feature
      Test_DsmKafka:
        '*': *ref_5_25_0
        nextjs: missing_feature (missing endpoint)
      Test_DsmKinesis:
        '*': irrelevant
        express4: *ref_5_2_0
        express5: *ref_5_2_0
      Test_DsmRabbitmq:
        '*': irrelevant
        express4: *ref_5_3_0
        express5: *ref_5_3_0
      Test_DsmRabbitmq_FanoutExchange:
        '*': irrelevant
        express4: missing_feature
        express5: missing_feature
      Test_DsmRabbitmq_TopicExchange:
        '*': irrelevant
        express4: missing_feature
        express5: missing_feature
      Test_DsmSNS:
        '*': irrelevant
        express4: *ref_5_20_0
        express5: *ref_5_20_0
      Test_DsmSQS:
        '*': irrelevant
        express4: *ref_5_2_0
        express5: *ref_5_2_0
      Test_Dsm_Manual_Checkpoint_Inter_Process:
        '*': irrelevant
        express4: *ref_5_20_0
        express5: *ref_5_20_0
      Test_Dsm_Manual_Checkpoint_Intra_Process:
        '*': irrelevant
        express4: *ref_5_20_0
        express5: *ref_5_20_0
    test_inferred_proxy.py:
      Test_AWS_API_Gateway_Inferred_Span_Creation:
        '*': irrelevant
        express4: *ref_5_26_0
        express5: *ref_5_26_0
    test_otel_drop_in.py:
      Test_Otel_Drop_In: missing_feature
  parametric/:
    test_128_bit_traceids.py:
      Test_128_Bit_Traceids: *ref_3_0_0
    test_config_consistency.py:
      Test_Config_Dogstatsd: *ref_5_29_0
      Test_Config_RateLimit: *ref_5_25_0
      Test_Config_Tags: missing_feature
      Test_Config_TraceAgentURL: *ref_5_25_0
      Test_Config_TraceEnabled: *ref_4_3_0
      Test_Config_TraceLogDirectory: missing_feature
      Test_Config_UnifiedServiceTagging: *ref_5_25_0
    test_crashtracking.py:
      Test_Crashtracking: *ref_5_27_0
    test_dynamic_configuration.py:
      TestDynamicConfigSamplingRules: *ref_5_16_0
      TestDynamicConfigTracingEnabled: *ref_5_4_0
      TestDynamicConfigV1: *ref_4_11_0
      TestDynamicConfigV1_EmptyServiceTargets: *ref_5_4_0
      TestDynamicConfigV1_ServiceTargets: *ref_5_4_0
      TestDynamicConfigV2: *ref_4_23_0
    test_headers_baggage.py:
      Test_Headers_Baggage: *ref_5_29_0
    test_otel_api_interoperability.py: missing_feature
    test_otel_env_vars.py:
      Test_Otel_Env_Vars: v5.11.0 #implemented in v5.11.0, v4.35.0, &v3.56.0
    test_otel_span_with_baggage.py:
      Test_Otel_Span_With_Baggage: missing_feature
    test_parametric_endpoints.py:
      Test_Parametric_DDSpan_Set_Resource: incomplete_test_app (set_resource endpoint is not implemented)
      Test_Parametric_DDSpan_Start: bug (APMAPI-778) # The resource name of the child span is overidden by the parent span.
      Test_Parametric_DDTrace_Baggage: incomplete_test_app (baggage endpoints are not implemented)
      Test_Parametric_DDTrace_Crash: incomplete_test_app (crash endpoint is not implemented)
      Test_Parametric_DDTrace_Current_Span: incomplete_test_app (current_span endpoint is not supported)
      Test_Parametric_OtelSpan_Set_Name: bug (APMAPI-778) # set_name endpoint should set the resource name on a span (not the operation name)
      Test_Parametric_OtelSpan_Start: bug (APMAPI-778) # The expected span.kind tag is not set
      Test_Parametric_Otel_Baggage: missing_feature (baggage is not supported)
      Test_Parametric_Otel_Current_Span: incomplete_test_app (otel current_span endpoint is not supported)
    test_partial_flushing.py:
      Test_Partial_Flushing: bug (APMLP-270)
    test_span_events.py: missing_feature
    test_span_links.py:
      Test_Span_Links: *ref_5_3_0
    test_telemetry.py:
      Test_Consistent_Configs: *ref_5_25_0
      Test_Defaults: *ref_5_6_0
      Test_Environment: *ref_5_6_0
      Test_TelemetryInstallSignature: *ref_4_23_0
      Test_TelemetrySCAEnvVar: *ref_5_13_0
    test_trace_sampling.py:
      Test_Trace_Sampling_Basic: *ref_5_16_0 #actual version unknown
      Test_Trace_Sampling_Globs: *ref_5_16_0 #actual version unknown
      Test_Trace_Sampling_Globs_Feb2024_Revision: missing_feature
      Test_Trace_Sampling_Resource: missing_feature
      Test_Trace_Sampling_Tags: missing_feature
      Test_Trace_Sampling_Tags_Feb2024_Revision: *ref_5_16_0 #actual version unknown
      Test_Trace_Sampling_With_W3C: missing_feature
    test_tracer.py:
      Test_TracerSCITagging: *ref_3_21_0
    test_tracer_flare.py:
      TestTracerFlareV1: *ref_5_15_0
  remote_config/:
    test_remote_configuration.py:
      Test_RemoteConfigurationExtraServices: *ref_4_17_0
      Test_RemoteConfigurationUpdateSequenceASMDD: *ref_3_19_0
      Test_RemoteConfigurationUpdateSequenceASMDDNoCache: irrelevant (cache is implemented)
      Test_RemoteConfigurationUpdateSequenceFeatures: *ref_3_9_0
      Test_RemoteConfigurationUpdateSequenceFeaturesNoCache: irrelevant (cache is implemented)
      Test_RemoteConfigurationUpdateSequenceLiveDebugging: *ref_5_16_0 #actual version unknown
  serverless/:
    span_pointers/:
      aws/:
        test_s3_span_pointers.py:
          Test_CopyObject: missing_feature
          Test_MultipartUpload: missing_feature
          Test_PutObject: missing_feature
  stats/:
    test_miscs.py:
      Test_Miscs: missing_feature
    test_stats.py:
      Test_Client_Stats: missing_feature
  test_config_consistency.py:
    Test_Config_ClientIPHeaderEnabled_False: *ref_3_13_0
    Test_Config_ClientIPHeader_Configured: *ref_3_13_0
    Test_Config_ClientIPHeader_Precedence: *ref_3_19_0
    Test_Config_ClientTagQueryString_Configured: missing_feature (adding query string to http.url is not supported)
    Test_Config_ClientTagQueryString_Empty: missing_feature (removes query strings by default)
    Test_Config_HttpClientErrorStatuses_Default: missing_feature
    Test_Config_HttpClientErrorStatuses_FeatureFlagCustom: missing_feature
    Test_Config_HttpServerErrorStatuses_Default: missing_feature
    Test_Config_HttpServerErrorStatuses_FeatureFlagCustom: missing_feature
    Test_Config_IntegrationEnabled_False:
      '*': *ref_5_25_0
      express4-typescript: incomplete_test_app
      nextjs: incomplete_test_app
    Test_Config_IntegrationEnabled_True:
      '*': *ref_5_25_0
      express4-typescript: incomplete_test_app
      nextjs: incomplete_test_app
    Test_Config_LogInjection_128Bit_TradeId_Default: missing_feature (disabled by default)
    Test_Config_LogInjection_128Bit_TradeId_Disabled:
      '*': *ref_3_15_0
      express4-typescript: incomplete_test_app (endpoint not implemented)
      nextjs: incomplete_test_app (endpoint not implemented)
    Test_Config_LogInjection_Default:
      '*': *ref_3_0_0
      express4-typescript: incomplete_test_app (endpoint not implemented)
      nextjs: incomplete_test_app (endpoint not implemented)
    Test_Config_LogInjection_Enabled:
      '*': *ref_3_0_0
      express4-typescript: incomplete_test_app (endpoint not implemented)
      nextjs: incomplete_test_app (endpoint not implemented)
    Test_Config_ObfuscationQueryStringRegexp_Configured: *ref_3_0_0
    Test_Config_ObfuscationQueryStringRegexp_Empty: *ref_3_0_0
    Test_Config_RuntimeMetrics_Default: *ref_3_0_0
    Test_Config_RuntimeMetrics_Enabled: *ref_3_0_0
    Test_Config_UnifiedServiceTagging_CustomService: *ref_5_25_0
    Test_Config_UnifiedServiceTagging_Default: *ref_5_25_0
  test_distributed.py:
    Test_DistributedHttp: missing_feature
    Test_Span_Links_Flags_From_Conflicting_Contexts: missing_feature (implementation specs have not been determined)
    Test_Span_Links_From_Conflicting_Contexts: v5.27.0
    Test_Span_Links_From_Conflicting_Contexts_Datadog_Precedence: v5.27.0
    Test_Span_Links_Omit_Tracestate_From_Conflicting_Contexts: missing_feature (implementation specs have not been determined)
    Test_Synthetics_APM_Datadog:
      '*': *ref_5_25_0
      nextjs: bug (APMAPI-939) # the nextjs weblog application changes the sampling priority from 1.0 to 2.0
  test_graphql.py: missing_feature
  test_identify.py:
    Test_Basic: v2.4.0
    Test_Propagate: *ref_3_2_0
    Test_Propagate_Legacy: *ref_3_2_0
  test_library_conf.py:
    Test_HeaderTags: *ref_4_11_0
    Test_HeaderTags_Colon_Leading: *ref_4_11_0
    Test_HeaderTags_Colon_Trailing: *ref_4_11_0
    Test_HeaderTags_DynamicConfig: missing_feature
    Test_HeaderTags_Long: *ref_4_11_0
    Test_HeaderTags_Short: *ref_4_11_0
    Test_HeaderTags_Whitespace_Header: *ref_5_25_0
    Test_HeaderTags_Whitespace_Tag: *ref_5_25_0
    Test_HeaderTags_Whitespace_Val_Long: *ref_4_11_0
    Test_HeaderTags_Whitespace_Val_Short: *ref_4_11_0
  test_profiling.py:
    Test_Profile: *ref_5_16_0 #actual version unknown
  test_scrubbing.py:
    Test_UrlField: *ref_3_13_1
    Test_UrlQuery:
      '*': *ref_3_0_0
      nextjs: *ref_4_17_0
  test_semantic_conventions.py:
    Test_Meta:
      '*': *ref_3_13_1
      nextjs: missing_feature # nextjs makes some internal requests and we have different tag names
    Test_MetricsStandardTags: *ref_3_13_1
  test_span_events.py: incomplete_test_app (Weblog `/add_event` not implemented)
  test_standard_tags.py:
    Test_StandardTagsClientIp:
      '*': *ref_3_6_0
      nextjs: missing_feature # nextjs makes some internal requests, so we have more than 1 rootspans
    Test_StandardTagsMethod: v2.11.0
    Test_StandardTagsRoute:
      '*': v2.11.0
      nextjs: missing_feature # http.route not added in nextjs
    Test_StandardTagsStatusCode: v2.11.0
    Test_StandardTagsUrl: *ref_3_0_0
    Test_StandardTagsUserAgent: v2.9.0
  test_telemetry.py:
    Test_DependencyEnable: missing_feature
    Test_Log_Generation: missing_feature
    Test_MessageBatch: *ref_4_21_0
    Test_Metric_Generation_Disabled: missing_feature
    Test_Metric_Generation_Enabled: missing_feature
    Test_ProductsDisabled: *ref_4_21_0
    Test_Telemetry:
      '*': *ref_3_2_0
      nextjs: missing_feature
      uds-express4: *ref_3_7_0
    Test_TelemetrySCAEnvVar: missing_feature
    Test_TelemetryV2: *ref_4_21_0<|MERGE_RESOLUTION|>--- conflicted
+++ resolved
@@ -42,13 +42,8 @@
   - &ref_5_27_0 '>=5.27.0 || ^4.51.0'
   - &ref_5_29_0 '>=5.29.0 || ^4.53.0' # express 5 support
   - &ref_5_30_0 '>=5.30.0 || ^4.54.0'
-<<<<<<< HEAD
-  - &ref_5_32_0 '>=5.32.0 || ^4.56.0'
-  - &ref_5_33_0 '>=5.33.0' # keep the anchor as we may backport stuff to v4 later
-=======
-  - &ref_5_32_0 '>=5.32.0'
+  - &ref_5_32_0 '>=5.32.0'  # keep the anchor as we may backport stuff to v4 later
   - &ref_5_33_0 '>=5.33.0'
->>>>>>> 3ddc9dfa
 
 tests/:
   apm_tracing_e2e/:
