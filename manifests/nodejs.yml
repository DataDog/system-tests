--- conflicted
+++ resolved
@@ -46,11 +46,7 @@
   - &ref_5_32_0 '>=5.32.0'  # keep the anchor as we may backport stuff to v4 later
   - &ref_5_35_0 '>=5.35.0'
   - &ref_5_37_0 '>=5.37.0'
-<<<<<<< HEAD
-  - &ref_5_38_0 '>=5.38.0'
-=======
   - &ref_5_39_0 '>=5.39.0'
->>>>>>> 4b8e1edd
 tests/:
   apm_tracing_e2e/:
     test_otel.py:
@@ -610,11 +606,11 @@
     test_asm_standalone.py:
       Test_AppSecStandalone_NotEnabled: *ref_5_18_0
       Test_AppSecStandalone_UpstreamPropagation: *ref_5_18_0
-      Test_AppSecStandalone_UpstreamPropagation_V2: *ref_5_38_0
+      Test_AppSecStandalone_UpstreamPropagation_V2: *ref_5_39_0
       Test_IastStandalone_UpstreamPropagation: *ref_5_29_0
-      Test_IastStandalone_UpstreamPropagation_V2: *ref_5_38_0
+      Test_IastStandalone_UpstreamPropagation_V2: *ref_5_39_0
       Test_SCAStandalone_Telemetry: *ref_5_18_0
-      Test_SCAStandalone_Telemetry_V2: *ref_5_38_0
+      Test_SCAStandalone_Telemetry_V2: *ref_5_39_0
     test_automated_login_events.py:
       Test_Login_Events: irrelevant
       Test_Login_Events_Extended: irrelevant
