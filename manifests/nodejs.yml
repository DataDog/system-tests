--- conflicted
+++ resolved
@@ -67,11 +67,7 @@
             nextjs: missing_feature
         test_hardcoded_passwords.py:
           Test_HardcodedPasswords:
-<<<<<<< HEAD
-            '*': *ref_5_11_0
-=======
-            '*': v5.13.0
->>>>>>> 813b265a
+            '*': *ref_5_13_0
             nextjs: missing_feature
         test_hardcoded_secrets.py:
           Test_HardcodedSecrets:
@@ -450,17 +446,10 @@
     test_span_links.py: 
       Test_Span_Links: v5.3.0
     test_telemetry.py:
-<<<<<<< HEAD
       Test_Defaults: *ref_5_6_0
       Test_Environment: *ref_5_6_0
       Test_TelemetryInstallSignature: *ref_4_23_0
-      Test_TelemetrySCAEnvVar: missing_feature
-=======
-      Test_Defaults: v5.6.0
-      Test_Environment: v5.6.0
-      Test_TelemetryInstallSignature: v4.23.0
       Test_TelemetrySCAEnvVar: v5.13.0
->>>>>>> 813b265a
     test_trace_sampling.py:
       Test_Trace_Sampling_Basic: missing_feature
       Test_Trace_Sampling_Globs: missing_feature
