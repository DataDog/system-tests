--- conflicted
+++ resolved
@@ -543,17 +543,14 @@
       Test_RemoteConfigurationUpdateSequenceFeaturesNoCache: irrelevant (cache is implemented)
       Test_RemoteConfigurationUpdateSequenceLiveDebugging: *ref_5_16_0 #actual version unknown
       Test_RemoteConfigurationUpdateSequenceLiveDebuggingNoCache: irrelevant (cache is implemented)
-<<<<<<< HEAD
   stats/:
     test_miscs.py:
       Test_Miscs: missing_feature
     test_stats.py:
       Test_Client_Stats: missing_feature
-=======
   test_config_consistency.py:
     Test_Config_HttpServerErrorStatuses_Default: missing_feature
     Test_Config_HttpServerErrorStatuses_FeatureFlagCustom: missing_feature
->>>>>>> a65dfd1b
   test_distributed.py:
     Test_DistributedHttp: missing_feature
   test_identify.py:
