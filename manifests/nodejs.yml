--- conflicted
+++ resolved
@@ -550,19 +550,15 @@
         '*': *ref_5_29_0
         nextjs: missing_feature
     test_automated_user_and_session_tracking.py:
-<<<<<<< HEAD
-      Test_Automated_Session_Blocking: *ref_3_32_0
-      Test_Automated_User_Blocking: *ref_5_32_0
-      Test_Automated_User_Tracking: *ref_5_32_0
-=======
-      Test_Automated_Session_Blocking: missing_feature
+      Test_Automated_Session_Blocking:
+        '*': *ref_3_36_0
+        nextjs: missing_feature
       Test_Automated_User_Blocking:
         '*': *ref_5_35_0
         nextjs: missing_feature
       Test_Automated_User_Tracking:
         '*': *ref_5_35_0
         nextjs: missing_feature
->>>>>>> f4f3b4bd
     test_blocking_addresses.py:
       Test_BlockingGraphqlResolvers:
         '*': *ref_4_22_0
@@ -679,11 +675,7 @@
     test_debugger_pii.py:
       Test_Debugger_PII_Redaction:
         '*': irrelevant
-<<<<<<< HEAD
-        express4: v5.32.0
-=======
         express4: v5.35.0
->>>>>>> f4f3b4bd
     test_debugger_probe_snapshot.py:
       Test_Debugger_Probe_Snaphots:
         '*': irrelevant
