--- conflicted
+++ resolved
@@ -277,39 +277,23 @@
       Test_Debugger_Mix_Log_Probe: irrelevant
       Test_Debugger_Probe_Statuses: irrelevant
   integrations/:
-<<<<<<< HEAD
     crossed_integrations/:
       test_kafka.py:
+        Test_GolangKafka:
+          '*': missing_feature (Endpoint not implemented)
+          express4: v0.1 # real version not known
         Test_JavaKafka:
-          '*': v0.1
-          express4-typescript: missing_feature (Endpoint not implemented)
-          nextjs: missing_feature (Endpoint not implemented)
+          '*': missing_feature (Endpoint not implemented)
+          express4: v0.1 # real version not known
         Test_NodeJSKafka:
-          '*': v0.1
-          express4-typescript: missing_feature (Endpoint not implemented)
-          nextjs: missing_feature (Endpoint not implemented)
+          '*': missing_feature (Endpoint not implemented)
+          express4: v0.1 # real version not known
         Test_PythonKafka:
-          '*': v0.1
-          express4-typescript: missing_feature (Endpoint not implemented)
-          nextjs: missing_feature (Endpoint not implemented)
-=======
-    test_crossed_integrations.py:
-      Test_GolangKafka:
-        '*': missing_feature (Endpoint not implemented)
-        express4: v0.1 # real version not known
-      Test_JavaKafka:
-        '*': missing_feature (Endpoint not implemented)
-        express4: v0.1 # real version not known
-      Test_NodeJSKafka:
-        '*': missing_feature (Endpoint not implemented)
-        express4: v0.1 # real version not known
-      Test_PythonKafka:
-        '*': missing_feature (Endpoint not implemented)
-        express4: v0.1 # real version not known
-      Test_RubyKafka:
-        '*': missing_feature (Endpoint not implemented)
-        express4: v0.1 # real version not known
->>>>>>> 68ab09ef
+          '*': missing_feature (Endpoint not implemented)
+          express4: v0.1 # real version not known
+        Test_RubyKafka:
+          '*': missing_feature (Endpoint not implemented)
+          express4: v0.1 # real version not known
     test_db_integrations_sql.py:
       Test_MsSql:
         '*': missing_feature
