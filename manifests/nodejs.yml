refs:
  - &ref_3_0_0 '>=3.0.0 || ^2.13.0'
  - &ref_3_2_0 '>=3.2.0 || ^2.15.0'
  - &ref_3_6_0 '>=3.6.0 || ^2.19.0'
  - &ref_3_7_0 '>=3.7.0 || ^2.20.0'
  - &ref_3_9_0 '>=3.9.0 || ^2.22.0'
  - &ref_3_11_0 '>=3.11.0 || ^2.24.0'
  - &ref_3_13_0 '>=3.13.0 || ^2.26.0'
  - &ref_3_13_1 '>=3.13.1 || ^2.26.1'
  - &ref_3_15_0 '>=3.15.0 || ^2.28.0'
  - &ref_3_19_0 '>=3.19.0 || ^2.32.0'
  - &ref_3_21_0 '>=3.21.0 || ^2.34.0'
  - &ref_4_1_0 '>=4.1.0 || ^3.22.0 || ^2.35.0'
  - &ref_4_3_0 '>=4.3.0 || ^3.24.0 || ^2.37.0'
  - &ref_4_4_0 '>=4.4.0 || ^3.25.0 || ^2.38.0'
  - &ref_4_8_0 '>=4.8.0 || ^3.29.0 || ^2.42.0'
  - &ref_4_11_0 '>=4.11.0 || ^3.32.0 || ^2.45.0'
  - &ref_4_16_0 '>=4.16.0 || ^3.37.0'
  - &ref_4_17_0 '>=4.17.0 || ^3.38.0'
  - &ref_4_18_0 '>=4.18.0 || ^3.39.0'
  - &ref_4_21_0 '>=4.21.0 || ^3.42.0'
  - &ref_4_22_0 '>=4.22.0 || ^3.43.0'
  - &ref_4_23_0 '>=4.23.0 || ^3.44.0'
  - &ref_5_1_0 '>=5.1.0 || ^4.25.0 || ^3.46.0'
  - &ref_5_2_0 '>=5.2.0 || ^4.26.0 || ^3.47.0'
  - &ref_5_3_0 '>=5.3.0 || ^4.27.0 || ^3.48.0'
  - &ref_5_4_0 '>=5.4.0 || ^4.28.0 || ^3.49.0'
  - &ref_5_6_0 '>=5.6.0 || ^4.30.0 || ^3.51.0'
  - &ref_5_7_0 '>=5.7.0 || ^4.31.0 || ^3.52.0'
  - &ref_5_11_0 '>=5.11.0 || ^4.35.0 || ^3.56.0'
  - &ref_5_13_0 '>=5.13.0 || ^4.37.0 || ^3.58.0'
  - &ref_5_15_0 '>=5.15.0 || ^4.39.0'
  - &ref_5_16_0 '>=5.16.0 || ^4.40.0'
  - &ref_5_17_0 '>=5.17.0 || ^4.41.0'
  - &ref_5_18_0 '>=5.18.0 || ^4.42.0'
  - &ref_5_20_0 '>=5.20.0 || ^4.44.0'
  - &ref_5_22_0 '>=5.22.0 || ^4.46.0'
  - &ref_5_23_0 '>=5.23.0 || ^4.47.0'
  - &ref_5_24_0 '>=5.24.0 || ^4.48.0'
  - &ref_5_25_0 '>=5.25.0 || ^4.49.0'
  - &ref_5_26_0 '>=5.26.0 || ^4.50.0'
  - &ref_5_27_0 '>=5.27.0 || ^4.51.0'
  - &ref_5_29_0 '>=5.29.0 || ^4.53.0' # express 5 support

tests/:
  apm_tracing_e2e/:
    test_otel.py:
      Test_Otel_Span: missing_feature (missing /e2e_otel_span endpoint on weblog)
    test_single_span.py:
      Test_SingleSpan: missing_feature (missing /e2e_otel_span endpoint on weblog)
  appsec/:
    api_security/:
      test_api_security_rc.py:
        Test_API_Security_RC_ASM_DD_processors: *ref_5_3_0
        Test_API_Security_RC_ASM_DD_scanners: *ref_5_3_0
        Test_API_Security_RC_ASM_processor_overrides_and_custom_scanner: irrelevant (waf does not support it yet)
      test_apisec_sampling.py:
        Test_API_Security_Sampling_Different_Endpoints:
          '*': *ref_5_27_0
          nextjs: missing_feature
        Test_API_Security_Sampling_Different_Paths:
          '*': *ref_5_27_0
          nextjs: missing_feature
        Test_API_Security_Sampling_Different_Status:
          '*': *ref_5_27_0
          nextjs: missing_feature
        Test_API_Security_Sampling_Rate: irrelevant (new api security sampling algorithm implemented)
        Test_API_Security_Sampling_With_Delay:
          '*': *ref_5_27_0
          nextjs: missing_feature
      test_schemas.py:
        Test_Scanners: *ref_4_21_0
        Test_Schema_Request_Cookies: *ref_4_21_0
        Test_Schema_Request_FormUrlEncoded_Body:
          '*': *ref_4_21_0
          nextjs: *ref_5_3_0
        Test_Schema_Request_Headers: *ref_4_21_0
        Test_Schema_Request_Json_Body: *ref_4_21_0
        Test_Schema_Request_Path_Parameters:
          '*': *ref_4_21_0
          express5: *ref_5_29_0
          nextjs: missing_feature
        Test_Schema_Request_Query_Parameters: *ref_4_21_0
        Test_Schema_Response_Body:
          '*': *ref_5_3_0
          express5: *ref_5_29_0
          nextjs: missing_feature
        Test_Schema_Response_Body_env_var: missing_feature
        Test_Schema_Response_Headers: *ref_4_21_0
    iast/:
      sink/:
        test_code_injection.py:
          TestCodeInjection:
            '*': *ref_5_20_0
            nextjs: missing_feature
          TestCodeInjection_StackTrace: missing_feature
        test_command_injection.py:
          TestCommandInjection:
            '*': *ref_3_11_0
            nextjs: missing_feature
          TestCommandInjection_StackTrace: missing_feature
        test_hardcoded_passwords.py:
          Test_HardcodedPasswords:
            '*': *ref_5_13_0
            nextjs: missing_feature
          Test_HardcodedPasswords_StackTrace: missing_feature
        test_hardcoded_secrets.py:
          Test_HardcodedSecrets:
            '*': *ref_4_18_0
            nextjs: missing_feature
          Test_HardcodedSecretsExtended:
            '*': *ref_5_11_0
            nextjs: missing_feature
          Test_HardcodedSecrets_StackTrace: missing_feature
        test_header_injection.py:
          TestHeaderInjection:
            '*': *ref_4_21_0
            nextjs: missing_feature
          TestHeaderInjectionExclusionAccessControlAllow:
            '*': *ref_5_26_0
            express5: *ref_5_29_0 # test uses querystring
            nextjs: missing_feature
          TestHeaderInjectionExclusionContentEncoding:
            '*': *ref_5_26_0
            express5: *ref_5_29_0 # test uses querystring
            nextjs: missing_feature
          TestHeaderInjectionExclusionPragma:
            '*': *ref_5_26_0
            express5: *ref_5_29_0 # test uses querystring
            nextjs: missing_feature
          TestHeaderInjectionExclusionTransferEncoding:
            '*': *ref_5_26_0
            express5: *ref_5_29_0 # test uses querystring
            nextjs: missing_feature
          TestHeaderInjection_StackTrace: missing_feature
        test_hsts_missing_header.py:
          Test_HstsMissingHeader:
            '*': *ref_4_8_0
            nextjs: missing_feature
          Test_HstsMissingHeader_StackTrace: missing_feature
        test_insecure_auth_protocol.py:
          Test_InsecureAuthProtocol: missing_feature
          Test_InsecureAuthProtocol_StackTrace: missing_feature
        test_insecure_cookie.py:
          TestInsecureCookie:
            '*': *ref_4_1_0
            nextjs: missing_feature
          TestInsecureCookieNameFilter:
            '*': *ref_5_24_0
            nextjs: missing_feature
          TestInsecureCookie_StackTrace: missing_feature
        test_ldap_injection.py:
          TestLDAPInjection:
            '*': *ref_4_1_0
            nextjs: missing_feature
          TestLDAPInjection_StackTrace: missing_feature
        test_no_httponly_cookie.py:
          TestNoHttponlyCookie:
            '*': *ref_4_3_0
            nextjs: missing_feature
          TestNoHttponlyCookieNameFilter:
            '*': *ref_5_24_0
            nextjs: missing_feature
          TestNoHttponlyCookie_StackTrace: missing_feature
        test_no_samesite_cookie.py:
          TestNoSamesiteCookie:
            '*': *ref_4_3_0
            nextjs: missing_feature
          TestNoSamesiteCookieNameFilter:
            '*': *ref_5_24_0
            nextjs: missing_feature
          TestNoSamesiteCookie_StackTrace: missing_feature
        test_nosql_mongodb_injection.py:
          TestNoSqlMongodbInjection:
            '*': *ref_4_17_0
            nextjs: missing_feature
          TestNoSqlMongodbInjection_StackTrace: missing_feature
        test_path_traversal.py:
          TestPathTraversal:
            '*': *ref_3_19_0
            nextjs: missing_feature
          TestPathTraversal_StackTrace: missing_feature
        test_reflection_injection.py:
          TestReflectionInjection: missing_feature
          TestReflectionInjection_StackTrace: missing_feature
        test_sql_injection.py:
          TestSqlInjection:
            '*': *ref_3_11_0
            nextjs: missing_feature
          TestSqlInjection_StackTrace: missing_feature
        test_ssrf.py:
          TestSSRF:
            '*': *ref_4_1_0
            nextjs: missing_feature
          TestSSRF_StackTrace: missing_feature
        test_template_injection.py:
          TestTemplateInjection:
            '*': *ref_5_26_0
            nextjs: missing_feature
        test_trust_boundary_violation.py:
          Test_TrustBoundaryViolation: missing_feature
          Test_TrustBoundaryViolation_StackTrace: missing_feature
        test_untrusted_deserialization.py:
          TestUntrustedDeserialization: missing_feature
          TestUntrustedDeserialization_StackTrace: missing_feature
        test_unvalidated_redirect.py:
          TestUnvalidatedHeader:
            '*': *ref_4_3_0
            nextjs: missing_feature
          TestUnvalidatedHeader_StackTrace: missing_feature
          TestUnvalidatedRedirect:
            '*': *ref_4_3_0
            nextjs: missing_feature
          TestUnvalidatedRedirect_StackTrace: missing_feature
        test_unvalidated_redirect_forward.py:
          TestUnvalidatedForward: missing_feature
          TestUnvalidatedForward_StackTrace: missing_feature
        test_weak_cipher.py:
          TestWeakCipher:
            '*': *ref_3_6_0
            nextjs: missing_feature
          TestWeakCipher_StackTrace: missing_feature
        test_weak_hash.py:
          TestDeduplication:
            '*': *ref_3_11_0
            nextjs: missing_feature
          TestWeakHash:
            '*': *ref_3_11_0
            nextjs: missing_feature
          TestWeakHash_StackTrace: missing_feature
        test_weak_randomness.py:
          TestWeakRandomness:
            '*': *ref_5_1_0
            nextjs: missing_feature
          TestWeakRandomness_StackTrace: missing_feature
        test_xcontent_sniffing.py:
          Test_XContentSniffing:
            '*': *ref_4_8_0
            nextjs: missing_feature
          Test_XContentSniffing_StackTrace: missing_feature
        test_xpath_injection.py:
          TestXPathInjection: missing_feature
          TestXPathInjection_StackTrace: missing_feature
        test_xss.py:
          TestXSS: missing_feature
          TestXSS_StackTrace: missing_feature
      source/:
        test_body.py:
          TestRequestBody:
            '*': *ref_3_19_0
            nextjs: missing_feature
        test_cookie_name.py:
          TestCookieName: missing_feature
        test_cookie_value.py:
          TestCookieValue:
            '*': *ref_4_3_0
            nextjs: missing_feature
        test_graphql_resolver.py:
          TestGraphqlResolverArgument:
            '*': *ref_5_4_0
            express5: missing_feature # graphql not yet compatible with express5
            nextjs: irrelevant # nextjs is not related with graphql
        test_header_name.py:
          TestHeaderName: missing_feature
        test_header_value.py:
          TestHeaderValue:
            '*': *ref_4_3_0
            nextjs: missing_feature
        test_kafka_key.py:
          TestKafkaKey:
            '*': *ref_5_4_0
            nextjs: irrelevant # nextjs is not related with kafka
        test_kafka_value.py:
          TestKafkaValue:
            '*': *ref_5_4_0
            nextjs: irrelevant # nextjs is not related with kafka
        test_multipart.py:
          TestMultipart: missing_feature
        test_parameter_name.py:
          TestParameterName: missing_feature
        test_parameter_value.py:
          TestParameterValue:
            '*': *ref_3_19_0
            express5: *ref_5_29_0
            nextjs: missing_feature
        test_path.py:
          TestPath: missing_feature
        test_path_parameter.py:
          TestPathParameter:
            '*': *ref_4_4_0
            express5: *ref_5_29_0
            nextjs: missing_feature
        test_uri.py:
          TestURI: missing_feature
    rasp/:
      test_cmdi.py:
        Test_Cmdi_BodyJson: missing_feature
        Test_Cmdi_BodyUrlEncoded: missing_feature
        Test_Cmdi_BodyXml: missing_feature
        Test_Cmdi_Capability: missing_feature
        Test_Cmdi_Mandatory_SpanTags: missing_feature
        Test_Cmdi_Optional_SpanTags: missing_feature
        Test_Cmdi_Rules_Version: *ref_5_26_0
        Test_Cmdi_StackTrace: missing_feature
        Test_Cmdi_Telemetry: missing_feature
        Test_Cmdi_Telemetry_Variant_Tag: missing_feature
        Test_Cmdi_UrlQuery: missing_feature
        Test_Cmdi_Waf_Version: *ref_5_26_0
      test_lfi.py:
        Test_Lfi_BodyJson:
          '*': *ref_5_24_0
          express5: *ref_5_29_0
          nextjs: missing_feature
        Test_Lfi_BodyUrlEncoded:
          '*': *ref_5_24_0
          express5: *ref_5_29_0
          nextjs: missing_feature
        Test_Lfi_BodyXml: missing_feature
        Test_Lfi_Capability: *ref_5_24_0
        Test_Lfi_Mandatory_SpanTags: *ref_5_24_0
        Test_Lfi_Optional_SpanTags: *ref_5_24_0
        Test_Lfi_RC_CustomAction:
          '*': *ref_5_24_0
          express5: *ref_5_29_0
          nextjs: missing_feature
        Test_Lfi_Rules_Version: *ref_5_26_0
        Test_Lfi_StackTrace:
          '*': *ref_5_24_0
          express5: *ref_5_29_0 # test uses express blocking
          nextjs: missing_feature
        Test_Lfi_Telemetry:
          '*': *ref_5_24_0
          express5: *ref_5_29_0 # test uses express blocking
          nextjs: missing_feature
        Test_Lfi_UrlQuery:
          '*': *ref_5_24_0
          express5: *ref_5_29_0
          nextjs: missing_feature
        Test_Lfi_Waf_Version: *ref_5_25_0
      test_shi.py:
        Test_Shi_BodyJson:
          '*': *ref_5_25_0
          express5: *ref_5_29_0
          nextjs: missing_feature
        Test_Shi_BodyUrlEncoded:
          '*': *ref_5_25_0
          express5: *ref_5_29_0
          nextjs: missing_feature
        Test_Shi_BodyXml: missing_feature
        Test_Shi_Capability: *ref_5_25_0
        Test_Shi_Mandatory_SpanTags: *ref_5_25_0
        Test_Shi_Optional_SpanTags: *ref_5_25_0
        Test_Shi_Rules_Version: *ref_5_24_0
        Test_Shi_StackTrace:
          '*': *ref_5_25_0
          express5: *ref_5_29_0 # test uses express blocking
          nextjs: missing_feature
        Test_Shi_Telemetry:
          '*': *ref_5_25_0
          express5: *ref_5_29_0 # test uses express blocking
          nextjs: missing_feature
        Test_Shi_Telemetry_Variant_Tag: missing_feature
        Test_Shi_UrlQuery:
          '*': *ref_5_25_0
          express5: *ref_5_29_0
          nextjs: missing_feature
        Test_Shi_Waf_Version: *ref_5_25_0
      test_sqli.py:
        Test_Sqli_BodyJson:
          '*': *ref_5_23_0
          express5: *ref_5_29_0
          nextjs: missing_feature
        Test_Sqli_BodyUrlEncoded:
          '*': *ref_5_23_0
          express5: *ref_5_29_0
          nextjs: missing_feature
        Test_Sqli_BodyXml: missing_feature
        Test_Sqli_Capability: *ref_5_23_0
        Test_Sqli_Mandatory_SpanTags: *ref_5_23_0
        Test_Sqli_Optional_SpanTags: *ref_5_23_0
        Test_Sqli_Rules_Version: *ref_5_25_0
        Test_Sqli_StackTrace:
          '*': *ref_5_23_0
          express5: *ref_5_29_0 # test uses express blocking
          nextjs: missing_feature
        Test_Sqli_Telemetry:
          '*': *ref_5_23_0
          express5: *ref_5_29_0 # test uses express blocking
          nextjs: missing_feature
        Test_Sqli_UrlQuery:
          '*': *ref_5_23_0
          express5: *ref_5_29_0
          nextjs: missing_feature
        Test_Sqli_Waf_Version: *ref_5_25_0
      test_ssrf.py:
        Test_Ssrf_BodyJson:
          '*': *ref_5_20_0
          nextjs: missing_feature
        Test_Ssrf_BodyUrlEncoded:
          '*': *ref_5_20_0
          nextjs: missing_feature
        Test_Ssrf_BodyXml: missing_feature # xml body not supported
        Test_Ssrf_Capability: *ref_5_23_0
        Test_Ssrf_Mandatory_SpanTags: *ref_5_18_0
        Test_Ssrf_Optional_SpanTags: *ref_5_18_0
        Test_Ssrf_Rules_Version: *ref_5_25_0
        Test_Ssrf_StackTrace:
          '*': *ref_5_20_0
          express5: *ref_5_29_0 # test uses querystring
          nextjs: missing_feature
        Test_Ssrf_Telemetry:
          '*': *ref_5_22_0
          express5: *ref_5_29_0 # test uses querystring
          nextjs: missing_feature
        Test_Ssrf_UrlQuery:
          '*': *ref_5_20_0
          express5: *ref_5_29_0
          nextjs: missing_feature
        Test_Ssrf_Waf_Version: *ref_5_25_0
    waf/:
      test_addresses.py:
        Test_BodyJson:
          '*': v2.2.0
          nextjs: *ref_4_17_0
        Test_BodyRaw: missing_feature
        Test_BodyUrlEncoded:
          '*': v2.2.0
          nextjs: *ref_5_3_0
        Test_BodyXml:
          '*': v2.2.0
          nextjs: irrelevant # Body xml is not converted to JSON in nextjs
        Test_Cookies: v2.0.0
        Test_FullGrpc: missing_feature
        Test_GraphQL:
          '*': *ref_4_22_0
          express5: missing_feature # graphql not yet compatible with express5
          nextjs: irrelevant # nextjs is not related with graphql
        Test_GrpcServerMethod: missing_feature
        Test_Headers: v2.0.0
        Test_PathParams:
          '*': v2.0.0
          express5: *ref_5_29_0
          nextjs: missing_feature
        Test_ResponseStatus: v2.0.0
        Test_UrlQuery:
          '*': v2.0.0
          nextjs: *ref_4_17_0
        Test_UrlQueryKey:
          '*': v2.6.0
          nextjs: *ref_4_17_0
        Test_UrlRaw: v2.0.0
        Test_gRPC: missing_feature
      test_blocking.py:
        Test_Blocking: *ref_3_19_0
        Test_Blocking_strip_response_headers: *ref_5_17_0
        Test_CustomBlockingResponse: *ref_5_15_0
      test_custom_rules.py:
        Test_CustomRules: *ref_4_1_0
      test_exclusions.py:
        Test_Exclusions: *ref_3_19_0
      test_miscs.py:
        Test_404: v2.0.0
        Test_CorrectOptionProcessing: *ref_3_19_0 # probably sooner, but bugged
        Test_MultipleAttacks: v2.0.0
        Test_MultipleHighlight: v2.0.0
      test_reports.py:
        Test_Monitoring: v2.8.0
      test_rules.py:
        Test_CommandInjection: v2.0.0
        Test_DiscoveryScan: v2.0.0
        Test_HttpProtocol: v2.0.0
        Test_JavaCodeInjection: v2.0.0
        Test_JsInjection: v2.0.0
        Test_LFI: v2.0.0
        Test_NoSqli: v2.0.0
        Test_PhpCodeInjection: v2.0.0
        Test_RFI: v2.0.0
        Test_SQLI: v2.0.0
        Test_SSRF: v2.0.0
        Test_Scanners: v2.0.0
        Test_XSS: v2.0.0
      test_telemetry.py:
        Test_TelemetryMetrics: *ref_4_17_0
    test_alpha.py:
      Test_Basic: v2.0.0
    test_asm_standalone.py:
      Test_AppSecStandalone_UpstreamPropagation: *ref_5_18_0
      Test_IastStandalone_UpstreamPropagation: *ref_5_29_0
      Test_SCAStandalone_Telemetry: *ref_5_18_0
    test_automated_login_events.py:
      Test_Login_Events: irrelevant
      Test_Login_Events_Extended: irrelevant
      Test_V2_Login_Events: irrelevant
      Test_V2_Login_Events_Anon: irrelevant
      Test_V2_Login_Events_RC: irrelevant
<<<<<<< HEAD
      Test_V3_Login_Events: *ref_5_29_0
      Test_V3_Login_Events_Anon: *ref_5_29_0
      Test_V3_Login_Events_Blocking: *ref_5_29_0
      Test_V3_Login_Events_RC: *ref_5_29_0
=======
      Test_V3_Login_Events: missing_feature
      Test_V3_Login_Events_Anon: missing_feature
      Test_V3_Login_Events_Blocking: missing_feature
      Test_V3_Login_Events_RC: missing_feature
    test_automated_user_and_session_tracking.py:
      Test_Automated_Session_Blocking: missing_feature
      Test_Automated_User_Blocking: missing_feature
      Test_Automated_User_Tracking: missing_feature
>>>>>>> a65178a7
    test_blocking_addresses.py:
      Test_BlockingGraphqlResolvers:
        '*': *ref_4_22_0
        express5: missing_feature # graphql not yet compatible with express5
        nextjs: irrelevant # nextjs is not related with graphql
      Test_Blocking_client_ip: *ref_3_19_0
      Test_Blocking_request_body:
        '*': *ref_3_19_0
        nextjs: missing_feature
      Test_Blocking_request_body_multipart:
        '*': *ref_5_25_0
        nextjs: missing_feature
      Test_Blocking_request_cookies:
        '*': *ref_4_16_0
        nextjs: missing_feature
      Test_Blocking_request_headers: *ref_3_19_0
      Test_Blocking_request_method: *ref_3_19_0
      Test_Blocking_request_path_params:
        '*': *ref_5_24_0
        express5: *ref_5_29_0
        nextjs: missing_feature
      Test_Blocking_request_query:
        '*': *ref_3_19_0
        express5: *ref_5_29_0
        nextjs: missing_feature
      Test_Blocking_request_uri: *ref_3_19_0
      Test_Blocking_response_headers: *ref_5_17_0
      Test_Blocking_response_status: *ref_5_17_0
      Test_Blocking_user_id:
        '*': *ref_3_19_0
        nextjs: missing_feature
      Test_Suspicious_Request_Blocking:
        '*': *ref_5_24_0
        express5: *ref_5_29_0 # test uses querystring and path params
        nextjs: missing_feature
    test_client_ip.py:
      Test_StandardTagsClientIp: *ref_3_6_0
    test_conf.py:
      Test_ConfigurationVariables: v2.7.0
    test_customconf.py:
      Test_ConfRuleSet: v2.0.0
      Test_MissingRules: v2.0.0
      Test_NoLimitOnWafRules: v2.4.0
    test_event_tracking.py:
      Test_CustomEvent:
        '*': *ref_3_13_0
        nextjs: missing_feature
      Test_UserLoginFailureEvent:
        '*': *ref_3_13_0
        nextjs: missing_feature
      Test_UserLoginSuccessEvent:
        '*': *ref_3_13_0
        nextjs: missing_feature
    test_fingerprinting.py:
      Test_Fingerprinting_Endpoint: *ref_5_24_0
      Test_Fingerprinting_Endpoint_Capability: *ref_5_24_0
      Test_Fingerprinting_Header_And_Network: *ref_5_24_0
      Test_Fingerprinting_Header_Capability: *ref_5_24_0
      Test_Fingerprinting_Network_Capability: *ref_5_24_0
      Test_Fingerprinting_Session: missing_feature
      Test_Fingerprinting_Session_Capability: missing_feature
    test_identify.py:
      Test_Basic: v2.4.0
    test_ip_blocking_full_denylist.py:
      Test_AppSecIPBlockingFullDenylist: *ref_3_11_0
    test_logs.py:
      Test_Standardization: missing_feature
      Test_StandardizationBlockMode: missing_feature
    test_metastruct.py:
      Test_SecurityEvents_Appsec_Metastruct_Disabled: v2.2.0
      Test_SecurityEvents_Appsec_Metastruct_Enabled: missing_feature
      Test_SecurityEvents_Iast_Metastruct_Disabled: missing_feature
      Test_SecurityEvents_Iast_Metastruct_Enabled: missing_feature
    test_rate_limiter.py:
      Test_Main: v2.0.0
    test_remote_config_rule_changes.py:
      Test_BlockingActionChangesWithRemoteConfig: *ref_4_1_0
      Test_UpdateRuleFileWithRemoteConfig: *ref_3_19_0
    test_reports.py:
      Test_ExtraTagsFromRule: *ref_4_1_0
      Test_Info: v2.0.0
      Test_RequestHeaders: v2.0.0
      Test_StatusCode: v2.0.0
    test_request_blocking.py:
      Test_AppSecRequestBlocking:
        '*': *ref_3_19_0
        express5: *ref_5_29_0 # test uses querystring
        nextjs: missing_feature (can not block by query param in nextjs yet)
    test_runtime_activation.py:
      Test_RuntimeActivation: *ref_3_9_0
      Test_RuntimeDeactivation: *ref_3_9_0
    test_shell_execution.py:
      Test_ShellExecution: *ref_5_3_0
    test_suspicious_attacker_blocking.py:
      Test_Suspicious_Attacker_Blocking: missing_feature
    test_traces.py:
      Test_AppSecEventSpanTags: v2.0.0
      Test_AppSecObfuscator: v2.6.0
      Test_CollectDefaultRequestHeader: *ref_5_18_0
      Test_CollectRespondHeaders: v2.0.0
      Test_ExternalWafRequestsIdentification: *ref_5_7_0
      Test_RetainTraces: v2.0.0
    test_user_blocking_full_denylist.py:
      Test_UserBlocking_FullDenylist:
        '*': *ref_3_15_0
        nextjs: missing_feature (block method not implemented for nextjs yet)
    test_versions.py:
      Test_Events: v2.0.0
  debugger/:
    test_debugger_exception_replay.py:
      Test_Debugger_Exception_Replay: missing_feature (feature not implented)
    test_debugger_expression_language.py:
      Test_Debugger_Expression_Language: missing_feature (feature not implented)
    test_debugger_pii.py:
      Test_Debugger_PII_Redaction: missing_feature (feature not implented)
    test_debugger_probe_snapshot.py:
      Test_Debugger_Probe_Snaphots: missing_feature (feature not implented)
    test_debugger_probe_status.py:
      Test_Debugger_Probe_Statuses: missing_feature (feature not implented)
  integrations/:
    crossed_integrations/:
      test_kafka.py:
        Test_Kafka:
          '*': irrelevant
          express4: v0.1 # real version not known
          express5: v0.1 # real version not known
      test_kinesis.py:
        Test_Kinesis_PROPAGATION_VIA_MESSAGE_ATTRIBUTES:
          '*': irrelevant
          express4: *ref_5_3_0
          express5: *ref_5_3_0
      test_rabbitmq.py:
        Test_RabbitMQ_Trace_Context_Propagation:
          '*': irrelevant
          express4: v0.1 # real version not known
          express5: v0.1 # real version not known
      test_sns_to_sqs.py:
        Test_SNS_Propagation:
          '*': irrelevant
          express4: *ref_5_20_0
          express5: *ref_5_20_0
      test_sqs.py:
        Test_SQS_PROPAGATION_VIA_AWS_XRAY_HEADERS:
          '*': irrelevant
          express4: v0.1 # real version not known
          express5: v0.1 # real version not known
        Test_SQS_PROPAGATION_VIA_MESSAGE_ATTRIBUTES:
          '*': irrelevant
          express4: v0.1 # real version not known
          express5: v0.1 # real version not known
    test_db_integrations_sql.py:
      Test_MsSql:
        '*': missing_feature
        express4: v1.0.0
        express5: v1.0.0
      Test_MySql:
        '*': missing_feature
        express4: v1.0.0
        express5: v1.0.0
      Test_Postgres:
        '*': missing_feature
        express4: v1.0.0
        express5: v1.0.0
    test_dbm.py:
      Test_Dbm: missing_feature
      Test_Dbm_Comment_NodeJS_mysql2:
        '*': missing_feature (Missing on weblog)
        express4: *ref_5_13_0
        express5: *ref_5_13_0
        uds-express4: *ref_5_13_0
      Test_Dbm_Comment_NodeJS_pg:
        '*': missing_feature (Missing on weblog)
        express4: *ref_5_13_0
        express5: *ref_5_13_0
        uds-express4: *ref_5_13_0
    test_dsm.py:
      Test_DsmContext_Extraction_Base64:
        '*': irrelevant
        express4: *ref_5_6_0
        express5: *ref_5_6_0
      Test_DsmContext_Injection_Base64:
        '*': irrelevant
        express4: *ref_5_6_0
        express5: *ref_5_6_0
      Test_DsmHttp: missing_feature
      Test_DsmKafka:
        '*': *ref_5_25_0
        nextjs: missing_feature (missing endpoint)
      Test_DsmKinesis:
        '*': irrelevant
        express4: *ref_5_2_0
        express5: *ref_5_2_0
      Test_DsmRabbitmq:
        '*': irrelevant
        express4: *ref_5_3_0
        express5: *ref_5_3_0
      Test_DsmRabbitmq_FanoutExchange:
        '*': irrelevant
        express4: missing_feature
        express5: missing_feature
      Test_DsmRabbitmq_TopicExchange:
        '*': irrelevant
        express4: missing_feature
        express5: missing_feature
      Test_DsmSNS:
        '*': irrelevant
        express4: *ref_5_20_0
        express5: *ref_5_20_0
      Test_DsmSQS:
        '*': irrelevant
        express4: *ref_5_2_0
        express5: *ref_5_2_0
      Test_Dsm_Manual_Checkpoint_Inter_Process:
        '*': irrelevant
        express4: *ref_5_20_0
        express5: *ref_5_20_0
      Test_Dsm_Manual_Checkpoint_Intra_Process:
        '*': irrelevant
        express4: *ref_5_20_0
        express5: *ref_5_20_0
    test_inferred_proxy.py:
      Test_AWS_API_Gateway_Inferred_Span_Creation:
        '*': irrelevant
        express4: *ref_5_26_0
        express5: *ref_5_26_0
    test_otel_drop_in.py:
      Test_Otel_Drop_In: missing_feature
  k8s_lib_injection/:
    test_k8s_manual_inject.py:
      TestAdmisionControllerProfiling: *ref_5_22_0
  parametric/:
    test_config_consistency.py:
      Test_Config_Dogstatsd: *ref_5_29_0
      Test_Config_RateLimit: *ref_5_25_0
      Test_Config_TraceAgentURL: *ref_5_25_0
      Test_Config_TraceEnabled: *ref_4_3_0
      Test_Config_TraceLogDirectory: missing_feature
      Test_Config_UnifiedServiceTagging: *ref_5_25_0
    test_crashtracking.py:
      Test_Crashtracking: *ref_5_27_0
    test_dynamic_configuration.py:
      TestDynamicConfigSamplingRules: *ref_5_16_0
      TestDynamicConfigTracingEnabled: *ref_5_4_0
      TestDynamicConfigV1: *ref_4_11_0
      TestDynamicConfigV1_ServiceTargets: *ref_5_4_0
      TestDynamicConfigV2: *ref_4_23_0
    test_headers_baggage.py:
      Test_Headers_Baggage: missing_feature
    test_otel_api_interoperability.py: missing_feature
    test_otel_env_vars.py:
      Test_Otel_Env_Vars: v5.11.0 #implemented in v5.11.0, v4.35.0, &v3.56.0
    test_otel_span_with_baggage.py:
      Test_Otel_Span_With_Baggage: missing_feature
    test_parametric_endpoints.py:
      Test_Parametric_DDSpan_Set_Resource: missing_feature (set_resource endpoint is not implemented)
      Test_Parametric_DDSpan_Start: bug (APMAPI-778) # The resource name of the child span is overidden by the parent span.
      Test_Parametric_DDTrace_Baggage: missing_feature (baggage endpoints are not implemented)
      Test_Parametric_DDTrace_Crash: missing_feature (crash endpoint is not implemented)
      Test_Parametric_DDTrace_Current_Span: missing_feature (otel current_span endpoint is not supported)
      Test_Parametric_OtelSpan_Set_Name: bug (APMAPI-778) # set_name endpoint should set the resource name on a span (not the operation name)
      Test_Parametric_OtelSpan_Start: bug (APMAPI-778) # The expected span.kind tag is not set
      Test_Parametric_Otel_Baggage: missing_feature (baggage is not supported)
      Test_Parametric_Otel_Current_Span: missing_feature (otel baggage endpoints are not implemented)
    test_partial_flushing.py:
      Test_Partial_Flushing: bug (APMLP-270)
    test_span_events.py: missing_feature
    test_span_links.py:
      Test_Span_Links: *ref_5_3_0
    test_telemetry.py:
      Test_Consistent_Configs: *ref_5_25_0
      Test_Defaults: *ref_5_6_0
      Test_Environment: *ref_5_6_0
      Test_TelemetryInstallSignature: *ref_4_23_0
      Test_TelemetrySCAEnvVar: *ref_5_13_0
    test_trace_sampling.py:
      Test_Trace_Sampling_Basic: *ref_5_16_0 #actual version unknown
      Test_Trace_Sampling_Globs: *ref_5_16_0 #actual version unknown
      Test_Trace_Sampling_Globs_Feb2024_Revision: missing_feature
      Test_Trace_Sampling_Resource: missing_feature
      Test_Trace_Sampling_Tags: missing_feature
      Test_Trace_Sampling_Tags_Feb2024_Revision: *ref_5_16_0 #actual version unknown
      Test_Trace_Sampling_With_W3C: missing_feature
    test_tracer.py:
      Test_TracerSCITagging: *ref_3_21_0
    test_tracer_flare.py:
      TestTracerFlareV1: *ref_5_15_0
  remote_config/:
    test_remote_configuration.py:
      Test_RemoteConfigurationExtraServices: *ref_4_17_0
      Test_RemoteConfigurationUpdateSequenceASMDD: *ref_3_19_0
      Test_RemoteConfigurationUpdateSequenceASMDDNoCache: irrelevant (cache is implemented)
      Test_RemoteConfigurationUpdateSequenceFeatures: *ref_3_9_0
      Test_RemoteConfigurationUpdateSequenceFeaturesNoCache: irrelevant (cache is implemented)
      Test_RemoteConfigurationUpdateSequenceLiveDebugging: *ref_5_16_0 #actual version unknown
      Test_RemoteConfigurationUpdateSequenceLiveDebuggingNoCache: irrelevant (cache is implemented)
  serverless/:
    span_pointers/:
      aws/:
        test_s3_span_pointers.py:
          Test_CopyObject: missing_feature
          Test_MultipartUpload: missing_feature
          Test_PutObject: missing_feature
  stats/:
    test_miscs.py:
      Test_Miscs: missing_feature
    test_stats.py:
      Test_Client_Stats: missing_feature
  test_config_consistency.py:
    Test_Config_ClientIPHeaderEnabled_False: *ref_5_27_0
    Test_Config_ClientIPHeader_Configured: *ref_3_13_0
    Test_Config_ClientIPHeader_Precedence: *ref_3_19_0
    Test_Config_ClientTagQueryString_Configured: missing_feature (adding query string to http.url is not supported)
    Test_Config_ClientTagQueryString_Empty: missing_feature (removes query strings by default)
    Test_Config_HttpClientErrorStatuses_Default: missing_feature
    Test_Config_HttpClientErrorStatuses_FeatureFlagCustom: missing_feature
    Test_Config_HttpServerErrorStatuses_Default: missing_feature
    Test_Config_HttpServerErrorStatuses_FeatureFlagCustom: missing_feature
    Test_Config_IntegrationEnabled_False:
      '*': *ref_5_25_0
      express4-typescript: irrelevant
      nextjs: irrelevant # nextjs is not related with kafka
    Test_Config_IntegrationEnabled_True:
      '*': *ref_5_25_0
      express4-typescript: irrelevant
      nextjs: irrelevant # nextjs is not related with kafka
    Test_Config_ObfuscationQueryStringRegexp_Configured: *ref_3_0_0
    Test_Config_ObfuscationQueryStringRegexp_Empty: *ref_3_0_0
    Test_Config_UnifiedServiceTagging_CustomService: *ref_5_25_0
    Test_Config_UnifiedServiceTagging_Default: *ref_5_25_0
  test_distributed.py:
    Test_DistributedHttp: missing_feature
    Test_Span_Links_Flags_From_Conflicting_Contexts: missing_feature (implementation specs have not been determined)
    Test_Span_Links_From_Conflicting_Contexts: v5.27.0
    Test_Span_Links_From_Conflicting_Contexts_Datadog_Precedence: v5.27.0
    Test_Span_Links_Omit_Tracestate_From_Conflicting_Contexts: missing_feature (implementation specs have not been determined)
    Test_Synthetics_APM_Datadog:
      '*': *ref_5_25_0
      nextjs: bug (APMAPI-939) # the nextjs weblog application changes the sampling priority from 1.0 to 2.0
  test_identify.py:
    Test_Basic: v2.4.0
    Test_Propagate: *ref_3_2_0
    Test_Propagate_Legacy: *ref_3_2_0
  test_library_conf.py:
    Test_HeaderTags: *ref_4_11_0
    Test_HeaderTags_Colon_Leading: *ref_4_11_0
    Test_HeaderTags_Colon_Trailing: *ref_4_11_0
    Test_HeaderTags_DynamicConfig: missing_feature
    Test_HeaderTags_Long: *ref_4_11_0
    Test_HeaderTags_Short: *ref_4_11_0
    Test_HeaderTags_Whitespace_Header: *ref_5_25_0
    Test_HeaderTags_Whitespace_Tag: *ref_5_25_0
    Test_HeaderTags_Whitespace_Val_Long: *ref_4_11_0
    Test_HeaderTags_Whitespace_Val_Short: *ref_4_11_0
  test_profiling.py:
    Test_Profile: *ref_5_16_0 #actual version unknown
  test_scrubbing.py:
    Test_UrlField: *ref_3_13_1
    Test_UrlQuery:
      '*': *ref_3_0_0
      nextjs: *ref_4_17_0
  test_semantic_conventions.py:
    Test_Meta:
      '*': *ref_3_13_1
      nextjs: missing_feature # nextjs makes some internal requests and we have different tag names
    Test_MetricsStandardTags: *ref_3_13_1
  test_span_events.py: missing_feature (Weblog `/add_event` not implemented)
  test_standard_tags.py:
    Test_StandardTagsClientIp:
      '*': *ref_3_6_0
      nextjs: missing_feature # nextjs makes some internal requests, so we have more than 1 rootspans
    Test_StandardTagsMethod: v2.11.0
    Test_StandardTagsRoute:
      '*': v2.11.0
      nextjs: missing_feature # http.route not added in nextjs
    Test_StandardTagsStatusCode: v2.11.0
    Test_StandardTagsUrl: *ref_3_0_0
    Test_StandardTagsUserAgent: v2.9.0
  test_telemetry.py:
    Test_DependencyEnable: missing_feature
    Test_Log_Generation: missing_feature
    Test_MessageBatch: *ref_4_21_0
    Test_Metric_Generation_Disabled: missing_feature
    Test_Metric_Generation_Enabled: missing_feature
    Test_ProductsDisabled: *ref_4_21_0
    Test_Telemetry:
      '*': *ref_3_2_0
      nextjs: missing_feature
      uds-express4: *ref_3_7_0
    Test_TelemetrySCAEnvVar: missing_feature
    Test_TelemetryV2: *ref_4_21_0<|MERGE_RESOLUTION|>--- conflicted
+++ resolved
@@ -493,21 +493,14 @@
       Test_V2_Login_Events: irrelevant
       Test_V2_Login_Events_Anon: irrelevant
       Test_V2_Login_Events_RC: irrelevant
-<<<<<<< HEAD
       Test_V3_Login_Events: *ref_5_29_0
       Test_V3_Login_Events_Anon: *ref_5_29_0
       Test_V3_Login_Events_Blocking: *ref_5_29_0
       Test_V3_Login_Events_RC: *ref_5_29_0
-=======
-      Test_V3_Login_Events: missing_feature
-      Test_V3_Login_Events_Anon: missing_feature
-      Test_V3_Login_Events_Blocking: missing_feature
-      Test_V3_Login_Events_RC: missing_feature
     test_automated_user_and_session_tracking.py:
       Test_Automated_Session_Blocking: missing_feature
       Test_Automated_User_Blocking: missing_feature
       Test_Automated_User_Tracking: missing_feature
->>>>>>> a65178a7
     test_blocking_addresses.py:
       Test_BlockingGraphqlResolvers:
         '*': *ref_4_22_0
