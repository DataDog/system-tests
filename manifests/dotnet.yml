tests/:
  apm_tracing_e2e/:
    test_otel.py:
      Test_Otel_Span: missing_feature (missing /e2e_otel_span endpoint on weblog)
    test_single_span.py:
      Test_SingleSpan: missing_feature (missing /e2e_otel_span endpoint on weblog)
  appsec/:
    api_security/:
      test_schemas.py:
        Test_Schema_Request_Body: missing_feature
        Test_Schema_Request_Cookies: missing_feature
        Test_Schema_Request_Headers: missing_feature
        Test_Schema_Request_Path_Parameters: missing_feature
        Test_Schema_Request_Query_Parameters: missing_feature
        Test_Schema_Response_Body: missing_feature
        Test_Schema_Response_Headers: missing_feature
    iast/:
      sink/:
        test_command_injection.py:
          TestCommandInjection: v2.28.0
        test_hardcoded_secrets.py:
          Test_HardcodedSecrets: missing_feature             
        test_hsts_missing_header.py: 
          Test_HstsMissingHeader: missing_feature
        test_insecure_cookie.py:
          TestInsecureCookie: v2.39.0
        test_ldap_injection.py:
          TestLDAPInjection: v2.36.0
        test_no_httponly_cookie.py:
          TestNoHttponlyCookie: v2.39.0
        test_no_samesite_cookie.py:
          TestNoSamesiteCookie: v2.39.0
        test_nosql_mongodb_injection.py:
          TestNoSqlMongodbInjection: missing_feature
        test_path_traversal.py:
          TestPathTraversal: v2.31.0
        test_sql_injection.py:
          TestSqlInjection: 
             '*': v2.23.0
        test_ssrf.py:
          TestSSRF: v2.36.0
        test_trust_boundary_violation.py:
          Test_TrustBoundaryViolation: missing_feature
        test_unvalidated_redirect.py:
          TestUnvalidatedHeader: missing_feature
          TestUnvalidatedRedirect: missing_feature
        test_unvalidated_redirect_forward.py:
          TestUnvalidatedForward: missing_feature
        test_weak_cipher.py:
          TestWeakCipher: v2.24.0
        test_weak_hash.py:
          TestWeakHash: v2.24.0
        test_weak_randomness.py:
          TestWeakRandomness: v2.39.0
        test_xcontent_sniffing.py:
          Test_XContentSniffing: missing_feature        
        test_xpath_injection.py:
          TestXPathInjection: missing_feature
        test_xss.py:
          TestXSS: missing_feature
      source/:
        test_body.py:
          TestRequestBody: v2.39.0
        test_cookie_name.py:
          TestCookieName: missing_feature
        test_cookie_value.py:
          TestCookieValue: missing_feature
        test_header_name.py:
          TestHeaderName: missing_feature
        test_header_value.py:
          TestHeaderValue: 
             '*': v2.39.0
        test_multipart.py:
          TestMultipart: missing_feature
        test_parameter_name.py:
          TestParameterName: v2.28.0
        test_parameter_value.py:
          TestParameterValue: v2.28.0
        test_path.py:
          TestPath: missing_feature
        test_uri.py:
          TestURI: irrelevant     
    waf/:
      test_addresses.py:
        Test_BodyJson: v2.8.0
        Test_BodyRaw: missing_feature
        Test_BodyUrlEncoded: v2.7.0
        Test_BodyXml: v2.8.0
        Test_ClientIP: missing_feature
        Test_FullGrpc: missing_feature
        Test_GraphQL: missing_feature
        Test_Headers: v1.28.6
        Test_Lambda: missing_feature
        Test_Method: missing_feature
        Test_PathParams: v2.5.1
        Test_ResponseStatus: v2.3.0
        Test_UrlQuery: v1.28.6
        Test_UrlQueryKey: v2.7.0
        Test_UrlRaw: v1.28.6
        Test_gRPC: missing_feature
      test_blocking.py:
        Test_Blocking: v2.27.0
        Test_CustomBlockingResponse: missing_feature
      test_custom_rules.py:
        Test_CustomRules: v2.30.0
      test_exclusions.py:
        Test_Exclusions: v2.26.0
      test_miscs.py:
        Test_404: v1.28.6
        Test_CorrectOptionProcessing: v1.28.6
        Test_MultipleAttacks: v2.1.0
        Test_MultipleHighlight: v2.3.0
      test_reports.py:
        Test_Monitoring: v2.9.0
      test_rules.py:
        Test_CommandInjection: v1.28.6
        Test_DiscoveryScan: v2.3.0
        Test_JavaCodeInjection: v1.28.6
        Test_JsInjection: v1.28.6
        Test_NoSqli: v2.12.0
        Test_RFI: v1.28.6
        Test_SSRF: v1.28.6
        Test_Scanners: v1.28.6
      test_telemetry.py:
        Test_TelemetryMetrics: missing_feature
    test_PII.py:
      Test_Scrubbing: missing_feature
    test_alpha.py:
      Test_Basic: v1.28.6
    test_automated_login_events.py:
      Test_Login_Events: v2.32.0
      Test_Login_Events_Extended: v2.33.0
    test_blocking_addresses.py:
      Test_BlockingAddresses: v2.27.0
      Test_BlockingGraphqlResolvers: missing_feature
      Test_Blocking_request_body: v2.29.0
      Test_Blocking_request_cookies: v2.29.0
      Test_Blocking_request_headers: v2.29.0
      Test_Blocking_request_method: v2.29.0
      Test_Blocking_request_path_params: v2.29.0
      Test_Blocking_request_query: v2.29.0
      Test_Blocking_request_uri: v2.32.0
      Test_Blocking_response_headers: v2.32.0
      Test_Blocking_response_status: v2.32.0
      Test_Suspicious_Request_Blocking: v2.29.0
    test_client_ip.py:
      Test_StandardTagsClientIp: v2.20.0
    test_conf.py:
      Test_RuleSet_1_3_1: v2.7.0
      Test_StaticRuleSet: v1.29.0
    test_customconf.py:
      Test_NoLimitOnWafRules: v2.4.4
    test_event_tracking.py:
      Test_CustomEvent: v2.27.0
      Test_UserLoginFailureEvent: v2.27.0
      Test_UserLoginSuccessEvent: v2.27.0
    test_identify.py:
      Test_Basic: v2.7.0
    test_ip_blocking_full_denylist.py:
      Test_AppSecIPBlockingFullDenylist: v2.16.0
    test_logs.py:
      Test_StandardizationBlockMode: missing_feature
    test_rate_limiter.py:
      Test_Main: v2.6.0
    test_reports.py:
      Test_ExtraTagsFromRule: v2.34.0
      Test_HttpClientIP: v1.30.0
      Test_Info: v2.0.0
      Test_RequestHeaders: v1.30.0
      Test_StatusCode: v1.28.6
    test_request_blocking.py:
      Test_AppSecRequestBlocking: v2.25.0
    test_runtime_activation.py:
      Test_RuntimeActivation: v2.16.0
    test_shell_execution.py:
      Test_ShellExecution: missing_feature
    test_traces.py:
      Test_AppSecEventSpanTags: v1.29.0
      Test_AppSecObfuscator: v2.7.0
      Test_CollectRespondHeaders: v2.5.1
      Test_RetainTraces: v1.29.0
    test_user_blocking_full_denylist.py:
      Test_UserBlocking_FullDenylist: v2.30.0
  debugger/:
    test_debugger.py:
      Test_Debugger_Line_Probe_Snaphots: v2.33.0
      Test_Debugger_Method_Probe_Snaphots: v2.33.0
      Test_Debugger_Mix_Log_Probe: v2.33.0
      Test_Debugger_Probe_Statuses: v2.33.0
  integrations/:
    test_crossed_integrations.py:
      Test_PythonKafka: missing_feature
    test_db_integrations_sql.py:
      Test_MsSql: missing_feature
      Test_MySql: missing_feature
      Test_Postgres: missing_feature
    test_dsm.py:
      Test_DsmHttp: missing_feature
      Test_DsmKafka: v2.29.0
      Test_DsmRabbitmq: v2.29.0
      Test_DsmRabbitmq_FanoutExchange: missing_feature
      Test_DsmRabbitmq_TopicExchange: missing_feature
  parametric/:
    test_dynamic_configuration.py:
      TestDynamicConfigV1: v2.33.0
<<<<<<< HEAD
    test_trace_sampling.py:
      Test_Trace_Sampling_Basic: missing_feature
      Test_Trace_Sampling_Globs: missing_feature
      Test_Trace_Sampling_Resource: missing_feature
      Test_Trace_Sampling_Tags: missing_feature
=======
    test_span_links.py: missing_feature
>>>>>>> 3b74041c
    test_tracer.py:
      Test_TracerSCITagging: bug (Both env vars are not independent; injected tags are duplicated in all spans)
  remote_config/:
    test_remote_configuration.py:
      Test_RemoteConfigurationExtraServices: v2.36.0
      Test_RemoteConfigurationUpdateSequenceASMDD: v2.15.0
      Test_RemoteConfigurationUpdateSequenceASMDDNoCache: irrelevant (cache is implemented)
      Test_RemoteConfigurationUpdateSequenceFeatures: v2.15.0
      Test_RemoteConfigurationUpdateSequenceFeaturesNoCache: irrelevant (cache is implemented)
      Test_RemoteConfigurationUpdateSequenceLiveDebugging: v2.15.0
      Test_RemoteConfigurationUpdateSequenceLiveDebuggingNoCache: irrelevant (cache is implemented)
  test_distributed.py:
    Test_DistributedHttp: missing_feature
  test_identify.py:
    Test_Basic: v2.7.0
    Test_Propagate: v2.27.0
    Test_Propagate_Legacy: v2.26.0
  test_library_conf.py:
    Test_HeaderTags: v2.27.0
    Test_HeaderTagsLongFormat: v2.1.0
    Test_HeaderTagsShortFormat: v2.1.0
  test_profiling.py:
    Test_Profile: missing_feature (Not receiving profiles)
  test_scrubbing.py:
    Test_UrlField: v2.29.0
    Test_UrlQuery: v2.13.0
  test_semantic_conventions.py:
    Test_MetricsStandardTags: v2.6.0
  test_standard_tags.py:
    Test_StandardTagsClientIp: v2.26.0
    Test_StandardTagsMethod: v2.0.0
    Test_StandardTagsRoute: v2.13.0
    Test_StandardTagsStatusCode: v2.0.0
    Test_StandardTagsUrl: v2.13.0
    Test_StandardTagsUserAgent: v2.13.0
  test_telemetry.py:
    Test_DependencyEnable: v2.35.0
    Test_Log_Generation: missing_feature
    Test_MessageBatch: v2.35.0
    Test_Metric_Generation_Disabled: v2.35.0
    Test_Metric_Generation_Enabled: v2.35.0
    Test_ProductsDisabled: v2.12.0
    Test_Telemetry: v2.12.0
    Test_TelemetryV2: v2.35.0<|MERGE_RESOLUTION|>--- conflicted
+++ resolved
@@ -203,15 +203,12 @@
   parametric/:
     test_dynamic_configuration.py:
       TestDynamicConfigV1: v2.33.0
-<<<<<<< HEAD
+    test_span_links.py: missing_feature
     test_trace_sampling.py:
       Test_Trace_Sampling_Basic: missing_feature
       Test_Trace_Sampling_Globs: missing_feature
       Test_Trace_Sampling_Resource: missing_feature
       Test_Trace_Sampling_Tags: missing_feature
-=======
-    test_span_links.py: missing_feature
->>>>>>> 3b74041c
     test_tracer.py:
       Test_TracerSCITagging: bug (Both env vars are not independent; injected tags are duplicated in all spans)
   remote_config/:
