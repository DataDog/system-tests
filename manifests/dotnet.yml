--- conflicted
+++ resolved
@@ -223,11 +223,8 @@
       Test_DsmSQS: missing_feature
   parametric/:
     test_dynamic_configuration.py:
-<<<<<<< HEAD
       TestDynamicConfigHeaderTags: missing_feature
-=======
       TestDynamicConfigTracingEnabled: missing_feature
->>>>>>> 82f6f6ef
       TestDynamicConfigV1: v2.33.0
       TestDynamicConfigV2: v2.44.0
     test_span_links.py: missing_feature
