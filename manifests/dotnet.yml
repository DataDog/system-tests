--- conflicted
+++ resolved
@@ -177,18 +177,12 @@
       Test_Debugger_Probe_Statuses: v2.33.0
   integrations/:
     test_db_integrations_sql.py:
-<<<<<<< HEAD
-      Test_Mssql_db_integration: missing_feature
-      Test_Mysql_db_integration: missing_feature
-      Test_Postgres_db_integration: missing_feature
-=======
       Test_Agent_Mssql_db_integration: missing_feature
       Test_Agent_Mysql_db_integration: missing_feature
       Test_Agent_Postgres_db_integration: missing_feature
       Test_Tracer_Mssql_db_integration: missing_feature
       Test_Tracer_Mysql_db_integration: missing_feature
       Test_Tracer_Postgres_db_integration: missing_feature
->>>>>>> 1a86541e
     test_dsm.py:
       Test_DsmHttp: missing_feature
       Test_DsmKafka: v2.29.0
