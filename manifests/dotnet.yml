tests/:
  apm_tracing_e2e/:
    test_otel.py:
      Test_Otel_Span: missing_feature (missing /e2e_otel_span endpoint on weblog)
    test_single_span.py:
      Test_SingleSpan: missing_feature (missing /e2e_otel_span endpoint on weblog)
  appsec/:
    api_security/:
      test_schemas.py:
        Test_Schema_Request_Body: missing_feature
        Test_Schema_Request_Cookies: missing_feature
        Test_Schema_Request_Headers: missing_feature
        Test_Schema_Request_Path_Parameters: missing_feature
        Test_Schema_Request_Query_Parameters: missing_feature
        Test_Schema_Response_Body: missing_feature
        Test_Schema_Response_Headers: missing_feature
    iast/:
      sink/:
        test_command_injection.py:
<<<<<<< HEAD
          TestCommandInjection: missing_feature
        test_hsts_missing_header.py:
=======
          TestCommandInjection: v2.28.0
        test_hardcoded_secrets.py:
          Test_HardcodedSecrets: missing_feature             
        test_hsts_missing_header.py: 
>>>>>>> c6c79880
          Test_HstsMissingHeader: missing_feature
        test_insecure_cookie.py:
          TestInsecureCookie: v2.39.0
        test_ldap_injection.py:
          TestLDAPInjection: v2.36.0
        test_no_httponly_cookie.py:
          TestNoHttponlyCookie: v2.39.0
        test_no_samesite_cookie.py:
          TestNoSamesiteCookie: v2.39.0
        test_nosql_mongodb_injection.py:
          TestNoSqlMongodbInjection: missing_feature
        test_path_traversal.py:
          TestPathTraversal: v2.31.0
        test_sql_injection.py:
          TestSqlInjection: 
             '*': v2.23.0
        test_ssrf.py:
          TestSSRF: v2.36.0
        test_trust_boundary_violation.py:
          Test_TrustBoundaryViolation: missing_feature
        test_unvalidated_redirect.py:
          TestUnvalidatedHeader: missing_feature
          TestUnvalidatedRedirect: missing_feature
        test_unvalidated_redirect_forward.py:
          TestUnvalidatedForward: missing_feature
        test_weak_cipher.py:
          TestWeakCipher: v2.24.0
        test_weak_hash.py:
<<<<<<< HEAD
          TestWeakHash:
            '*': v2.24.0
=======
          TestWeakHash: v2.24.0
>>>>>>> c6c79880
        test_weak_randomness.py:
          TestWeakRandomness: v2.39.0
        test_xcontent_sniffing.py:
          Test_XContentSniffing: missing_feature
        test_xpath_injection.py:
          TestXPathInjection: missing_feature
        test_xss.py:
          TestXSS: missing_feature
      source/:
        test_body.py:
          TestRequestBody: missing_feature
        test_cookie_name.py:
          TestCookieName: missing_feature
        test_cookie_value.py:
          TestCookieValue: missing_feature
        test_header_name.py:
          TestHeaderName: missing_feature
        test_header_value.py:
          TestHeaderValue: missing_feature
        test_multipart.py:
          TestMultipart: missing_feature
        test_parameter_name.py:
          TestParameterName: v2.28.0
        test_parameter_value.py:
          TestParameterValue: v2.28.0
        test_path.py:
          TestPath: missing_feature
    waf/:
      test_addresses.py:
        Test_BodyJson: v2.8.0
        Test_BodyRaw: missing_feature
        Test_BodyUrlEncoded: v2.7.0
        Test_BodyXml: v2.8.0
        Test_ClientIP: missing_feature
        Test_FullGrpc: missing_feature
        Test_GraphQL: missing_feature
        Test_Headers: v1.28.6
        Test_Lambda: missing_feature
        Test_Method: missing_feature
        Test_PathParams: v2.5.1
        Test_ResponseStatus: v2.3.0
        Test_UrlQuery: v1.28.6
        Test_UrlQueryKey: v2.7.0
        Test_UrlRaw: v1.28.6
        Test_gRPC: missing_feature
      test_blocking.py:
        Test_Blocking: v2.27.0
        Test_CustomBlockingResponse: missing_feature
      test_custom_rules.py:
        Test_CustomRules: v2.30.0
      test_exclusions.py:
        Test_Exclusions: v2.26.0
      test_miscs.py:
        Test_404: v1.28.6
        Test_CorrectOptionProcessing: v1.28.6
        Test_MultipleAttacks: v2.1.0
        Test_MultipleHighlight: v2.3.0
      test_reports.py:
        Test_Monitoring: v2.9.0
      test_rules.py:
        Test_CommandInjection: v1.28.6
        Test_DiscoveryScan: v2.3.0
        Test_JavaCodeInjection: v1.28.6
        Test_JsInjection: v1.28.6
        Test_NoSqli: v2.12.0
        Test_RFI: v1.28.6
        Test_SSRF: v1.28.6
        Test_Scanners: v1.28.6
      test_telemetry.py:
        Test_TelemetryMetrics: missing_feature
    test_PII.py:
      Test_Scrubbing: missing_feature
    test_alpha.py:
      Test_Basic: v1.28.6
    test_automated_login_events.py:
      Test_Login_Events: v2.32.0
      Test_Login_Events_Extended: v2.33.0
    test_blocking_addresses.py:
      Test_BlockingAddresses: v2.27.0
      Test_BlockingGraphqlResolvers: missing_feature
      Test_Blocking_request_body: v2.29.0
      Test_Blocking_request_cookies: v2.29.0
      Test_Blocking_request_headers: v2.29.0
      Test_Blocking_request_method: v2.29.0
      Test_Blocking_request_path_params: v2.29.0
      Test_Blocking_request_query: v2.29.0
      Test_Blocking_request_uri: v2.32.0
      Test_Blocking_response_headers: v2.32.0
      Test_Blocking_response_status: v2.32.0
      Test_Suspicious_Request_Blocking: v2.29.0
    test_client_ip.py:
      Test_StandardTagsClientIp: v2.20.0
    test_conf.py:
      Test_RuleSet_1_3_1: v2.7.0
      Test_StaticRuleSet: v1.29.0
    test_customconf.py:
      Test_NoLimitOnWafRules: v2.4.4
    test_event_tracking.py:
      Test_CustomEvent: v2.27.0
      Test_UserLoginFailureEvent: v2.27.0
      Test_UserLoginSuccessEvent: v2.27.0
    test_identify.py:
      Test_Basic: v2.7.0
    test_ip_blocking_full_denylist.py:
      Test_AppSecIPBlockingFullDenylist: v2.16.0
    test_logs.py:
      Test_StandardizationBlockMode: missing_feature
    test_rate_limiter.py:
      Test_Main: v2.6.0
    test_reports.py:
      Test_ExtraTagsFromRule: v2.34.0
      Test_HttpClientIP: v1.30.0
      Test_Info: v2.0.0
      Test_RequestHeaders: v1.30.0
      Test_StatusCode: v1.28.6
    test_request_blocking.py:
      Test_AppSecRequestBlocking: v2.25.0
    test_runtime_activation.py:
      Test_RuntimeActivation: v2.16.0
    test_shell_execution.py:
      Test_ShellExecution: missing_feature
    test_traces.py:
      Test_AppSecEventSpanTags: v1.29.0
      Test_AppSecObfuscator: v2.7.0
      Test_CollectRespondHeaders: v2.5.1
      Test_RetainTraces: v1.29.0
    test_user_blocking_full_denylist.py:
      Test_UserBlocking_FullDenylist: v2.30.0
  debugger/:
    test_debugger.py:
      Test_Debugger_Line_Probe_Snaphots: v2.33.0
      Test_Debugger_Method_Probe_Snaphots: v2.33.0
      Test_Debugger_Mix_Log_Probe: v2.33.0
      Test_Debugger_Probe_Statuses: v2.33.0
  integrations/:
    test_crossed_integrations.py:
      Test_PythonKafka: missing_feature
    test_db_integrations_sql.py:
      Test_MsSql: missing_feature
      Test_MySql: missing_feature
      Test_Postgres: missing_feature
    test_dsm.py:
      Test_DsmHttp: missing_feature
      Test_DsmKafka: v2.29.0
      Test_DsmRabbitmq: v2.29.0
      Test_DsmRabbitmq_FanoutExchange: missing_feature
      Test_DsmRabbitmq_TopicExchange: missing_feature
  parametric/:
    test_dynamic_configuration.py:
      TestDynamicConfigV1: v2.33.0
    test_tracer.py:
      Test_TracerSCITagging: bug (Both env vars are not independent; injected tags are duplicated in all spans)
  remote_config/:
    test_remote_configuration.py:
      Test_RemoteConfigurationExtraServices: v2.36.0
      Test_RemoteConfigurationUpdateSequenceASMDD: v2.15.0
      Test_RemoteConfigurationUpdateSequenceASMDDNoCache: irrelevant (cache is implemented)
      Test_RemoteConfigurationUpdateSequenceFeatures: v2.15.0
      Test_RemoteConfigurationUpdateSequenceFeaturesNoCache: irrelevant (cache is implemented)
      Test_RemoteConfigurationUpdateSequenceLiveDebugging: v2.15.0
      Test_RemoteConfigurationUpdateSequenceLiveDebuggingNoCache: irrelevant (cache is implemented)
  test_distributed.py:
    Test_DistributedHttp: missing_feature
  test_identify.py:
    Test_Basic: v2.7.0
    Test_Propagate: v2.27.0
    Test_Propagate_Legacy: v2.26.0
  test_library_conf.py:
    Test_HeaderTags: v2.27.0
    Test_HeaderTags_Colon_Leading: v2.1.0
    Test_HeaderTags_Colon_Trailing: bug (AIT-8600)
    Test_HeaderTags_Long: v2.1.0
    Test_HeaderTags_Short: v2.1.0
    Test_HeaderTags_Whitespace_Header: v2.1.0
    Test_HeaderTags_Whitespace_Tag: bug (AIT-8308)
    Test_HeaderTags_Whitespace_Val_Long: v2.1.0
    Test_HeaderTags_Whitespace_Val_Short: v2.1.0
  test_profiling.py:
    Test_Profile: missing_feature (Not receiving profiles)
  test_scrubbing.py:
    Test_UrlField: v2.29.0
    Test_UrlQuery: v2.13.0
  test_semantic_conventions.py:
    Test_MetricsStandardTags: v2.6.0
  test_standard_tags.py:
    Test_StandardTagsClientIp: v2.26.0
    Test_StandardTagsMethod: v2.0.0
    Test_StandardTagsRoute: v2.13.0
    Test_StandardTagsStatusCode: v2.0.0
    Test_StandardTagsUrl: v2.13.0
    Test_StandardTagsUserAgent: v2.13.0
  test_telemetry.py:
    Test_DependencyEnable: v2.35.0
    Test_Log_Generation: missing_feature
    Test_MessageBatch: v2.35.0
    Test_Metric_Generation_Disabled: v2.35.0
    Test_Metric_Generation_Enabled: v2.35.0
    Test_ProductsDisabled: v2.12.0
    Test_Telemetry: v2.12.0
    Test_TelemetryV2: v2.35.0<|MERGE_RESOLUTION|>--- conflicted
+++ resolved
@@ -17,15 +17,10 @@
     iast/:
       sink/:
         test_command_injection.py:
-<<<<<<< HEAD
-          TestCommandInjection: missing_feature
-        test_hsts_missing_header.py:
-=======
           TestCommandInjection: v2.28.0
         test_hardcoded_secrets.py:
-          Test_HardcodedSecrets: missing_feature             
-        test_hsts_missing_header.py: 
->>>>>>> c6c79880
+          Test_HardcodedSecrets: missing_feature
+        test_hsts_missing_header.py:
           Test_HstsMissingHeader: missing_feature
         test_insecure_cookie.py:
           TestInsecureCookie: v2.39.0
@@ -40,8 +35,8 @@
         test_path_traversal.py:
           TestPathTraversal: v2.31.0
         test_sql_injection.py:
-          TestSqlInjection: 
-             '*': v2.23.0
+          TestSqlInjection:
+            '*': v2.23.0
         test_ssrf.py:
           TestSSRF: v2.36.0
         test_trust_boundary_violation.py:
@@ -54,12 +49,7 @@
         test_weak_cipher.py:
           TestWeakCipher: v2.24.0
         test_weak_hash.py:
-<<<<<<< HEAD
-          TestWeakHash:
-            '*': v2.24.0
-=======
           TestWeakHash: v2.24.0
->>>>>>> c6c79880
         test_weak_randomness.py:
           TestWeakRandomness: v2.39.0
         test_xcontent_sniffing.py:
