---
tests/:
  apm_tracing_e2e/:
    test_otel.py:
      Test_Otel_Span: missing_feature (missing /e2e_otel_span endpoint on weblog)
    test_single_span.py:
      Test_SingleSpan: missing_feature (missing /e2e_otel_span endpoint on weblog)
  appsec/:
    api_security/:
      test_api_security_rc.py:
        Test_API_Security_RC_ASM_DD_processors: v2.50.0
        Test_API_Security_RC_ASM_DD_scanners: v2.50.0
        Test_API_Security_RC_ASM_processor_overrides_and_custom_scanner: irrelevant (waf does not support it yet)
      test_apisec_sampling.py:
        Test_API_Security_Sampling_Different_Endpoints: v2.46.0
        Test_API_Security_Sampling_Different_Paths: v2.46.0
        Test_API_Security_Sampling_Different_Status: v2.46.0
        Test_API_Security_Sampling_Rate: v2.46.0
        Test_API_Security_Sampling_With_Delay: v2.50.0
      test_schemas.py:
        Test_Scanners: v2.46.0
        Test_Schema_Request_Cookies: v2.46.0
        Test_Schema_Request_FormUrlEncoded_Body: v2.46.0
        Test_Schema_Request_Headers: v2.46.0
        Test_Schema_Request_Json_Body: v2.46.0
        Test_Schema_Request_Path_Parameters: v2.46.0
        Test_Schema_Request_Query_Parameters: v2.46.0
        Test_Schema_Response_Body: v2.46.0
        Test_Schema_Response_Body_env_var: missing_feature
        Test_Schema_Response_Headers: v2.46.0
    iast/:
      sink/:
        test_code_injection.py:
          TestCodeInjection: missing_feature
          TestCodeInjection_ExtendedLocation: missing_feature
          TestCodeInjection_StackTrace: missing_feature
        test_command_injection.py:
          TestCommandInjection: v2.28.0
          TestCommandInjection_ExtendedLocation: missing_feature
          TestCommandInjection_StackTrace: v3.3.0
        test_email_html_injection.py:
          TestEmailHtmlInjection: v3.2.0
          TestEmailHtmlInjection_ExtendedLocation: missing_feature
          TestEmailHtmlInjection_StackTrace: v3.3.0
        test_hardcoded_passwords.py:
          Test_HardcodedPasswords: missing_feature
          Test_HardcodedPasswords_ExtendedLocation: missing_feature
          Test_HardcodedPasswords_StackTrace: missing_feature
        test_hardcoded_secrets.py:
          Test_HardcodedSecrets: missing_feature
          Test_HardcodedSecretsExtended: missing_feature
          Test_HardcodedSecrets_ExtendedLocation: missing_feature
          Test_HardcodedSecrets_StackTrace: missing_feature
        test_header_injection.py:
          TestHeaderInjection: v2.46.0
          TestHeaderInjectionExclusionAccessControlAllow: missing_feature
          TestHeaderInjectionExclusionContentEncoding: missing_feature
          TestHeaderInjectionExclusionPragma: missing_feature
          TestHeaderInjectionExclusionTransferEncoding: missing_feature
          TestHeaderInjection_ExtendedLocation: missing_feature
          TestHeaderInjection_StackTrace: irrelevant (not expected to have a stack trace)
        test_hsts_missing_header.py:
          Test_HstsMissingHeader: v2.44.0
          Test_HstsMissingHeader_ExtendedLocation: missing_feature
          Test_HstsMissingHeader_StackTrace: irrelevant (not expected to have a stack trace)
        test_insecure_auth_protocol.py:
          Test_InsecureAuthProtocol: v2.49.0
          Test_InsecureAuthProtocol_ExtendedLocation: missing_feature
          Test_InsecureAuthProtocol_StackTrace: missing_feature (APPSEC-56196)
        test_insecure_cookie.py:
          TestInsecureCookie: v2.39.0
          TestInsecureCookieNameFilter: missing_feature
          TestInsecureCookie_ExtendedLocation: missing_feature
          TestInsecureCookie_StackTrace: irrelevant (not expected to have a stack trace)
        test_ldap_injection.py:
          TestLDAPInjection: v2.36.0
          TestLDAPInjection_ExtendedLocation: missing_feature
          TestLDAPInjection_StackTrace: v3.3.0
        test_no_httponly_cookie.py:
          TestNoHttponlyCookie: v2.39.0
          TestNoHttponlyCookieNameFilter: missing_feature
          TestNoHttponlyCookie_ExtendedLocation: missing_feature
          TestNoHttponlyCookie_StackTrace: irrelevant (not expected to have a stack trace)
        test_no_samesite_cookie.py:
          TestNoSamesiteCookie: v2.39.0
          TestNoSamesiteCookieNameFilter: missing_feature
          TestNoSamesiteCookie_ExtendedLocation: missing_feature
          TestNoSamesiteCookie_StackTrace: irrelevant (not expected to have a stack trace)
        test_nosql_mongodb_injection.py:
          TestNoSqlMongodbInjection: v2.47.0
          TestNoSqlMongodbInjection_ExtendedLocation: missing_feature
          TestNoSqlMongodbInjection_StackTrace: v3.3.0
        test_path_traversal.py:
          TestPathTraversal: v2.31.0
          TestPathTraversal_ExtendedLocation: missing_feature
          TestPathTraversal_StackTrace: v3.3.0
        test_reflection_injection.py:
          TestReflectionInjection: v2.48.0
          TestReflectionInjection_ExtendedLocation: missing_feature
          TestReflectionInjection_StackTrace: v3.3.0
        test_sql_injection.py:
          TestSqlInjection:
            '*': v2.23.0
          TestSqlInjection_ExtendedLocation: missing_feature
          TestSqlInjection_StackTrace: v3.3.0
        test_ssrf.py:
          TestSSRF: v2.36.0
          TestSSRF_ExtendedLocation: missing_feature
          TestSSRF_StackTrace: v3.3.0
        test_stacktrace_leak.py:
          TestStackTraceLeak: missing_feature
        test_template_injection.py:
          TestTemplateInjection: missing_feature
          TestTemplateInjection_ExtendedLocation: missing_feature
        test_trust_boundary_violation.py:
          Test_TrustBoundaryViolation: v2.43.0
          Test_TrustBoundaryViolation_ExtendedLocation: missing_feature
          Test_TrustBoundaryViolation_StackTrace: v3.3.0
        test_untrusted_deserialization.py:
          TestUntrustedDeserialization: missing_feature
          TestUntrustedDeserialization_ExtendedLocation: missing_feature
          TestUntrustedDeserialization_StackTrace: missing_feature
        test_unvalidated_redirect.py:
          TestUnvalidatedHeader: v2.44.0
          TestUnvalidatedHeader_ExtendedLocation: missing_feature
          TestUnvalidatedHeader_StackTrace: missing_feature (APPSEC-56196)
          TestUnvalidatedRedirect: v2.44.0
          TestUnvalidatedRedirect_ExtendedLocation: missing_feature
          TestUnvalidatedRedirect_StackTrace: v3.3.0
        test_unvalidated_redirect_forward.py:
          TestUnvalidatedForward: missing_feature
          TestUnvalidatedForward_ExtendedLocation: missing_feature
          TestUnvalidatedForward_StackTrace: missing_feature
        test_weak_cipher.py:
          TestWeakCipher: v2.24.0
          TestWeakCipher_ExtendedLocation: missing_feature
          TestWeakCipher_StackTrace: missing_feature (APPSEC-56196)
        test_weak_hash.py:
          TestDeduplication: v2.24.0
          TestWeakHash: v2.24.0
          TestWeakHash_ExtendedLocation: missing_feature
          TestWeakHash_StackTrace: v3.3.0
        test_weak_randomness.py:
          TestWeakRandomness: v2.39.0
          TestWeakRandomness_ExtendedLocation: missing_feature
          TestWeakRandomness_StackTrace: v3.3.0
        test_xcontent_sniffing.py:
          Test_XContentSniffing: missing_feature
          Test_XContentSniffing_ExtendedLocation: missing_feature
          Test_XContentSniffing_StackTrace: missing_feature
        test_xpath_injection.py:
          TestXPathInjection: v2.47.0
          TestXPathInjection_ExtendedLocation: missing_feature
          TestXPathInjection_StackTrace: v3.3.0
        test_xss.py:
          TestXSS: missing_feature
          TestXSS_ExtendedLocation: missing_feature
          TestXSS_StackTrace: missing_feature
      source/:
        test_body.py:
          TestRequestBody: v2.39.0
        test_cookie_name.py:
          TestCookieName: v2.42.0
        test_cookie_value.py:
          TestCookieValue: v2.42.0
        test_graphql_resolver.py:
          TestGraphqlResolverArgument: missing_feature
        test_header_name.py:
          TestHeaderName: missing_feature
        test_header_value.py:
          TestHeaderValue:
            '*': v2.39.0
        test_kafka_key.py:
          TestKafkaKey: missing_feature
        test_kafka_value.py:
          TestKafkaValue: missing_feature
        test_multipart.py:
          TestMultipart: missing_feature
        test_parameter_name.py:
          TestParameterName: v2.28.0
        test_parameter_value.py:
          TestParameterValue: v2.28.0
        test_path.py:
          TestPath: v2.39.0
        test_path_parameter.py:
          TestPathParameter: missing_feature
        test_sql_row.py:
          TestSqlRow: missing_feature
        test_uri.py:
          TestURI: irrelevant
      test_security_controls.py:
        TestSecurityControls: missing_feature
    rasp/:
      test_cmdi.py:
        Test_Cmdi_BodyJson: v3.7.0
        Test_Cmdi_BodyUrlEncoded: v3.7.0
        Test_Cmdi_BodyXml: v3.7.0
        Test_Cmdi_Capability: v3.7.0
        Test_Cmdi_Mandatory_SpanTags: v3.7.0
        Test_Cmdi_Optional_SpanTags: v3.7.0
        Test_Cmdi_Rules_Version: v3.7.0
        Test_Cmdi_StackTrace: v3.7.0
        Test_Cmdi_Telemetry: v3.7.0
        Test_Cmdi_Telemetry_Variant_Tag: v3.7.0
        Test_Cmdi_UrlQuery: v3.7.0
        Test_Cmdi_Waf_Version: v3.7.0
      test_lfi.py:
        Test_Lfi_BodyJson: v2.51.0
        Test_Lfi_BodyUrlEncoded: v2.51.0
        Test_Lfi_BodyXml: v2.51.0
        Test_Lfi_Capability: v3.3.0
        Test_Lfi_Mandatory_SpanTags: v2.52.0
        Test_Lfi_Optional_SpanTags: v2.52.0
        Test_Lfi_RC_CustomAction: missing_feature
        Test_Lfi_Rules_Version: v3.7.0
        Test_Lfi_StackTrace: v2.51.0
        Test_Lfi_Telemetry: v2.51.0
        Test_Lfi_Telemetry_Multiple_Exploits: missing_feature
        Test_Lfi_UrlQuery: v2.51.0
        Test_Lfi_Waf_Version: v3.4.1
      test_shi.py:
        Test_Shi_BodyJson: v3.2.0
        Test_Shi_BodyUrlEncoded: v3.2.0
        Test_Shi_BodyXml: v3.2.0
        Test_Shi_Capability: v3.3.0
        Test_Shi_Mandatory_SpanTags: v3.2.0
        Test_Shi_Optional_SpanTags: v3.2.0
        Test_Shi_Rules_Version: v3.5.0
        Test_Shi_StackTrace: v3.2.0
        Test_Shi_Telemetry: v3.3.0
        Test_Shi_Telemetry_Variant_Tag: v3.7.0
        Test_Shi_UrlQuery: v3.2.0
        Test_Shi_Waf_Version: v3.4.1
      test_sqli.py:
        Test_Sqli_BodyJson: v2.54.0
        Test_Sqli_BodyUrlEncoded: v2.54.0
        Test_Sqli_BodyXml: v2.54.0
        Test_Sqli_Capability: v3.3.0
        Test_Sqli_Mandatory_SpanTags: v2.54.0
        Test_Sqli_Optional_SpanTags: v2.54.0
        Test_Sqli_Rules_Version: v3.5.0
        Test_Sqli_StackTrace: v2.54.0
        Test_Sqli_Telemetry: v2.54.0
        Test_Sqli_UrlQuery: v2.54.0
        Test_Sqli_Waf_Version: v3.4.1
      test_ssrf.py:
        Test_Ssrf_BodyJson: v2.51.0
        Test_Ssrf_BodyUrlEncoded: v2.51.0
        Test_Ssrf_BodyXml: v2.51.0
        Test_Ssrf_Capability: v3.3.0
        Test_Ssrf_Mandatory_SpanTags: v2.51.0
        Test_Ssrf_Optional_SpanTags: v2.51.0
        Test_Ssrf_Rules_Version: v3.5.0
        Test_Ssrf_StackTrace: v2.51.0
        Test_Ssrf_Telemetry: v2.51.0
        Test_Ssrf_UrlQuery: v2.51.0
        Test_Ssrf_Waf_Version: v3.4.1
    waf/:
      test_addresses.py:
        Test_BodyJson: v2.8.0
        Test_BodyRaw: missing_feature
        Test_BodyUrlEncoded: v2.7.0
        Test_BodyXml: v2.8.0
        Test_FullGrpc: missing_feature
        Test_GraphQL: missing_feature
        Test_GrpcServerMethod: missing_feature
        Test_Headers: v1.28.6
        Test_PathParams: v2.5.1
        Test_ResponseStatus: v2.3.0
        Test_UrlQuery: v1.28.6
        Test_UrlQueryKey: v2.7.0
        Test_UrlRaw: v1.28.6
        Test_gRPC: missing_feature
      test_blocking.py:
        Test_Blocking: v2.27.0
        Test_Blocking_strip_response_headers: missing_feature
        Test_CustomBlockingResponse: v3.10.0
      test_custom_rules.py:
        Test_CustomRules: v2.30.0
      test_exclusions.py:
        Test_Exclusions: v2.26.0
      test_miscs.py:
        Test_404: v1.28.6
        Test_CorrectOptionProcessing: v1.28.6
        Test_MultipleAttacks: v2.1.0
        Test_MultipleHighlight: v2.3.0
      test_reports.py:
        Test_Monitoring: v2.9.0
      test_rules.py:
        Test_CommandInjection: v1.28.6
        Test_DiscoveryScan: v2.3.0
        Test_JavaCodeInjection: v1.28.6
        Test_JsInjection: v1.28.6
        Test_NoSqli: v2.12.0
        Test_RFI: v1.28.6
        Test_SSRF: v1.28.6
        Test_Scanners: v1.28.6
      test_telemetry.py:
        Test_TelemetryMetrics: missing_feature
      test_truncation.py:
        Test_Truncation: missing_feature
    test_alpha.py:
      Test_Basic: v1.28.6
    test_asm_standalone.py:
      Test_AppSecStandalone_UpstreamPropagation: missing_feature
      Test_AppSecStandalone_UpstreamPropagation_V2: v3.12.0
      Test_IastStandalone_UpstreamPropagation: missing_feature
      Test_IastStandalone_UpstreamPropagation_V2: v3.12.0
      Test_SCAStandalone_Telemetry: missing_feature
      Test_SCAStandalone_Telemetry_V2: missing_feature
    test_automated_login_events.py:
      Test_Login_Events: irrelevant (was v2.53.0 but will be replaced by V2)
      Test_Login_Events_Extended: irrelevant (was v2.53.0 but will be replaced by V2)
      Test_V2_Login_Events: v3.1.0
      Test_V2_Login_Events_Anon: v3.1.0
      Test_V2_Login_Events_RC: v3.1.0
      Test_V3_Auto_User_Instrum_Mode_Capability: v3.10.0
      Test_V3_Login_Events: v3.10.0
      Test_V3_Login_Events_Anon: v3.10.0
      Test_V3_Login_Events_Blocking: v3.10.0
      Test_V3_Login_Events_RC: v3.10.0
    test_automated_user_and_session_tracking.py:
      Test_Automated_Session_Blocking: v3.11.0
      Test_Automated_User_Blocking: v3.10.0
      Test_Automated_User_Tracking: v3.10.0
    test_blocking_addresses.py:
      Test_BlockingGraphqlResolvers: missing_feature
      Test_Blocking_client_ip: v2.27.0
      Test_Blocking_request_body: v2.29.0
      Test_Blocking_request_body_multipart: missing_feature
      Test_Blocking_request_cookies: v2.29.0
      Test_Blocking_request_headers: v2.29.0
      Test_Blocking_request_method: v2.29.0
      Test_Blocking_request_path_params: v2.29.0
      Test_Blocking_request_query: v2.29.0
      Test_Blocking_request_uri: v2.32.0
      Test_Blocking_response_headers: v2.32.0
      Test_Blocking_response_status: v2.32.0
      Test_Blocking_user_id: v2.27.0
      Test_Suspicious_Request_Blocking: v3.2.0
    test_client_ip.py:
      Test_StandardTagsClientIp: v2.20.0
    test_customconf.py:
      Test_NoLimitOnWafRules: v2.4.4
    test_event_tracking.py:
      Test_CustomEvent: v2.27.0
      Test_UserLoginFailureEvent: v2.27.0
      Test_UserLoginSuccessEvent: v2.27.0
    test_fingerprinting.py:
      Test_Fingerprinting_Endpoint: v3.4.0
      Test_Fingerprinting_Endpoint_Capability: v3.4.0
      Test_Fingerprinting_Header_And_Network: v3.4.0
      Test_Fingerprinting_Header_Capability: v3.4.0
      Test_Fingerprinting_Network_Capability: v3.4.0
      Test_Fingerprinting_Session: v3.12.0
      Test_Fingerprinting_Session_Capability: v3.4.0
    test_identify.py:
      Test_Basic: v2.7.0
    test_ip_blocking_full_denylist.py:
      Test_AppSecIPBlockingFullDenylist: v2.16.0
    test_logs.py:
      Test_StandardizationBlockMode: missing_feature
    test_metastruct.py:
      Test_SecurityEvents_Appsec_Metastruct_Disabled: v3.7.0
      Test_SecurityEvents_Appsec_Metastruct_Enabled: v3.7.0
      Test_SecurityEvents_Iast_Metastruct_Disabled: v3.7.0
      Test_SecurityEvents_Iast_Metastruct_Enabled: v3.7.0
    test_rate_limiter.py:
      Test_Main: v2.6.0
    test_remote_config_rule_changes.py:
      Test_BlockingActionChangesWithRemoteConfig: v3.4.0
      Test_UpdateRuleFileWithRemoteConfig: v3.5.0
    test_reports.py:
      Test_ExtraTagsFromRule: v2.34.0
      Test_Info: v2.0.0
      Test_RequestHeaders: v1.30.0
      Test_StatusCode: v1.28.6
    test_request_blocking.py:
      Test_AppSecRequestBlocking: v2.25.0
    test_runtime_activation.py:
      Test_RuntimeActivation: v2.16.0
      Test_RuntimeDeactivation: v2.16.0
    test_shell_execution.py:
      Test_ShellExecution: missing_feature
    test_suspicious_attacker_blocking.py:
      Test_Suspicious_Attacker_Blocking: v3.4.0
    test_traces.py:
      Test_AppSecEventSpanTags: v1.29.0
      Test_AppSecObfuscator: v2.7.0
      Test_CollectDefaultRequestHeader: missing_feature
      Test_CollectRespondHeaders: v2.5.1
      Test_ExternalWafRequestsIdentification: v2.50.0
      Test_RetainTraces: v1.29.0
    test_user_blocking_full_denylist.py:
      Test_UserBlocking_FullDenylist: v2.30.0
  debugger/:
    test_debugger_exception_replay.py:
      Test_Debugger_Exception_Replay: v2.50.0
    test_debugger_expression_language.py:
      Test_Debugger_Expression_Language: v2.50.0
    test_debugger_inproduct_enablement.py:
      Test_Debugger_InProduct_Enablement_Code_Origin: missing_feature
      Test_Debugger_InProduct_Enablement_Dynamic_Instrumentation: missing_feature
      Test_Debugger_InProduct_Enablement_Exception_Replay: missing_feature
    test_debugger_pii.py:
      Test_Debugger_PII_Redaction: v2.50.0
    test_debugger_probe_snapshot.py:
      Test_Debugger_Probe_Snaphots: v2.53.0
    test_debugger_probe_status.py:
      Test_Debugger_Probe_Statuses: v2.53.0
    test_debugger_symdb.py:
      Test_Debugger_SymDb: v2.53.0
  integrations/:
    crossed_integrations/:
      test_kafka.py:
        Test_Kafka: v2.0.0
      test_kinesis.py:
        Test_Kinesis_PROPAGATION_VIA_MESSAGE_ATTRIBUTES: missing_feature
      test_rabbitmq.py:
        Test_RabbitMQ_Trace_Context_Propagation: v2.0.0
      test_sns_to_sqs.py:
        Test_SNS_Propagation: missing_feature (Endpoint not implemented)
      test_sqs.py:
        Test_SQS_PROPAGATION_VIA_AWS_XRAY_HEADERS:
          "*": v0.1  # version unknown
        Test_SQS_PROPAGATION_VIA_MESSAGE_ATTRIBUTES:
          "*": v2.48.0
    test_db_integrations_sql.py:
      Test_MsSql: missing_feature
      Test_MySql: missing_feature
      Test_Postgres: missing_feature
    test_dbm.py:
      Test_Dbm: v0.1  # missing version
    test_dsm.py:
      Test_DsmContext_Extraction_Base64: missing_feature
      Test_DsmContext_Injection_Base64: missing_feature
      Test_DsmHttp: missing_feature
      Test_DsmKafka: v2.29.0
      Test_DsmKinesis: missing_feature
      Test_DsmRabbitmq: v2.29.0
      Test_DsmRabbitmq_FanoutExchange: missing_feature
      Test_DsmRabbitmq_TopicExchange: missing_feature
      Test_DsmSNS: missing_feature
      Test_DsmSQS: v2.48.0
      Test_Dsm_Manual_Checkpoint_Inter_Process: missing_feature
      Test_Dsm_Manual_Checkpoint_Intra_Process: missing_feature
    test_inferred_proxy.py: missing_feature
    test_otel_drop_in.py:
      Test_Otel_Drop_In: missing_feature
  otel/:
    test_context_propagation.py:
      Test_Otel_Context_Propagation_Default_Propagator_Api: v3.9.0
  parametric/:
    test_128_bit_traceids.py:
      Test_128_Bit_Traceids: v2.42.0
    test_config_consistency.py:
      Test_Config_Dogstatsd: missing_feature (does not support hostname)
      Test_Config_RateLimit: v3.4.1
      Test_Config_Tags: missing_feature
      Test_Config_TraceAgentURL: v3.4.1
      Test_Config_TraceEnabled: v3.3.0
      Test_Config_TraceLogDirectory: v3.3.0
      Test_Config_UnifiedServiceTagging: v3.3.0
      Test_Stable_Config_Default: missing_feature
    test_crashtracking.py:
      Test_Crashtracking: v3.2.0
    test_dynamic_configuration.py:
      TestDynamicConfigSamplingRules: v2.53.2
      TestDynamicConfigTracingEnabled: v2.49.0
      TestDynamicConfigV1: v2.33.0
      TestDynamicConfigV1_EmptyServiceTargets: v2.33.0
      TestDynamicConfigV1_ServiceTargets: missing_feature
      TestDynamicConfigV2: v2.44.0
    test_headers_baggage.py:
      Test_Headers_Baggage: missing_feature
    test_otel_api_interoperability.py: missing_feature
    test_otel_env_vars.py:
      Test_Otel_Env_Vars: v2.53.0
    test_otel_span_with_baggage.py:
      Test_Otel_Span_With_Baggage: missing_feature
    test_otel_tracer.py:
      Test_Otel_Tracer: v2.8.0
    test_parametric_endpoints.py:
      Test_Parametric_DDSpan_Add_Link: incomplete_test_app (add_link parametric endpoint is not implemented)
      Test_Parametric_DDSpan_Set_Error: bug (APMAPI-778)  # Set error endpoint does not set the error.type tag on spans
      Test_Parametric_DDSpan_Set_Resource: incomplete_test_app (set_resource parametric endpoint is not implemented)
      Test_Parametric_DDTrace_Baggage: incomplete_test_app (baggage endpoints are not implemented)
      Test_Parametric_DDTrace_Current_Span: incomplete_test_app (current span endpoint is not implemented)
      Test_Parametric_OtelSpan_Is_Recording: bug (APMAPI-778)  # parametric endpoint attempts to retrieve spans by the `id` instead of `span_id`
      Test_Parametric_OtelSpan_Set_Name: bug (APMAPI-778)  # updates the operation name of the span not the resource name
      Test_Parametric_Otel_Baggage: incomplete_test_app (otel baggage endpoints are not implemented)
      Test_Parametric_Otel_Current_Span: incomplete_test_app (otel current span endpoint are not implemented)
    test_process_discovery.py: missing_feature
    test_span_events.py: missing_feature
    test_span_links.py: missing_feature
    test_telemetry.py:
      Test_Consistent_Configs: missing_feature
      Test_Defaults: v2.49.0
      Test_Environment: v2.49.0
      Test_Stable_Configuration_Origin: missing_feature
      Test_TelemetryInstallSignature: v2.45.0
      Test_TelemetrySCAEnvVar: v2.50.0
    test_trace_sampling.py:
      Test_Trace_Sampling_Basic: v2.46.0
      Test_Trace_Sampling_Globs: v2.46.0
      Test_Trace_Sampling_Globs_Feb2024_Revision: v2.48.0
      Test_Trace_Sampling_Resource: v2.46.0
      Test_Trace_Sampling_Tags: v2.46.0
      Test_Trace_Sampling_Tags_Feb2024_Revision: v2.48.0
      Test_Trace_Sampling_With_W3C: v2.46.0
    test_tracer.py:
      Test_TracerSCITagging: v2.48.0
    test_tracer_flare.py:
      TestTracerFlareV1: v2.48.0
  remote_config/:
    test_remote_configuration.py:
      Test_RemoteConfigurationExtraServices: v2.36.0
      Test_RemoteConfigurationUpdateSequenceASMDD: v2.15.0
      Test_RemoteConfigurationUpdateSequenceASMDDNoCache: irrelevant (cache is implemented)
      Test_RemoteConfigurationUpdateSequenceFeatures: v2.15.0
      Test_RemoteConfigurationUpdateSequenceFeaturesNoCache: irrelevant (cache is implemented)
      Test_RemoteConfigurationUpdateSequenceLiveDebugging: v2.15.0
  serverless/:
    span_pointers/:
      aws/:
        test_s3_span_pointers.py:
          Test_CopyObject: missing_feature
          Test_MultipartUpload: missing_feature
          Test_PutObject: missing_feature
  stats/:
    test_miscs.py:
      Test_Miscs: missing_feature
  test_config_consistency.py:
    Test_Config_ClientIPHeaderEnabled_False: v3.6.1
    Test_Config_ClientIPHeader_Configured: v3.4.1
    Test_Config_ClientIPHeader_Precedence: v3.4.1
    Test_Config_ClientTagQueryString_Configured: missing_feature (configuration DNE)
    Test_Config_ClientTagQueryString_Empty: v3.5.0
    Test_Config_HttpClientErrorStatuses_Default: v3.5.0
    Test_Config_HttpClientErrorStatuses_FeatureFlagCustom: v3.5.0
    Test_Config_HttpServerErrorStatuses_Default: v3.5.0
    Test_Config_HttpServerErrorStatuses_FeatureFlagCustom: v3.5.0
    Test_Config_IntegrationEnabled_False: v3.5.0
    Test_Config_IntegrationEnabled_True: v3.5.0
<<<<<<< HEAD
    Test_Config_LogInjection_128Bit_TraceId_Default: missing_feature (disabled by default)
    Test_Config_LogInjection_128Bit_TraceId_Disabled: v3.5.0
    Test_Config_LogInjection_Default: v3.5.0
    Test_Config_LogInjection_Enabled: v3.5.0
=======
    Test_Config_LogInjection_128Bit_TraceId_Disabled: incomplete_test_app (weblog endpoint not implemented)
    Test_Config_LogInjection_128Bit_TraceId_Enabled: missing_feature (disabled by default)
    Test_Config_LogInjection_Default: incomplete_test_app (weblog endpoint not implemented)
    Test_Config_LogInjection_Enabled: incomplete_test_app (weblog endpoint not implemented)
>>>>>>> 07181c42
    Test_Config_ObfuscationQueryStringRegexp_Configured: v3.4.1
    Test_Config_ObfuscationQueryStringRegexp_Default: v3.4.1
    Test_Config_ObfuscationQueryStringRegexp_Empty: v3.4.1
    Test_Config_RuntimeMetrics_Default: v2.0.0
    Test_Config_RuntimeMetrics_Enabled: v2.0.0
    Test_Config_RuntimeMetrics_Enabled_WithRuntimeId: v2.0.0
    Test_Config_UnifiedServiceTagging_CustomService: v3.3.0
    Test_Config_UnifiedServiceTagging_Default: v3.3.0
  test_data_integrity.py:
    Test_LibraryHeaders: v2.46.0
  test_distributed.py:
    Test_DistributedHttp: missing_feature
    Test_Span_Links_Flags_From_Conflicting_Contexts: missing_feature (implementation specs have not been determined)
    Test_Span_Links_From_Conflicting_Contexts: missing_feature (implementation specs have not been determined)
    Test_Span_Links_Omit_Tracestate_From_Conflicting_Contexts: missing_feature (implementation specs have not been determined)
  test_graphql.py: missing_feature
  test_identify.py:
    Test_Basic: v2.7.0
    Test_Propagate: v2.27.0
    Test_Propagate_Legacy: v2.26.0
  test_ipv6.py: missing_feature (APMAPI-869)
  test_library_conf.py:
    Test_ExtractBehavior_Default: missing_feature (conflicting trace contexts should generate span link)
    Test_ExtractBehavior_Ignore: missing_feature (extract behavior not implemented)
    Test_ExtractBehavior_Restart: missing_feature (extract behavior not implemented)
    Test_ExtractBehavior_Restart_With_Extract_First: missing_feature (extract behavior not implemented)
    Test_HeaderTags: v2.27.0
    Test_HeaderTags_Colon_Leading: v2.1.0
    Test_HeaderTags_Colon_Trailing: v3.0.0
    Test_HeaderTags_DynamicConfig: missing_feature
    Test_HeaderTags_Long: v2.1.0
    Test_HeaderTags_Short: v2.1.0
    Test_HeaderTags_Whitespace_Header: v2.1.0
    Test_HeaderTags_Whitespace_Tag: v3.0.0
    Test_HeaderTags_Whitespace_Val_Long: v2.1.0
    Test_HeaderTags_Whitespace_Val_Short: v2.1.0
  test_profiling.py:
    Test_Profile:
      "*": v1.0  # real version not known
      uds: missing_feature (to be confirmed)
  test_sampling_rates.py:
    Test_SampleRateFunction: v3.11.1  # real version unknown
    Test_SamplingDecisionAdded: v3.11.1  # real version unknown
    Test_SamplingDecisions: bug (APMAPI-736)
    Test_SamplingDeterminism: v3.11.1  # real version unknown
    Test_SamplingRates: v3.11.1  # real version unknown
  test_scrubbing.py:
    Test_UrlField: v2.29.0
    Test_UrlQuery: v2.13.0
  test_semantic_conventions.py:
    Test_MetricsStandardTags: v2.6.0
  test_span_events.py: incomplete_test_app (Weblog `/add_event` not implemented)
  test_standard_tags.py:
    Test_StandardTagsClientIp: v2.26.0
    Test_StandardTagsMethod: v2.0.0
    Test_StandardTagsRoute: v2.13.0
    Test_StandardTagsStatusCode: v2.0.0
    Test_StandardTagsUrl: v2.13.0
    Test_StandardTagsUserAgent: v2.13.0
  test_telemetry.py:
    Test_DependencyEnable: v2.35.0
    Test_Log_Generation: missing_feature
    Test_MessageBatch: v2.35.0
    Test_Metric_Generation_Disabled: v2.35.0
    Test_Metric_Generation_Enabled: v2.35.0
    Test_ProductsDisabled: v2.12.0
    Test_Telemetry: v2.12.0
    Test_TelemetrySCAEnvVar: missing_feature
    Test_TelemetryV2: v2.35.0<|MERGE_RESOLUTION|>--- conflicted
+++ resolved
@@ -542,17 +542,10 @@
     Test_Config_HttpServerErrorStatuses_FeatureFlagCustom: v3.5.0
     Test_Config_IntegrationEnabled_False: v3.5.0
     Test_Config_IntegrationEnabled_True: v3.5.0
-<<<<<<< HEAD
     Test_Config_LogInjection_128Bit_TraceId_Default: missing_feature (disabled by default)
     Test_Config_LogInjection_128Bit_TraceId_Disabled: v3.5.0
     Test_Config_LogInjection_Default: v3.5.0
     Test_Config_LogInjection_Enabled: v3.5.0
-=======
-    Test_Config_LogInjection_128Bit_TraceId_Disabled: incomplete_test_app (weblog endpoint not implemented)
-    Test_Config_LogInjection_128Bit_TraceId_Enabled: missing_feature (disabled by default)
-    Test_Config_LogInjection_Default: incomplete_test_app (weblog endpoint not implemented)
-    Test_Config_LogInjection_Enabled: incomplete_test_app (weblog endpoint not implemented)
->>>>>>> 07181c42
     Test_Config_ObfuscationQueryStringRegexp_Configured: v3.4.1
     Test_Config_ObfuscationQueryStringRegexp_Default: v3.4.1
     Test_Config_ObfuscationQueryStringRegexp_Empty: v3.4.1
