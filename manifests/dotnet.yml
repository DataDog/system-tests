tests/:
  apm_tracing_e2e/:
    test_otel.py:
      Test_Otel_Span: missing_feature (missing /e2e_otel_span endpoint on weblog)
    test_single_span.py:
      Test_SingleSpan: missing_feature (missing /e2e_otel_span endpoint on weblog)
  appsec/:
    api_security/:
      test_schemas.py:
        Test_Scanners: missing_feature
        Test_Schema_Request_Cookies: missing_feature
        Test_Schema_Request_FormUrlEncoded_Body: missing_feature
        Test_Schema_Request_Headers: missing_feature
        Test_Schema_Request_Json_Body: missing_feature
        Test_Schema_Request_Path_Parameters: missing_feature
        Test_Schema_Request_Query_Parameters: missing_feature
        Test_Schema_Response_Body: missing_feature
        Test_Schema_Response_Headers: missing_feature
    iast/:
      sink/:
        test_command_injection.py:
          TestCommandInjection: v2.28.0
        test_hardcoded_secrets.py:
          Test_HardcodedSecrets: missing_feature
        test_header_injection.py:
          TestHeaderInjection: missing_feature
        test_hsts_missing_header.py: 
          Test_HstsMissingHeader: missing_feature
        test_insecure_cookie.py:
          TestInsecureCookie: v2.39.0
        test_ldap_injection.py:
          TestLDAPInjection: v2.36.0
        test_no_httponly_cookie.py:
          TestNoHttponlyCookie: v2.39.0
        test_no_samesite_cookie.py:
          TestNoSamesiteCookie: v2.39.0
        test_nosql_mongodb_injection.py:
          TestNoSqlMongodbInjection: missing_feature
        test_path_traversal.py:
          TestPathTraversal: v2.31.0
        test_sql_injection.py:
          TestSqlInjection: 
             '*': v2.23.0
        test_ssrf.py:
          TestSSRF: v2.36.0
        test_trust_boundary_violation.py:
          Test_TrustBoundaryViolation: v2.43.0
        test_unvalidated_redirect.py:
          TestUnvalidatedHeader: v2.44.0
          TestUnvalidatedRedirect: v2.44.0
        test_unvalidated_redirect_forward.py:
          TestUnvalidatedForward: missing_feature
        test_weak_cipher.py:
          TestWeakCipher: v2.24.0
        test_weak_hash.py:
          TestWeakHash: v2.24.0
        test_weak_randomness.py:
          TestWeakRandomness: v2.39.0
        test_xcontent_sniffing.py:
          Test_XContentSniffing: missing_feature        
        test_xpath_injection.py:
          TestXPathInjection: missing_feature
        test_xss.py:
          TestXSS: missing_feature
      source/:
        test_body.py:
          TestRequestBody: v2.39.0
        test_cookie_name.py:
          TestCookieName: v2.42.0
        test_cookie_value.py:
          TestCookieValue: v2.42.0
        test_header_name.py:
          TestHeaderName: missing_feature
        test_header_value.py:
          TestHeaderValue: 
             '*': v2.39.0
        test_multipart.py:
          TestMultipart: missing_feature
        test_parameter_name.py:
          TestParameterName: v2.28.0
        test_parameter_value.py:
          TestParameterValue: v2.28.0
        test_path.py:
          TestPath: missing_feature
        test_uri.py:
          TestURI: irrelevant     
    waf/:
      test_addresses.py:
        Test_BodyJson: v2.8.0
        Test_BodyRaw: missing_feature
        Test_BodyUrlEncoded: v2.7.0
        Test_BodyXml: v2.8.0
        Test_ClientIP: missing_feature
        Test_FullGrpc: missing_feature
        Test_GraphQL: missing_feature
        Test_Headers: v1.28.6
        Test_Lambda: missing_feature
        Test_Method: missing_feature
        Test_PathParams: v2.5.1
        Test_ResponseStatus: v2.3.0
        Test_UrlQuery: v1.28.6
        Test_UrlQueryKey: v2.7.0
        Test_UrlRaw: v1.28.6
        Test_gRPC: missing_feature
      test_blocking.py:
        Test_Blocking: v2.27.0
        Test_CustomBlockingResponse: missing_feature
      test_custom_rules.py:
        Test_CustomRules: v2.30.0
      test_exclusions.py:
        Test_Exclusions: v2.26.0
      test_miscs.py:
        Test_404: v1.28.6
        Test_CorrectOptionProcessing: v1.28.6
        Test_MultipleAttacks: v2.1.0
        Test_MultipleHighlight: v2.3.0
      test_reports.py:
        Test_Monitoring: v2.9.0
      test_rules.py:
        Test_CommandInjection: v1.28.6
        Test_DiscoveryScan: v2.3.0
        Test_JavaCodeInjection: v1.28.6
        Test_JsInjection: v1.28.6
        Test_NoSqli: v2.12.0
        Test_RFI: v1.28.6
        Test_SSRF: v1.28.6
        Test_Scanners: v1.28.6
      test_telemetry.py:
        Test_TelemetryMetrics: missing_feature
    test_PII.py:
      Test_Scrubbing: missing_feature
    test_alpha.py:
      Test_Basic: v1.28.6
    test_automated_login_events.py:
      Test_Login_Events: v2.32.0
      Test_Login_Events_Extended: v2.33.0
    test_blocking_addresses.py:
      Test_BlockingAddresses: v2.27.0
      Test_BlockingGraphqlResolvers: missing_feature
      Test_Blocking_request_body: v2.29.0
      Test_Blocking_request_cookies: v2.29.0
      Test_Blocking_request_headers: v2.29.0
      Test_Blocking_request_method: v2.29.0
      Test_Blocking_request_path_params: v2.29.0
      Test_Blocking_request_query: v2.29.0
      Test_Blocking_request_uri: v2.32.0
      Test_Blocking_response_headers: v2.32.0
      Test_Blocking_response_status: v2.32.0
      Test_Suspicious_Request_Blocking: missing_feature (v2.29.0, but test is not implemented)
    test_client_ip.py:
      Test_StandardTagsClientIp: v2.20.0
    test_conf.py:
      Test_RuleSet_1_3_1: v2.7.0
      Test_StaticRuleSet: v1.29.0
    test_customconf.py:
      Test_NoLimitOnWafRules: v2.4.4
    test_event_tracking.py:
      Test_CustomEvent: v2.27.0
      Test_UserLoginFailureEvent: v2.27.0
      Test_UserLoginSuccessEvent: v2.27.0
    test_identify.py:
      Test_Basic: v2.7.0
    test_ip_blocking_full_denylist.py:
      Test_AppSecIPBlockingFullDenylist: v2.16.0
    test_logs.py:
      Test_StandardizationBlockMode: missing_feature
    test_rate_limiter.py:
      Test_Main: v2.6.0
    test_reports.py:
      Test_ExtraTagsFromRule: v2.34.0
      Test_HttpClientIP: v1.30.0
      Test_Info: v2.0.0
      Test_RequestHeaders: v1.30.0
      Test_StatusCode: v1.28.6
    test_request_blocking.py:
      Test_AppSecRequestBlocking: v2.25.0
    test_runtime_activation.py:
      Test_RuntimeActivation: v2.16.0
    test_shell_execution.py:
      Test_ShellExecution: missing_feature
    test_traces.py:
      Test_AppSecEventSpanTags: v1.29.0
      Test_AppSecObfuscator: v2.7.0
      Test_CollectRespondHeaders: v2.5.1
      Test_DistributedTraceInfo: missing_feature (test not implemented)
      Test_RetainTraces: v1.29.0
    test_user_blocking_full_denylist.py:
      Test_UserBlocking_FullDenylist: v2.30.0
  debugger/:
    test_debugger.py:
      Test_Debugger_Line_Probe_Snaphots: v2.33.0
      Test_Debugger_Method_Probe_Snaphots: v2.33.0
      Test_Debugger_Mix_Log_Probe: v2.33.0
      Test_Debugger_Probe_Statuses: v2.33.0
  integrations/:
<<<<<<< HEAD
    crossed_integrations/:
      test_kafka.py:
        Test_JavaKafka: missing_feature
        Test_NodeJSKafka: missing_feature
        Test_PythonKafka: missing_feature
=======
    test_crossed_integrations.py:
      Test_GolangKafka: missing_feature
      Test_JavaKafka: missing_feature
      Test_NodeJSKafka: missing_feature
      Test_PythonKafka: missing_feature
      Test_RubyKafka: missing_feature
>>>>>>> 68ab09ef
    test_db_integrations_sql.py:
      Test_MsSql: missing_feature
      Test_MySql: missing_feature
      Test_Postgres: missing_feature
    test_dsm.py:
      Test_DsmHttp: missing_feature
      Test_DsmKafka: v2.29.0
      Test_DsmRabbitmq: v2.29.0
      Test_DsmRabbitmq_FanoutExchange: missing_feature
      Test_DsmRabbitmq_TopicExchange: missing_feature
  parametric/:
    test_dynamic_configuration.py:
      TestDynamicConfigV1: v2.33.0
      TestDynamicConfigV2: v2.44.0
    test_span_links.py: missing_feature
    test_trace_sampling.py:
      Test_Trace_Sampling_Basic: missing_feature
      Test_Trace_Sampling_Globs: missing_feature
      Test_Trace_Sampling_Resource: missing_feature
      Test_Trace_Sampling_Tags: missing_feature
    test_tracer.py:
      Test_TracerSCITagging: bug (Both env vars are not independent; injected tags are duplicated in all spans)
    test_tracer_flare.py:
      TestTracerFlareV1: missing_feature
  remote_config/:
    test_remote_configuration.py:
      Test_RemoteConfigurationExtraServices: v2.36.0
      Test_RemoteConfigurationUpdateSequenceASMDD: v2.15.0
      Test_RemoteConfigurationUpdateSequenceASMDDNoCache: irrelevant (cache is implemented)
      Test_RemoteConfigurationUpdateSequenceFeatures: v2.15.0
      Test_RemoteConfigurationUpdateSequenceFeaturesNoCache: irrelevant (cache is implemented)
      Test_RemoteConfigurationUpdateSequenceLiveDebugging: v2.15.0
      Test_RemoteConfigurationUpdateSequenceLiveDebuggingNoCache: irrelevant (cache is implemented)
  test_distributed.py:
    Test_DistributedHttp: missing_feature
  test_identify.py:
    Test_Basic: v2.7.0
    Test_Propagate: v2.27.0
    Test_Propagate_Legacy: v2.26.0
  test_library_conf.py:
    Test_HeaderTags: v2.27.0
    Test_HeaderTags_Colon_Leading: v2.1.0
    Test_HeaderTags_Colon_Trailing: bug (AIT-8600)
    Test_HeaderTags_Long: v2.1.0
    Test_HeaderTags_Short: v2.1.0
    Test_HeaderTags_Whitespace_Header: v2.1.0
    Test_HeaderTags_Whitespace_Tag: bug (AIT-8308)
    Test_HeaderTags_Whitespace_Val_Long: v2.1.0
    Test_HeaderTags_Whitespace_Val_Short: v2.1.0
  test_profiling.py:
    Test_Profile: missing_feature (Not receiving profiles)
  test_scrubbing.py:
    Test_UrlField: v2.29.0
    Test_UrlQuery: v2.13.0
  test_semantic_conventions.py:
    Test_MetricsStandardTags: v2.6.0
  test_standard_tags.py:
    Test_StandardTagsClientIp: v2.26.0
    Test_StandardTagsMethod: v2.0.0
    Test_StandardTagsRoute: v2.13.0
    Test_StandardTagsStatusCode: v2.0.0
    Test_StandardTagsUrl: v2.13.0
    Test_StandardTagsUserAgent: v2.13.0
  test_telemetry.py:
    Test_DependencyEnable: v2.35.0
    Test_Log_Generation: missing_feature
    Test_MessageBatch: v2.35.0
    Test_Metric_Generation_Disabled: v2.35.0
    Test_Metric_Generation_Enabled: v2.35.0
    Test_ProductsDisabled: v2.12.0
    Test_Telemetry: v2.12.0
    Test_TelemetryV2: v2.35.0<|MERGE_RESOLUTION|>--- conflicted
+++ resolved
@@ -193,20 +193,13 @@
       Test_Debugger_Mix_Log_Probe: v2.33.0
       Test_Debugger_Probe_Statuses: v2.33.0
   integrations/:
-<<<<<<< HEAD
     crossed_integrations/:
       test_kafka.py:
+        Test_GolangKafka: missing_feature
         Test_JavaKafka: missing_feature
         Test_NodeJSKafka: missing_feature
         Test_PythonKafka: missing_feature
-=======
-    test_crossed_integrations.py:
-      Test_GolangKafka: missing_feature
-      Test_JavaKafka: missing_feature
-      Test_NodeJSKafka: missing_feature
-      Test_PythonKafka: missing_feature
-      Test_RubyKafka: missing_feature
->>>>>>> 68ab09ef
+        Test_RubyKafka: missing_feature
     test_db_integrations_sql.py:
       Test_MsSql: missing_feature
       Test_MySql: missing_feature
