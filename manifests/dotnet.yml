--- conflicted
+++ resolved
@@ -222,12 +222,9 @@
       TestDynamicConfigV2: v2.44.0
     test_span_links.py: missing_feature
     test_telemetry.py:
-<<<<<<< HEAD
       Test_Defaults: missing_feature
       Test_Environment: missing_feature
-=======
       Test_TelemetryInstallSignature: v2.45.0
->>>>>>> ed594c69
     test_trace_sampling.py:
       Test_Trace_Sampling_Basic: missing_feature
       Test_Trace_Sampling_Globs: missing_feature
