--- conflicted
+++ resolved
@@ -105,26 +105,19 @@
         test_uri.py:
           TestURI: irrelevant
     rasp/:
-<<<<<<< HEAD
-    rasp/:
       test_lfi.py:
         Test_Lfi_BodyJson: v2.50.0
         Test_Lfi_BodyUrlEncoded: v2.50.0
         Test_Lfi_BodyXml: v2.50.0
         Test_Lfi_UrlQuery: v2.50.0
+      test_span_tags.py: missing_feature        
       test_sqli.py: missing_feature
       test_ssrf.py:
         Test_Ssrf_BodyJson: v2.50.0
         Test_Ssrf_BodyUrlEncoded: v2.50.0
         Test_Ssrf_BodyXml: v2.50.0
         Test_Ssrf_UrlQuery: v2.50.0
-=======
-      test_lfi.py: missing_feature
-      test_span_tags.py: missing_feature
-      test_sqli.py: missing_feature
-      test_ssrf.py: missing_feature
-      test_stack_traces.py: missing_feature
->>>>>>> e47ccdab
+      test_stack_traces.py: missing_feature        
     waf/:
       test_addresses.py:
         Test_BodyJson: v2.8.0
