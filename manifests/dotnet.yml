--- conflicted
+++ resolved
@@ -198,17 +198,9 @@
   integrations/:
     crossed_integrations/:
       test_kafka.py:
-<<<<<<< HEAD
         Test_Kafka: missing_feature
-=======
-        Test_GolangKafka: missing_feature
-        Test_JavaKafka: missing_feature
-        Test_NodeJSKafka: missing_feature
-        Test_PythonKafka: missing_feature
-        Test_RubyKafka: missing_feature
       test_rabbitmq.py:
         Test_RabbitMQ_Trace_Context_Propagation: missing_feature
->>>>>>> 82f6f6ef
       test_sqs.py:
         Test_SQS_PROPAGATION_VIA_AWS_XRAY_HEADERS:
           "*": missing_feature (Endpoint not implemented)
