--- conflicted
+++ resolved
@@ -372,13 +372,10 @@
     Test_Config_HttpClientErrorStatuses_FeatureFlagCustom: missing_feature
     Test_Config_HttpServerErrorStatuses_Default: missing_feature
     Test_Config_HttpServerErrorStatuses_FeatureFlagCustom: missing_feature
-<<<<<<< HEAD
+    Test_Config_UnifiedServiceTagging_CustomService: missing_feature
+    Test_Config_UnifiedServiceTagging_Default: missing_feature
     Test_Config_IntegrationEnabled_False: v3.3.0
     Test_Config_IntegrationEnabled_True: v3.3.0
-=======
-    Test_Config_UnifiedServiceTagging_CustomService: missing_feature
-    Test_Config_UnifiedServiceTagging_Default: missing_feature
->>>>>>> e132a2e2
   test_data_integrity.py:
     Test_LibraryHeaders: v2.46.0
   test_distributed.py:
