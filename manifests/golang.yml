--- conflicted
+++ resolved
@@ -8,426 +8,6 @@
     - weblog_declaration:
         "*": missing_feature (missing /e2e_otel_span endpoint on weblog)
         chi: v0.1  # real version not known
-<<<<<<< HEAD
-  appsec/:
-    api_security/:
-      test_api_security_rc.py:
-        Test_API_Security_RC_ASM_DD_processors: v2.0.0
-        Test_API_Security_RC_ASM_DD_scanners: v2.0.0
-      test_apisec_sampling.py:
-        Test_API_Security_Sampling_Different_Endpoints: missing_feature
-        Test_API_Security_Sampling_Different_Paths: missing_feature
-        Test_API_Security_Sampling_Different_Status: missing_feature
-        Test_API_Security_Sampling_Rate:
-          '*': v1.60.0
-          net-http: irrelevant (net-http doesn't handle path params)
-          net-http-orchestrion: irrelevant (net-http doesn't handle path params)
-        Test_API_Security_Sampling_With_Delay: missing_feature
-      test_custom_data_classification.py:
-        Test_API_Security_Custom_Data_Classification_Capabilities: v2.4.0
-        Test_API_Security_Custom_Data_Classification_Multiple_Scanners: v2.4.0
-        Test_API_Security_Custom_Data_Classification_Negative: v2.4.0
-        Test_API_Security_Custom_Data_Classification_Processor_Override: v2.4.0
-        Test_API_Security_Custom_Data_Classification_Scanner: v2.4.0
-      test_endpoint_discovery.py:
-        Test_Endpoint_Discovery: missing_feature
-      test_schemas.py:
-        Test_Scanners: v2.0.0
-        Test_Schema_Request_Cookies: v1.60.0
-        Test_Schema_Request_FormUrlEncoded_Body: v1.60.0
-        Test_Schema_Request_Headers: v1.60.0
-        Test_Schema_Request_Json_Body: v1.60.0
-        Test_Schema_Request_Path_Parameters:
-          '*': v1.60.0
-          net-http: irrelevant (net-http cannot list path params)
-          net-http-orchestrion: irrelevant (net-http cannot list path params)
-        Test_Schema_Request_Query_Parameters: v1.60.0
-        Test_Schema_Response_Body: missing_feature
-        Test_Schema_Response_Body_env_var: v2.0.0
-        Test_Schema_Response_Headers: v1.60.0
-        Test_Schema_Response_on_Block: missing_feature
-    iast/:
-      sink/:
-        test_code_injection.py:
-          TestCodeInjection: missing_feature
-          TestCodeInjection_ExtendedLocation: missing_feature
-          TestCodeInjection_StackTrace: missing_feature
-        test_command_injection.py:
-          TestCommandInjection: missing_feature
-          TestCommandInjection_ExtendedLocation: missing_feature
-          TestCommandInjection_StackTrace: missing_feature
-        test_email_html_injection.py:
-          TestEmailHtmlInjection: missing_feature
-          TestEmailHtmlInjection_ExtendedLocation: missing_feature
-          TestEmailHtmlInjection_StackTrace: missing_feature
-        test_hardcoded_passwords.py:
-          Test_HardcodedPasswords: missing_feature
-          Test_HardcodedPasswords_ExtendedLocation: missing_feature
-          Test_HardcodedPasswords_StackTrace: missing_feature
-        test_hardcoded_secrets.py:
-          Test_HardcodedSecrets: missing_feature
-          Test_HardcodedSecretsExtended: missing_feature
-          Test_HardcodedSecrets_ExtendedLocation: missing_feature
-          Test_HardcodedSecrets_StackTrace: missing_feature
-        test_header_injection.py:
-          TestHeaderInjection: missing_feature
-          TestHeaderInjectionExclusionAccessControlAllow: missing_feature
-          TestHeaderInjectionExclusionContentEncoding: missing_feature
-          TestHeaderInjectionExclusionPragma: missing_feature
-          TestHeaderInjectionExclusionTransferEncoding: missing_feature
-          TestHeaderInjection_ExtendedLocation: missing_feature
-          TestHeaderInjection_StackTrace: missing_feature
-        test_hsts_missing_header.py:
-          Test_HstsMissingHeader: missing_feature
-          Test_HstsMissingHeader_ExtendedLocation: missing_feature
-          Test_HstsMissingHeader_StackTrace: missing_feature
-        test_insecure_auth_protocol.py:
-          Test_InsecureAuthProtocol: missing_feature
-          Test_InsecureAuthProtocol_ExtendedLocation: missing_feature
-          Test_InsecureAuthProtocol_StackTrace: missing_feature
-        test_insecure_cookie.py:
-          TestInsecureCookie: missing_feature
-          TestInsecureCookieNameFilter: missing_feature
-          TestInsecureCookie_ExtendedLocation: missing_feature
-          TestInsecureCookie_StackTrace: missing_feature
-        test_ldap_injection.py:
-          TestLDAPInjection: missing_feature
-          TestLDAPInjection_ExtendedLocation: missing_feature
-          TestLDAPInjection_StackTrace: missing_feature
-        test_no_httponly_cookie.py:
-          TestNoHttponlyCookie: missing_feature
-          TestNoHttponlyCookieNameFilter: missing_feature
-          TestNoHttponlyCookie_ExtendedLocation: missing_feature
-          TestNoHttponlyCookie_StackTrace: missing_feature
-        test_no_samesite_cookie.py:
-          TestNoSamesiteCookie: missing_feature
-          TestNoSamesiteCookieNameFilter: missing_feature
-          TestNoSamesiteCookie_ExtendedLocation: missing_feature
-          TestNoSamesiteCookie_StackTrace: missing_feature
-        test_nosql_mongodb_injection.py:
-          TestNoSqlMongodbInjection: missing_feature
-          TestNoSqlMongodbInjection_ExtendedLocation: missing_feature
-          TestNoSqlMongodbInjection_StackTrace: missing_feature
-        test_path_traversal.py:
-          TestPathTraversal: missing_feature
-          TestPathTraversal_ExtendedLocation: missing_feature
-          TestPathTraversal_StackTrace: missing_feature
-        test_reflection_injection.py:
-          TestReflectionInjection: missing_feature
-          TestReflectionInjection_ExtendedLocation: missing_feature
-          TestReflectionInjection_StackTrace: missing_feature
-        test_sql_injection.py:
-          TestSqlInjection: missing_feature
-          TestSqlInjection_ExtendedLocation: missing_feature
-          TestSqlInjection_StackTrace: missing_feature
-        test_ssrf.py:
-          TestSSRF: missing_feature
-          TestSSRF_ExtendedLocation: missing_feature
-          TestSSRF_StackTrace: missing_feature
-        test_stacktrace_leak.py:
-          TestStackTraceLeak: missing_feature
-        test_template_injection.py:
-          TestTemplateInjection: missing_feature
-          TestTemplateInjection_ExtendedLocation: missing_feature
-        test_trust_boundary_violation.py:
-          Test_TrustBoundaryViolation: missing_feature
-          Test_TrustBoundaryViolation_ExtendedLocation: missing_feature
-          Test_TrustBoundaryViolation_StackTrace: missing_feature
-        test_untrusted_deserialization.py:
-          TestUntrustedDeserialization: missing_feature
-          TestUntrustedDeserialization_ExtendedLocation: missing_feature
-          TestUntrustedDeserialization_StackTrace: missing_feature
-        test_unvalidated_redirect.py:
-          TestUnvalidatedHeader: missing_feature
-          TestUnvalidatedHeader_ExtendedLocation: missing_feature
-          TestUnvalidatedHeader_StackTrace: missing_feature
-          TestUnvalidatedRedirect: missing_feature
-          TestUnvalidatedRedirect_ExtendedLocation: missing_feature
-          TestUnvalidatedRedirect_StackTrace: missing_feature
-        test_unvalidated_redirect_forward.py:
-          TestUnvalidatedForward: missing_feature
-          TestUnvalidatedForward_ExtendedLocation: missing_feature
-          TestUnvalidatedForward_StackTrace: missing_feature
-        test_weak_cipher.py:
-          TestWeakCipher: missing_feature
-          TestWeakCipher_ExtendedLocation: missing_feature
-          TestWeakCipher_StackTrace: missing_feature
-        test_weak_hash.py:
-          TestDeduplication: missing_feature
-          TestWeakHash: missing_feature
-          TestWeakHash_ExtendedLocation: missing_feature
-          TestWeakHash_StackTrace: missing_feature
-        test_weak_randomness.py:
-          TestWeakRandomness: missing_feature
-          TestWeakRandomness_ExtendedLocation: missing_feature
-          TestWeakRandomness_StackTrace: missing_feature
-        test_xcontent_sniffing.py:
-          Test_XContentSniffing: missing_feature
-          Test_XContentSniffing_ExtendedLocation: missing_feature
-          Test_XContentSniffing_StackTrace: missing_feature
-        test_xpath_injection.py:
-          TestXPathInjection: missing_feature
-          TestXPathInjection_ExtendedLocation: missing_feature
-          TestXPathInjection_StackTrace: missing_feature
-        test_xss.py:
-          TestXSS:
-            '*': missing_feature
-          TestXSS_ExtendedLocation: missing_feature
-          TestXSS_StackTrace: missing_feature
-      source/:
-        test_body.py:
-          TestRequestBody: missing_feature
-        test_cookie_name.py:
-          TestCookieName: missing_feature
-        test_cookie_value.py:
-          TestCookieValue: missing_feature
-        test_graphql_resolver.py:
-          TestGraphqlResolverArgument: missing_feature
-        test_header_name.py:
-          TestHeaderName: missing_feature
-        test_header_value.py:
-          TestHeaderValue: missing_feature
-        test_kafka_key.py:
-          TestKafkaKey: missing_feature
-        test_kafka_value.py:
-          TestKafkaValue: missing_feature
-        test_multipart.py:
-          TestMultipart: missing_feature
-        test_parameter_name.py:
-          TestParameterName: missing_feature
-        test_parameter_value.py:
-          TestParameterValue: missing_feature
-        test_path.py:
-          TestPath: missing_feature
-        test_path_parameter.py:
-          TestPathParameter: missing_feature
-        test_sql_row.py:
-          TestSqlRow: missing_feature
-        test_uri.py:
-          TestURI: missing_feature
-      test_sampling_by_route_method_count.py:
-        TestSamplingByRouteMethodCount: missing_feature
-      test_security_controls.py:
-        TestSecurityControls: missing_feature
-      test_vulnerability_schema.py:
-        TestIastVulnerabilitySchema: v0.0.0  # Compliant because no IAST support
-    rasp/:
-      test_api10.py:
-        Test_API10_all: v2.4.0
-        Test_API10_downstream_request_tag: v2.5.0-dev
-        Test_API10_downstream_ssrf_telemetry: v2.4.0
-        Test_API10_redirect: v2.5.0-dev
-        Test_API10_request_body: v2.4.0
-        Test_API10_request_headers: v2.4.0
-        Test_API10_request_method: v2.4.0
-        Test_API10_response_body: v2.4.0
-        Test_API10_response_headers: v2.4.0
-        Test_API10_response_status: v2.4.0
-        Test_API10_without_downstream_body_analysis_using_max: v2.4.0
-        Test_API10_without_downstream_body_analysis_using_sample_rate: v2.4.0
-      test_cmdi.py:
-        Test_Cmdi_BodyJson: missing_feature
-        Test_Cmdi_BodyUrlEncoded: missing_feature
-        Test_Cmdi_BodyXml: missing_feature
-        Test_Cmdi_Capability: missing_feature
-        Test_Cmdi_Mandatory_SpanTags: missing_feature
-        Test_Cmdi_Optional_SpanTags: missing_feature
-        Test_Cmdi_Rules_Version: v2.3.0-dev  # Possibly earlier
-        Test_Cmdi_StackTrace: missing_feature
-        Test_Cmdi_Telemetry: missing_feature
-        Test_Cmdi_Telemetry_V2: missing_feature
-        Test_Cmdi_Telemetry_Variant_Tag: missing_feature
-        Test_Cmdi_UrlQuery: missing_feature
-        Test_Cmdi_Waf_Version: v2.3.0-dev  # Possibly earlier
-      test_lfi.py:
-        Test_Lfi_BodyJson:
-          '*': irrelevant (LFi detection requires orchestrion)
-          net-http-orchestrion: v2.0.0
-        Test_Lfi_BodyUrlEncoded:
-          '*': irrelevant (LFi detection requires orchestrion)
-          net-http-orchestrion: v2.0.0
-        Test_Lfi_BodyXml:
-          '*': irrelevant (LFi detection requires orchestrion)
-          net-http-orchestrion: v2.0.0
-        Test_Lfi_Capability:
-          '*': irrelevant (LFi detection requires orchestrion)
-          net-http-orchestrion: v2.0.0
-        Test_Lfi_Mandatory_SpanTags:
-          '*': irrelevant (LFi detection requires orchestrion)
-          net-http-orchestrion: v2.0.0
-        Test_Lfi_Optional_SpanTags:
-          '*': irrelevant (LFi detection requires orchestrion)
-          net-http-orchestrion: v2.0.0
-        Test_Lfi_RC_CustomAction:
-          '*': irrelevant (LFi detection requires orchestrion)
-          net-http-orchestrion: v2.0.0
-        Test_Lfi_Rules_Version:
-          '*': irrelevant (LFi detection requires orchestrion)
-          net-http-orchestrion: v2.0.0
-        Test_Lfi_StackTrace:
-          '*': irrelevant (LFi detection requires orchestrion)
-          net-http-orchestrion: v2.0.0
-        Test_Lfi_Telemetry:
-          '*': irrelevant (LFi detection requires orchestrion)
-          net-http-orchestrion: v2.0.0
-        Test_Lfi_Telemetry_Multiple_Exploits:
-          '*': irrelevant (LFi detection requires orchestrion)
-          net-http-orchestrion: v2.0.0
-        Test_Lfi_Telemetry_V2:
-          '*': irrelevant (LFi detection requires orchestrion)
-          net-http-orchestrion: v2.0.0
-        Test_Lfi_UrlQuery:
-          '*': irrelevant (LFi detection requires orchestrion)
-          net-http-orchestrion: v2.0.0
-        Test_Lfi_Waf_Version:
-          '*': irrelevant (LFi detection requires orchestrion)
-          net-http-orchestrion: v2.0.0
-      test_shi.py: irrelevant (there is no equivalent to system(3) in go)
-      test_sqli.py:
-        Test_Sqli_BodyJson: v1.66.0
-        Test_Sqli_BodyUrlEncoded: v1.66.0
-        Test_Sqli_BodyXml: v1.66.0
-        Test_Sqli_Capability: v1.69.0
-        Test_Sqli_Mandatory_SpanTags: v1.69.0
-        Test_Sqli_Optional_SpanTags: v2.0.0
-        Test_Sqli_Rules_Version: v2.0.0
-        Test_Sqli_StackTrace: v1.66.0
-        Test_Sqli_Telemetry: v2.0.0
-        Test_Sqli_Telemetry_V2: v2.0.0
-        Test_Sqli_UrlQuery: v1.66.0
-        Test_Sqli_Waf_Version: v2.0.0
-      test_ssrf.py:
-        Test_Ssrf_BodyJson: v1.65.1
-        Test_Ssrf_BodyUrlEncoded: v1.65.1
-        Test_Ssrf_BodyXml: v1.65.1
-        Test_Ssrf_Capability: v1.69.0
-        Test_Ssrf_Mandatory_SpanTags: v1.69.0
-        Test_Ssrf_Optional_SpanTags: v2.0.0
-        Test_Ssrf_Rules_Version: v2.0.0
-        Test_Ssrf_StackTrace: v1.65.1
-        Test_Ssrf_Telemetry: v2.0.0
-        Test_Ssrf_Telemetry_V2: v2.0.0
-        Test_Ssrf_UrlQuery: v1.65.1
-        Test_Ssrf_Waf_Version: v2.0.0
-    waf/:
-      test_addresses.py:
-        Test_BodyJson: v1.37.0
-        Test_BodyRaw: missing_feature
-        Test_BodyUrlEncoded: v1.37.0
-        Test_BodyXml: v1.37.0
-        Test_Cookies:
-          '*': v1.34.0
-          chi: v1.36.0
-          echo: v1.36.0
-          gin: v1.37.0
-        Test_FullGrpc: missing_feature
-        Test_GraphQL:
-          '*': v1.60.0
-        Test_GrpcServerMethod: v1.62.0
-        Test_Headers:
-          '*': v1.34.0
-          chi: v1.36.0
-          echo: v1.36.0
-          gin: v1.37.0
-        Test_PathParams:
-          '*': v1.36.0
-          gin: v1.37.0
-          net-http: irrelevant (net-http doesn't handle path params)
-          net-http-orchestrion: irrelevant (net-http doesn't handle path params)
-        Test_ResponseStatus:
-          '*': v1.36.0
-          gin: v1.37.0
-        Test_UrlQuery:
-          '*': v1.35.0
-          gin: v1.37.0
-        Test_UrlQueryKey: v1.38.1
-        Test_UrlRaw:
-          '*': v1.34.0
-          chi: v1.36.0
-          echo: v1.36.0
-          gin: v1.37.0
-        Test_gRPC: v1.36.0
-      test_blocking.py:
-        Test_Blocking: v1.50.0-rc.1
-        Test_Blocking_strip_response_headers: missing_feature
-        Test_CustomBlockingResponse: v1.63.0
-      test_blocking_security_response_id.py:
-        Test_SecurityResponseId_Custom_Redirect: v2.5.0-dev
-        Test_SecurityResponseId_HTML_Response: v2.5.0-dev
-        Test_SecurityResponseId_In_Span_Triggers: v2.5.0-dev
-        Test_SecurityResponseId_JSON_Response: v2.5.0-dev
-      test_custom_rules.py:
-        Test_CustomRules: v1.51.0
-      test_exclusions.py:
-        Test_Exclusions: v1.53.0
-      test_miscs.py:
-        Test_404:
-          '*': v1.34.0
-          chi: v1.36.0
-          echo: v1.36.0
-          gin: v1.37.0
-        Test_CorrectOptionProcessing:
-          '*': v1.34.0
-          chi: v1.36.0
-          echo: v1.36.0
-          gin: v1.37.0
-        Test_MultipleAttacks:
-          '*': v1.35.0
-          gin: v1.37.0
-        Test_MultipleHighlight:
-          '*': v1.36.0
-          gin: v1.37.0
-      test_reports.py:
-        Test_Monitoring: v1.38.0
-      test_rules.py:
-        Test_CommandInjection:
-          '*': v1.35.0
-          gin: v1.37.0
-        Test_DiscoveryScan:
-          '*': v1.36.0
-          gin: v1.37.0
-        Test_HttpProtocol:
-          '*': v1.36.1
-          gin: v1.37.0
-        Test_JavaCodeInjection:
-          '*': v1.35.0
-          gin: v1.37.0
-        Test_JsInjection:
-          '*': v1.35.0
-          gin: v1.37.0
-        Test_LFI:
-          '*': v1.35.0
-          gin: v1.37.0
-        Test_NoSqli:
-          '*': v1.35.0
-          gin: v1.37.0
-        Test_PhpCodeInjection:
-          '*': v1.35.0
-          gin: v1.37.0
-        Test_RFI:
-          '*': v1.35.0
-          gin: v1.37.0
-        Test_SQLI:
-          '*': v1.35.0
-          gin: v1.37.0
-        Test_SSRF:
-          '*': v1.35.0
-          gin: v1.37.0
-        Test_Scanners:
-          '*': v1.35.0
-          gin: v1.37.0
-        Test_XSS:
-          '*': v1.35.0
-          echo: v1.36.0
-          gin: v1.37.0
-      test_telemetry.py:
-        Test_TelemetryMetrics: v2.0.0
-      test_truncation.py:
-        Test_Truncation: v2.0.0
-    test_alpha.py:
-      Test_Basic:
-        '*': v1.34.0
-=======
   tests/appsec/api_security/test_api_security_rc.py::Test_API_Security_RC_ASM_DD_processors: v2.0.0
   tests/appsec/api_security/test_api_security_rc.py::Test_API_Security_RC_ASM_DD_scanners: v2.0.0
   tests/appsec/api_security/test_apisec_sampling.py::Test_API_Security_Sampling_Different_Endpoints: missing_feature
@@ -579,8 +159,8 @@
   tests/appsec/rasp/test_api10.py::Test_API10_all: v2.4.0
   tests/appsec/rasp/test_api10.py::Test_API10_downstream_request_tag: v2.5.0-dev
   tests/appsec/rasp/test_api10.py::Test_API10_downstream_ssrf_telemetry: v2.4.0
-  tests/appsec/rasp/test_api10.py::Test_API10_redirect: missing_feature
-  tests/appsec/rasp/test_api10.py::Test_API10_redirect_status: missing_feature
+  tests/appsec/rasp/test_api10.py::Test_API10_redirect: v2.5.0-dev
+  tests/appsec/rasp/test_api10.py::Test_API10_redirect_status: v2.5.0-dev
   tests/appsec/rasp/test_api10.py::Test_API10_request_body: v2.4.0
   tests/appsec/rasp/test_api10.py::Test_API10_request_headers: v2.4.0
   tests/appsec/rasp/test_api10.py::Test_API10_request_method: v2.4.0
@@ -686,7 +266,6 @@
   tests/appsec/test_alpha.py::Test_Basic:
     - weblog_declaration:
         "*": v1.34.0
->>>>>>> 1c64aee7
         chi: v1.36.0
         echo: v1.36.0
         gin: v1.37.0
