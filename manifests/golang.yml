tests/:
  apm_tracing_e2e/:
    test_otel.py:
      Test_Otel_Span:
        '*': missing_feature (missing /e2e_otel_span endpoint on weblog)
        net-http: v0.1  # real version not known
    test_single_span.py:
      Test_SingleSpan:
        '*': missing_feature (missing /e2e_otel_span endpoint on weblog)
        chi: v0.1  # real version not known
  appsec/:
    api_security/:
      test_api_security_rc.py:
        Test_API_Security_RC_ASM_DD_processors: missing_feature
        Test_API_Security_RC_ASM_DD_scanners: missing_feature
        Test_API_Security_RC_ASM_processor_overrides_and_custom_scanner: missing_feature # waf does not support it yet
      test_apisec_sampling.py:
        Test_API_Security_sampling:
          '*': v1.60.0-dev
          net-http: irrelevant (net-http doesn't handle path params)
      test_schemas.py:
        Test_Scanners: missing_feature
        Test_Schema_Request_Cookies:
          '*': v1.60.0-dev
          net-http: irrelevant (net-http doesn't handle path params)
          uds-echo: bug (APPSEC-18224)
        Test_Schema_Request_FormUrlEncoded_Body: missing_feature
        Test_Schema_Request_Headers:
          '*': v1.60.0-dev
          net-http: irrelevant (net-http doesn't handle path params)
        Test_Schema_Request_Json_Body: missing_feature
        Test_Schema_Request_Path_Parameters:
          '*': v1.60.0-dev
          net-http: irrelevant (net-http doesn't handle path params)
        Test_Schema_Request_Query_Parameters:
          '*': v1.60.0-dev
          net-http: irrelevant (net-http doesn't handle path params)
        Test_Schema_Response_Body: missing_feature
        Test_Schema_Response_Body_env_var: missing_feature
        Test_Schema_Response_Headers: missing_feature
    iast/:
      sink/:
        test_command_injection.py:
          TestCommandInjection: missing_feature
        test_hardcoded_secrets.py:
          Test_HardcodedSecrets: missing_feature
        test_header_injection.py:
          TestHeaderInjection: missing_feature
        test_hsts_missing_header.py:
          Test_HstsMissingHeader: missing_feature
        test_insecure_auth_protocol.py:
          Test_InsecureAuthProtocol: missing_feature
        test_insecure_cookie.py:
          TestInsecureCookie: missing_feature
        test_ldap_injection.py:
          TestLDAPInjection: missing_feature
        test_no_httponly_cookie.py:
          TestNoHttponlyCookie: missing_feature
        test_no_samesite_cookie.py:
          TestNoSamesiteCookie: missing_feature
        test_nosql_mongodb_injection.py:
          TestNoSqlMongodbInjection: missing_feature
        test_path_traversal.py:
          TestPathTraversal: missing_feature
        test_reflection_injection.py:
          TestReflectionInjection: missing_feature
        test_sql_injection.py:
          TestSqlInjection: missing_feature
        test_ssrf.py:
          TestSSRF: missing_feature
        test_trust_boundary_violation.py:
          Test_TrustBoundaryViolation: missing_feature
        test_unvalidated_redirect.py:
          TestUnvalidatedHeader: missing_feature
          TestUnvalidatedRedirect: missing_feature
        test_unvalidated_redirect_forward.py:
          TestUnvalidatedForward: missing_feature
        test_weak_cipher.py:
          TestWeakCipher: missing_feature
        test_weak_hash.py:
          TestWeakHash: missing_feature
        test_weak_randomness.py:
          TestWeakRandomness: missing_feature
        test_xcontent_sniffing.py:
          Test_XContentSniffing: missing_feature
        test_xpath_injection.py:
          TestXPathInjection: missing_feature
        test_xss.py:
          TestXSS:
            '*': missing_feature
      source/:
        test_body.py:
          TestRequestBody: missing_feature
        test_cookie_name.py:
          TestCookieName: missing_feature
        test_cookie_value.py:
          TestCookieValue: missing_feature
        test_graphql_resolver.py:
          TestGraphqlResolverArgument: missing_feature
        test_header_name.py:
          TestHeaderName: missing_feature
        test_header_value.py:
          TestHeaderValue: missing_feature
        test_kafka_key.py:
          TestKafkaKey: missing_feature
        test_kafka_value.py:
          TestKafkaValue: missing_feature
        test_multipart.py:
          TestMultipart: missing_feature
        test_parameter_name.py:
          TestParameterName: missing_feature
        test_parameter_value.py:
          TestParameterValue: missing_feature
        test_path.py:
          TestPath: missing_feature
        test_uri.py:
          TestURI: missing_feature
    waf/:
      test_addresses.py:
        Test_BodyJson: v1.37.0
        Test_BodyRaw: missing_feature
        Test_BodyUrlEncoded: v1.37.0
        Test_BodyXml: v1.37.0
        Test_ClientIP: missing_feature
        Test_Cookies:
          '*': v1.34.0
          chi: v1.36.0
          echo: v1.36.0
          gin: v1.37.0
        Test_FullGrpc: missing_feature
        Test_GraphQL: missing_feature
        Test_Headers:
          '*': v1.34.0
          chi: v1.36.0
          echo: v1.36.0
          gin: v1.37.0
        Test_Lambda: missing_feature
        Test_Method: missing_feature
        Test_PathParams:
          '*': v1.36.0
          gin: v1.37.0
          net-http: irrelevant (net-http doesn't handle path params)
        Test_ResponseStatus:
          '*': v1.36.0
          gin: v1.37.0
        Test_UrlQuery:
          '*': v1.35.0
          gin: v1.37.0
        Test_UrlQueryKey: v1.38.1
        Test_UrlRaw:
          '*': v1.34.0
          chi: v1.36.0
          echo: v1.36.0
          gin: v1.37.0
        Test_gRPC: v1.36.0
      test_blocking.py:
        Test_Blocking: v1.50.0-rc.1
        Test_CustomBlockingResponse:
<<<<<<< HEAD
          '*': v1.62.0-dev
          gin: v1.63.0-dev
=======
          '*': v1.63.0-dev
          gin: bug (gin preprends to the original response)
>>>>>>> b1e1d415
          uds-echo: bug
      test_custom_rules.py:
        Test_CustomRules: v1.51.0
      test_exclusions.py:
        Test_Exclusions: v1.53.0
      test_miscs.py:
        Test_404:
          '*': v1.34.0
          chi: v1.36.0
          echo: v1.36.0
          gin: v1.37.0
        Test_CorrectOptionProcessing:
          '*': v1.34.0
          chi: v1.36.0
          echo: v1.36.0
          gin: v1.37.0
        Test_MultipleAttacks:
          '*': v1.35.0
          gin: v1.37.0
        Test_MultipleHighlight:
          '*': v1.36.0
          gin: v1.37.0
      test_reports.py:
        Test_Monitoring: v1.38.0
      test_rules.py:
        Test_CommandInjection:
          '*': v1.35.0
          gin: v1.37.0
        Test_DiscoveryScan:
          '*': v1.36.0
          gin: v1.37.0
        Test_HttpProtocol:
          '*': v1.36.1
          gin: v1.37.0
        Test_JavaCodeInjection:
          '*': v1.35.0
          gin: v1.37.0
        Test_JsInjection:
          '*': v1.35.0
          gin: v1.37.0
        Test_LFI:
          '*': v1.35.0
          gin: v1.37.0
        Test_NoSqli:
          '*': v1.35.0
          gin: v1.37.0
        Test_PhpCodeInjection:
          '*': v1.35.0
          gin: v1.37.0
        Test_RFI:
          '*': v1.35.0
          gin: v1.37.0
        Test_SQLI:
          '*': v1.35.0
          gin: v1.37.0
        Test_SSRF:
          '*': v1.35.0
          gin: v1.37.0
        Test_Scanners:
          '*': v1.35.0
          gin: v1.37.0
        Test_XSS:
          '*': v1.35.0
          echo: v1.36.0
          gin: v1.37.0
      test_telemetry.py:
        Test_TelemetryMetrics: missing_feature
    test_PII.py:
      Test_Scrubbing: missing_feature
    test_alpha.py:
      Test_Basic:
        '*': v1.34.0
        chi: v1.36.0
        echo: v1.36.0
        gin: v1.37.0
    test_automated_login_events.py:
      Test_Login_Events: missing_feature
      Test_Login_Events_Extended: missing_feature
    test_blocking_addresses.py:
      Test_BlockingAddresses: v1.51.0
      Test_BlockingGraphqlResolvers: missing_feature
      Test_Blocking_request_body: missing_feature
      Test_Blocking_request_cookies:
        '*': v1.51.0
        net-http: irrelevant
      Test_Blocking_request_headers:
        '*': v1.51.0
        net-http: irrelevant
      Test_Blocking_request_method:
        '*': v1.51.0
        net-http: irrelevant
      Test_Blocking_request_path_params:
        '*': v1.51.0
        net-http: irrelevant
      Test_Blocking_request_query:
        '*': v1.51.0
        net-http: irrelevant
      Test_Blocking_request_uri:
        '*': v1.51.0
        net-http: irrelevant
      Test_Blocking_response_headers: missing_feature
      Test_Blocking_response_status: missing_feature
      Test_Suspicious_Request_Blocking: missing_feature
    test_client_ip.py:
      Test_StandardTagsClientIp: v1.44.1
    test_conf.py:
      Test_RuleSet_1_3_1: v1.38.0
    test_customconf.py:
      Test_NoLimitOnWafRules: v1.37.0
    test_event_tracking.py:
      Test_CustomEvent: v1.47.0
      Test_UserLoginFailureEvent: v1.47.0
      Test_UserLoginSuccessEvent: v1.47.0
    test_identify.py:
      Test_Basic: v1.37.0
    test_ip_blocking_full_denylist.py:
      Test_AppSecIPBlockingFullDenylist:
        '*': v1.47.0
        uds-echo: bug
    test_logs.py:
      Test_Standardization: missing_feature
      Test_StandardizationBlockMode: missing_feature
    test_reports.py:
      Test_ExtraTagsFromRule: missing_feature
      Test_HttpClientIP:
        '*': v1.34.0
        chi: v1.36.0
        echo: v1.36.0
        gin: v1.37.0
      Test_Info:
        '*': v1.34.0
        chi: v1.36.0
        echo: v1.36.0
        gin: v1.37.0
      Test_RequestHeaders:
        '*': v1.34.0
        echo: v1.36.0
        gin: v1.37.0
      Test_StatusCode:
        '*': v1.34.0
        echo: v1.36.0
        gin: v1.37.0
    test_request_blocking.py:
      Test_AppSecRequestBlocking: v1.50.0-rc.1
    test_runtime_activation.py:
      Test_RuntimeActivation: missing_feature
    test_shell_execution.py:
      Test_ShellExecution: missing_feature
    test_traces.py:
      Test_AppSecEventSpanTags:
        '*': v1.36.0
        gin: v1.37.0
      Test_AppSecObfuscator: v1.38.0
      Test_CollectRespondHeaders:
        '*': v1.36.2
        gin: v1.37.0
      Test_DistributedTraceInfo: missing_feature (test not implemented)
      Test_ExternalWafRequestsIdentification: missing_feature
      Test_RetainTraces:
        '*': v1.36.0
        gin: v1.37.0
    test_user_blocking_full_denylist.py:
      Test_UserBlocking_FullDenylist: v1.48.0
    test_versions.py:
      Test_Events:
        '*': v1.36.0
        gin: v1.37.0
  debugger/:
    test_debugger.py:
      Test_Debugger_Line_Probe_Snaphots: missing_feature (feature not implented)
      Test_Debugger_Method_Probe_Snaphots: missing_feature (feature not implented)
      Test_Debugger_Mix_Log_Probe: missing_feature (feature not implented)
      Test_Debugger_Probe_Statuses: missing_feature (feature not implented)
    test_debugger_pii.py:
      Test_Debugger_PII_Redaction: missing_feature (feature not implented)
  integrations/:
    crossed_integrations/:
      test_kafka.py:
        Test_Kafka:
          "*": irrelevant
          net-http: v0.1 # real version not known
      test_kinesis.py:
        Test_Kinesis_PROPAGATION_VIA_MESSAGE_ATTRIBUTES:
          "*": irrelevant
          net-http: missing_feature (Endpoint not implemented)
      test_rabbitmq.py:
        Test_RabbitMQ_Trace_Context_Propagation:
          "*": irrelevant
          net-http: missing_feature (Endpoint not implemented)
      test_sns_to_sqs.py:
        Test_SNS_Propagation:
          "*": irrelevant
          net-http: missing_feature
      test_sqs.py:
        Test_SQS_PROPAGATION_VIA_AWS_XRAY_HEADERS:
          "*": irrelevant
          net-http: missing_feature (Endpoint not implemented)
        Test_SQS_PROPAGATION_VIA_MESSAGE_ATTRIBUTES:
          "*": irrelevant
          net-http: missing_feature (Endpoint not implemented)
    test_db_integrations_sql.py:
      Test_MsSql: missing_feature
      Test_MySql: missing_feature
      Test_Postgres: missing_feature
    test_dbm.py:
      Test_Dbm: missing_feature
    test_dsm.py:
      Test_DsmContext_Extraction_Base64: 
        "*": irrelevant
        net-http: missing_feature (Endpoint not implemented)
      Test_DsmContext_Injection_Base64: 
        "*": irrelevant
        net-http: missing_feature (Endpoint not implemented)
      Test_DsmHttp: missing_feature
      Test_DsmKafka:
        "*": irrelevant
        net-http: missing_feature (Endpoint not implemented)
      Test_DsmKinesis:
        "*": irrelevant
        net-http: missing_feature (Endpoint not implemented)
      Test_DsmRabbitmq: 
        "*": irrelevant
        net-http: missing_feature (Endpoint not implemented)
      Test_DsmRabbitmq_FanoutExchange:
        "*": irrelevant
        net-http: missing_feature (Endpoint not implemented)
      Test_DsmRabbitmq_TopicExchange:
        "*": irrelevant
        net-http: missing_feature (Endpoint not implemented)
      Test_DsmSNS:
        "*": irrelevant
        net-http: missing_feature (Endpoint not implemented)
      Test_DsmSQS:
        "*": irrelevant
        net-http: missing_feature (Endpoint not implemented)
  parametric/:
    test_dynamic_configuration.py:
      TestDynamicConfigHeaderTags: missing_feature
      TestDynamicConfigTracingEnabled: v1.61.0
      TestDynamicConfigV1: v1.59.0
      TestDynamicConfigV1_ServiceTargets: v1.59.0
      TestDynamicConfigV2: v1.59.0
    test_otel_api_interoperability.py: missing_feature
    test_otel_sdk_interoperability.py: missing_feature
    test_span_links.py: missing_feature
    test_telemetry.py:
      Test_Defaults: missing_feature
      Test_Environment: missing_feature
      Test_TelemetryInstallSignature: missing_feature
    test_trace_sampling.py:
      Test_Trace_Sampling_Basic: v1.37.0 # TODO what is the earliest version?
      Test_Trace_Sampling_Globs: v1.60.0
      Test_Trace_Sampling_Globs_Feb2024_Revision: missing_feature
      Test_Trace_Sampling_Resource: v1.60.0
      Test_Trace_Sampling_Tags: v1.60.0
      Test_Trace_Sampling_Tags_Feb2024_Revision: missing_feature
    test_tracer.py:
      Test_TracerSCITagging: v1.48.0
    test_tracer_flare.py:
      TestTracerFlareV1: missing_feature
  remote_config/:
    test_remote_configuration.py:
      Test_RemoteConfigurationExtraServices: missing_feature
      Test_RemoteConfigurationUpdateSequenceASMDD: missing_feature
      Test_RemoteConfigurationUpdateSequenceASMDDNoCache: irrelevant (cache is implemented)
      Test_RemoteConfigurationUpdateSequenceFeatures: v1.44.1
      Test_RemoteConfigurationUpdateSequenceFeaturesNoCache: irrelevant (cache is implemented)
      Test_RemoteConfigurationUpdateSequenceLiveDebugging: missing_feature
      Test_RemoteConfigurationUpdateSequenceLiveDebuggingNoCache: irrelevant (cache is implemented)
  test_data_integrity.py:
    Test_LibraryHeaders: v1.60.0.dev0
  test_distributed.py:
    Test_DistributedHttp: missing_feature
  test_identify.py:
    Test_Basic: v1.37.0
    Test_Propagate: v1.48.0-rc.1
    Test_Propagate_Legacy: v1.41.0
  test_library_conf.py:
    Test_HeaderTags: v1.53.0
    Test_HeaderTags_Colon_Leading: v1.53.0
    Test_HeaderTags_Colon_Trailing: bug (AIT-8571)
    Test_HeaderTags_Long: v1.53.0
    Test_HeaderTags_Short: v1.53.0
    Test_HeaderTags_Whitespace_Header: v1.53.0
    Test_HeaderTags_Whitespace_Tag: v1.53.0
    Test_HeaderTags_Whitespace_Val_Long: v1.53.0
    Test_HeaderTags_Whitespace_Val_Short: v1.53.0
  test_profiling.py:
    Test_Profile: bug (Not receiving profiles)
  test_scrubbing.py:
    Test_UrlQuery: v1.40.0
  test_semantic_conventions.py:
    Test_Meta: v1.45.0
  test_standard_tags.py:
    Test_StandardTagsClientIp: v1.46.0
    Test_StandardTagsMethod: v1.39.0
    Test_StandardTagsRoute: v1.39.0
    Test_StandardTagsStatusCode: v1.39.0
    Test_StandardTagsUrl: v1.40.0
    Test_StandardTagsUserAgent: v1.39.0
  test_telemetry.py:
    Test_DependencyEnable: missing_feature
    Test_Log_Generation: missing_feature
    Test_MessageBatch: missing_feature
    Test_Metric_Generation_Disabled: missing_feature
    Test_Metric_Generation_Enabled: missing_feature
    Test_ProductsDisabled: v1.53
    Test_Telemetry: v1.49.0
    Test_TelemetryV2: v1.49.1<|MERGE_RESOLUTION|>--- conflicted
+++ resolved
@@ -156,13 +156,7 @@
       test_blocking.py:
         Test_Blocking: v1.50.0-rc.1
         Test_CustomBlockingResponse:
-<<<<<<< HEAD
-          '*': v1.62.0-dev
-          gin: v1.63.0-dev
-=======
           '*': v1.63.0-dev
-          gin: bug (gin preprends to the original response)
->>>>>>> b1e1d415
           uds-echo: bug
       test_custom_rules.py:
         Test_CustomRules: v1.51.0
