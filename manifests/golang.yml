--- conflicted
+++ resolved
@@ -356,14 +356,9 @@
       Test_DsmSQS: missing_feature
   parametric/:
     test_dynamic_configuration.py:
-<<<<<<< HEAD
+      TestDynamicConfigTracingEnabled: missing_feature
       TestDynamicConfigV1: v1.59.0
       TestDynamicConfigV2: v1.59.0
-=======
-      TestDynamicConfigTracingEnabled: missing_feature
-      TestDynamicConfigV1: v1.59.0-dev
-      TestDynamicConfigV2: v1.59.0-dev
->>>>>>> 82f6f6ef
     test_span_links.py: missing_feature
     test_telemetry.py:
       Test_Defaults: missing_feature
