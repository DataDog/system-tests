--- conflicted
+++ resolved
@@ -32,15 +32,10 @@
         test_command_injection.py:
           TestCommandInjection: missing_feature
         test_hardcoded_secrets.py:
-<<<<<<< HEAD
           Test_HardcodedSecrets: missing_feature
-        test_hsts_missing_header.py:
-=======
-          Test_HardcodedSecrets: missing_feature          
         test_header_injection.py:
           TestHeaderInjection: missing_feature
-        test_hsts_missing_header.py: 
->>>>>>> 2f27226b
+        test_hsts_missing_header.py:
           Test_HstsMissingHeader: missing_feature
         test_insecure_cookie.py:
           TestInsecureCookie: missing_feature
