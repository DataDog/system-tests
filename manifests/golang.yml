---
tests/:
  apm_tracing_e2e/:
    test_otel.py:
      Test_Otel_Span:
        '*': missing_feature (missing /e2e_otel_span endpoint on weblog)
        net-http: v0.1  # real version not known
    test_single_span.py:
      Test_SingleSpan:
        '*': missing_feature (missing /e2e_otel_span endpoint on weblog)
        chi: v0.1  # real version not known
  appsec/:
    api_security/:
      test_api_security_rc.py:
<<<<<<< HEAD
        Test_API_Security_RC_ASM_DD_processors: v1.69.0
        Test_API_Security_RC_ASM_DD_scanners: v1.69.0
=======
        Test_API_Security_RC_ASM_DD_processors: v2.0.0-dev
        Test_API_Security_RC_ASM_DD_scanners: v2.0.0-dev
>>>>>>> 20ad7b70
      test_apisec_sampling.py:
        Test_API_Security_Sampling_Different_Endpoints: missing_feature
        Test_API_Security_Sampling_Different_Paths: missing_feature
        Test_API_Security_Sampling_Different_Status: missing_feature
        Test_API_Security_Sampling_Rate:
          '*': v1.60.0
          net-http: irrelevant (net-http doesn't handle path params)
          net-http-orchestrion: irrelevant (net-http doesn't handle path params)
        Test_API_Security_Sampling_With_Delay: missing_feature
      test_schemas.py:
<<<<<<< HEAD
        Test_Scanners: v1.69.0
=======
        Test_Scanners: v2.0.0-dev
>>>>>>> 20ad7b70
        Test_Schema_Request_Cookies: v1.60.0
        Test_Schema_Request_FormUrlEncoded_Body: v1.60.0
        Test_Schema_Request_Headers: v1.60.0
        Test_Schema_Request_Json_Body: v1.60.0
        Test_Schema_Request_Path_Parameters:
          '*': v1.60.0
          net-http: irrelevant (net-http cannot list path params)
          net-http-orchestrion: irrelevant (net-http cannot list path params)
        Test_Schema_Request_Query_Parameters: v1.60.0
        Test_Schema_Response_Body: missing_feature
        Test_Schema_Response_Body_env_var: v2.0.0-dev
        Test_Schema_Response_Headers: v1.60.0
    iast/:
      sink/:
        test_code_injection.py:
          TestCodeInjection: missing_feature
          TestCodeInjection_ExtendedLocation: missing_feature
          TestCodeInjection_StackTrace: missing_feature
        test_command_injection.py:
          TestCommandInjection: missing_feature
          TestCommandInjection_ExtendedLocation: missing_feature
          TestCommandInjection_StackTrace: missing_feature
        test_email_html_injection.py:
          TestEmailHtmlInjection: missing_feature
          TestEmailHtmlInjection_ExtendedLocation: missing_feature
          TestEmailHtmlInjection_StackTrace: missing_feature
        test_hardcoded_passwords.py:
          Test_HardcodedPasswords: missing_feature
          Test_HardcodedPasswords_ExtendedLocation: missing_feature
          Test_HardcodedPasswords_StackTrace: missing_feature
        test_hardcoded_secrets.py:
          Test_HardcodedSecrets: missing_feature
          Test_HardcodedSecretsExtended: missing_feature
          Test_HardcodedSecrets_ExtendedLocation: missing_feature
          Test_HardcodedSecrets_StackTrace: missing_feature
        test_header_injection.py:
          TestHeaderInjection: missing_feature
          TestHeaderInjectionExclusionAccessControlAllow: missing_feature
          TestHeaderInjectionExclusionContentEncoding: missing_feature
          TestHeaderInjectionExclusionPragma: missing_feature
          TestHeaderInjectionExclusionTransferEncoding: missing_feature
          TestHeaderInjection_ExtendedLocation: missing_feature
          TestHeaderInjection_StackTrace: missing_feature
        test_hsts_missing_header.py:
          Test_HstsMissingHeader: missing_feature
          Test_HstsMissingHeader_ExtendedLocation: missing_feature
          Test_HstsMissingHeader_StackTrace: missing_feature
        test_insecure_auth_protocol.py:
          Test_InsecureAuthProtocol: missing_feature
          Test_InsecureAuthProtocol_ExtendedLocation: missing_feature
          Test_InsecureAuthProtocol_StackTrace: missing_feature
        test_insecure_cookie.py:
          TestInsecureCookie: missing_feature
          TestInsecureCookieNameFilter: missing_feature
          TestInsecureCookie_ExtendedLocation: missing_feature
          TestInsecureCookie_StackTrace: missing_feature
        test_ldap_injection.py:
          TestLDAPInjection: missing_feature
          TestLDAPInjection_ExtendedLocation: missing_feature
          TestLDAPInjection_StackTrace: missing_feature
        test_no_httponly_cookie.py:
          TestNoHttponlyCookie: missing_feature
          TestNoHttponlyCookieNameFilter: missing_feature
          TestNoHttponlyCookie_ExtendedLocation: missing_feature
          TestNoHttponlyCookie_StackTrace: missing_feature
        test_no_samesite_cookie.py:
          TestNoSamesiteCookie: missing_feature
          TestNoSamesiteCookieNameFilter: missing_feature
          TestNoSamesiteCookie_ExtendedLocation: missing_feature
          TestNoSamesiteCookie_StackTrace: missing_feature
        test_nosql_mongodb_injection.py:
          TestNoSqlMongodbInjection: missing_feature
          TestNoSqlMongodbInjection_ExtendedLocation: missing_feature
          TestNoSqlMongodbInjection_StackTrace: missing_feature
        test_path_traversal.py:
          TestPathTraversal: missing_feature
          TestPathTraversal_ExtendedLocation: missing_feature
          TestPathTraversal_StackTrace: missing_feature
        test_reflection_injection.py:
          TestReflectionInjection: missing_feature
          TestReflectionInjection_ExtendedLocation: missing_feature
          TestReflectionInjection_StackTrace: missing_feature
        test_sql_injection.py:
          TestSqlInjection: missing_feature
          TestSqlInjection_ExtendedLocation: missing_feature
          TestSqlInjection_StackTrace: missing_feature
        test_ssrf.py:
          TestSSRF: missing_feature
          TestSSRF_ExtendedLocation: missing_feature
          TestSSRF_StackTrace: missing_feature
        test_stacktrace_leak.py:
          TestStackTraceLeak: missing_feature
        test_template_injection.py:
          TestTemplateInjection: missing_feature
          TestTemplateInjection_ExtendedLocation: missing_feature
        test_trust_boundary_violation.py:
          Test_TrustBoundaryViolation: missing_feature
          Test_TrustBoundaryViolation_ExtendedLocation: missing_feature
          Test_TrustBoundaryViolation_StackTrace: missing_feature
        test_untrusted_deserialization.py:
          TestUntrustedDeserialization: missing_feature
          TestUntrustedDeserialization_ExtendedLocation: missing_feature
          TestUntrustedDeserialization_StackTrace: missing_feature
        test_unvalidated_redirect.py:
          TestUnvalidatedHeader: missing_feature
          TestUnvalidatedHeader_ExtendedLocation: missing_feature
          TestUnvalidatedHeader_StackTrace: missing_feature
          TestUnvalidatedRedirect: missing_feature
          TestUnvalidatedRedirect_ExtendedLocation: missing_feature
          TestUnvalidatedRedirect_StackTrace: missing_feature
        test_unvalidated_redirect_forward.py:
          TestUnvalidatedForward: missing_feature
          TestUnvalidatedForward_ExtendedLocation: missing_feature
          TestUnvalidatedForward_StackTrace: missing_feature
        test_weak_cipher.py:
          TestWeakCipher: missing_feature
          TestWeakCipher_ExtendedLocation: missing_feature
          TestWeakCipher_StackTrace: missing_feature
        test_weak_hash.py:
          TestDeduplication: missing_feature
          TestWeakHash: missing_feature
          TestWeakHash_ExtendedLocation: missing_feature
          TestWeakHash_StackTrace: missing_feature
        test_weak_randomness.py:
          TestWeakRandomness: missing_feature
          TestWeakRandomness_ExtendedLocation: missing_feature
          TestWeakRandomness_StackTrace: missing_feature
        test_xcontent_sniffing.py:
          Test_XContentSniffing: missing_feature
          Test_XContentSniffing_ExtendedLocation: missing_feature
          Test_XContentSniffing_StackTrace: missing_feature
        test_xpath_injection.py:
          TestXPathInjection: missing_feature
          TestXPathInjection_ExtendedLocation: missing_feature
          TestXPathInjection_StackTrace: missing_feature
        test_xss.py:
          TestXSS:
            '*': missing_feature
          TestXSS_ExtendedLocation: missing_feature
          TestXSS_StackTrace: missing_feature
      source/:
        test_body.py:
          TestRequestBody: missing_feature
        test_cookie_name.py:
          TestCookieName: missing_feature
        test_cookie_value.py:
          TestCookieValue: missing_feature
        test_graphql_resolver.py:
          TestGraphqlResolverArgument: missing_feature
        test_header_name.py:
          TestHeaderName: missing_feature
        test_header_value.py:
          TestHeaderValue: missing_feature
        test_kafka_key.py:
          TestKafkaKey: missing_feature
        test_kafka_value.py:
          TestKafkaValue: missing_feature
        test_multipart.py:
          TestMultipart: missing_feature
        test_parameter_name.py:
          TestParameterName: missing_feature
        test_parameter_value.py:
          TestParameterValue: missing_feature
        test_path.py:
          TestPath: missing_feature
        test_path_parameter.py:
          TestPathParameter: missing_feature
        test_sql_row.py:
          TestSqlRow: missing_feature
        test_uri.py:
          TestURI: missing_feature
      test_security_controls.py:
        TestSecurityControls: missing_feature
    rasp/:
      test_cmdi.py: missing_feature
      test_lfi.py: missing_feature
      test_shi.py: irrelevant (there is no equivalent to system(3) in go)
      test_sqli.py:
        Test_Sqli_BodyJson: v1.66.0
        Test_Sqli_BodyUrlEncoded: v1.66.0
        Test_Sqli_BodyXml: v1.66.0
        Test_Sqli_Capability: v1.69.0
        Test_Sqli_Mandatory_SpanTags: v1.69.0
        Test_Sqli_Optional_SpanTags: missing_feature
        Test_Sqli_Rules_Version: missing_feature
        Test_Sqli_StackTrace: v1.66.0
        Test_Sqli_Telemetry: missing_feature
        Test_Sqli_Telemetry_V2: missing_feature
        Test_Sqli_UrlQuery: v1.66.0
        Test_Sqli_Waf_Version: missing_feature
      test_ssrf.py:
        Test_Ssrf_BodyJson: v1.65.1
        Test_Ssrf_BodyUrlEncoded: v1.65.1
        Test_Ssrf_BodyXml: v1.65.1
        Test_Ssrf_Capability: v1.69.0
        Test_Ssrf_Mandatory_SpanTags: v1.69.0
        Test_Ssrf_Optional_SpanTags: missing_feature
        Test_Ssrf_Rules_Version: missing_feature
        Test_Ssrf_StackTrace: v1.65.1
        Test_Ssrf_Telemetry: missing_feature
        Test_Ssrf_Telemetry_V2: missing_feature
        Test_Ssrf_UrlQuery: v1.65.1
        Test_Ssrf_Waf_Version: missing_feature
    waf/:
      test_addresses.py:
        Test_BodyJson: v1.37.0
        Test_BodyRaw: missing_feature
        Test_BodyUrlEncoded: v1.37.0
        Test_BodyXml: v1.37.0
        Test_Cookies:
          '*': v1.34.0
          chi: v1.36.0
          echo: v1.36.0
          gin: v1.37.0
        Test_FullGrpc: missing_feature
        Test_GraphQL:
          '*': v1.60.0
        Test_GrpcServerMethod: v1.62.0
        Test_Headers:
          '*': v1.34.0
          chi: v1.36.0
          echo: v1.36.0
          gin: v1.37.0
        Test_PathParams:
          '*': v1.36.0
          gin: v1.37.0
          net-http: irrelevant (net-http doesn't handle path params)
          net-http-orchestrion: irrelevant (net-http doesn't handle path params)
        Test_ResponseStatus:
          '*': v1.36.0
          gin: v1.37.0
        Test_UrlQuery:
          '*': v1.35.0
          gin: v1.37.0
        Test_UrlQueryKey: v1.38.1
        Test_UrlRaw:
          '*': v1.34.0
          chi: v1.36.0
          echo: v1.36.0
          gin: v1.37.0
        Test_gRPC: v1.36.0
      test_blocking.py:
        Test_Blocking: v1.50.0-rc.1
        Test_Blocking_strip_response_headers: missing_feature
        Test_CustomBlockingResponse:
          '*': v1.63.0
      test_custom_rules.py:
        Test_CustomRules: v1.51.0
      test_exclusions.py:
        Test_Exclusions: v1.53.0
      test_miscs.py:
        Test_404:
          '*': v1.34.0
          chi: v1.36.0
          echo: v1.36.0
          gin: v1.37.0
        Test_CorrectOptionProcessing:
          '*': v1.34.0
          chi: v1.36.0
          echo: v1.36.0
          gin: v1.37.0
        Test_MultipleAttacks:
          '*': v1.35.0
          gin: v1.37.0
        Test_MultipleHighlight:
          '*': v1.36.0
          gin: v1.37.0
      test_reports.py:
        Test_Monitoring: v1.38.0
      test_rules.py:
        Test_CommandInjection:
          '*': v1.35.0
          gin: v1.37.0
        Test_DiscoveryScan:
          '*': v1.36.0
          gin: v1.37.0
        Test_HttpProtocol:
          '*': v1.36.1
          gin: v1.37.0
        Test_JavaCodeInjection:
          '*': v1.35.0
          gin: v1.37.0
        Test_JsInjection:
          '*': v1.35.0
          gin: v1.37.0
        Test_LFI:
          '*': v1.35.0
          gin: v1.37.0
        Test_NoSqli:
          '*': v1.35.0
          gin: v1.37.0
        Test_PhpCodeInjection:
          '*': v1.35.0
          gin: v1.37.0
        Test_RFI:
          '*': v1.35.0
          gin: v1.37.0
        Test_SQLI:
          '*': v1.35.0
          gin: v1.37.0
        Test_SSRF:
          '*': v1.35.0
          gin: v1.37.0
        Test_Scanners:
          '*': v1.35.0
          gin: v1.37.0
        Test_XSS:
          '*': v1.35.0
          echo: v1.36.0
          gin: v1.37.0
      test_telemetry.py:
        Test_TelemetryMetrics: missing_feature
      test_truncation.py:
        Test_Truncation: missing_feature
    test_alpha.py:
      Test_Basic:
        '*': v1.34.0
        chi: v1.36.0
        echo: v1.36.0
        gin: v1.37.0
    test_asm_standalone.py:
      Test_AppSecStandalone_UpstreamPropagation: irrelevant (v2 is implemented)
      Test_AppSecStandalone_UpstreamPropagation_V2: v1.73.0-dev
      Test_IastStandalone_UpstreamPropagation: missing_feature
      Test_IastStandalone_UpstreamPropagation_V2: missing_feature
<<<<<<< HEAD
      Test_SCAStandalone_Telemetry: irrelevant (v2 is implemented)
      Test_SCAStandalone_Telemetry_V2: v1.73.0-dev
=======
      Test_SCAStandalone_Telemetry: missing_feature
      Test_SCAStandalone_Telemetry_V2: v2.0.0-dev
      Test_UserEventsStandalone: missing_feature
>>>>>>> 20ad7b70
    test_automated_login_events.py:
      Test_Login_Events: missing_feature
      Test_Login_Events_Extended: missing_feature
      Test_V2_Login_Events: missing_feature
      Test_V2_Login_Events_Anon: missing_feature
      Test_V2_Login_Events_RC: missing_feature
      Test_V3_Auto_User_Instrum_Mode_Capability: missing_feature
      Test_V3_Login_Events: missing_feature
      Test_V3_Login_Events_Anon: missing_feature
      Test_V3_Login_Events_Blocking: missing_feature
      Test_V3_Login_Events_RC: missing_feature
    test_automated_user_and_session_tracking.py:
      Test_Automated_Session_Blocking: missing_feature
      Test_Automated_User_Blocking: missing_feature
      Test_Automated_User_Tracking: missing_feature
    test_blocking_addresses.py:
      Test_BlockingGraphqlResolvers: missing_feature
      Test_Blocking_client_ip: v1.51.0
      Test_Blocking_request_body: missing_feature
      Test_Blocking_request_body_multipart: irrelevant (Body blocking happens through SDK)
      Test_Blocking_request_cookies:
        '*': v1.51.0
        net-http: irrelevant
        net-http-orchestrion: irrelevant
      Test_Blocking_request_headers:
        '*': v1.51.0
        net-http: irrelevant
        net-http-orchestrion: irrelevant
      Test_Blocking_request_method:
        '*': v1.51.0
        net-http: irrelevant
        net-http-orchestrion: irrelevant
      Test_Blocking_request_path_params:
        '*': v1.51.0
        net-http: irrelevant
        net-http-orchestrion: irrelevant
      Test_Blocking_request_query:
        '*': v1.51.0
        net-http: irrelevant
        net-http-orchestrion: irrelevant
      Test_Blocking_request_uri:
        '*': v1.51.0
        net-http: irrelevant
        net-http-orchestrion: irrelevant
      Test_Blocking_response_headers: missing_feature
      Test_Blocking_response_status: missing_feature
      Test_Blocking_user_id: v1.51.0
      Test_Suspicious_Request_Blocking: flaky (APPSEC-57080)
    test_client_ip.py:
      Test_StandardTagsClientIp: v1.44.1
    test_customconf.py:
      Test_CorruptedRules_Telemetry: missing_feature
      Test_NoLimitOnWafRules: v1.37.0
    test_event_tracking.py:
      Test_CustomEvent: v1.47.0
      Test_CustomEvent_Metrics: v2.1.0-dev
      Test_UserLoginFailureEvent: v1.47.0
      Test_UserLoginFailureEvent_Metrics: v2.1.0-dev
      Test_UserLoginSuccessEvent: v1.47.0
      Test_UserLoginSuccessEvent_Metrics: v2.1.0-dev
    test_event_tracking_v2.py:
      Test_UserLoginFailureEventV2_HeaderCollection: v2.1.0-dev
      Test_UserLoginFailureEventV2_Libddwaf: v2.1.0-dev
      Test_UserLoginFailureEventV2_Metrics: v2.1.0-dev
      Test_UserLoginFailureEventV2_Tags: v2.1.0-dev
      Test_UserLoginSuccessEventV2_HeaderCollection: v2.1.0-dev
      Test_UserLoginSuccessEventV2_Libddwaf: v2.1.0-dev
      Test_UserLoginSuccessEventV2_Metrics: v2.1.0-dev
      Test_UserLoginSuccessEventV2_Tags: v2.1.0-dev
    test_fingerprinting.py:
      Test_Fingerprinting_Endpoint: v1.69.0
      Test_Fingerprinting_Endpoint_Capability: v1.69.0
      Test_Fingerprinting_Endpoint_Preprocessor: v1.69.0
      Test_Fingerprinting_Header_And_Network: v1.69.0
      Test_Fingerprinting_Header_And_Network_Preprocessor: v1.69.0
      Test_Fingerprinting_Header_Capability: v1.69.0
      Test_Fingerprinting_Network_Capability: v1.69.0
      Test_Fingerprinting_Session: v1.69.0
      Test_Fingerprinting_Session_Capability: v1.69.0
      Test_Fingerprinting_Session_Preprocessor: v1.69.0
    test_identify.py:
      Test_Basic: v1.37.0
    test_ip_blocking_full_denylist.py:
      Test_AppSecIPBlockingFullDenylist:
        '*': v1.47.0
    test_logs.py:
      Test_Standardization: missing_feature
      Test_StandardizationBlockMode: missing_feature
    test_metastruct.py:
      Test_SecurityEvents_Appsec_Metastruct_Disabled: v1.72.0
      Test_SecurityEvents_Appsec_Metastruct_Enabled: v1.72.0
      Test_SecurityEvents_Iast_Metastruct_Disabled: irrelevant (No IAST)
      Test_SecurityEvents_Iast_Metastruct_Enabled: irrelevant (No IAST)
    test_remote_config_rule_changes.py:
      Test_BlockingActionChangesWithRemoteConfig: v1.69.0
      Test_UpdateRuleFileWithRemoteConfig: bug (APPSEC-55377)
    test_reports.py:
      Test_ExtraTagsFromRule:
        '*': v1.62.0
      Test_Info:
        '*': v1.34.0
        chi: v1.36.0
        echo: v1.36.0
        gin: v1.37.0
      Test_RequestHeaders:
        '*': v1.34.0
        echo: v1.36.0
        gin: v1.37.0
      Test_StatusCode:
        '*': v1.34.0
        echo: v1.36.0
        gin: v1.37.0
    test_request_blocking.py:
      Test_AppSecRequestBlocking: v1.50.0-rc.1
    test_runtime_activation.py:
      Test_RuntimeActivation: v1.69.0
      Test_RuntimeDeactivation: v1.69.0
    test_shell_execution.py:
      Test_ShellExecution: missing_feature
    test_suspicious_attacker_blocking.py:
      Test_Suspicious_Attacker_Blocking: v1.69.0
    test_traces.py:
      Test_AppSecEventSpanTags:
        '*': v1.36.0
        gin: v1.37.0
      Test_AppSecObfuscator: v1.38.0
      Test_CollectDefaultRequestHeader:
        '*': v1.36.2
        gin: v1.37.0
      Test_CollectRespondHeaders:
        '*': v1.36.2
        gin: v1.37.0
      Test_ExternalWafRequestsIdentification: v1.63.0
      Test_RetainTraces:
        '*': v1.36.0
        gin: v1.37.0
    test_user_blocking_full_denylist.py:
      Test_UserBlocking_FullDenylist: v1.48.0
    test_versions.py:
      Test_Events:
        '*': v1.36.0
        gin: v1.37.0
  debugger/:
    test_debugger_exception_replay.py:
      Test_Debugger_Exception_Replay: missing_feature (feature not implented)
    test_debugger_expression_language.py:
      Test_Debugger_Expression_Language: missing_feature (feature not implented)
    test_debugger_inproduct_enablement.py:
      Test_Debugger_InProduct_Enablement_Code_Origin: missing_feature
      Test_Debugger_InProduct_Enablement_Dynamic_Instrumentation: missing_feature
      Test_Debugger_InProduct_Enablement_Exception_Replay: missing_feature
    test_debugger_pii.py:
      Test_Debugger_PII_Redaction: missing_feature (feature not implented)
    test_debugger_probe_snapshot.py:
      Test_Debugger_Probe_Snaphots: missing_feature (feature not implented)
    test_debugger_probe_status.py:
      Test_Debugger_Probe_Statuses: missing_feature (feature not implented)
    test_debugger_symdb.py:
      Test_Debugger_SymDb: missing_feature (feature not implented)
    test_debugger_telemetry.py:
      Test_Debugger_Telemetry: missing_feature
  integrations/:
    crossed_integrations/:
      test_kafka.py:
        Test_Kafka:
          "*": irrelevant
          net-http: v0.1  # real version not known
      test_kinesis.py:
        Test_Kinesis_PROPAGATION_VIA_MESSAGE_ATTRIBUTES:
          "*": irrelevant
          net-http: missing_feature (Endpoint not implemented)
          net-http-orchestrion: missing_feature (Endpoint not implemented)
      test_rabbitmq.py:
        Test_RabbitMQ_Trace_Context_Propagation:
          "*": irrelevant
          net-http: missing_feature (Endpoint not implemented)
          net-http-orchestrion: missing_feature (Endpoint not implemented)
      test_sns_to_sqs.py:
        Test_SNS_Propagation:
          "*": irrelevant
          net-http: missing_feature
          net-http-orchestrion: missing_feature (Endpoint not implemented)
      test_sqs.py:
        Test_SQS_PROPAGATION_VIA_AWS_XRAY_HEADERS:
          "*": irrelevant
          net-http: missing_feature (Endpoint not implemented)
          net-http-orchestrion: missing_feature (Endpoint not implemented)
        Test_SQS_PROPAGATION_VIA_MESSAGE_ATTRIBUTES:
          "*": irrelevant
          net-http: missing_feature (Endpoint not implemented)
          net-http-orchestrion: missing_feature (Endpoint not implemented)
    test_db_integrations_sql.py:
      Test_MsSql: missing_feature
      Test_MySql: missing_feature
      Test_Postgres: missing_feature
    test_dbm.py:
      Test_Dbm: missing_feature
    test_dsm.py:
      Test_DsmContext_Extraction_Base64:
        "*": irrelevant
        net-http: v0.1  # real version unknown
      Test_DsmContext_Injection_Base64:
        "*": irrelevant
        net-http: v0.1  # real version unknown
      Test_DsmHttp: missing_feature
      Test_DsmKafka:
        "*": irrelevant
        net-http: v0.1  # real version unknown
      Test_DsmKinesis:
        "*": irrelevant
        net-http: missing_feature (Endpoint not implemented)
        net-http-orchestrion: missing_feature (Endpoint not implemented)
      Test_DsmRabbitmq:
        "*": irrelevant
        net-http: missing_feature (Endpoint not implemented)
        net-http-orchestrion: missing_feature (Endpoint not implemented)
      Test_DsmRabbitmq_FanoutExchange:
        "*": irrelevant
        net-http: missing_feature (Endpoint not implemented)
        net-http-orchestrion: missing_feature (Endpoint not implemented)
      Test_DsmRabbitmq_TopicExchange:
        "*": irrelevant
        net-http: missing_feature (Endpoint not implemented)
        net-http-orchestrion: missing_feature (Endpoint not implemented)
      Test_DsmSNS:
        "*": irrelevant
        net-http: missing_feature (Endpoint not implemented)
        net-http-orchestrion: missing_feature (Endpoint not implemented)
      Test_DsmSQS:
        "*": irrelevant
        net-http: missing_feature (Endpoint not implemented)
        net-http-orchestrion: missing_feature (Endpoint not implemented)
      Test_Dsm_Manual_Checkpoint_Inter_Process:
        "*": irrelevant
        net-http: missing_feature (Endpoint not implemented)
        net-http-orchestrion: missing_feature (Endpoint not implemented)
      Test_Dsm_Manual_Checkpoint_Intra_Process:
        "*": irrelevant
        net-http: missing_feature (Endpoint not implemented)
        net-http-orchestrion: missing_feature (Endpoint not implemented)
    test_inferred_proxy.py:
      Test_AWS_API_Gateway_Inferred_Span_Creation:
        "*": irrelevant
        chi: v1.72.1
        echo: v1.72.1
        gin: v1.72.1
        net-http: v1.72.1
        net-http-orchestrion: v1.72.1
      Test_AWS_API_Gateway_Inferred_Span_Creation_With_Distributed_Context:
        "*": irrelevant
        chi: v1.72.1
        echo: v1.72.1
        gin: v1.72.1
        net-http: v1.72.1
        net-http-orchestrion: v1.72.1
      Test_AWS_API_Gateway_Inferred_Span_Creation_With_Error:
        "*": irrelevant
        chi: v1.72.1
        echo: v1.72.1
        gin: v1.72.1
        net-http: v1.72.1
        net-http-orchestrion: v1.72.1
    test_otel_drop_in.py:
      Test_Otel_Drop_In: missing_feature
  otel/:
    test_context_propagation.py:
      Test_Otel_Context_Propagation_Default_Propagator_Api:
        '*': incomplete_test_app (endpoint not implemented)
        net-http: v1.70.1
  parametric/:
    test_128_bit_traceids.py:
      Test_128_Bit_Traceids: v1.50.0
    test_config_consistency.py:
      Test_Config_Dogstatsd: v1.72.0-dev
      Test_Config_RateLimit: v1.67.0
      Test_Config_Tags: v1.70.1
      Test_Config_TraceAgentURL: v1.70.0
      Test_Config_TraceEnabled: v1.67.0
      Test_Config_TraceLogDirectory: v1.70.0
      Test_Config_UnifiedServiceTagging: v1.72.0
      Test_Stable_Config_Default: missing_feature
    test_crashtracking.py: missing_feature
    test_dynamic_configuration.py:
      TestDynamicConfigSamplingRules: v1.64.0
      TestDynamicConfigTracingEnabled: v1.61.0
      TestDynamicConfigV1: v1.59.0
      TestDynamicConfigV1_EmptyServiceTargets: v1.73.0-dev
      TestDynamicConfigV1_ServiceTargets: v1.59.0
      TestDynamicConfigV2: v1.59.0
    test_headers_baggage.py:
      Test_Headers_Baggage: missing_feature
    test_otel_api_interoperability.py: missing_feature
    test_otel_env_vars.py:
      Test_Otel_Env_Vars: v1.66.0
    test_otel_span_with_baggage.py:
      Test_Otel_Span_With_Baggage: missing_feature
    test_parametric_endpoints.py:
      Test_Parametric_DDSpan_Add_Link: missing_feature (add_link endpoint is not implemented)
      Test_Parametric_DDSpan_Set_Resource: missing_feature (does not support setting a resource name after span creation)
      Test_Parametric_DDTrace_Baggage: missing_feature (baggage endpoints are not implemented)
      Test_Parametric_DDTrace_Crash: missing_feature (crash endpoint is not implemented)
      Test_Parametric_DDTrace_Current_Span: missing_feature (spans are stored in a local context, there is no global current span in the go tracer)
      Test_Parametric_OtelSpan_Set_Name: bug (APMAPI-778)  # The set_name endpoint should set the resouce name (not the span name)
      Test_Parametric_OtelSpan_Start: bug (APMAPI-778)  # String attributes are incorrectly stored/serialized in a list
      Test_Parametric_Otel_Baggage: missing_feature (otel baggage is not supported)
      Test_Parametric_Otel_Current_Span: missing_feature (otel current span endpoint is not defined)
    test_process_discovery.py: missing_feature
    test_span_events.py: missing_feature
    test_span_links.py: missing_feature
    test_telemetry.py:
      Test_Consistent_Configs: missing_feature (APMAPI-745)
      Test_Defaults: missing_feature
      Test_Environment: missing_feature
      Test_Stable_Configuration_Origin: missing_feature
      Test_TelemetryInstallSignature: missing_feature
      Test_TelemetrySCAEnvVar: v1.63.0-rc.1
    test_trace_sampling.py:
      Test_Trace_Sampling_Basic: v1.37.0  # TODO what is the earliest version?
      Test_Trace_Sampling_Globs: v1.60.0
      Test_Trace_Sampling_Globs_Feb2024_Revision: v1.64.0
      Test_Trace_Sampling_Resource: v1.60.0
      Test_Trace_Sampling_Tags: v1.60.0
      Test_Trace_Sampling_Tags_Feb2024_Revision: v1.64.0
    test_tracer.py:
      Test_TracerSCITagging: v1.48.0
    test_tracer_flare.py:
      TestTracerFlareV1: missing_feature
  remote_config/:
    test_remote_configuration.py:
      Test_RemoteConfigurationExtraServices: missing_feature
      Test_RemoteConfigurationUpdateSequenceASMDD: missing_feature
      Test_RemoteConfigurationUpdateSequenceASMDDNoCache: irrelevant (cache is implemented)
      Test_RemoteConfigurationUpdateSequenceFeatures: v1.44.1
      Test_RemoteConfigurationUpdateSequenceFeaturesNoCache: irrelevant (cache is implemented)
      Test_RemoteConfigurationUpdateSequenceLiveDebugging: missing_feature
  serverless/:
    span_pointers/:
      aws/:
        test_s3_span_pointers.py:
          Test_CopyObject: missing_feature
          Test_MultipartUpload: missing_feature
          Test_PutObject: missing_feature
  test_baggage.py:
    Test_Baggage_Headers_Basic: incomplete_test_app (/make_distant_call endpoint is not correctly implemented)
    Test_Baggage_Headers_Malformed: incomplete_test_app (/make_distant_call endpoint is not correctly implemented)
    Test_Baggage_Headers_Malformed2: incomplete_test_app (/make_distant_call endpoint is not correctly implemented)
    Test_Baggage_Headers_Max_Bytes: incomplete_test_app (/make_distant_call endpoint is not correctly implemented)
    Test_Baggage_Headers_Max_Items: incomplete_test_app (/make_distant_call endpoint is not correctly implemented)
    Test_Only_Baggage_Header: incomplete_test_app (/make_distant_call endpoint is not correctly implemented)
  test_config_consistency.py:
    Test_Config_ClientIPHeaderEnabled_False: v1.70.1
    Test_Config_ClientIPHeader_Configured: v1.60.0
    Test_Config_ClientIPHeader_Precedence: v1.69.0
    Test_Config_ClientTagQueryString_Configured: v1.72.0-dev
    Test_Config_ClientTagQueryString_Empty: v1.72.0-dev
    Test_Config_HttpClientErrorStatuses_Default: v1.69.0
    Test_Config_HttpClientErrorStatuses_FeatureFlagCustom: v1.69.0
    Test_Config_HttpServerErrorStatuses_Default: v1.67.0
    Test_Config_HttpServerErrorStatuses_FeatureFlagCustom: v1.69.0
    Test_Config_IntegrationEnabled_False: irrelevant (not applicable to Go because of how they do auto instrumentation)
    Test_Config_IntegrationEnabled_True: irrelevant (not applicable to Go because of how they do auto instrumentation)
    Test_Config_LogInjection_128Bit_TraceId_Disabled: 2.1.0-dev
    Test_Config_LogInjection_128Bit_TraceId_Enabled: 2.1.0-dev
    Test_Config_LogInjection_Default: incomplete_test_app (weblog endpoint not implemented)
    Test_Config_LogInjection_Enabled: incomplete_test_app (weblog endpoint not implemented)
    Test_Config_ObfuscationQueryStringRegexp_Configured: v1.67.0
    Test_Config_ObfuscationQueryStringRegexp_Default: v1.67.0
    Test_Config_ObfuscationQueryStringRegexp_Empty: v1.67.0
    Test_Config_RuntimeMetrics_Default: v1.18.0
    Test_Config_RuntimeMetrics_Enabled: v1.18.0
    Test_Config_RuntimeMetrics_Enabled_WithRuntimeId: v1.18.0
    Test_Config_UnifiedServiceTagging_CustomService: v1.67.0
    Test_Config_UnifiedServiceTagging_Default: v1.67.0
  test_data_integrity.py:
    Test_LibraryHeaders: v1.60.0.dev0
  test_distributed.py:
    Test_DistributedHttp: missing_feature
    Test_Span_Links_Flags_From_Conflicting_Contexts: missing_feature (implementation specs have not been determined)
    Test_Span_Links_From_Conflicting_Contexts: missing_feature
    Test_Span_Links_Omit_Tracestate_From_Conflicting_Contexts: missing_feature (implementation specs have not been determined)
    Test_Synthetics_APM_Datadog: bug (APMAPI-901)  # the incoming headers are considered invalid
  test_graphql.py: missing_feature
  test_identify.py:
    Test_Basic: v1.37.0
    Test_Propagate: v1.48.0-rc.1
    Test_Propagate_Legacy: v1.41.0
  test_library_conf.py:
    Test_ExtractBehavior_Default: missing_feature (baggage should be implemented and conflicting trace contexts should generate span link in v1.71.0)
    Test_ExtractBehavior_Ignore: missing_feature (extract behavior not implemented)
    Test_ExtractBehavior_Restart: missing_feature (extract behavior not implemented)
    Test_ExtractBehavior_Restart_With_Extract_First: missing_feature (extract behavior not implemented)
    Test_HeaderTags: v1.53.0
    Test_HeaderTags_Colon_Leading: v1.53.0
    Test_HeaderTags_Colon_Trailing: v1.70.0
    Test_HeaderTags_DynamicConfig: v1.70.0
    Test_HeaderTags_Long: v1.53.0
    Test_HeaderTags_Short: v1.53.0
    Test_HeaderTags_Whitespace_Header: v1.53.0
    Test_HeaderTags_Whitespace_Tag: v1.53.0
    Test_HeaderTags_Whitespace_Val_Long: v1.53.0
    Test_HeaderTags_Whitespace_Val_Short: v1.53.0
  test_protobuf.py: missing_feature
  test_sampling_rates.py:
    Test_SampleRateFunction: v1.72.1  # real version unknown
    Test_SamplingDecisionAdded: v1.72.1  # real version unknown
    Test_SamplingDecisions: v1.72.1  # real version unknown
    Test_SamplingDeterminism: v1.72.1  # real version unknown
    Test_SamplingRates: v1.36.2
  test_scrubbing.py:
    Test_UrlQuery: v1.40.0
  test_semantic_conventions.py:
    Test_Meta: v1.45.0
  test_span_events.py: incomplete_test_app (Weblog `/add_event` not implemented)
  test_standard_tags.py:
    Test_StandardTagsClientIp: v1.46.0
    Test_StandardTagsMethod: v1.39.0
    Test_StandardTagsRoute: v1.39.0
    Test_StandardTagsStatusCode: v1.39.0
    Test_StandardTagsUrl: v1.40.0
    Test_StandardTagsUserAgent: v1.39.0
  test_telemetry.py:
    Test_DependencyEnable: v1.73.0-dev
    Test_Log_Generation: v1.73.0-dev
    Test_MessageBatch: v1.73.0-dev
    Test_Metric_Generation_Disabled: v1.73.0-dev
    Test_Metric_Generation_Enabled: missing_feature (checks for metrics from the tracer)
    Test_ProductsDisabled: v1.53
    Test_Telemetry: v1.49.0
    Test_TelemetrySCAEnvVar: missing_feature
    Test_TelemetryV2: v1.49.1<|MERGE_RESOLUTION|>--- conflicted
+++ resolved
@@ -12,13 +12,8 @@
   appsec/:
     api_security/:
       test_api_security_rc.py:
-<<<<<<< HEAD
-        Test_API_Security_RC_ASM_DD_processors: v1.69.0
-        Test_API_Security_RC_ASM_DD_scanners: v1.69.0
-=======
         Test_API_Security_RC_ASM_DD_processors: v2.0.0-dev
         Test_API_Security_RC_ASM_DD_scanners: v2.0.0-dev
->>>>>>> 20ad7b70
       test_apisec_sampling.py:
         Test_API_Security_Sampling_Different_Endpoints: missing_feature
         Test_API_Security_Sampling_Different_Paths: missing_feature
@@ -29,11 +24,7 @@
           net-http-orchestrion: irrelevant (net-http doesn't handle path params)
         Test_API_Security_Sampling_With_Delay: missing_feature
       test_schemas.py:
-<<<<<<< HEAD
-        Test_Scanners: v1.69.0
-=======
         Test_Scanners: v2.0.0-dev
->>>>>>> 20ad7b70
         Test_Schema_Request_Cookies: v1.60.0
         Test_Schema_Request_FormUrlEncoded_Body: v1.60.0
         Test_Schema_Request_Headers: v1.60.0
@@ -359,14 +350,9 @@
       Test_AppSecStandalone_UpstreamPropagation_V2: v1.73.0-dev
       Test_IastStandalone_UpstreamPropagation: missing_feature
       Test_IastStandalone_UpstreamPropagation_V2: missing_feature
-<<<<<<< HEAD
-      Test_SCAStandalone_Telemetry: irrelevant (v2 is implemented)
-      Test_SCAStandalone_Telemetry_V2: v1.73.0-dev
-=======
       Test_SCAStandalone_Telemetry: missing_feature
       Test_SCAStandalone_Telemetry_V2: v2.0.0-dev
       Test_UserEventsStandalone: missing_feature
->>>>>>> 20ad7b70
     test_automated_login_events.py:
       Test_Login_Events: missing_feature
       Test_Login_Events_Extended: missing_feature
