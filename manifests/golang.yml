tests/:
  apm_tracing_e2e/:
    test_otel.py:
      Test_Otel_Span:
        '*': missing_feature (missing /e2e_otel_span endpoint on weblog)
        net-http: v0.1  # real version not known
    test_single_span.py:
      Test_SingleSpan:
        '*': missing_feature (missing /e2e_otel_span endpoint on weblog)
        chi: v0.1  # real version not known
  appsec/:
    api_security/:
      test_apisec_sampling.py:
        Test_API_Security_sampling:
          '*': v1.60.0-dev
          net-http: irrelevant (net-http doesn't handle path params)
      test_schemas.py:
        Test_Scanners: missing_feature
        Test_Schema_Request_Cookies:
          '*': v1.60.0-dev
          net-http: irrelevant (net-http doesn't handle path params)
          uds-echo: bug (APPSEC-18224)
        Test_Schema_Request_FormUrlEncoded_Body: missing_feature
        Test_Schema_Request_Headers:
          '*': v1.60.0-dev
          net-http: irrelevant (net-http doesn't handle path params)
        Test_Schema_Request_Json_Body: missing_feature
        Test_Schema_Request_Path_Parameters:
          '*': v1.60.0-dev
          net-http: irrelevant (net-http doesn't handle path params)
        Test_Schema_Request_Query_Parameters:
          '*': v1.60.0-dev
          net-http: irrelevant (net-http doesn't handle path params)
        Test_Schema_Response_Body: missing_feature
        Test_Schema_Response_Body_env_var: missing_feature
        Test_Schema_Response_Headers: missing_feature
    iast/:
      sink/:
        test_command_injection.py:
          TestCommandInjection: missing_feature
        test_hardcoded_secrets.py:
          Test_HardcodedSecrets: missing_feature
        test_header_injection.py:
          TestHeaderInjection: missing_feature
        test_hsts_missing_header.py:
          Test_HstsMissingHeader: missing_feature
        test_insecure_cookie.py:
          TestInsecureCookie: missing_feature
        test_ldap_injection.py:
          TestLDAPInjection: missing_feature
        test_no_httponly_cookie.py:
          TestNoHttponlyCookie: missing_feature
        test_no_samesite_cookie.py:
          TestNoSamesiteCookie: missing_feature
        test_nosql_mongodb_injection.py:
          TestNoSqlMongodbInjection: missing_feature
        test_path_traversal.py:
          TestPathTraversal: missing_feature
        test_sql_injection.py:
          TestSqlInjection: missing_feature
        test_ssrf.py:
          TestSSRF: missing_feature
        test_trust_boundary_violation.py:
          Test_TrustBoundaryViolation: missing_feature
        test_unvalidated_redirect.py:
          TestUnvalidatedHeader: missing_feature
          TestUnvalidatedRedirect: missing_feature
        test_unvalidated_redirect_forward.py:
          TestUnvalidatedForward: missing_feature
        test_weak_cipher.py:
          TestWeakCipher: missing_feature
        test_weak_hash.py:
          TestWeakHash: missing_feature
        test_weak_randomness.py:
          TestWeakRandomness: missing_feature
        test_xcontent_sniffing.py:
          Test_XContentSniffing: missing_feature
        test_xpath_injection.py:
          TestXPathInjection: missing_feature
        test_xss.py:
          TestXSS:
            '*': missing_feature
      source/:
        test_body.py:
          TestRequestBody: missing_feature
        test_cookie_name.py:
          TestCookieName: missing_feature
        test_cookie_value.py:
          TestCookieValue: missing_feature
        test_header_name.py:
          TestHeaderName: missing_feature
        test_header_value.py:
          TestHeaderValue: missing_feature
        test_multipart.py:
          TestMultipart: missing_feature
        test_parameter_name.py:
          TestParameterName: missing_feature
        test_parameter_value.py:
          TestParameterValue: missing_feature
        test_path.py:
          TestPath: missing_feature
        test_uri.py:
          TestURI: missing_feature
    waf/:
      test_addresses.py:
        Test_BodyJson: v1.37.0
        Test_BodyRaw: missing_feature
        Test_BodyUrlEncoded: v1.37.0
        Test_BodyXml: v1.37.0
        Test_ClientIP: missing_feature
        Test_Cookies:
          '*': v1.34.0
          chi: v1.36.0
          echo: v1.36.0
          gin: v1.37.0
        Test_FullGrpc: missing_feature
        Test_GraphQL: missing_feature
        Test_Headers:
          '*': v1.34.0
          chi: v1.36.0
          echo: v1.36.0
          gin: v1.37.0
        Test_Lambda: missing_feature
        Test_Method: missing_feature
        Test_PathParams:
          '*': v1.36.0
          gin: v1.37.0
          net-http: irrelevant (net-http doesn't handle path params)
        Test_ResponseStatus:
          '*': v1.36.0
          gin: v1.37.0
        Test_UrlQuery:
          '*': v1.35.0
          gin: v1.37.0
        Test_UrlQueryKey: v1.38.1
        Test_UrlRaw:
          '*': v1.34.0
          chi: v1.36.0
          echo: v1.36.0
          gin: v1.37.0
        Test_gRPC: v1.36.0
      test_blocking.py:
        Test_Blocking: v1.50.0-rc.1
        Test_CustomBlockingResponse:
          '*': v1.53.0
          uds-echo: bug
      test_custom_rules.py:
        Test_CustomRules: v1.51.0
      test_exclusions.py:
        Test_Exclusions: v1.53.0
      test_miscs.py:
        Test_404:
          '*': v1.34.0
          chi: v1.36.0
          echo: v1.36.0
          gin: v1.37.0
        Test_CorrectOptionProcessing:
          '*': v1.34.0
          chi: v1.36.0
          echo: v1.36.0
          gin: v1.37.0
        Test_MultipleAttacks:
          '*': v1.35.0
          gin: v1.37.0
        Test_MultipleHighlight:
          '*': v1.36.0
          gin: v1.37.0
      test_reports.py:
        Test_Monitoring: v1.38.0
      test_rules.py:
        Test_CommandInjection:
          '*': v1.35.0
          gin: v1.37.0
        Test_DiscoveryScan:
          '*': v1.36.0
          gin: v1.37.0
        Test_HttpProtocol:
          '*': v1.36.1
          gin: v1.37.0
        Test_JavaCodeInjection:
          '*': v1.35.0
          gin: v1.37.0
        Test_JsInjection:
          '*': v1.35.0
          gin: v1.37.0
        Test_LFI:
          '*': v1.35.0
          gin: v1.37.0
        Test_NoSqli:
          '*': v1.35.0
          gin: v1.37.0
        Test_PhpCodeInjection:
          '*': v1.35.0
          gin: v1.37.0
        Test_RFI:
          '*': v1.35.0
          gin: v1.37.0
        Test_SQLI:
          '*': v1.35.0
          gin: v1.37.0
        Test_SSRF:
          '*': v1.35.0
          gin: v1.37.0
        Test_Scanners:
          '*': v1.35.0
          gin: v1.37.0
        Test_XSS:
          '*': v1.35.0
          echo: v1.36.0
          gin: v1.37.0
      test_telemetry.py:
        Test_TelemetryMetrics: missing_feature
    test_PII.py:
      Test_Scrubbing: missing_feature
    test_alpha.py:
      Test_Basic:
        '*': v1.34.0
        chi: v1.36.0
        echo: v1.36.0
        gin: v1.37.0
    test_automated_login_events.py:
      Test_Login_Events: missing_feature
      Test_Login_Events_Extended: missing_feature
    test_blocking_addresses.py:
      Test_BlockingAddresses: v1.51.0
      Test_BlockingGraphqlResolvers:
        '*': missing_feature
      Test_Blocking_request_body: missing_feature
      Test_Blocking_request_cookies:
        '*': v1.51.0
        net-http: irrelevant
      Test_Blocking_request_headers:
        '*': v1.51.0
        net-http: irrelevant
      Test_Blocking_request_method:
        '*': v1.51.0
        net-http: irrelevant
      Test_Blocking_request_path_params:
        '*': v1.51.0
        net-http: irrelevant
      Test_Blocking_request_query:
        '*': v1.51.0
        net-http: irrelevant
      Test_Blocking_request_uri:
        '*': v1.51.0
        net-http: irrelevant
      Test_Blocking_response_headers: missing_feature
      Test_Blocking_response_status: missing_feature
      Test_Suspicious_Request_Blocking: missing_feature
    test_client_ip.py:
      Test_StandardTagsClientIp: v1.44.1
    test_conf.py:
      Test_RuleSet_1_3_1: v1.38.0
    test_customconf.py:
      Test_NoLimitOnWafRules: v1.37.0
    test_event_tracking.py:
      Test_CustomEvent: v1.47.0
      Test_UserLoginFailureEvent: v1.47.0
      Test_UserLoginSuccessEvent: v1.47.0
    test_identify.py:
      Test_Basic: v1.37.0
    test_ip_blocking_full_denylist.py:
      Test_AppSecIPBlockingFullDenylist:
        '*': v1.47.0
        uds-echo: bug
    test_logs.py:
      Test_Standardization: missing_feature
      Test_StandardizationBlockMode: missing_feature
    test_reports.py:
      Test_ExtraTagsFromRule: missing_feature
      Test_HttpClientIP:
        '*': v1.34.0
        chi: v1.36.0
        echo: v1.36.0
        gin: v1.37.0
      Test_Info:
        '*': v1.34.0
        chi: v1.36.0
        echo: v1.36.0
        gin: v1.37.0
      Test_RequestHeaders:
        '*': v1.34.0
        echo: v1.36.0
        gin: v1.37.0
      Test_StatusCode:
        '*': v1.34.0
        echo: v1.36.0
        gin: v1.37.0
    test_request_blocking.py:
      Test_AppSecRequestBlocking: v1.50.0-rc.1
    test_runtime_activation.py:
      Test_RuntimeActivation: missing_feature
    test_shell_execution.py:
      Test_ShellExecution: missing_feature
    test_traces.py:
      Test_AppSecEventSpanTags:
        '*': v1.36.0
        gin: v1.37.0
      Test_AppSecObfuscator: v1.38.0
      Test_CollectRespondHeaders:
        '*': v1.36.2
        gin: v1.37.0
      Test_DistributedTraceInfo: missing_feature (test not implemented)
      Test_RetainTraces:
        '*': v1.36.0
        gin: v1.37.0
    test_user_blocking_full_denylist.py:
      Test_UserBlocking_FullDenylist: v1.48.0
    test_versions.py:
      Test_Events:
        '*': v1.36.0
        gin: v1.37.0
  debugger/:
    test_debugger.py:
      Test_Debugger_Line_Probe_Snaphots: irrelevant
      Test_Debugger_Method_Probe_Snaphots: irrelevant
      Test_Debugger_Mix_Log_Probe: irrelevant
      Test_Debugger_Probe_Statuses: irrelevant
  integrations/:
    crossed_integrations/:
      test_kafka.py:
        Test_GolangKafka:
          "*": irrelevant
          net-http: v0.1 # real version not known
        Test_JavaKafka:
          "*": irrelevant
          net-http: v0.1 # real version not known
        Test_NodeJSKafka:
          "*": irrelevant
          net-http: v0.1 # real version not known
        Test_PythonKafka:
          "*": irrelevant
          net-http: v0.1 # real version not known
        Test_RubyKafka:
          "*": irrelevant
          net-http: v0.1 # real version not known
      test_rabbitmq.py:
        Test_RabbitMQ_Trace_Context_Propagation: missing_feature
      test_sqs.py:
        Test_SQS_PROPAGATION_VIA_AWS_XRAY_HEADERS:
          "*": missing_feature (Endpoint not implemented)
        Test_SQS_PROPAGATION_VIA_MESSAGE_ATTRIBUTES:
          "*": missing_feature (Endpoint not implemented)
    test_db_integrations_sql.py:
      Test_MsSql: missing_feature
      Test_MySql: missing_feature
      Test_Postgres: missing_feature
    test_dbm.py:
      Test_Dbm: missing_feature
    test_dsm.py:
      Test_DsmHttp: missing_feature
      Test_DsmKafka: missing_feature
      Test_DsmRabbitmq: missing_feature
      Test_DsmRabbitmq_FanoutExchange: missing_feature
      Test_DsmRabbitmq_TopicExchange: missing_feature
      Test_DsmSQS: missing_feature
  parametric/:
    test_dynamic_configuration.py:
<<<<<<< HEAD
      TestDynamicConfigHeaderTags: missing_feature
=======
      TestDynamicConfigTracingEnabled: missing_feature
>>>>>>> 82f6f6ef
      TestDynamicConfigV1: v1.59.0-dev
      TestDynamicConfigV2: v1.59.0-dev
    test_span_links.py: missing_feature
    test_telemetry.py:
      Test_Defaults: missing_feature
      Test_Environment: missing_feature
      Test_TelemetryInstallSignature: missing_feature
    test_trace_sampling.py:
      Test_Trace_Sampling_Basic: v1.37.0 # TODO what is the earliest version?
      Test_Trace_Sampling_Globs: missing_feature
      Test_Trace_Sampling_Resource: missing_feature
      Test_Trace_Sampling_Tags: missing_feature
    test_tracer.py:
      Test_TracerSCITagging: v1.48.0
    test_tracer_flare.py:
      TestTracerFlareV1: missing_feature
  remote_config/:
    test_remote_configuration.py:
      Test_RemoteConfigurationExtraServices: missing_feature
      Test_RemoteConfigurationUpdateSequenceASMDD: missing_feature
      Test_RemoteConfigurationUpdateSequenceASMDDNoCache: irrelevant (cache is implemented)
      Test_RemoteConfigurationUpdateSequenceFeatures: v1.44.1
      Test_RemoteConfigurationUpdateSequenceFeaturesNoCache: irrelevant (cache is implemented)
      Test_RemoteConfigurationUpdateSequenceLiveDebugging: missing_feature
      Test_RemoteConfigurationUpdateSequenceLiveDebuggingNoCache: irrelevant (cache is implemented)
  test_data_integrity.py:
    Test_LibraryHeaders: v1.60.0.dev0
  test_distributed.py:
    Test_DistributedHttp: missing_feature
  test_identify.py:
    Test_Basic: v1.37.0
    Test_Propagate: v1.48.0-rc.1
    Test_Propagate_Legacy: v1.41.0
  test_library_conf.py:
    Test_HeaderTags: v1.53.0
    Test_HeaderTags_Colon_Leading: v1.53.0
    Test_HeaderTags_Colon_Trailing: bug (AIT-8571)
    Test_HeaderTags_Long: v1.53.0
    Test_HeaderTags_Short: v1.53.0
    Test_HeaderTags_Whitespace_Header: v1.53.0
    Test_HeaderTags_Whitespace_Tag: v1.53.0
    Test_HeaderTags_Whitespace_Val_Long: v1.53.0
    Test_HeaderTags_Whitespace_Val_Short: v1.53.0
  test_profiling.py:
    Test_Profile: bug (Not receiving profiles)
  test_scrubbing.py:
    Test_UrlQuery: v1.40.0
  test_semantic_conventions.py:
    Test_Meta: v1.45.0
  test_standard_tags.py:
    Test_StandardTagsClientIp: v1.46.0
    Test_StandardTagsMethod: v1.39.0
    Test_StandardTagsRoute: v1.39.0
    Test_StandardTagsStatusCode: v1.39.0
    Test_StandardTagsUrl: v1.40.0
    Test_StandardTagsUserAgent: v1.39.0
  test_telemetry.py:
    Test_DependencyEnable: missing_feature
    Test_Log_Generation: missing_feature
    Test_MessageBatch: missing_feature
    Test_Metric_Generation_Disabled: missing_feature
    Test_Metric_Generation_Enabled: missing_feature
    Test_ProductsDisabled: v1.53
    Test_Telemetry: v1.49.0
    Test_TelemetryV2: v1.49.1<|MERGE_RESOLUTION|>--- conflicted
+++ resolved
@@ -356,11 +356,8 @@
       Test_DsmSQS: missing_feature
   parametric/:
     test_dynamic_configuration.py:
-<<<<<<< HEAD
       TestDynamicConfigHeaderTags: missing_feature
-=======
       TestDynamicConfigTracingEnabled: missing_feature
->>>>>>> 82f6f6ef
       TestDynamicConfigV1: v1.59.0-dev
       TestDynamicConfigV2: v1.59.0-dev
     test_span_links.py: missing_feature
