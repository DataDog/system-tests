--- conflicted
+++ resolved
@@ -566,7 +566,6 @@
         "*": irrelevant
         net-http: missing_feature (Endpoint not implemented)
         net-http-orchestrion: missing_feature (Endpoint not implemented)
-<<<<<<< HEAD
     test_inferred_proxy.py:
       Test_AWS_API_Gateway_Inferred_Span_Creation:
         "*": irrelevant
@@ -575,9 +574,6 @@
         gin: v1.72.0
         net-http: v1.72.0
         net-http-orchestrion: v1.72.0
-=======
-    test_inferred_proxy.py: missing_feature
->>>>>>> 65e89a14
     test_otel_drop_in.py:
       Test_Otel_Drop_In: missing_feature
   otel/:
