---
manifest:
  tests/apm_tracing_e2e/test_otel.py::Test_Otel_Span:
    - weblog_declaration:
        "*": missing_feature (missing /e2e_otel_span endpoint on weblog)
        net-http: v0.1  # real version not known
  tests/apm_tracing_e2e/test_single_span.py::Test_SingleSpan:
    - weblog_declaration:
        "*": missing_feature (missing /e2e_otel_span endpoint on weblog)
        chi: v0.1  # real version not known
  tests/appsec/api_security/test_api_security_rc.py::Test_API_Security_RC_ASM_DD_processors: v2.0.0
  tests/appsec/api_security/test_api_security_rc.py::Test_API_Security_RC_ASM_DD_scanners: v2.0.0
  tests/appsec/api_security/test_apisec_sampling.py::Test_API_Security_Sampling_Different_Endpoints: missing_feature
  tests/appsec/api_security/test_apisec_sampling.py::Test_API_Security_Sampling_Different_Paths: missing_feature
  tests/appsec/api_security/test_apisec_sampling.py::Test_API_Security_Sampling_Different_Status: missing_feature
  tests/appsec/api_security/test_apisec_sampling.py::Test_API_Security_Sampling_Rate:
    - weblog_declaration:
        "*": v1.60.0
        net-http: irrelevant (net-http doesn't handle path params)
        net-http-orchestrion: irrelevant (net-http doesn't handle path params)
  tests/appsec/api_security/test_apisec_sampling.py::Test_API_Security_Sampling_With_Delay: missing_feature
  tests/appsec/api_security/test_custom_data_classification.py::Test_API_Security_Custom_Data_Classification_Capabilities: v2.4.0
  tests/appsec/api_security/test_custom_data_classification.py::Test_API_Security_Custom_Data_Classification_Multiple_Scanners: v2.4.0
  tests/appsec/api_security/test_custom_data_classification.py::Test_API_Security_Custom_Data_Classification_Negative: v2.4.0
  tests/appsec/api_security/test_custom_data_classification.py::Test_API_Security_Custom_Data_Classification_Processor_Override: v2.4.0
  tests/appsec/api_security/test_custom_data_classification.py::Test_API_Security_Custom_Data_Classification_Scanner: v2.4.0
  tests/appsec/api_security/test_endpoint_discovery.py::Test_Endpoint_Discovery: missing_feature
  tests/appsec/api_security/test_schemas.py::Test_Scanners: v2.0.0
  tests/appsec/api_security/test_schemas.py::Test_Schema_Request_Cookies: v1.60.0
  tests/appsec/api_security/test_schemas.py::Test_Schema_Request_FormUrlEncoded_Body: v1.60.0
  tests/appsec/api_security/test_schemas.py::Test_Schema_Request_Headers: v1.60.0
  tests/appsec/api_security/test_schemas.py::Test_Schema_Request_Json_Body: v1.60.0
  tests/appsec/api_security/test_schemas.py::Test_Schema_Request_Path_Parameters:
    - weblog_declaration:
        "*": v1.60.0
        net-http: irrelevant (net-http cannot list path params)
        net-http-orchestrion: irrelevant (net-http cannot list path params)
  tests/appsec/api_security/test_schemas.py::Test_Schema_Request_Query_Parameters: v1.60.0
  tests/appsec/api_security/test_schemas.py::Test_Schema_Response_Body:
    - weblog_declaration:
        "*": missing_feature
        echo: v2.1.0-dev  # Fully transparent
        gin: v2.1.0-dev  # Using response helper functions
        net-http: v2.1.0-dev  # Using SDK-style
  tests/appsec/api_security/test_schemas.py::Test_Schema_Response_Body_env_var: missing_feature
  tests/appsec/api_security/test_schemas.py::Test_Schema_Response_Headers: v1.60.0
  tests/appsec/api_security/test_schemas.py::Test_Schema_Response_on_Block:
    - weblog_declaration:
        "*": missing_feature
        echo: v2.1.0-dev  # Fully transparent
        gin: v2.1.0-dev  # Using response helper functions
        net-http: v2.1.0-dev  # Using SDK-style
  tests/appsec/iast/sink/test_code_injection.py::TestCodeInjection: missing_feature
  tests/appsec/iast/sink/test_code_injection.py::TestCodeInjection_ExtendedLocation: missing_feature
  tests/appsec/iast/sink/test_code_injection.py::TestCodeInjection_StackTrace: missing_feature
  tests/appsec/iast/sink/test_command_injection.py::TestCommandInjection: missing_feature
  tests/appsec/iast/sink/test_command_injection.py::TestCommandInjection_ExtendedLocation: missing_feature
  tests/appsec/iast/sink/test_command_injection.py::TestCommandInjection_StackTrace: missing_feature
  tests/appsec/iast/sink/test_email_html_injection.py::TestEmailHtmlInjection: missing_feature
  tests/appsec/iast/sink/test_email_html_injection.py::TestEmailHtmlInjection_ExtendedLocation: missing_feature
  tests/appsec/iast/sink/test_email_html_injection.py::TestEmailHtmlInjection_StackTrace: missing_feature
  tests/appsec/iast/sink/test_hardcoded_passwords.py::Test_HardcodedPasswords: missing_feature
  tests/appsec/iast/sink/test_hardcoded_passwords.py::Test_HardcodedPasswords_ExtendedLocation: missing_feature
  tests/appsec/iast/sink/test_hardcoded_passwords.py::Test_HardcodedPasswords_StackTrace: missing_feature
  tests/appsec/iast/sink/test_hardcoded_secrets.py::Test_HardcodedSecrets: missing_feature
  tests/appsec/iast/sink/test_hardcoded_secrets.py::Test_HardcodedSecretsExtended: missing_feature
  tests/appsec/iast/sink/test_hardcoded_secrets.py::Test_HardcodedSecrets_ExtendedLocation: missing_feature
  tests/appsec/iast/sink/test_hardcoded_secrets.py::Test_HardcodedSecrets_StackTrace: missing_feature
  tests/appsec/iast/sink/test_header_injection.py::TestHeaderInjection: missing_feature
  tests/appsec/iast/sink/test_header_injection.py::TestHeaderInjectionExclusionAccessControlAllow: missing_feature
  tests/appsec/iast/sink/test_header_injection.py::TestHeaderInjectionExclusionContentEncoding: missing_feature
  tests/appsec/iast/sink/test_header_injection.py::TestHeaderInjectionExclusionPragma: missing_feature
  tests/appsec/iast/sink/test_header_injection.py::TestHeaderInjectionExclusionTransferEncoding: missing_feature
  tests/appsec/iast/sink/test_header_injection.py::TestHeaderInjection_ExtendedLocation: missing_feature
  tests/appsec/iast/sink/test_header_injection.py::TestHeaderInjection_StackTrace: missing_feature
  tests/appsec/iast/sink/test_hsts_missing_header.py::Test_HstsMissingHeader: missing_feature
  tests/appsec/iast/sink/test_hsts_missing_header.py::Test_HstsMissingHeader_ExtendedLocation: missing_feature
  tests/appsec/iast/sink/test_hsts_missing_header.py::Test_HstsMissingHeader_StackTrace: missing_feature
  tests/appsec/iast/sink/test_insecure_auth_protocol.py::Test_InsecureAuthProtocol: missing_feature
  tests/appsec/iast/sink/test_insecure_auth_protocol.py::Test_InsecureAuthProtocol_ExtendedLocation: missing_feature
  tests/appsec/iast/sink/test_insecure_auth_protocol.py::Test_InsecureAuthProtocol_StackTrace: missing_feature
  tests/appsec/iast/sink/test_insecure_cookie.py::TestInsecureCookie: missing_feature
  tests/appsec/iast/sink/test_insecure_cookie.py::TestInsecureCookieNameFilter: missing_feature
  tests/appsec/iast/sink/test_insecure_cookie.py::TestInsecureCookie_ExtendedLocation: missing_feature
  tests/appsec/iast/sink/test_insecure_cookie.py::TestInsecureCookie_StackTrace: missing_feature
  tests/appsec/iast/sink/test_ldap_injection.py::TestLDAPInjection: missing_feature
  tests/appsec/iast/sink/test_ldap_injection.py::TestLDAPInjection_ExtendedLocation: missing_feature
  tests/appsec/iast/sink/test_ldap_injection.py::TestLDAPInjection_StackTrace: missing_feature
  tests/appsec/iast/sink/test_no_httponly_cookie.py::TestNoHttponlyCookie: missing_feature
  tests/appsec/iast/sink/test_no_httponly_cookie.py::TestNoHttponlyCookieNameFilter: missing_feature
  tests/appsec/iast/sink/test_no_httponly_cookie.py::TestNoHttponlyCookie_ExtendedLocation: missing_feature
  tests/appsec/iast/sink/test_no_httponly_cookie.py::TestNoHttponlyCookie_StackTrace: missing_feature
  tests/appsec/iast/sink/test_no_samesite_cookie.py::TestNoSamesiteCookie: missing_feature
  tests/appsec/iast/sink/test_no_samesite_cookie.py::TestNoSamesiteCookieNameFilter: missing_feature
  tests/appsec/iast/sink/test_no_samesite_cookie.py::TestNoSamesiteCookie_ExtendedLocation: missing_feature
  tests/appsec/iast/sink/test_no_samesite_cookie.py::TestNoSamesiteCookie_StackTrace: missing_feature
  tests/appsec/iast/sink/test_nosql_mongodb_injection.py::TestNoSqlMongodbInjection: missing_feature
  tests/appsec/iast/sink/test_nosql_mongodb_injection.py::TestNoSqlMongodbInjection_ExtendedLocation: missing_feature
  tests/appsec/iast/sink/test_nosql_mongodb_injection.py::TestNoSqlMongodbInjection_StackTrace: missing_feature
  tests/appsec/iast/sink/test_path_traversal.py::TestPathTraversal: missing_feature
  tests/appsec/iast/sink/test_path_traversal.py::TestPathTraversal_ExtendedLocation: missing_feature
  tests/appsec/iast/sink/test_path_traversal.py::TestPathTraversal_StackTrace: missing_feature
  tests/appsec/iast/sink/test_reflection_injection.py::TestReflectionInjection: missing_feature
  tests/appsec/iast/sink/test_reflection_injection.py::TestReflectionInjection_ExtendedLocation: missing_feature
  tests/appsec/iast/sink/test_reflection_injection.py::TestReflectionInjection_StackTrace: missing_feature
  tests/appsec/iast/sink/test_sql_injection.py::TestSqlInjection: missing_feature
  tests/appsec/iast/sink/test_sql_injection.py::TestSqlInjection_ExtendedLocation: missing_feature
  tests/appsec/iast/sink/test_sql_injection.py::TestSqlInjection_StackTrace: missing_feature
  tests/appsec/iast/sink/test_ssrf.py::TestSSRF: missing_feature
  tests/appsec/iast/sink/test_ssrf.py::TestSSRF_ExtendedLocation: missing_feature
  tests/appsec/iast/sink/test_ssrf.py::TestSSRF_StackTrace: missing_feature
  tests/appsec/iast/sink/test_stacktrace_leak.py::TestStackTraceLeak: missing_feature
  tests/appsec/iast/sink/test_template_injection.py::TestTemplateInjection: missing_feature
  tests/appsec/iast/sink/test_template_injection.py::TestTemplateInjection_ExtendedLocation: missing_feature
  tests/appsec/iast/sink/test_trust_boundary_violation.py::Test_TrustBoundaryViolation: missing_feature
  tests/appsec/iast/sink/test_trust_boundary_violation.py::Test_TrustBoundaryViolation_ExtendedLocation: missing_feature
  tests/appsec/iast/sink/test_trust_boundary_violation.py::Test_TrustBoundaryViolation_StackTrace: missing_feature
  tests/appsec/iast/sink/test_untrusted_deserialization.py::TestUntrustedDeserialization: missing_feature
  tests/appsec/iast/sink/test_untrusted_deserialization.py::TestUntrustedDeserialization_ExtendedLocation: missing_feature
  tests/appsec/iast/sink/test_untrusted_deserialization.py::TestUntrustedDeserialization_StackTrace: missing_feature
  tests/appsec/iast/sink/test_unvalidated_redirect.py::TestUnvalidatedHeader: missing_feature
  tests/appsec/iast/sink/test_unvalidated_redirect.py::TestUnvalidatedHeader_ExtendedLocation: missing_feature
  tests/appsec/iast/sink/test_unvalidated_redirect.py::TestUnvalidatedHeader_StackTrace: missing_feature
  tests/appsec/iast/sink/test_unvalidated_redirect.py::TestUnvalidatedRedirect: missing_feature
  tests/appsec/iast/sink/test_unvalidated_redirect.py::TestUnvalidatedRedirect_ExtendedLocation: missing_feature
  tests/appsec/iast/sink/test_unvalidated_redirect.py::TestUnvalidatedRedirect_StackTrace: missing_feature
  tests/appsec/iast/sink/test_unvalidated_redirect_forward.py::TestUnvalidatedForward: missing_feature
  tests/appsec/iast/sink/test_unvalidated_redirect_forward.py::TestUnvalidatedForward_ExtendedLocation: missing_feature
  tests/appsec/iast/sink/test_unvalidated_redirect_forward.py::TestUnvalidatedForward_StackTrace: missing_feature
  tests/appsec/iast/sink/test_weak_cipher.py::TestWeakCipher: missing_feature
  tests/appsec/iast/sink/test_weak_cipher.py::TestWeakCipher_ExtendedLocation: missing_feature
  tests/appsec/iast/sink/test_weak_cipher.py::TestWeakCipher_StackTrace: missing_feature
  tests/appsec/iast/sink/test_weak_hash.py::TestDeduplication: missing_feature
  tests/appsec/iast/sink/test_weak_hash.py::TestWeakHash: missing_feature
  tests/appsec/iast/sink/test_weak_hash.py::TestWeakHash_ExtendedLocation: missing_feature
  tests/appsec/iast/sink/test_weak_hash.py::TestWeakHash_StackTrace: missing_feature
  tests/appsec/iast/sink/test_weak_randomness.py::TestWeakRandomness: missing_feature
  tests/appsec/iast/sink/test_weak_randomness.py::TestWeakRandomness_ExtendedLocation: missing_feature
  tests/appsec/iast/sink/test_weak_randomness.py::TestWeakRandomness_StackTrace: missing_feature
  tests/appsec/iast/sink/test_xcontent_sniffing.py::Test_XContentSniffing: missing_feature
  tests/appsec/iast/sink/test_xcontent_sniffing.py::Test_XContentSniffing_ExtendedLocation: missing_feature
  tests/appsec/iast/sink/test_xcontent_sniffing.py::Test_XContentSniffing_StackTrace: missing_feature
  tests/appsec/iast/sink/test_xpath_injection.py::TestXPathInjection: missing_feature
  tests/appsec/iast/sink/test_xpath_injection.py::TestXPathInjection_ExtendedLocation: missing_feature
  tests/appsec/iast/sink/test_xpath_injection.py::TestXPathInjection_StackTrace: missing_feature
  tests/appsec/iast/sink/test_xss.py::TestXSS:
    - weblog_declaration:
        "*": missing_feature
  tests/appsec/iast/sink/test_xss.py::TestXSS_ExtendedLocation: missing_feature
  tests/appsec/iast/sink/test_xss.py::TestXSS_StackTrace: missing_feature
  tests/appsec/iast/source/test_body.py::TestRequestBody: missing_feature
  tests/appsec/iast/source/test_cookie_name.py::TestCookieName: missing_feature
  tests/appsec/iast/source/test_cookie_value.py::TestCookieValue: missing_feature
  tests/appsec/iast/source/test_graphql_resolver.py::TestGraphqlResolverArgument: missing_feature
  tests/appsec/iast/source/test_header_name.py::TestHeaderName: missing_feature
  tests/appsec/iast/source/test_header_value.py::TestHeaderValue: missing_feature
  tests/appsec/iast/source/test_kafka_key.py::TestKafkaKey: missing_feature
  tests/appsec/iast/source/test_kafka_value.py::TestKafkaValue: missing_feature
  tests/appsec/iast/source/test_multipart.py::TestMultipart: missing_feature
  tests/appsec/iast/source/test_parameter_name.py::TestParameterName: missing_feature
  tests/appsec/iast/source/test_parameter_value.py::TestParameterValue: missing_feature
  tests/appsec/iast/source/test_path.py::TestPath: missing_feature
  tests/appsec/iast/source/test_path_parameter.py::TestPathParameter: missing_feature
  tests/appsec/iast/source/test_sql_row.py::TestSqlRow: missing_feature
  tests/appsec/iast/source/test_uri.py::TestURI: missing_feature
  tests/appsec/iast/test_sampling_by_route_method_count.py::TestSamplingByRouteMethodCount: missing_feature
  tests/appsec/iast/test_security_controls.py::TestSecurityControls: missing_feature
  tests/appsec/iast/test_vulnerability_schema.py::TestIastVulnerabilitySchema: v0.0.0  # Compliant because no IAST support
  tests/appsec/rasp/test_api10.py::Test_API10_all: v2.4.0
  tests/appsec/rasp/test_api10.py::Test_API10_downstream_request_tag: v2.5.0-dev
  tests/appsec/rasp/test_api10.py::Test_API10_downstream_ssrf_telemetry: v2.4.0
  tests/appsec/rasp/test_api10.py::Test_API10_redirect: v2.5.0-dev
  tests/appsec/rasp/test_api10.py::Test_API10_redirect_status: v2.5.0-dev
  tests/appsec/rasp/test_api10.py::Test_API10_request_body: v2.4.0
  tests/appsec/rasp/test_api10.py::Test_API10_request_headers: v2.4.0
  tests/appsec/rasp/test_api10.py::Test_API10_request_method: v2.4.0
  tests/appsec/rasp/test_api10.py::Test_API10_response_body: v2.4.0
  tests/appsec/rasp/test_api10.py::Test_API10_response_headers: v2.4.0
  tests/appsec/rasp/test_api10.py::Test_API10_response_status: v2.4.0
  tests/appsec/rasp/test_api10.py::Test_API10_without_downstream_body_analysis_using_max: v2.4.0
  tests/appsec/rasp/test_api10.py::Test_API10_without_downstream_body_analysis_using_sample_rate: v2.4.0
  tests/appsec/rasp/test_cmdi.py::Test_Cmdi_BodyJson: missing_feature
  tests/appsec/rasp/test_cmdi.py::Test_Cmdi_BodyUrlEncoded: missing_feature
  tests/appsec/rasp/test_cmdi.py::Test_Cmdi_BodyXml: missing_feature
  tests/appsec/rasp/test_cmdi.py::Test_Cmdi_Capability: missing_feature
  tests/appsec/rasp/test_cmdi.py::Test_Cmdi_Mandatory_SpanTags: missing_feature
  tests/appsec/rasp/test_cmdi.py::Test_Cmdi_Optional_SpanTags: missing_feature
  tests/appsec/rasp/test_cmdi.py::Test_Cmdi_Rules_Version: v2.3.0-dev  # Possibly earlier
  tests/appsec/rasp/test_cmdi.py::Test_Cmdi_StackTrace: missing_feature
  tests/appsec/rasp/test_cmdi.py::Test_Cmdi_Telemetry: missing_feature
  tests/appsec/rasp/test_cmdi.py::Test_Cmdi_Telemetry_V2: missing_feature
  tests/appsec/rasp/test_cmdi.py::Test_Cmdi_Telemetry_Variant_Tag: missing_feature
  tests/appsec/rasp/test_cmdi.py::Test_Cmdi_UrlQuery: missing_feature
  tests/appsec/rasp/test_cmdi.py::Test_Cmdi_Waf_Version: v2.3.0-dev  # Possibly earlier
  tests/appsec/rasp/test_lfi.py::Test_Lfi_BodyJson:
    - weblog_declaration:
        "*": irrelevant (LFi detection requires orchestrion)
        net-http-orchestrion: v2.0.0
  tests/appsec/rasp/test_lfi.py::Test_Lfi_BodyUrlEncoded:
    - weblog_declaration:
        "*": irrelevant (LFi detection requires orchestrion)
        net-http-orchestrion: v2.0.0
  tests/appsec/rasp/test_lfi.py::Test_Lfi_BodyXml:
    - weblog_declaration:
        "*": irrelevant (LFi detection requires orchestrion)
        net-http-orchestrion: v2.0.0
  tests/appsec/rasp/test_lfi.py::Test_Lfi_Capability:
    - weblog_declaration:
        "*": irrelevant (LFi detection requires orchestrion)
        net-http-orchestrion: v2.0.0
  tests/appsec/rasp/test_lfi.py::Test_Lfi_Mandatory_SpanTags:
    - weblog_declaration:
        "*": irrelevant (LFi detection requires orchestrion)
        net-http-orchestrion: v2.0.0
  tests/appsec/rasp/test_lfi.py::Test_Lfi_Optional_SpanTags:
    - weblog_declaration:
        "*": irrelevant (LFi detection requires orchestrion)
        net-http-orchestrion: v2.0.0
  tests/appsec/rasp/test_lfi.py::Test_Lfi_RC_CustomAction:
    - weblog_declaration:
        "*": irrelevant (LFi detection requires orchestrion)
        net-http-orchestrion: v2.0.0
  tests/appsec/rasp/test_lfi.py::Test_Lfi_Rules_Version:
    - weblog_declaration:
        "*": irrelevant (LFi detection requires orchestrion)
        net-http-orchestrion: v2.0.0
  tests/appsec/rasp/test_lfi.py::Test_Lfi_StackTrace:
    - weblog_declaration:
        "*": irrelevant (LFi detection requires orchestrion)
        net-http-orchestrion: v2.0.0
  tests/appsec/rasp/test_lfi.py::Test_Lfi_Telemetry:
    - weblog_declaration:
        "*": irrelevant (LFi detection requires orchestrion)
        net-http-orchestrion: v2.0.0
  tests/appsec/rasp/test_lfi.py::Test_Lfi_Telemetry_Multiple_Exploits:
    - weblog_declaration:
        "*": irrelevant (LFi detection requires orchestrion)
        net-http-orchestrion: v2.0.0
  tests/appsec/rasp/test_lfi.py::Test_Lfi_Telemetry_V2:
    - weblog_declaration:
        "*": irrelevant (LFi detection requires orchestrion)
        net-http-orchestrion: v2.0.0
  tests/appsec/rasp/test_lfi.py::Test_Lfi_UrlQuery:
    - weblog_declaration:
        "*": irrelevant (LFi detection requires orchestrion)
        net-http-orchestrion: v2.0.0
  tests/appsec/rasp/test_lfi.py::Test_Lfi_Waf_Version:
    - weblog_declaration:
        "*": irrelevant (LFi detection requires orchestrion)
        net-http-orchestrion: v2.0.0
  tests/appsec/rasp/test_shi.py: irrelevant (there is no equivalent to system(3) in go)
  tests/appsec/rasp/test_sqli.py::Test_Sqli_BodyJson: v1.66.0
  tests/appsec/rasp/test_sqli.py::Test_Sqli_BodyUrlEncoded: v1.66.0
  tests/appsec/rasp/test_sqli.py::Test_Sqli_BodyXml: v1.66.0
  tests/appsec/rasp/test_sqli.py::Test_Sqli_Capability: v1.69.0
  tests/appsec/rasp/test_sqli.py::Test_Sqli_Mandatory_SpanTags: v1.69.0
  tests/appsec/rasp/test_sqli.py::Test_Sqli_Optional_SpanTags: v2.0.0
  tests/appsec/rasp/test_sqli.py::Test_Sqli_Rules_Version: v2.0.0
  tests/appsec/rasp/test_sqli.py::Test_Sqli_StackTrace: v1.66.0
  tests/appsec/rasp/test_sqli.py::Test_Sqli_Telemetry: v2.0.0
  tests/appsec/rasp/test_sqli.py::Test_Sqli_Telemetry_V2: v2.0.0
  tests/appsec/rasp/test_sqli.py::Test_Sqli_UrlQuery: v1.66.0
  tests/appsec/rasp/test_sqli.py::Test_Sqli_Waf_Version: v2.0.0
  tests/appsec/rasp/test_ssrf.py::Test_Ssrf_BodyJson: v1.65.1
  tests/appsec/rasp/test_ssrf.py::Test_Ssrf_BodyUrlEncoded: v1.65.1
  tests/appsec/rasp/test_ssrf.py::Test_Ssrf_BodyXml: v1.65.1
  tests/appsec/rasp/test_ssrf.py::Test_Ssrf_Capability: v1.69.0
  tests/appsec/rasp/test_ssrf.py::Test_Ssrf_Mandatory_SpanTags: v1.69.0
  tests/appsec/rasp/test_ssrf.py::Test_Ssrf_Optional_SpanTags: v2.0.0
  tests/appsec/rasp/test_ssrf.py::Test_Ssrf_Rules_Version: v2.0.0
  tests/appsec/rasp/test_ssrf.py::Test_Ssrf_StackTrace: v1.65.1
  tests/appsec/rasp/test_ssrf.py::Test_Ssrf_Telemetry: v2.0.0
  tests/appsec/rasp/test_ssrf.py::Test_Ssrf_Telemetry_V2: v2.0.0
  tests/appsec/rasp/test_ssrf.py::Test_Ssrf_UrlQuery: v1.65.1
  tests/appsec/rasp/test_ssrf.py::Test_Ssrf_Waf_Version: v2.0.0
  tests/appsec/test_alpha.py::Test_Basic:
    - weblog_declaration:
        "*": v1.34.0
        chi: v1.36.0
        echo: v1.36.0
        gin: v1.37.0
  tests/appsec/test_asm_standalone.py::Test_APISecurityStandalone: missing_feature
  tests/appsec/test_asm_standalone.py::Test_AppSecStandalone_UpstreamPropagation_V2: v1.73.0-dev
  tests/appsec/test_asm_standalone.py::Test_IastStandalone_UpstreamPropagation_V2: missing_feature
  tests/appsec/test_asm_standalone.py::Test_SCAStandalone_Telemetry_V2: v2.0.0
  tests/appsec/test_asm_standalone.py::Test_UserEventsStandalone_Automated: missing_feature
  tests/appsec/test_asm_standalone.py::Test_UserEventsStandalone_SDK_V1: missing_feature
  tests/appsec/test_asm_standalone.py::Test_UserEventsStandalone_SDK_V2: missing_feature
  tests/appsec/test_automated_login_events.py::Test_Login_Events:
    - weblog_declaration:
        "*": irrelevant (Go only supports SDK events)
        net-http-orchestrion: missing_feature
  tests/appsec/test_automated_login_events.py::Test_Login_Events_Extended: irrelevant (Go only supports SDK events)
  tests/appsec/test_automated_login_events.py::Test_V2_Login_Events: irrelevant (Go only supports SDK events)
  tests/appsec/test_automated_login_events.py::Test_V2_Login_Events_Anon: irrelevant (Go only supports SDK events)
  tests/appsec/test_automated_login_events.py::Test_V2_Login_Events_RC: irrelevant (Go only supports SDK events)
  tests/appsec/test_automated_login_events.py::Test_V3_Auto_User_Instrum_Mode_Capability: irrelevant (Go only supports SDK events)
  tests/appsec/test_automated_login_events.py::Test_V3_Login_Events: irrelevant (Go only supports SDK events)
  tests/appsec/test_automated_login_events.py::Test_V3_Login_Events_Anon: irrelevant (Go only supports SDK events)
  tests/appsec/test_automated_login_events.py::Test_V3_Login_Events_Blocking: irrelevant (Go only supports SDK events)
  tests/appsec/test_automated_login_events.py::Test_V3_Login_Events_RC: irrelevant (Go only supports SDK events)
  tests/appsec/test_automated_user_and_session_tracking.py::Test_Automated_Session_Blocking: irrelevant (Go only supports SDK events)
  tests/appsec/test_automated_user_and_session_tracking.py::Test_Automated_User_Blocking: irrelevant (Go only supports SDK events)
  tests/appsec/test_automated_user_and_session_tracking.py::Test_Automated_User_Tracking: irrelevant (Go only supports SDK events)
  tests/appsec/test_blocking_addresses.py::Test_BlockingGraphqlResolvers: missing_feature
  tests/appsec/test_blocking_addresses.py::Test_Blocking_client_ip: v1.51.0
  tests/appsec/test_blocking_addresses.py::Test_Blocking_client_ip_with_K8_private_ip: v2.2.0
  tests/appsec/test_blocking_addresses.py::Test_Blocking_client_ip_with_forwarded: v2.3.0-dev
  tests/appsec/test_blocking_addresses.py::Test_Blocking_request_body: missing_feature
  tests/appsec/test_blocking_addresses.py::Test_Blocking_request_body_multipart: irrelevant (Body blocking happens through SDK)
  tests/appsec/test_blocking_addresses.py::Test_Blocking_request_cookies:
    - weblog_declaration:
        "*": v1.51.0
        net-http: irrelevant
        net-http-orchestrion: irrelevant
  tests/appsec/test_blocking_addresses.py::Test_Blocking_request_headers:
    - weblog_declaration:
        "*": v1.51.0
        net-http: irrelevant
        net-http-orchestrion: irrelevant
  tests/appsec/test_blocking_addresses.py::Test_Blocking_request_method:
    - weblog_declaration:
        "*": v1.51.0
        net-http: irrelevant
        net-http-orchestrion: irrelevant
  tests/appsec/test_blocking_addresses.py::Test_Blocking_request_path_params:
    - weblog_declaration:
        "*": v1.51.0
        net-http: irrelevant
        net-http-orchestrion: irrelevant
  tests/appsec/test_blocking_addresses.py::Test_Blocking_request_query:
    - weblog_declaration:
        "*": v1.51.0
        net-http: irrelevant
        net-http-orchestrion: irrelevant
  tests/appsec/test_blocking_addresses.py::Test_Blocking_request_uri:
    - weblog_declaration:
        "*": v1.51.0
        net-http: irrelevant
        net-http-orchestrion: irrelevant
  tests/appsec/test_blocking_addresses.py::Test_Blocking_response_headers: missing_feature
  tests/appsec/test_blocking_addresses.py::Test_Blocking_response_status: missing_feature
  tests/appsec/test_blocking_addresses.py::Test_Blocking_user_id: v1.51.0
  tests/appsec/test_blocking_addresses.py::Test_Suspicious_Request_Blocking:
    - weblog_declaration:
        "*": v2.3.0-dev
        net-http-orchestrion: missing_feature (path params are not supported)
  tests/appsec/test_client_ip.py::Test_StandardTagsClientIp: v1.44.1
  tests/appsec/test_conf.py::Test_ConfigurationVariables: v2.0.0
  tests/appsec/test_conf.py::Test_ConfigurationVariables_New_Obfuscation: v2.1.0-dev
  tests/appsec/test_customconf.py::Test_CorruptedRules_Telemetry: missing_feature
  tests/appsec/test_customconf.py::Test_NoLimitOnWafRules: v1.37.0
  tests/appsec/test_event_tracking.py::Test_CustomEvent: v1.47.0
  tests/appsec/test_event_tracking.py::Test_CustomEvent_Metrics: v2.1.0-dev
  tests/appsec/test_event_tracking.py::Test_UserLoginFailureEvent: v1.47.0
  tests/appsec/test_event_tracking.py::Test_UserLoginFailureEvent_Metrics: v2.1.0-dev
  tests/appsec/test_event_tracking.py::Test_UserLoginSuccessEvent: v1.47.0
  tests/appsec/test_event_tracking.py::Test_UserLoginSuccessEvent_Metrics: v2.1.0-dev
  tests/appsec/test_event_tracking_v2.py::Test_UserLoginFailureEventV2_HeaderCollection_AppsecDisabled: v2.2.0-dev  # LANGPLAT-583
  tests/appsec/test_event_tracking_v2.py::Test_UserLoginFailureEventV2_HeaderCollection_AppsecEnabled: v2.2.0-dev  # LANGPLAT-583
  tests/appsec/test_event_tracking_v2.py::Test_UserLoginFailureEventV2_Libddwaf: v2.1.0-dev
  tests/appsec/test_event_tracking_v2.py::Test_UserLoginFailureEventV2_Metrics_AppsecDisabled: v2.1.0-dev
  tests/appsec/test_event_tracking_v2.py::Test_UserLoginFailureEventV2_Metrics_AppsecEnabled: v2.1.0-dev
  tests/appsec/test_event_tracking_v2.py::Test_UserLoginFailureEventV2_Tags_AppsecDisabled: v2.1.0-dev
  tests/appsec/test_event_tracking_v2.py::Test_UserLoginFailureEventV2_Tags_AppsecEnabled: v2.1.0-dev
  tests/appsec/test_event_tracking_v2.py::Test_UserLoginSuccessEventV2_HeaderCollection_AppsecDisabled: v2.2.0-dev  # LANGPLAT-583
  tests/appsec/test_event_tracking_v2.py::Test_UserLoginSuccessEventV2_HeaderCollection_AppsecEnabled: v2.2.0-dev  # LANGPLAT-583
  tests/appsec/test_event_tracking_v2.py::Test_UserLoginSuccessEventV2_Libddwaf: v2.1.0-dev
  tests/appsec/test_event_tracking_v2.py::Test_UserLoginSuccessEventV2_Metrics_AppsecDisabled: v2.1.0-dev
  tests/appsec/test_event_tracking_v2.py::Test_UserLoginSuccessEventV2_Metrics_AppsecEnabled: v2.1.0-dev
  tests/appsec/test_event_tracking_v2.py::Test_UserLoginSuccessEventV2_Tags_AppsecDisabled: v2.1.0-dev
  tests/appsec/test_event_tracking_v2.py::Test_UserLoginSuccessEventV2_Tags_AppsecEnabled: v2.1.0-dev
  tests/appsec/test_extended_data_collection.py::Test_ExtendedDataCollectionCapability: missing_feature
  tests/appsec/test_extended_data_collection.py::Test_ExtendedRequestBodyCollection: missing_feature
  tests/appsec/test_extended_data_collection.py::Test_ExtendedRequestHeadersDataCollection: missing_feature
  tests/appsec/test_extended_data_collection.py::Test_ExtendedResponseHeadersDataCollection: missing_feature
  tests/appsec/test_extended_header_collection.py::Test_ExtendedHeaderCollection: missing_feature
  tests/appsec/test_extended_request_body_collection.py::Test_ExtendedRequestBodyCollection: missing_feature
  tests/appsec/test_fingerprinting.py::Test_Fingerprinting_Endpoint: v1.69.0
  tests/appsec/test_fingerprinting.py::Test_Fingerprinting_Endpoint_Capability: v1.69.0
  tests/appsec/test_fingerprinting.py::Test_Fingerprinting_Endpoint_Preprocessor: v1.69.0
  tests/appsec/test_fingerprinting.py::Test_Fingerprinting_Header_And_Network: v1.69.0
  tests/appsec/test_fingerprinting.py::Test_Fingerprinting_Header_And_Network_Preprocessor: v1.69.0
  tests/appsec/test_fingerprinting.py::Test_Fingerprinting_Header_Capability: v1.69.0
  tests/appsec/test_fingerprinting.py::Test_Fingerprinting_Network_Capability: v1.69.0
  tests/appsec/test_fingerprinting.py::Test_Fingerprinting_Session: v1.69.0
  tests/appsec/test_fingerprinting.py::Test_Fingerprinting_Session_Capability: v1.69.0
  tests/appsec/test_fingerprinting.py::Test_Fingerprinting_Session_Preprocessor: v1.69.0
  tests/appsec/test_identify.py::Test_Basic: v1.37.0
  tests/appsec/test_ip_blocking_full_denylist.py::Test_AppSecIPBlockingFullDenylist:
    - weblog_declaration:
        "*": v1.47.0
  tests/appsec/test_logs.py::Test_Standardization: missing_feature
  tests/appsec/test_logs.py::Test_StandardizationBlockMode: missing_feature
  tests/appsec/test_metastruct.py::Test_SecurityEvents_Appsec_Metastruct_Disabled: v1.72.0
  tests/appsec/test_metastruct.py::Test_SecurityEvents_Appsec_Metastruct_Enabled: v1.72.0
  tests/appsec/test_metastruct.py::Test_SecurityEvents_Iast_Metastruct_Disabled: irrelevant (No IAST)
  tests/appsec/test_metastruct.py::Test_SecurityEvents_Iast_Metastruct_Enabled: irrelevant (No IAST)
  tests/appsec/test_remote_config_rule_changes.py::Test_AsmDdMultiConfiguration: v2.1.0-dev
  tests/appsec/test_remote_config_rule_changes.py::Test_BlockingActionChangesWithRemoteConfig: v1.69.0
  tests/appsec/test_remote_config_rule_changes.py::Test_Empty_Config: v2.4.0
  tests/appsec/test_remote_config_rule_changes.py::Test_Invalid_Config: v2.2.3
  tests/appsec/test_remote_config_rule_changes.py::Test_Multiple_Actions: v1.69.0
  tests/appsec/test_remote_config_rule_changes.py::Test_Unknown_Action: v1.69.0
  tests/appsec/test_remote_config_rule_changes.py::Test_UpdateRuleFileWithRemoteConfig: v2.0.0
  tests/appsec/test_reports.py::Test_ExtraTagsFromRule:
    - weblog_declaration:
        "*": v1.62.0
  tests/appsec/test_reports.py::Test_Info:
    - weblog_declaration:
        "*": v1.34.0
        chi: v1.36.0
        echo: v1.36.0
        gin: v1.37.0
  tests/appsec/test_reports.py::Test_RequestHeaders:
    - weblog_declaration:
        "*": v1.34.0
        echo: v1.36.0
        gin: v1.37.0
  tests/appsec/test_reports.py::Test_StatusCode:
    - weblog_declaration:
        "*": v1.34.0
        echo: v1.36.0
        gin: v1.37.0
  tests/appsec/test_request_blocking.py::Test_AppSecRequestBlocking: v1.50.0-rc.1
  tests/appsec/test_runtime_activation.py::Test_RuntimeActivation: v1.69.0
  tests/appsec/test_runtime_activation.py::Test_RuntimeDeactivation: v1.69.0
  tests/appsec/test_service_activation_metric.py::TestServiceActivationEnvVarConfigurationMetric: v2.4.0
  tests/appsec/test_service_activation_metric.py::TestServiceActivationEnvVarMetric: v2.4.0
  tests/appsec/test_service_activation_metric.py::TestServiceActivationRemoteConfigMetric: v2.4.0
  tests/appsec/test_service_activation_metric.py::TestServiceActivationRemoteConfigurationConfigMetric: v2.4.0
  tests/appsec/test_shell_execution.py::Test_ShellExecution: missing_feature
  tests/appsec/test_suspicious_attacker_blocking.py::Test_Suspicious_Attacker_Blocking: v1.69.0
  tests/appsec/test_trace_tagging.py::Test_TraceTaggingRules: v2.1.0-dev
  tests/appsec/test_trace_tagging.py::Test_TraceTaggingRulesRcCapability: v2.1.0-dev
  tests/appsec/test_traces.py::Test_AppSecEventSpanTags:
    - weblog_declaration:
        "*": v1.36.0
        gin: v1.37.0
  tests/appsec/test_traces.py::Test_AppSecObfuscator: v1.38.0
  tests/appsec/test_traces.py::Test_CollectDefaultRequestHeader:
    - weblog_declaration:
        "*": v1.36.2
        gin: v1.37.0
  tests/appsec/test_traces.py::Test_CollectRespondHeaders:
    - weblog_declaration:
        "*": v1.36.2
        gin: v1.37.0
  tests/appsec/test_traces.py::Test_ExternalWafRequestsIdentification: v1.63.0
  tests/appsec/test_traces.py::Test_RetainTraces:
    - weblog_declaration:
        "*": v1.36.0
        gin: v1.37.0
  tests/appsec/test_user_blocking_full_denylist.py::Test_UserBlocking_FullDenylist: v1.48.0
  tests/appsec/test_versions.py::Test_Events:
    - weblog_declaration:
        "*": v1.36.0
        gin: v1.37.0
  tests/appsec/waf/test_addresses.py::Test_BodyJson: v1.37.0
  tests/appsec/waf/test_addresses.py::Test_BodyRaw: missing_feature
  tests/appsec/waf/test_addresses.py::Test_BodyUrlEncoded: v1.37.0
  tests/appsec/waf/test_addresses.py::Test_BodyXml: v1.37.0
  tests/appsec/waf/test_addresses.py::Test_Cookies:
    - weblog_declaration:
        "*": v1.34.0
        chi: v1.36.0
        echo: v1.36.0
        gin: v1.37.0
  tests/appsec/waf/test_addresses.py::Test_FullGrpc: missing_feature
  tests/appsec/waf/test_addresses.py::Test_GraphQL:
    - weblog_declaration:
        "*": v1.60.0
  tests/appsec/waf/test_addresses.py::Test_GrpcServerMethod: v1.62.0
  tests/appsec/waf/test_addresses.py::Test_Headers:
    - weblog_declaration:
        "*": v1.34.0
        chi: v1.36.0
        echo: v1.36.0
        gin: v1.37.0
  tests/appsec/waf/test_addresses.py::Test_PathParams:
    - weblog_declaration:
        "*": v1.36.0
        gin: v1.37.0
        net-http: irrelevant (net-http doesn't handle path params)
        net-http-orchestrion: irrelevant (net-http doesn't handle path params)
  tests/appsec/waf/test_addresses.py::Test_ResponseStatus:
    - weblog_declaration:
        "*": v1.36.0
        gin: v1.37.0
  tests/appsec/waf/test_addresses.py::Test_UrlQuery:
    - weblog_declaration:
        "*": v1.35.0
        gin: v1.37.0
  tests/appsec/waf/test_addresses.py::Test_UrlQueryKey: v1.38.1
  tests/appsec/waf/test_addresses.py::Test_UrlRaw:
    - weblog_declaration:
        "*": v1.34.0
        chi: v1.36.0
        echo: v1.36.0
        gin: v1.37.0
  tests/appsec/waf/test_addresses.py::Test_gRPC: v1.36.0
  tests/appsec/waf/test_blocking.py::Test_Blocking: v1.50.0-rc.1
  tests/appsec/waf/test_blocking.py::Test_Blocking_strip_response_headers: missing_feature
  tests/appsec/waf/test_blocking.py::Test_CustomBlockingResponse: v1.63.0
  tests/appsec/waf/test_blocking_security_response_id.py::Test_SecurityResponseId_Custom_Redirect: v2.5.0-dev
  tests/appsec/waf/test_blocking_security_response_id.py::Test_SecurityResponseId_HTML_Response: v2.5.0-dev
  tests/appsec/waf/test_blocking_security_response_id.py::Test_SecurityResponseId_In_Span_Triggers: v2.5.0-dev
  tests/appsec/waf/test_blocking_security_response_id.py::Test_SecurityResponseId_JSON_Response: v2.5.0-dev
  tests/appsec/waf/test_custom_rules.py::Test_CustomRules: v1.51.0
  tests/appsec/waf/test_exclusions.py::Test_Exclusions: v1.53.0
  tests/appsec/waf/test_miscs.py::Test_404:
    - weblog_declaration:
        "*": v1.34.0
        chi: v1.36.0
        echo: v1.36.0
        gin: v1.37.0
  tests/appsec/waf/test_miscs.py::Test_CorrectOptionProcessing:
    - weblog_declaration:
        "*": v1.34.0
        chi: v1.36.0
        echo: v1.36.0
        gin: v1.37.0
  tests/appsec/waf/test_miscs.py::Test_MultipleAttacks:
    - weblog_declaration:
        "*": v1.35.0
        gin: v1.37.0
  tests/appsec/waf/test_miscs.py::Test_MultipleHighlight:
    - weblog_declaration:
        "*": v1.36.0
        gin: v1.37.0
  tests/appsec/waf/test_reports.py::Test_Monitoring: v1.38.0
  tests/appsec/waf/test_rules.py::Test_CommandInjection:
    - weblog_declaration:
        "*": v1.35.0
        gin: v1.37.0
  tests/appsec/waf/test_rules.py::Test_DiscoveryScan:
    - weblog_declaration:
        "*": v1.36.0
        gin: v1.37.0
  tests/appsec/waf/test_rules.py::Test_HttpProtocol:
    - weblog_declaration:
        "*": v1.36.1
        gin: v1.37.0
  tests/appsec/waf/test_rules.py::Test_JavaCodeInjection:
    - weblog_declaration:
        "*": v1.35.0
        gin: v1.37.0
  tests/appsec/waf/test_rules.py::Test_JsInjection:
    - weblog_declaration:
        "*": v1.35.0
        gin: v1.37.0
  tests/appsec/waf/test_rules.py::Test_LFI:
    - weblog_declaration:
        "*": v1.35.0
        gin: v1.37.0
  tests/appsec/waf/test_rules.py::Test_NoSqli:
    - weblog_declaration:
        "*": v1.35.0
        gin: v1.37.0
  tests/appsec/waf/test_rules.py::Test_PhpCodeInjection:
    - weblog_declaration:
        "*": v1.35.0
        gin: v1.37.0
  tests/appsec/waf/test_rules.py::Test_RFI:
    - weblog_declaration:
        "*": v1.35.0
        gin: v1.37.0
  tests/appsec/waf/test_rules.py::Test_SQLI:
    - weblog_declaration:
        "*": v1.35.0
        gin: v1.37.0
  tests/appsec/waf/test_rules.py::Test_SSRF:
    - weblog_declaration:
        "*": v1.35.0
        gin: v1.37.0
  tests/appsec/waf/test_rules.py::Test_Scanners:
    - weblog_declaration:
        "*": v1.35.0
        gin: v1.37.0
  tests/appsec/waf/test_rules.py::Test_XSS:
    - weblog_declaration:
        "*": v1.35.0
        echo: v1.36.0
        gin: v1.37.0
  tests/appsec/waf/test_telemetry.py::Test_TelemetryMetrics: v2.0.0
  tests/appsec/waf/test_truncation.py::Test_Truncation: v2.0.0
  tests/debugger/test_debugger_code_origins.py::Test_Debugger_Code_Origins: missing_feature (feature not implemented)
  tests/debugger/test_debugger_exception_replay.py::Test_Debugger_Exception_Replay: missing_feature (feature not implemented)
  tests/debugger/test_debugger_expression_language.py::Test_Debugger_Expression_Language: missing_feature (feature not implemented)
  tests/debugger/test_debugger_inproduct_enablement.py::Test_Debugger_InProduct_Enablement_Code_Origin: missing_feature
  tests/debugger/test_debugger_inproduct_enablement.py::Test_Debugger_InProduct_Enablement_Dynamic_Instrumentation: missing_feature
  tests/debugger/test_debugger_inproduct_enablement.py::Test_Debugger_InProduct_Enablement_Exception_Replay: missing_feature
  tests/debugger/test_debugger_pii.py::Test_Debugger_PII_Redaction: missing_feature (feature not implemented)
  tests/debugger/test_debugger_pii.py::Test_Debugger_PII_Redaction_Excluded_Identifiers: missing_feature (feature not implemented)
  tests/debugger/test_debugger_probe_budgets.py::Test_Debugger_Probe_Budgets: missing_feature (feature not implemented)
  tests/debugger/test_debugger_probe_snapshot.py::Test_Debugger_Line_Probe_Snaphots: missing_feature (feature not implemented)
  tests/debugger/test_debugger_probe_snapshot.py::Test_Debugger_Line_Probe_Snaphots_With_SCM: missing_feature (feature not implemented)
  tests/debugger/test_debugger_probe_snapshot.py::Test_Debugger_Method_Probe_Snaphots: v2.2.3
  tests/debugger/test_debugger_probe_snapshot.py::Test_Debugger_Method_Probe_Snaphots_With_SCM: v2.2.3
  tests/debugger/test_debugger_probe_status.py::Test_Debugger_Line_Probe_Statuses: missing_feature (feature not implemented)
  tests/debugger/test_debugger_probe_status.py::Test_Debugger_Method_Probe_Statuses: v2.2.3
  tests/debugger/test_debugger_symdb.py::Test_Debugger_SymDb: v2.2.3
  tests/debugger/test_debugger_telemetry.py::Test_Debugger_Telemetry: missing_feature
  tests/integrations/crossed_integrations/test_kafka.py::Test_Kafka:
    - weblog_declaration:
        "*": irrelevant
        net-http: v0.1  # real version not known
  tests/integrations/crossed_integrations/test_kinesis.py::Test_Kinesis_PROPAGATION_VIA_MESSAGE_ATTRIBUTES:
    - weblog_declaration:
        "*": irrelevant
        net-http: missing_feature (Endpoint not implemented)
        net-http-orchestrion: missing_feature (Endpoint not implemented)
  tests/integrations/crossed_integrations/test_rabbitmq.py::Test_RabbitMQ_Trace_Context_Propagation:
    - weblog_declaration:
        "*": irrelevant
        net-http: missing_feature (Endpoint not implemented)
        net-http-orchestrion: missing_feature (Endpoint not implemented)
  tests/integrations/crossed_integrations/test_sns_to_sqs.py::Test_SNS_Propagation:
    - weblog_declaration:
        "*": irrelevant
        net-http: missing_feature
        net-http-orchestrion: missing_feature (Endpoint not implemented)
  tests/integrations/crossed_integrations/test_sqs.py::Test_SQS_PROPAGATION_VIA_AWS_XRAY_HEADERS:
    - weblog_declaration:
        "*": irrelevant
        net-http: missing_feature (Endpoint not implemented)
        net-http-orchestrion: missing_feature (Endpoint not implemented)
  tests/integrations/crossed_integrations/test_sqs.py::Test_SQS_PROPAGATION_VIA_MESSAGE_ATTRIBUTES:
    - weblog_declaration:
        "*": irrelevant
        net-http: missing_feature (Endpoint not implemented)
        net-http-orchestrion: missing_feature (Endpoint not implemented)
  tests/integrations/test_db_integrations_sql.py::Test_MsSql: missing_feature
  tests/integrations/test_db_integrations_sql.py::Test_MySql: missing_feature
  tests/integrations/test_db_integrations_sql.py::Test_Postgres: missing_feature
  tests/integrations/test_dbm.py::Test_Dbm: missing_feature
  tests/integrations/test_dsm.py::Test_DsmContext_Extraction_Base64:
    - weblog_declaration:
        "*": irrelevant
        net-http: v0.1  # real version unknown
  tests/integrations/test_dsm.py::Test_DsmContext_Injection_Base64:
    - weblog_declaration:
        "*": irrelevant
        net-http: v0.1  # real version unknown
  tests/integrations/test_dsm.py::Test_DsmHttp: missing_feature
  tests/integrations/test_dsm.py::Test_DsmKafka:
    - weblog_declaration:
        "*": irrelevant
        net-http: v0.1  # real version unknown
  tests/integrations/test_dsm.py::Test_DsmKinesis:
    - weblog_declaration:
        "*": irrelevant
        net-http: missing_feature (Endpoint not implemented)
        net-http-orchestrion: missing_feature (Endpoint not implemented)
  tests/integrations/test_dsm.py::Test_DsmRabbitmq:
    - weblog_declaration:
        "*": irrelevant
        net-http: missing_feature (Endpoint not implemented)
        net-http-orchestrion: missing_feature (Endpoint not implemented)
  tests/integrations/test_dsm.py::Test_DsmRabbitmq_FanoutExchange:
    - weblog_declaration:
        "*": irrelevant
        net-http: missing_feature (Endpoint not implemented)
        net-http-orchestrion: missing_feature (Endpoint not implemented)
  tests/integrations/test_dsm.py::Test_DsmRabbitmq_TopicExchange:
    - weblog_declaration:
        "*": irrelevant
        net-http: missing_feature (Endpoint not implemented)
        net-http-orchestrion: missing_feature (Endpoint not implemented)
  tests/integrations/test_dsm.py::Test_DsmSNS:
    - weblog_declaration:
        "*": irrelevant
        net-http: missing_feature (Endpoint not implemented)
        net-http-orchestrion: missing_feature (Endpoint not implemented)
  tests/integrations/test_dsm.py::Test_DsmSQS:
    - weblog_declaration:
        "*": irrelevant
        net-http: missing_feature (Endpoint not implemented)
        net-http-orchestrion: missing_feature (Endpoint not implemented)
  tests/integrations/test_dsm.py::Test_Dsm_Manual_Checkpoint_Inter_Process:
    - weblog_declaration:
        "*": irrelevant
        net-http: missing_feature (Endpoint not implemented)
        net-http-orchestrion: missing_feature (Endpoint not implemented)
  tests/integrations/test_dsm.py::Test_Dsm_Manual_Checkpoint_Intra_Process:
    - weblog_declaration:
        "*": irrelevant
        net-http: missing_feature (Endpoint not implemented)
        net-http-orchestrion: missing_feature (Endpoint not implemented)
  tests/integrations/test_inferred_proxy.py::Test_AWS_API_Gateway_Inferred_Span_Creation:
    - weblog_declaration:
        "*": irrelevant
        chi: v1.72.1
        echo: v1.72.1
        gin: v1.72.1
        net-http: v1.72.1
        net-http-orchestrion: v1.72.1
  tests/integrations/test_inferred_proxy.py::Test_AWS_API_Gateway_Inferred_Span_Creation_With_Distributed_Context:
    - weblog_declaration:
        "*": irrelevant
        chi: v1.72.1
        echo: v1.72.1
        gin: v1.72.1
        net-http: v1.72.1
        net-http-orchestrion: v1.72.1
  tests/integrations/test_inferred_proxy.py::Test_AWS_API_Gateway_Inferred_Span_Creation_With_Error:
    - weblog_declaration:
        "*": irrelevant
        chi: v1.72.1
        echo: v1.72.1
        gin: v1.72.1
        net-http: v1.72.1
        net-http-orchestrion: v1.72.1
  tests/integrations/test_otel_drop_in.py::Test_Otel_Drop_In: missing_feature
  tests/otel/test_context_propagation.py::Test_Otel_Context_Propagation_Default_Propagator_Api:
    - weblog_declaration:
        "*": incomplete_test_app (endpoint not implemented)
        net-http: v1.70.1
<<<<<<< HEAD
  parametric/:
    test_feature_flag_exposure/:
      test_feature_flag_exposure.py:
        Test_Feature_Flag_Exposure: v2.5.0-dev
    test_128_bit_traceids.py:
      Test_128_Bit_Traceids: v1.50.0
    test_config_consistency.py:
      Test_Config_Dogstatsd: v1.72.0-dev
      Test_Config_RateLimit: v1.67.0
      Test_Config_Tags: v1.70.1
      Test_Config_TraceAgentURL: v1.70.0
      Test_Config_TraceEnabled: v1.67.0
      Test_Config_TraceLogDirectory: v1.70.0
      Test_Config_UnifiedServiceTagging: v1.72.0
      Test_Stable_Config_Default: v2.1.0-dev.2
      Test_Stable_Config_Rules: missing_feature
    test_crashtracking.py: missing_feature
    test_dynamic_configuration.py:
      TestDynamicConfigSamplingRules: v1.64.0
      TestDynamicConfigTracingEnabled: v1.61.0
      TestDynamicConfigV1: v1.59.0
      TestDynamicConfigV1_EmptyServiceTargets: v1.73.0-dev
      TestDynamicConfigV1_ServiceTargets: v1.59.0
      TestDynamicConfigV2: v1.59.0
    test_headers_baggage.py:
      Test_Headers_Baggage: missing_feature
      Test_Headers_Baggage_Span_Tags: missing_feature
    test_otel_api_interoperability.py: missing_feature
    test_otel_env_vars.py:
      Test_Otel_Env_Vars: v1.66.0
    test_otel_logs.py: missing_feature
    test_otel_span_with_baggage.py:
      Test_Otel_Span_With_Baggage: missing_feature
    test_parametric_endpoints.py:
      Test_Parametric_DDSpan_Add_Link: missing_feature (add_link endpoint is not implemented)
      Test_Parametric_DDSpan_Set_Resource: missing_feature (does not support setting a resource name after span creation)
      Test_Parametric_DDTrace_Baggage: missing_feature (baggage endpoints are not implemented)
      Test_Parametric_DDTrace_Crash: missing_feature (crash endpoint is not implemented)
      Test_Parametric_DDTrace_Current_Span: missing_feature (spans are stored in a local context, there is no global current span in the go tracer)
      Test_Parametric_FFE_Start: v2.5.0-dev
      Test_Parametric_OtelSpan_Set_Name: bug (APMAPI-778)  # The set_name endpoint should set the resouce name (not the span name)
      Test_Parametric_OtelSpan_Start: bug (APMAPI-778)  # String attributes are incorrectly stored/serialized in a list
      Test_Parametric_Otel_Baggage: missing_feature (otel baggage is not supported)
      Test_Parametric_Otel_Current_Span: missing_feature (otel current span endpoint is not defined)
      Test_Parametric_Write_Log: missing_feature
    test_process_discovery.py:
      Test_ProcessDiscovery: v2.2.3
    test_sampling_span_tags.py:
      Test_Knuth_Sample_Rate: missing_feature
    test_span_events.py: missing_feature
    test_span_links.py: missing_feature
    test_telemetry.py:
      Test_Consistent_Configs: missing_feature (APMAPI-745)
      Test_Defaults: missing_feature
      Test_Environment: missing_feature
      Test_Stable_Configuration_Origin: v2.1.0-dev.2
      Test_TelemetryInstallSignature: missing_feature
      Test_TelemetrySCAEnvVar: v1.63.0-rc.1
      Test_TelemetrySSIConfigs: missing_feature
    test_trace_sampling.py:
      Test_Trace_Sampling_Basic: v1.37.0  # TODO what is the earliest version?
      Test_Trace_Sampling_Globs: v1.60.0
      Test_Trace_Sampling_Globs_Feb2024_Revision: v1.64.0
      Test_Trace_Sampling_Resource: v1.60.0
      Test_Trace_Sampling_Tags: v1.60.0
      Test_Trace_Sampling_Tags_Feb2024_Revision: v1.64.0
    test_tracer.py:
      Test_TracerSCITagging: v1.48.0
    test_tracer_flare.py:
      TestTracerFlareV1: missing_feature
  remote_config/:
    test_remote_configuration.py:
      Test_RemoteConfigurationExtraServices: missing_feature
      Test_RemoteConfigurationUpdateSequenceASMDD: missing_feature
      Test_RemoteConfigurationUpdateSequenceASMDDNoCache: irrelevant (cache is implemented)
      Test_RemoteConfigurationUpdateSequenceFeatures: v1.44.1
      Test_RemoteConfigurationUpdateSequenceFeaturesNoCache: irrelevant (cache is implemented)
      Test_RemoteConfigurationUpdateSequenceLiveDebugging: v1.73.0
  serverless/:
    span_pointers/:
      aws/:
        test_s3_span_pointers.py:
          Test_CopyObject: missing_feature
          Test_MultipartUpload: missing_feature
          Test_PutObject: missing_feature
  test_baggage.py:
    Test_Baggage_Headers_Basic: incomplete_test_app (/make_distant_call endpoint is not correctly implemented)
    Test_Baggage_Headers_Malformed: v2.2.3
    Test_Baggage_Headers_Malformed2: v2.2.3
    Test_Baggage_Headers_Max_Bytes: incomplete_test_app (/make_distant_call endpoint is not correctly implemented)
    Test_Baggage_Headers_Max_Items: incomplete_test_app (/make_distant_call endpoint is not correctly implemented)
    Test_Only_Baggage_Header: incomplete_test_app (/make_distant_call endpoint is not correctly implemented)
  test_config_consistency.py:
    Test_Config_ClientIPHeaderEnabled_False: v1.70.1
    Test_Config_ClientIPHeader_Configured: v1.60.0
    Test_Config_ClientIPHeader_Precedence: v1.69.0
    Test_Config_ClientTagQueryString_Configured: v1.72.0-dev
    Test_Config_ClientTagQueryString_Empty: v1.72.0-dev
    Test_Config_HttpClientErrorStatuses_Default: v1.69.0
    Test_Config_HttpClientErrorStatuses_FeatureFlagCustom: v1.69.0
    Test_Config_HttpServerErrorStatuses_Default: v1.67.0
    Test_Config_HttpServerErrorStatuses_FeatureFlagCustom: v1.69.0
    Test_Config_IntegrationEnabled_False: irrelevant (not applicable to Go because of how they do auto instrumentation)
    Test_Config_IntegrationEnabled_True: irrelevant (not applicable to Go because of how they do auto instrumentation)
    Test_Config_LogInjection_128Bit_TraceId_Disabled:
      '*': v2.1.0-dev
      net-http-orchestrion: bug (APMLP-659)
    Test_Config_LogInjection_128Bit_TraceId_Enabled: bug (APMLP-659)
    Test_Config_LogInjection_Default_Structured: incomplete_test_app (weblog endpoint not implemented)
    Test_Config_LogInjection_Default_Unstructured: incomplete_test_app (weblog endpoint not implemented)
    Test_Config_LogInjection_Enabled: incomplete_test_app (weblog endpoint not implemented)
    Test_Config_ObfuscationQueryStringRegexp_Configured: v1.67.0
    Test_Config_ObfuscationQueryStringRegexp_Default: v1.67.0
    Test_Config_ObfuscationQueryStringRegexp_Empty: v1.67.0
    Test_Config_RuntimeMetrics_Default: v1.18.0
    Test_Config_RuntimeMetrics_Enabled: v1.18.0
    Test_Config_RuntimeMetrics_Enabled_WithRuntimeId: v1.18.0
    Test_Config_UnifiedServiceTagging_CustomService: v1.67.0
    Test_Config_UnifiedServiceTagging_Default: v1.67.0
  test_data_integrity.py:
    Test_LibraryHeaders: v1.60.0.dev0
  test_distributed.py:
    Test_DistributedHttp: missing_feature
    Test_Span_Links_Flags_From_Conflicting_Contexts: missing_feature (implementation specs have not been determined)
    Test_Span_Links_From_Conflicting_Contexts: v2.2.3
    Test_Span_Links_Omit_Tracestate_From_Conflicting_Contexts: missing_feature (implementation specs have not been determined)
    Test_Synthetics_APM_Datadog: bug (APMAPI-901)  # the incoming headers are considered invalid
  test_feature_flag_exposures.py:
    Test_FFE_Exposure_Events: v2.5.0-dev
  test_graphql.py:
    Test_GraphQLOperationErrorReporting:
      '*': irrelevant
      gqlgen: v1.73.0
      graph-gophers: v1.73.0
      graphql-go: v1.73.0
    Test_GraphQLOperationErrorTracking:
      '*': missing_feature
      gqlgen: missing_feature
      graph-gophers: missing_feature
      graphql-go: missing_feature
  test_identify.py:
    Test_Basic: v1.37.0
    Test_Propagate: v1.48.0-rc.1
    Test_Propagate_Legacy: v1.41.0
  test_library_conf.py:
    Test_ExtractBehavior_Default: missing_feature (baggage should be implemented and conflicting trace contexts should generate span link in v1.71.0)
    Test_ExtractBehavior_Ignore: missing_feature (extract behavior not implemented)
    Test_ExtractBehavior_Restart: missing_feature (extract behavior not implemented)
    Test_ExtractBehavior_Restart_With_Extract_First: missing_feature (extract behavior not implemented)
    Test_HeaderTags: v1.53.0
    Test_HeaderTags_Colon_Leading: v1.53.0
    Test_HeaderTags_Colon_Trailing: v1.70.0
    Test_HeaderTags_DynamicConfig: v1.70.0
    Test_HeaderTags_Long: v1.53.0
    Test_HeaderTags_Short: v1.53.0
    Test_HeaderTags_Whitespace_Header: v1.53.0
    Test_HeaderTags_Whitespace_Tag: v1.53.0
    Test_HeaderTags_Whitespace_Val_Long: v1.53.0
    Test_HeaderTags_Whitespace_Val_Short: v1.53.0
    Test_HeaderTags_Wildcard_Request_Headers: missing_feature
    Test_HeaderTags_Wildcard_Response_Headers: missing_feature
  test_protobuf.py: missing_feature
  test_resource_renaming.py: missing_feature
  test_sampling_rates.py:
    Test_SampleRateFunction: v1.72.1  # real version unknown
    Test_SamplingDecisionAdded: v1.72.1  # real version unknown
    Test_SamplingDecisions: v1.72.1  # real version unknown
    Test_SamplingDeterminism: v1.72.1  # real version unknown
    Test_SamplingRates: v1.36.2
  test_scrubbing.py:
    Test_UrlQuery: v1.40.0
  test_semantic_conventions.py:
    Test_Meta: v1.45.0
  test_span_events.py:
    Test_SpanEvents_WithAgentSupport:
      "*": irrelevant
      net-http: v1.73.0
    Test_SpanEvents_WithoutAgentSupport:
      "*": irrelevant
      net-http: v1.73.0
  test_standard_tags.py:
    Test_StandardTagsClientIp: v1.46.0
    Test_StandardTagsMethod: v1.39.0
    Test_StandardTagsReferrerHostname: missing_feature
    Test_StandardTagsRoute: v1.39.0
    Test_StandardTagsStatusCode: v1.39.0
    Test_StandardTagsUrl: v1.40.0
    Test_StandardTagsUserAgent: v1.39.0
  test_telemetry.py:
    Test_DependencyEnable: v1.73.0-dev
    Test_Log_Generation: v1.73.0-dev
    Test_MessageBatch: v1.73.0-dev
    Test_Metric_Generation_Disabled: v1.73.0-dev
    Test_Metric_Generation_Enabled: missing_feature (checks for metrics from the tracer)
    Test_ProductsDisabled: v1.53
    Test_Telemetry: v1.49.0
    Test_TelemetryEnhancedConfigReporting: missing_feature
    Test_TelemetrySCAEnvVar: missing_feature
    Test_TelemetryV2: v1.49.1
  test_v1_payloads.py: missing_feature
=======
  tests/parametric/test_128_bit_traceids.py::Test_128_Bit_Traceids: v1.50.0
  tests/parametric/test_config_consistency.py::Test_Config_Dogstatsd: v1.72.0-dev
  tests/parametric/test_config_consistency.py::Test_Config_RateLimit: v1.67.0
  tests/parametric/test_config_consistency.py::Test_Config_Tags: v1.70.1
  tests/parametric/test_config_consistency.py::Test_Config_TraceAgentURL: v1.70.0
  tests/parametric/test_config_consistency.py::Test_Config_TraceEnabled: v1.67.0
  tests/parametric/test_config_consistency.py::Test_Config_TraceLogDirectory: v1.70.0
  tests/parametric/test_config_consistency.py::Test_Config_UnifiedServiceTagging: v1.72.0
  tests/parametric/test_config_consistency.py::Test_Stable_Config_Default: v2.1.0-dev.2
  tests/parametric/test_config_consistency.py::Test_Stable_Config_Rules: missing_feature
  tests/parametric/test_crashtracking.py: missing_feature
  tests/parametric/test_dynamic_configuration.py::TestDynamicConfigSamplingRules: v1.64.0
  tests/parametric/test_dynamic_configuration.py::TestDynamicConfigTracingEnabled: v1.61.0
  tests/parametric/test_dynamic_configuration.py::TestDynamicConfigV1: v1.59.0
  tests/parametric/test_dynamic_configuration.py::TestDynamicConfigV1_EmptyServiceTargets: v1.73.0-dev
  tests/parametric/test_dynamic_configuration.py::TestDynamicConfigV1_ServiceTargets: v1.59.0
  tests/parametric/test_dynamic_configuration.py::TestDynamicConfigV2: v1.59.0
  tests/parametric/test_feature_flag_exposure/test_feature_flag_exposure.py::Test_Feature_Flag_Exposure: v2.5.0-dev
  tests/parametric/test_headers_baggage.py::Test_Headers_Baggage: missing_feature
  tests/parametric/test_headers_baggage.py::Test_Headers_Baggage_Span_Tags: missing_feature
  tests/parametric/test_otel_api_interoperability.py: missing_feature
  tests/parametric/test_otel_env_vars.py::Test_Otel_Env_Vars: v1.66.0
  tests/parametric/test_otel_logs.py: missing_feature
  tests/parametric/test_otel_metrics.py: missing_feature
  tests/parametric/test_otel_span_with_baggage.py::Test_Otel_Span_With_Baggage: missing_feature
  tests/parametric/test_parametric_endpoints.py::Test_Parametric_DDSpan_Add_Link: missing_feature (add_link endpoint is not implemented)
  tests/parametric/test_parametric_endpoints.py::Test_Parametric_DDSpan_Set_Resource: missing_feature (does not support setting a resource name after span creation)
  tests/parametric/test_parametric_endpoints.py::Test_Parametric_DDTrace_Baggage: missing_feature (baggage endpoints are not implemented)
  tests/parametric/test_parametric_endpoints.py::Test_Parametric_DDTrace_Crash: missing_feature (crash endpoint is not implemented)
  tests/parametric/test_parametric_endpoints.py::Test_Parametric_DDTrace_Current_Span: missing_feature (spans are stored in a local context, there is no global current span in the go tracer)
  tests/parametric/test_parametric_endpoints.py::Test_Parametric_FFE_Start: v2.5.0-dev
  tests/parametric/test_parametric_endpoints.py::Test_Parametric_OtelSpan_Set_Name: bug (APMAPI-778)  # The set_name endpoint should set the resouce name (not the span name)
  tests/parametric/test_parametric_endpoints.py::Test_Parametric_OtelSpan_Start: bug (APMAPI-778)  # String attributes are incorrectly stored/serialized in a list
  tests/parametric/test_parametric_endpoints.py::Test_Parametric_Otel_Baggage: missing_feature (otel baggage is not supported)
  tests/parametric/test_parametric_endpoints.py::Test_Parametric_Otel_Current_Span: missing_feature (otel current span endpoint is not defined)
  tests/parametric/test_parametric_endpoints.py::Test_Parametric_Write_Log: missing_feature
  tests/parametric/test_process_discovery.py::Test_ProcessDiscovery: v2.2.3
  tests/parametric/test_sampling_span_tags.py::Test_Knuth_Sample_Rate: missing_feature
  tests/parametric/test_span_events.py: missing_feature
  tests/parametric/test_span_links.py: missing_feature
  tests/parametric/test_telemetry.py::Test_Consistent_Configs: missing_feature (APMAPI-745)
  tests/parametric/test_telemetry.py::Test_Defaults: missing_feature
  tests/parametric/test_telemetry.py::Test_Environment: missing_feature
  tests/parametric/test_telemetry.py::Test_Stable_Configuration_Origin: v2.1.0-dev.2
  tests/parametric/test_telemetry.py::Test_TelemetryInstallSignature: missing_feature
  tests/parametric/test_telemetry.py::Test_TelemetrySCAEnvVar: v1.63.0-rc.1
  tests/parametric/test_telemetry.py::Test_TelemetrySSIConfigs: missing_feature
  tests/parametric/test_trace_sampling.py::Test_Trace_Sampling_Basic: v1.37.0  # TODO what is the earliest version?
  tests/parametric/test_trace_sampling.py::Test_Trace_Sampling_Globs: v1.60.0
  tests/parametric/test_trace_sampling.py::Test_Trace_Sampling_Globs_Feb2024_Revision: v1.64.0
  tests/parametric/test_trace_sampling.py::Test_Trace_Sampling_Resource: v1.60.0
  tests/parametric/test_trace_sampling.py::Test_Trace_Sampling_Tags: v1.60.0
  tests/parametric/test_trace_sampling.py::Test_Trace_Sampling_Tags_Feb2024_Revision: v1.64.0
  tests/parametric/test_tracer.py::Test_TracerSCITagging: v1.48.0
  tests/parametric/test_tracer_flare.py::TestTracerFlareV1: missing_feature
  tests/remote_config/test_remote_configuration.py::Test_RemoteConfigurationExtraServices: missing_feature
  tests/remote_config/test_remote_configuration.py::Test_RemoteConfigurationUpdateSequenceASMDD: missing_feature
  tests/remote_config/test_remote_configuration.py::Test_RemoteConfigurationUpdateSequenceASMDDNoCache: irrelevant (cache is implemented)
  tests/remote_config/test_remote_configuration.py::Test_RemoteConfigurationUpdateSequenceFeatures: v1.44.1
  tests/remote_config/test_remote_configuration.py::Test_RemoteConfigurationUpdateSequenceFeaturesNoCache: irrelevant (cache is implemented)
  tests/remote_config/test_remote_configuration.py::Test_RemoteConfigurationUpdateSequenceLiveDebugging: v1.73.0
  tests/serverless/span_pointers/aws/test_s3_span_pointers.py::Test_CopyObject: missing_feature
  tests/serverless/span_pointers/aws/test_s3_span_pointers.py::Test_MultipartUpload: missing_feature
  tests/serverless/span_pointers/aws/test_s3_span_pointers.py::Test_PutObject: missing_feature
  tests/test_baggage.py::Test_Baggage_Headers_Basic: incomplete_test_app (/make_distant_call endpoint is not correctly implemented)
  tests/test_baggage.py::Test_Baggage_Headers_Malformed: v2.2.3
  tests/test_baggage.py::Test_Baggage_Headers_Malformed2: v2.2.3
  tests/test_baggage.py::Test_Baggage_Headers_Max_Bytes: incomplete_test_app (/make_distant_call endpoint is not correctly implemented)
  tests/test_baggage.py::Test_Baggage_Headers_Max_Items: incomplete_test_app (/make_distant_call endpoint is not correctly implemented)
  tests/test_baggage.py::Test_Only_Baggage_Header: incomplete_test_app (/make_distant_call endpoint is not correctly implemented)
  tests/test_config_consistency.py::Test_Config_ClientIPHeaderEnabled_False: v1.70.1
  tests/test_config_consistency.py::Test_Config_ClientIPHeader_Configured: v1.60.0
  tests/test_config_consistency.py::Test_Config_ClientIPHeader_Precedence: v1.69.0
  tests/test_config_consistency.py::Test_Config_ClientTagQueryString_Configured: v1.72.0-dev
  tests/test_config_consistency.py::Test_Config_ClientTagQueryString_Empty: v1.72.0-dev
  tests/test_config_consistency.py::Test_Config_HttpClientErrorStatuses_Default: v1.69.0
  tests/test_config_consistency.py::Test_Config_HttpClientErrorStatuses_FeatureFlagCustom: v1.69.0
  tests/test_config_consistency.py::Test_Config_HttpServerErrorStatuses_Default: v1.67.0
  tests/test_config_consistency.py::Test_Config_HttpServerErrorStatuses_FeatureFlagCustom: v1.69.0
  tests/test_config_consistency.py::Test_Config_IntegrationEnabled_False: irrelevant (not applicable to Go because of how they do auto instrumentation)
  tests/test_config_consistency.py::Test_Config_IntegrationEnabled_True: irrelevant (not applicable to Go because of how they do auto instrumentation)
  tests/test_config_consistency.py::Test_Config_LogInjection_128Bit_TraceId_Disabled:
    - weblog_declaration:
        "*": v2.1.0-dev
        net-http-orchestrion: bug (APMLP-659)
  tests/test_config_consistency.py::Test_Config_LogInjection_128Bit_TraceId_Enabled: bug (APMLP-659)
  tests/test_config_consistency.py::Test_Config_LogInjection_Default_Structured: incomplete_test_app (weblog endpoint not implemented)
  tests/test_config_consistency.py::Test_Config_LogInjection_Default_Unstructured: incomplete_test_app (weblog endpoint not implemented)
  tests/test_config_consistency.py::Test_Config_LogInjection_Enabled: incomplete_test_app (weblog endpoint not implemented)
  tests/test_config_consistency.py::Test_Config_ObfuscationQueryStringRegexp_Configured: v1.67.0
  tests/test_config_consistency.py::Test_Config_ObfuscationQueryStringRegexp_Default: v1.67.0
  tests/test_config_consistency.py::Test_Config_ObfuscationQueryStringRegexp_Empty: v1.67.0
  tests/test_config_consistency.py::Test_Config_RuntimeMetrics_Default: v1.18.0
  tests/test_config_consistency.py::Test_Config_RuntimeMetrics_Enabled: v1.18.0
  tests/test_config_consistency.py::Test_Config_RuntimeMetrics_Enabled_WithRuntimeId: v1.18.0
  tests/test_config_consistency.py::Test_Config_UnifiedServiceTagging_CustomService: v1.67.0
  tests/test_config_consistency.py::Test_Config_UnifiedServiceTagging_Default: v1.67.0
  tests/test_data_integrity.py::Test_LibraryHeaders: v1.60.0.dev0
  tests/test_distributed.py::Test_DistributedHttp: missing_feature
  tests/test_distributed.py::Test_Span_Links_Flags_From_Conflicting_Contexts: missing_feature (implementation specs have not been determined)
  tests/test_distributed.py::Test_Span_Links_From_Conflicting_Contexts: v2.2.3
  tests/test_distributed.py::Test_Span_Links_Omit_Tracestate_From_Conflicting_Contexts: missing_feature (implementation specs have not been determined)
  tests/test_distributed.py::Test_Synthetics_APM_Datadog: bug (APMAPI-901)  # the incoming headers are considered invalid
  tests/test_feature_flag_exposures.py::Test_FFE_Exposure_Events: v2.5.0-dev
  tests/test_feature_flag_exposures.py::Test_FFE_Exposure_Events_Empty: v2.5.0-dev
  tests/test_feature_flag_exposures.py::Test_FFE_Exposure_Events_Errors: v2.5.0-dev
  tests/test_feature_flag_exposures.py::Test_FFE_RC_Down_From_Start: v2.4.0
  tests/test_feature_flag_exposures.py::Test_FFE_RC_Unavailable: v2.4.0
  tests/test_graphql.py::Test_GraphQLOperationErrorReporting:
    - weblog_declaration:
        "*": irrelevant
        gqlgen: v1.73.0
        graph-gophers: v1.73.0
        graphql-go: v1.73.0
  tests/test_graphql.py::Test_GraphQLOperationErrorTracking:
    - weblog_declaration:
        "*": missing_feature
        gqlgen: missing_feature
        graph-gophers: missing_feature
        graphql-go: missing_feature
  tests/test_identify.py::Test_Basic: v1.37.0
  tests/test_identify.py::Test_Propagate: v1.48.0-rc.1
  tests/test_identify.py::Test_Propagate_Legacy: v1.41.0
  tests/test_library_conf.py::Test_ExtractBehavior_Default: missing_feature (baggage should be implemented and conflicting trace contexts should generate span link in v1.71.0)
  tests/test_library_conf.py::Test_ExtractBehavior_Ignore: missing_feature (extract behavior not implemented)
  tests/test_library_conf.py::Test_ExtractBehavior_Restart: missing_feature (extract behavior not implemented)
  tests/test_library_conf.py::Test_ExtractBehavior_Restart_With_Extract_First: missing_feature (extract behavior not implemented)
  tests/test_library_conf.py::Test_HeaderTags: v1.53.0
  tests/test_library_conf.py::Test_HeaderTags_Colon_Leading: v1.53.0
  tests/test_library_conf.py::Test_HeaderTags_Colon_Trailing: v1.70.0
  tests/test_library_conf.py::Test_HeaderTags_DynamicConfig: v1.70.0
  tests/test_library_conf.py::Test_HeaderTags_Long: v1.53.0
  tests/test_library_conf.py::Test_HeaderTags_Short: v1.53.0
  tests/test_library_conf.py::Test_HeaderTags_Whitespace_Header: v1.53.0
  tests/test_library_conf.py::Test_HeaderTags_Whitespace_Tag: v1.53.0
  tests/test_library_conf.py::Test_HeaderTags_Whitespace_Val_Long: v1.53.0
  tests/test_library_conf.py::Test_HeaderTags_Whitespace_Val_Short: v1.53.0
  tests/test_library_conf.py::Test_HeaderTags_Wildcard_Request_Headers: missing_feature
  tests/test_library_conf.py::Test_HeaderTags_Wildcard_Response_Headers: missing_feature
  tests/test_protobuf.py: missing_feature
  tests/test_resource_renaming.py: missing_feature
  tests/test_rum_injection.py: irrelevant (RUM injection only supported for Java)
  tests/test_sampling_rates.py::Test_SampleRateFunction: v1.72.1  # real version unknown
  tests/test_sampling_rates.py::Test_SamplingDecisionAdded: v1.72.1  # real version unknown
  tests/test_sampling_rates.py::Test_SamplingDecisions: v1.72.1  # real version unknown
  tests/test_sampling_rates.py::Test_SamplingDeterminism: v1.72.1  # real version unknown
  tests/test_sampling_rates.py::Test_SamplingRates: v1.36.2
  tests/test_scrubbing.py::Test_UrlQuery: v1.40.0
  tests/test_semantic_conventions.py::Test_Meta: v1.45.0
  tests/test_semantic_conventions.py::Test_Meta::test_meta_http_url:
    - component_version: <1.69.0-dev
      declaration: bug (APMRP-360)
  tests/test_span_events.py::Test_SpanEvents_WithAgentSupport:
    - weblog_declaration:
        "*": irrelevant
        net-http: v1.73.0
  tests/test_span_events.py::Test_SpanEvents_WithoutAgentSupport:
    - weblog_declaration:
        "*": irrelevant
        net-http: v1.73.0
  tests/test_standard_tags.py::Test_StandardTagsClientIp: v1.46.0
  tests/test_standard_tags.py::Test_StandardTagsMethod: v1.39.0
  tests/test_standard_tags.py::Test_StandardTagsReferrerHostname: missing_feature
  tests/test_standard_tags.py::Test_StandardTagsRoute: v1.39.0
  tests/test_standard_tags.py::Test_StandardTagsStatusCode: v1.39.0
  tests/test_standard_tags.py::Test_StandardTagsUrl: v1.40.0
  tests/test_standard_tags.py::Test_StandardTagsUserAgent: v1.39.0
  tests/test_telemetry.py::Test_DependencyEnable: v1.73.0-dev
  tests/test_telemetry.py::Test_Log_Generation: v1.73.0-dev
  tests/test_telemetry.py::Test_MessageBatch: v1.73.0-dev
  tests/test_telemetry.py::Test_Metric_Generation_Disabled: v1.73.0-dev
  tests/test_telemetry.py::Test_Metric_Generation_Enabled: missing_feature (checks for metrics from the tracer)
  tests/test_telemetry.py::Test_ProductsDisabled: v1.53
  tests/test_telemetry.py::Test_Telemetry: v1.49.0
  tests/test_telemetry.py::Test_TelemetryEnhancedConfigReporting: missing_feature
  tests/test_telemetry.py::Test_TelemetrySCAEnvVar: missing_feature
  tests/test_telemetry.py::Test_TelemetryV2: v1.49.1
  tests/test_v1_payloads.py: missing_feature
>>>>>>> 72f8bf07
<|MERGE_RESOLUTION|>--- conflicted
+++ resolved
@@ -716,208 +716,6 @@
     - weblog_declaration:
         "*": incomplete_test_app (endpoint not implemented)
         net-http: v1.70.1
-<<<<<<< HEAD
-  parametric/:
-    test_feature_flag_exposure/:
-      test_feature_flag_exposure.py:
-        Test_Feature_Flag_Exposure: v2.5.0-dev
-    test_128_bit_traceids.py:
-      Test_128_Bit_Traceids: v1.50.0
-    test_config_consistency.py:
-      Test_Config_Dogstatsd: v1.72.0-dev
-      Test_Config_RateLimit: v1.67.0
-      Test_Config_Tags: v1.70.1
-      Test_Config_TraceAgentURL: v1.70.0
-      Test_Config_TraceEnabled: v1.67.0
-      Test_Config_TraceLogDirectory: v1.70.0
-      Test_Config_UnifiedServiceTagging: v1.72.0
-      Test_Stable_Config_Default: v2.1.0-dev.2
-      Test_Stable_Config_Rules: missing_feature
-    test_crashtracking.py: missing_feature
-    test_dynamic_configuration.py:
-      TestDynamicConfigSamplingRules: v1.64.0
-      TestDynamicConfigTracingEnabled: v1.61.0
-      TestDynamicConfigV1: v1.59.0
-      TestDynamicConfigV1_EmptyServiceTargets: v1.73.0-dev
-      TestDynamicConfigV1_ServiceTargets: v1.59.0
-      TestDynamicConfigV2: v1.59.0
-    test_headers_baggage.py:
-      Test_Headers_Baggage: missing_feature
-      Test_Headers_Baggage_Span_Tags: missing_feature
-    test_otel_api_interoperability.py: missing_feature
-    test_otel_env_vars.py:
-      Test_Otel_Env_Vars: v1.66.0
-    test_otel_logs.py: missing_feature
-    test_otel_span_with_baggage.py:
-      Test_Otel_Span_With_Baggage: missing_feature
-    test_parametric_endpoints.py:
-      Test_Parametric_DDSpan_Add_Link: missing_feature (add_link endpoint is not implemented)
-      Test_Parametric_DDSpan_Set_Resource: missing_feature (does not support setting a resource name after span creation)
-      Test_Parametric_DDTrace_Baggage: missing_feature (baggage endpoints are not implemented)
-      Test_Parametric_DDTrace_Crash: missing_feature (crash endpoint is not implemented)
-      Test_Parametric_DDTrace_Current_Span: missing_feature (spans are stored in a local context, there is no global current span in the go tracer)
-      Test_Parametric_FFE_Start: v2.5.0-dev
-      Test_Parametric_OtelSpan_Set_Name: bug (APMAPI-778)  # The set_name endpoint should set the resouce name (not the span name)
-      Test_Parametric_OtelSpan_Start: bug (APMAPI-778)  # String attributes are incorrectly stored/serialized in a list
-      Test_Parametric_Otel_Baggage: missing_feature (otel baggage is not supported)
-      Test_Parametric_Otel_Current_Span: missing_feature (otel current span endpoint is not defined)
-      Test_Parametric_Write_Log: missing_feature
-    test_process_discovery.py:
-      Test_ProcessDiscovery: v2.2.3
-    test_sampling_span_tags.py:
-      Test_Knuth_Sample_Rate: missing_feature
-    test_span_events.py: missing_feature
-    test_span_links.py: missing_feature
-    test_telemetry.py:
-      Test_Consistent_Configs: missing_feature (APMAPI-745)
-      Test_Defaults: missing_feature
-      Test_Environment: missing_feature
-      Test_Stable_Configuration_Origin: v2.1.0-dev.2
-      Test_TelemetryInstallSignature: missing_feature
-      Test_TelemetrySCAEnvVar: v1.63.0-rc.1
-      Test_TelemetrySSIConfigs: missing_feature
-    test_trace_sampling.py:
-      Test_Trace_Sampling_Basic: v1.37.0  # TODO what is the earliest version?
-      Test_Trace_Sampling_Globs: v1.60.0
-      Test_Trace_Sampling_Globs_Feb2024_Revision: v1.64.0
-      Test_Trace_Sampling_Resource: v1.60.0
-      Test_Trace_Sampling_Tags: v1.60.0
-      Test_Trace_Sampling_Tags_Feb2024_Revision: v1.64.0
-    test_tracer.py:
-      Test_TracerSCITagging: v1.48.0
-    test_tracer_flare.py:
-      TestTracerFlareV1: missing_feature
-  remote_config/:
-    test_remote_configuration.py:
-      Test_RemoteConfigurationExtraServices: missing_feature
-      Test_RemoteConfigurationUpdateSequenceASMDD: missing_feature
-      Test_RemoteConfigurationUpdateSequenceASMDDNoCache: irrelevant (cache is implemented)
-      Test_RemoteConfigurationUpdateSequenceFeatures: v1.44.1
-      Test_RemoteConfigurationUpdateSequenceFeaturesNoCache: irrelevant (cache is implemented)
-      Test_RemoteConfigurationUpdateSequenceLiveDebugging: v1.73.0
-  serverless/:
-    span_pointers/:
-      aws/:
-        test_s3_span_pointers.py:
-          Test_CopyObject: missing_feature
-          Test_MultipartUpload: missing_feature
-          Test_PutObject: missing_feature
-  test_baggage.py:
-    Test_Baggage_Headers_Basic: incomplete_test_app (/make_distant_call endpoint is not correctly implemented)
-    Test_Baggage_Headers_Malformed: v2.2.3
-    Test_Baggage_Headers_Malformed2: v2.2.3
-    Test_Baggage_Headers_Max_Bytes: incomplete_test_app (/make_distant_call endpoint is not correctly implemented)
-    Test_Baggage_Headers_Max_Items: incomplete_test_app (/make_distant_call endpoint is not correctly implemented)
-    Test_Only_Baggage_Header: incomplete_test_app (/make_distant_call endpoint is not correctly implemented)
-  test_config_consistency.py:
-    Test_Config_ClientIPHeaderEnabled_False: v1.70.1
-    Test_Config_ClientIPHeader_Configured: v1.60.0
-    Test_Config_ClientIPHeader_Precedence: v1.69.0
-    Test_Config_ClientTagQueryString_Configured: v1.72.0-dev
-    Test_Config_ClientTagQueryString_Empty: v1.72.0-dev
-    Test_Config_HttpClientErrorStatuses_Default: v1.69.0
-    Test_Config_HttpClientErrorStatuses_FeatureFlagCustom: v1.69.0
-    Test_Config_HttpServerErrorStatuses_Default: v1.67.0
-    Test_Config_HttpServerErrorStatuses_FeatureFlagCustom: v1.69.0
-    Test_Config_IntegrationEnabled_False: irrelevant (not applicable to Go because of how they do auto instrumentation)
-    Test_Config_IntegrationEnabled_True: irrelevant (not applicable to Go because of how they do auto instrumentation)
-    Test_Config_LogInjection_128Bit_TraceId_Disabled:
-      '*': v2.1.0-dev
-      net-http-orchestrion: bug (APMLP-659)
-    Test_Config_LogInjection_128Bit_TraceId_Enabled: bug (APMLP-659)
-    Test_Config_LogInjection_Default_Structured: incomplete_test_app (weblog endpoint not implemented)
-    Test_Config_LogInjection_Default_Unstructured: incomplete_test_app (weblog endpoint not implemented)
-    Test_Config_LogInjection_Enabled: incomplete_test_app (weblog endpoint not implemented)
-    Test_Config_ObfuscationQueryStringRegexp_Configured: v1.67.0
-    Test_Config_ObfuscationQueryStringRegexp_Default: v1.67.0
-    Test_Config_ObfuscationQueryStringRegexp_Empty: v1.67.0
-    Test_Config_RuntimeMetrics_Default: v1.18.0
-    Test_Config_RuntimeMetrics_Enabled: v1.18.0
-    Test_Config_RuntimeMetrics_Enabled_WithRuntimeId: v1.18.0
-    Test_Config_UnifiedServiceTagging_CustomService: v1.67.0
-    Test_Config_UnifiedServiceTagging_Default: v1.67.0
-  test_data_integrity.py:
-    Test_LibraryHeaders: v1.60.0.dev0
-  test_distributed.py:
-    Test_DistributedHttp: missing_feature
-    Test_Span_Links_Flags_From_Conflicting_Contexts: missing_feature (implementation specs have not been determined)
-    Test_Span_Links_From_Conflicting_Contexts: v2.2.3
-    Test_Span_Links_Omit_Tracestate_From_Conflicting_Contexts: missing_feature (implementation specs have not been determined)
-    Test_Synthetics_APM_Datadog: bug (APMAPI-901)  # the incoming headers are considered invalid
-  test_feature_flag_exposures.py:
-    Test_FFE_Exposure_Events: v2.5.0-dev
-  test_graphql.py:
-    Test_GraphQLOperationErrorReporting:
-      '*': irrelevant
-      gqlgen: v1.73.0
-      graph-gophers: v1.73.0
-      graphql-go: v1.73.0
-    Test_GraphQLOperationErrorTracking:
-      '*': missing_feature
-      gqlgen: missing_feature
-      graph-gophers: missing_feature
-      graphql-go: missing_feature
-  test_identify.py:
-    Test_Basic: v1.37.0
-    Test_Propagate: v1.48.0-rc.1
-    Test_Propagate_Legacy: v1.41.0
-  test_library_conf.py:
-    Test_ExtractBehavior_Default: missing_feature (baggage should be implemented and conflicting trace contexts should generate span link in v1.71.0)
-    Test_ExtractBehavior_Ignore: missing_feature (extract behavior not implemented)
-    Test_ExtractBehavior_Restart: missing_feature (extract behavior not implemented)
-    Test_ExtractBehavior_Restart_With_Extract_First: missing_feature (extract behavior not implemented)
-    Test_HeaderTags: v1.53.0
-    Test_HeaderTags_Colon_Leading: v1.53.0
-    Test_HeaderTags_Colon_Trailing: v1.70.0
-    Test_HeaderTags_DynamicConfig: v1.70.0
-    Test_HeaderTags_Long: v1.53.0
-    Test_HeaderTags_Short: v1.53.0
-    Test_HeaderTags_Whitespace_Header: v1.53.0
-    Test_HeaderTags_Whitespace_Tag: v1.53.0
-    Test_HeaderTags_Whitespace_Val_Long: v1.53.0
-    Test_HeaderTags_Whitespace_Val_Short: v1.53.0
-    Test_HeaderTags_Wildcard_Request_Headers: missing_feature
-    Test_HeaderTags_Wildcard_Response_Headers: missing_feature
-  test_protobuf.py: missing_feature
-  test_resource_renaming.py: missing_feature
-  test_sampling_rates.py:
-    Test_SampleRateFunction: v1.72.1  # real version unknown
-    Test_SamplingDecisionAdded: v1.72.1  # real version unknown
-    Test_SamplingDecisions: v1.72.1  # real version unknown
-    Test_SamplingDeterminism: v1.72.1  # real version unknown
-    Test_SamplingRates: v1.36.2
-  test_scrubbing.py:
-    Test_UrlQuery: v1.40.0
-  test_semantic_conventions.py:
-    Test_Meta: v1.45.0
-  test_span_events.py:
-    Test_SpanEvents_WithAgentSupport:
-      "*": irrelevant
-      net-http: v1.73.0
-    Test_SpanEvents_WithoutAgentSupport:
-      "*": irrelevant
-      net-http: v1.73.0
-  test_standard_tags.py:
-    Test_StandardTagsClientIp: v1.46.0
-    Test_StandardTagsMethod: v1.39.0
-    Test_StandardTagsReferrerHostname: missing_feature
-    Test_StandardTagsRoute: v1.39.0
-    Test_StandardTagsStatusCode: v1.39.0
-    Test_StandardTagsUrl: v1.40.0
-    Test_StandardTagsUserAgent: v1.39.0
-  test_telemetry.py:
-    Test_DependencyEnable: v1.73.0-dev
-    Test_Log_Generation: v1.73.0-dev
-    Test_MessageBatch: v1.73.0-dev
-    Test_Metric_Generation_Disabled: v1.73.0-dev
-    Test_Metric_Generation_Enabled: missing_feature (checks for metrics from the tracer)
-    Test_ProductsDisabled: v1.53
-    Test_Telemetry: v1.49.0
-    Test_TelemetryEnhancedConfigReporting: missing_feature
-    Test_TelemetrySCAEnvVar: missing_feature
-    Test_TelemetryV2: v1.49.1
-  test_v1_payloads.py: missing_feature
-=======
   tests/parametric/test_128_bit_traceids.py::Test_128_Bit_Traceids: v1.50.0
   tests/parametric/test_config_consistency.py::Test_Config_Dogstatsd: v1.72.0-dev
   tests/parametric/test_config_consistency.py::Test_Config_RateLimit: v1.67.0
@@ -1095,5 +893,4 @@
   tests/test_telemetry.py::Test_TelemetryEnhancedConfigReporting: missing_feature
   tests/test_telemetry.py::Test_TelemetrySCAEnvVar: missing_feature
   tests/test_telemetry.py::Test_TelemetryV2: v1.49.1
-  tests/test_v1_payloads.py: missing_feature
->>>>>>> 72f8bf07
+  tests/test_v1_payloads.py: missing_feature