--- conflicted
+++ resolved
@@ -586,14 +586,11 @@
     Test_LibraryHeaders: v1.60.0.dev0
   test_distributed.py:
     Test_DistributedHttp: missing_feature
-<<<<<<< HEAD
     Test_Span_Links_Flags_From_Conflicting_Contexts: missing_feature (implementation specs have not been determined)
     Test_Span_Links_From_Conflicting_Contexts: missing_feature
     Test_Span_Links_From_Conflicting_Contexts_Datadog_Precedence: missing_feature
     Test_Span_Links_Omit_Tracestate_From_Conflicting_Contexts: missing_feature (implementation specs have not been determined)
-=======
     Test_Synthetics_APM_Datadog: bug (APMAPI-901) # the incoming headers are considered invalid
->>>>>>> 452c784c
   test_identify.py:
     Test_Basic: v1.37.0
     Test_Propagate: v1.48.0-rc.1
