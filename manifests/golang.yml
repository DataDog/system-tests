tests/:
  apm_tracing_e2e/:
    test_otel.py:
      Test_Otel_Span:
        '*': missing_feature (missing /e2e_otel_span endpoint on weblog)
        net-http: v0.1 # real version not known
    test_single_span.py:
      Test_SingleSpan:
        '*': missing_feature (missing /e2e_otel_span endpoint on weblog)
        chi: v0.1 # real version not known
  appsec/:
    api_security/:
      test_schemas.py:
        Test_Schema_Request_Body: missing_feature
        Test_Schema_Request_Cookies: missing_feature
        Test_Schema_Request_Headers: missing_feature
        Test_Schema_Request_Path_Parameters: missing_feature
        Test_Schema_Request_Query_Parameters: missing_feature
        Test_Schema_Response_Body: missing_feature
        Test_Schema_Response_Headers: missing_feature
    iast/:
      sink/:
        test_command_injection.py:
          TestCommandInjection: missing_feature
<<<<<<< HEAD
        test_hsts_missing_header.py:
=======
        test_hardcoded_secrets.py:
          Test_HardcodedSecrets: missing_feature          
        test_hsts_missing_header.py: 
>>>>>>> c6c79880
          Test_HstsMissingHeader: missing_feature
        test_insecure_cookie.py:
          TestInsecureCookie: missing_feature
        test_ldap_injection.py:
          TestLDAPInjection: missing_feature
        test_no_httponly_cookie.py:
          TestNoHttponlyCookie: missing_feature
        test_no_samesite_cookie.py:
          TestNoSamesiteCookie: missing_feature
        test_nosql_mongodb_injection.py:
          TestNoSqlMongodbInjection: missing_feature
        test_path_traversal.py:
          TestPathTraversal: missing_feature
        test_sql_injection.py:
          TestSqlInjection: missing_feature
        test_ssrf.py:
          TestSSRF: missing_feature
        test_trust_boundary_violation.py:
          Test_TrustBoundaryViolation: missing_feature
        test_unvalidated_redirect.py:
          TestUnvalidatedHeader: missing_feature
          TestUnvalidatedRedirect: missing_feature
        test_unvalidated_redirect_forward.py:
          TestUnvalidatedForward: missing_feature
        test_weak_cipher.py:
          TestWeakCipher: missing_feature
        test_weak_hash.py:
          TestWeakHash: missing_feature
        test_weak_randomness.py:
          TestWeakRandomness: missing_feature
        test_xcontent_sniffing.py:
          Test_XContentSniffing: missing_feature
        test_xpath_injection.py:
          TestXPathInjection: missing_feature
        test_xss.py:
          TestXSS:
            '*': missing_feature
      source/:
        test_body.py:
          TestRequestBody: missing_feature
        test_cookie_name.py:
          TestCookieName: missing_feature
        test_cookie_value.py:
          TestCookieValue: missing_feature
        test_header_name.py:
          TestHeaderName: missing_feature
        test_header_value.py:
          TestHeaderValue: missing_feature
        test_multipart.py:
          TestMultipart: missing_feature
        test_parameter_name.py:
          TestParameterName: missing_feature
        test_parameter_value.py:
          TestParameterValue: missing_feature
        test_path.py:
          TestPath: missing_feature
    waf/:
      test_addresses.py:
        Test_BodyJson: v1.37.0
        Test_BodyRaw: missing_feature
        Test_BodyUrlEncoded: v1.37.0
        Test_BodyXml: v1.37.0
        Test_ClientIP: missing_feature
        Test_Cookies:
          '*': v1.34.0
          chi: v1.36.0
          echo: v1.36.0
          gin: v1.37.0
        Test_FullGrpc: missing_feature
        Test_GraphQL: missing_feature
        Test_Headers:
          '*': v1.34.0
          chi: v1.36.0
          echo: v1.36.0
          gin: v1.37.0
        Test_Lambda: missing_feature
        Test_Method: missing_feature
        Test_PathParams:
          '*': v1.36.0
          gin: v1.37.0
          net-http: irrelevant (net-http doesn't handle path params)
        Test_ResponseStatus:
          '*': v1.36.0
          gin: v1.37.0
        Test_UrlQuery:
          '*': v1.35.0
          gin: v1.37.0
        Test_UrlQueryKey: v1.38.1
        Test_UrlRaw:
          '*': v1.34.0
          chi: v1.36.0
          echo: v1.36.0
          gin: v1.37.0
        Test_gRPC: v1.36.0
      test_blocking.py:
        Test_Blocking: v1.50.0-rc.1
        Test_CustomBlockingResponse:
          '*': v1.53.0
          uds-echo: bug
      test_custom_rules.py:
        Test_CustomRules: v1.51.0
      test_exclusions.py:
        Test_Exclusions: v1.53.0
      test_miscs.py:
        Test_404:
          '*': v1.34.0
          chi: v1.36.0
          echo: v1.36.0
          gin: v1.37.0
        Test_CorrectOptionProcessing:
          '*': v1.34.0
          chi: v1.36.0
          echo: v1.36.0
          gin: v1.37.0
        Test_MultipleAttacks:
          '*': v1.35.0
          gin: v1.37.0
        Test_MultipleHighlight:
          '*': v1.36.0
          gin: v1.37.0
      test_reports.py:
        Test_Monitoring: v1.38.0
      test_rules.py:
        Test_CommandInjection:
          '*': v1.35.0
          gin: v1.37.0
        Test_DiscoveryScan:
          '*': v1.36.0
          gin: v1.37.0
        Test_HttpProtocol:
          '*': v1.36.1
          gin: v1.37.0
        Test_JavaCodeInjection:
          '*': v1.35.0
          gin: v1.37.0
        Test_JsInjection:
          '*': v1.35.0
          gin: v1.37.0
        Test_LFI:
          '*': v1.35.0
          gin: v1.37.0
        Test_NoSqli:
          '*': v1.35.0
          gin: v1.37.0
        Test_PhpCodeInjection:
          '*': v1.35.0
          gin: v1.37.0
        Test_RFI:
          '*': v1.35.0
          gin: v1.37.0
        Test_SQLI:
          '*': v1.35.0
          gin: v1.37.0
        Test_SSRF:
          '*': v1.35.0
          gin: v1.37.0
        Test_Scanners:
          '*': v1.35.0
          gin: v1.37.0
        Test_XSS:
          '*': v1.35.0
          echo: v1.36.0
          gin: v1.37.0
      test_telemetry.py:
        Test_TelemetryMetrics: missing_feature
    test_PII.py:
      Test_Scrubbing: missing_feature
    test_alpha.py:
      Test_Basic:
        '*': v1.34.0
        chi: v1.36.0
        echo: v1.36.0
        gin: v1.37.0
    test_automated_login_events.py:
      Test_Login_Events: missing_feature
      Test_Login_Events_Extended: missing_feature
    test_blocking_addresses.py:
      Test_BlockingAddresses: v1.51.0
      Test_BlockingGraphqlResolvers:
        '*': missing_feature
      Test_Blocking_request_body: missing_feature
      Test_Blocking_request_cookies:
        '*': v1.51.0
        net-http: irrelevant
      Test_Blocking_request_headers:
        '*': v1.51.0
        net-http: irrelevant
      Test_Blocking_request_method:
        '*': v1.51.0
        net-http: irrelevant
      Test_Blocking_request_path_params:
        '*': v1.51.0
        net-http: irrelevant
      Test_Blocking_request_query:
        '*': v1.51.0
        net-http: irrelevant
      Test_Blocking_request_uri:
        '*': v1.51.0
        net-http: irrelevant
      Test_Blocking_response_headers: missing_feature
      Test_Blocking_response_status: missing_feature
      Test_Suspicious_Request_Blocking: missing_feature
    test_client_ip.py:
      Test_StandardTagsClientIp: v1.44.1
    test_conf.py:
      Test_RuleSet_1_3_1: v1.38.0
    test_customconf.py:
      Test_NoLimitOnWafRules: v1.37.0
    test_event_tracking.py:
      Test_CustomEvent: v1.47.0
      Test_UserLoginFailureEvent: v1.47.0
      Test_UserLoginSuccessEvent: v1.47.0
    test_identify.py:
      Test_Basic: v1.37.0
    test_ip_blocking_full_denylist.py:
      Test_AppSecIPBlockingFullDenylist:
        '*': v1.47.0
        uds-echo: bug
    test_logs.py:
      Test_Standardization: missing_feature
      Test_StandardizationBlockMode: missing_feature
    test_reports.py:
      Test_ExtraTagsFromRule: missing_feature
      Test_HttpClientIP:
        '*': v1.34.0
        chi: v1.36.0
        echo: v1.36.0
        gin: v1.37.0
      Test_Info:
        '*': v1.34.0
        chi: v1.36.0
        echo: v1.36.0
        gin: v1.37.0
      Test_RequestHeaders:
        '*': v1.34.0
        echo: v1.36.0
        gin: v1.37.0
      Test_StatusCode:
        '*': v1.34.0
        echo: v1.36.0
        gin: v1.37.0
    test_request_blocking.py:
      Test_AppSecRequestBlocking: v1.50.0-rc.1
    test_runtime_activation.py:
      Test_RuntimeActivation: missing_feature
    test_shell_execution.py:
      Test_ShellExecution: missing_feature
    test_traces.py:
      Test_AppSecEventSpanTags:
        '*': v1.36.0
        gin: v1.37.0
      Test_AppSecObfuscator: v1.38.0
      Test_CollectRespondHeaders:
        '*': v1.36.2
        gin: v1.37.0
      Test_RetainTraces:
        '*': v1.36.0
        gin: v1.37.0
    test_user_blocking_full_denylist.py:
      Test_UserBlocking_FullDenylist: v1.48.0
    test_versions.py:
      Test_Events:
        '*': v1.36.0
        gin: v1.37.0
  debugger/:
    test_debugger.py:
      Test_Debugger_Line_Probe_Snaphots: irrelevant
      Test_Debugger_Method_Probe_Snaphots: irrelevant
      Test_Debugger_Mix_Log_Probe: irrelevant
      Test_Debugger_Probe_Statuses: irrelevant
  integrations/:
    test_crossed_integrations.py:
      Test_PythonKafka: missing_feature
    test_db_integrations_sql.py:
      Test_MsSql: missing_feature
      Test_MySql: missing_feature
      Test_Postgres: missing_feature
    test_dbm.py:
      Test_Dbm: missing_feature
    test_dsm.py:
      Test_DsmHttp: missing_feature
      Test_DsmKafka: missing_feature
      Test_DsmRabbitmq: missing_feature
      Test_DsmRabbitmq_FanoutExchange: missing_feature
      Test_DsmRabbitmq_TopicExchange: missing_feature
  parametric/:
    test_dynamic_configuration.py:
      TestDynamicConfigV1: missing_feature
    test_tracer.py:
      Test_TracerSCITagging: v1.48.0
  remote_config/:
    test_remote_configuration.py:
      Test_RemoteConfigurationExtraServices: missing_feature
      Test_RemoteConfigurationUpdateSequenceASMDD: missing_feature
      Test_RemoteConfigurationUpdateSequenceASMDDNoCache: irrelevant (cache is implemented)
      Test_RemoteConfigurationUpdateSequenceFeatures: v1.44.1
      Test_RemoteConfigurationUpdateSequenceFeaturesNoCache: irrelevant (cache is implemented)
      Test_RemoteConfigurationUpdateSequenceLiveDebugging: missing_feature
      Test_RemoteConfigurationUpdateSequenceLiveDebuggingNoCache: irrelevant (cache is implemented)
  test_distributed.py:
    Test_DistributedHttp: missing_feature
  test_identify.py:
    Test_Basic: v1.37.0
    Test_Propagate: v1.48.0-rc.1
    Test_Propagate_Legacy: v1.41.0
  test_library_conf.py:
    Test_HeaderTags: v1.53.0
    Test_HeaderTags_Colon_Leading: v1.53.0
    Test_HeaderTags_Colon_Trailing: bug (AIT-8571)
    Test_HeaderTags_Long: v1.53.0
    Test_HeaderTags_Short: v1.53.0
    Test_HeaderTags_Whitespace_Header: v1.53.0
    Test_HeaderTags_Whitespace_Tag: v1.53.0
    Test_HeaderTags_Whitespace_Val_Long: v1.53.0
    Test_HeaderTags_Whitespace_Val_Short: v1.53.0
  test_profiling.py:
    Test_Profile: bug (Not receiving profiles)
  test_scrubbing.py:
    Test_UrlQuery: v1.40.0
  test_semantic_conventions.py:
    Test_Meta: v1.45.0
  test_standard_tags.py:
    Test_StandardTagsClientIp: v1.46.0
    Test_StandardTagsMethod: v1.39.0
    Test_StandardTagsRoute: v1.39.0
    Test_StandardTagsStatusCode: v1.39.0
    Test_StandardTagsUrl: v1.40.0
    Test_StandardTagsUserAgent: v1.39.0
  test_telemetry.py:
    Test_DependencyEnable: missing_feature
    Test_Log_Generation: missing_feature
    Test_MessageBatch: missing_feature
    Test_Metric_Generation_Disabled: missing_feature
    Test_Metric_Generation_Enabled: missing_feature
    Test_ProductsDisabled: v1.53
    Test_Telemetry: v1.49.0
    Test_TelemetryV2: v1.49.1<|MERGE_RESOLUTION|>--- conflicted
+++ resolved
@@ -22,13 +22,9 @@
       sink/:
         test_command_injection.py:
           TestCommandInjection: missing_feature
-<<<<<<< HEAD
+        test_hardcoded_secrets.py:
+          Test_HardcodedSecrets: missing_feature
         test_hsts_missing_header.py:
-=======
-        test_hardcoded_secrets.py:
-          Test_HardcodedSecrets: missing_feature          
-        test_hsts_missing_header.py: 
->>>>>>> c6c79880
           Test_HstsMissingHeader: missing_feature
         test_insecure_cookie.py:
           TestInsecureCookie: missing_feature
