--- conflicted
+++ resolved
@@ -692,15 +692,9 @@
     Test_Config_ObfuscationQueryStringRegexp_Configured: v1.67.0
     Test_Config_ObfuscationQueryStringRegexp_Default: v1.67.0
     Test_Config_ObfuscationQueryStringRegexp_Empty: v1.67.0
-<<<<<<< HEAD
-    Test_Config_RuntimeMetrics_Default: v1.67.0
-    Test_Config_RuntimeMetrics_Enabled: v1.67.0
-    Test_Config_RuntimeMetrics_Enabled_WithRuntimeId: v1.67.0
-=======
     Test_Config_RuntimeMetrics_Default: v1.18.0
     Test_Config_RuntimeMetrics_Enabled: v1.18.0
     Test_Config_RuntimeMetrics_Enabled_WithRuntimeId: v1.18.0
->>>>>>> 3e403ee4
     Test_Config_UnifiedServiceTagging_CustomService: v1.67.0
     Test_Config_UnifiedServiceTagging_Default: v1.67.0
   test_data_integrity.py:
