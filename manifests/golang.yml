--- conflicted
+++ resolved
@@ -270,11 +270,7 @@
       TestDynamicConfigV1: missing_feature
   remote_config/:
     test_remote_configuration.py:
-<<<<<<< HEAD
-      Test_RemoteConfigurationExtraServices: 'missing_feature'
-=======
       Test_RemoteConfigurationExtraServices: missing_feature
->>>>>>> 7c22860b
       Test_RemoteConfigurationUpdateSequenceASMDD: missing_feature
       Test_RemoteConfigurationUpdateSequenceFeatures: v1.44.1
       Test_RemoteConfigurationUpdateSequenceFeaturesNoCache: missing_feature
