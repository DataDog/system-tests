tests/:
  apm_tracing_e2e/:
    test_otel.py:
      Test_Otel_Span:
        '*': missing_feature (missing /e2e_otel_span endpoint on weblog)
        net-http: v0.1  # real version not known
    test_single_span.py:
      Test_SingleSpan:
        '*': missing_feature (missing /e2e_otel_span endpoint on weblog)
        chi: v0.1  # real version not known
  appsec/:
    api_security/:
      test_api_security_rc.py:
        Test_API_Security_RC_ASM_DD_processors: missing_feature
        Test_API_Security_RC_ASM_DD_scanners: missing_feature
        Test_API_Security_RC_ASM_processor_overrides_and_custom_scanner: irrelevant (waf does not support it yet)
      test_apisec_sampling.py:
        Test_API_Security_sampling:
          '*': v1.60.0-dev
          net-http: irrelevant (net-http doesn't handle path params)
      test_schemas.py:
        Test_Scanners: missing_feature
        Test_Schema_Request_Cookies:
          '*': v1.60.0-dev
          net-http: irrelevant (net-http doesn't handle path params)
        Test_Schema_Request_FormUrlEncoded_Body: missing_feature
        Test_Schema_Request_Headers:
          '*': v1.60.0-dev
          net-http: irrelevant (net-http doesn't handle path params)
        Test_Schema_Request_Json_Body: missing_feature
        Test_Schema_Request_Path_Parameters:
          '*': v1.60.0-dev
          net-http: irrelevant (net-http doesn't handle path params)
        Test_Schema_Request_Query_Parameters:
          '*': v1.60.0-dev
          net-http: irrelevant (net-http doesn't handle path params)
        Test_Schema_Response_Body: missing_feature
        Test_Schema_Response_Body_env_var: missing_feature
        Test_Schema_Response_Headers: missing_feature
    iast/:
      sink/:
        test_code_injection.py:
          TestCodeInjection: missing_feature
        test_command_injection.py:
          TestCommandInjection: missing_feature
        test_hardcoded_passwords.py:
          Test_HardcodedPasswords: missing_feature
        test_hardcoded_secrets.py:
          Test_HardcodedSecrets: missing_feature
          Test_HardcodedSecretsExtended: missing_feature
        test_header_injection.py:
          TestHeaderInjection: missing_feature
        test_hsts_missing_header.py:
          Test_HstsMissingHeader: missing_feature
        test_insecure_auth_protocol.py:
          Test_InsecureAuthProtocol: missing_feature
        test_insecure_cookie.py:
          TestInsecureCookie: missing_feature
        test_ldap_injection.py:
          TestLDAPInjection: missing_feature
        test_no_httponly_cookie.py:
          TestNoHttponlyCookie: missing_feature
        test_no_samesite_cookie.py:
          TestNoSamesiteCookie: missing_feature
        test_nosql_mongodb_injection.py:
          TestNoSqlMongodbInjection: missing_feature
        test_path_traversal.py:
          TestPathTraversal: missing_feature
        test_reflection_injection.py:
          TestReflectionInjection: missing_feature
        test_sql_injection.py:
          TestSqlInjection: missing_feature
        test_ssrf.py:
          TestSSRF: missing_feature
        test_trust_boundary_violation.py:
          Test_TrustBoundaryViolation: missing_feature
        test_untrusted_deserialization.py:
          TestUntrustedDeserialization: missing_feature
        test_unvalidated_redirect.py:
          TestUnvalidatedHeader: missing_feature
          TestUnvalidatedRedirect: missing_feature
        test_unvalidated_redirect_forward.py:
          TestUnvalidatedForward: missing_feature
        test_weak_cipher.py:
          TestWeakCipher: missing_feature
        test_weak_hash.py:
          TestWeakHash: missing_feature
        test_weak_randomness.py:
          TestWeakRandomness: missing_feature
        test_xcontent_sniffing.py:
          Test_XContentSniffing: missing_feature
        test_xpath_injection.py:
          TestXPathInjection: missing_feature
        test_xss.py:
          TestXSS:
            '*': missing_feature
      source/:
        test_body.py:
          TestRequestBody: missing_feature
        test_cookie_name.py:
          TestCookieName: missing_feature
        test_cookie_value.py:
          TestCookieValue: missing_feature
        test_graphql_resolver.py:
          TestGraphqlResolverArgument: missing_feature
        test_header_name.py:
          TestHeaderName: missing_feature
        test_header_value.py:
          TestHeaderValue: missing_feature
        test_kafka_key.py:
          TestKafkaKey: missing_feature
        test_kafka_value.py:
          TestKafkaValue: missing_feature
        test_multipart.py:
          TestMultipart: missing_feature
        test_parameter_name.py:
          TestParameterName: missing_feature
        test_parameter_value.py:
          TestParameterValue: missing_feature
        test_path.py:
          TestPath: missing_feature
        test_path_parameter.py:
          TestPathParameter: missing_feature
        test_uri.py:
          TestURI: missing_feature
    rasp/:
      test_lfi.py: missing_feature
      test_shi.py: missing_feature
      test_sqli.py:
        Test_Sqli_BodyJson: v1.66.0-dev
        Test_Sqli_BodyUrlEncoded: v1.66.0-dev
        Test_Sqli_BodyXml: v1.66.0-dev
        Test_Sqli_Capability: missing_feature
        Test_Sqli_Mandatory_SpanTags: missing_feature
        Test_Sqli_Optional_SpanTags: missing_feature
        Test_Sqli_StackTrace: v1.66.0-dev
        Test_Sqli_Telemetry: missing_feature
        Test_Sqli_UrlQuery: v1.66.0-dev
      test_ssrf.py:
        Test_Ssrf_BodyJson: v1.65.1-rc.1
        Test_Ssrf_BodyUrlEncoded: v1.65.1-rc.1
        Test_Ssrf_BodyXml: v1.65.1-rc.1
        Test_Ssrf_Capability: missing_feature
        Test_Ssrf_Mandatory_SpanTags: missing_feature
        Test_Ssrf_Optional_SpanTags: missing_feature
        Test_Ssrf_StackTrace: v1.65.1-rc.1
        Test_Ssrf_Telemetry: missing_feature
        Test_Ssrf_UrlQuery: v1.65.1-rc.1
    waf/:
      test_addresses.py:
        Test_BodyJson: v1.37.0
        Test_BodyRaw: missing_feature
        Test_BodyUrlEncoded: v1.37.0
        Test_BodyXml: v1.37.0
        Test_Cookies:
          '*': v1.34.0
          chi: v1.36.0
          echo: v1.36.0
          gin: v1.37.0
        Test_FullGrpc: missing_feature
        Test_GraphQL: missing_feature
        Test_GrpcServerMethod: v1.62.0
        Test_Headers:
          '*': v1.34.0
          chi: v1.36.0
          echo: v1.36.0
          gin: v1.37.0
        Test_PathParams:
          '*': v1.36.0
          gin: v1.37.0
          net-http: irrelevant (net-http doesn't handle path params)
        Test_ResponseStatus:
          '*': v1.36.0
          gin: v1.37.0
        Test_UrlQuery:
          '*': v1.35.0
          gin: v1.37.0
        Test_UrlQueryKey: v1.38.1
        Test_UrlRaw:
          '*': v1.34.0
          chi: v1.36.0
          echo: v1.36.0
          gin: v1.37.0
        Test_gRPC: v1.36.0
      test_blocking.py:
        Test_Blocking: v1.50.0-rc.1
        Test_Blocking_strip_response_headers: missing_feature
        Test_CustomBlockingResponse:
          '*': v1.63.0
      test_custom_rules.py:
        Test_CustomRules: v1.51.0
      test_exclusions.py:
        Test_Exclusions: v1.53.0
      test_miscs.py:
        Test_404:
          '*': v1.34.0
          chi: v1.36.0
          echo: v1.36.0
          gin: v1.37.0
        Test_CorrectOptionProcessing:
          '*': v1.34.0
          chi: v1.36.0
          echo: v1.36.0
          gin: v1.37.0
        Test_MultipleAttacks:
          '*': v1.35.0
          gin: v1.37.0
        Test_MultipleHighlight:
          '*': v1.36.0
          gin: v1.37.0
      test_reports.py:
        Test_Monitoring: v1.38.0
      test_rules.py:
        Test_CommandInjection:
          '*': v1.35.0
          gin: v1.37.0
        Test_DiscoveryScan:
          '*': v1.36.0
          gin: v1.37.0
        Test_HttpProtocol:
          '*': v1.36.1
          gin: v1.37.0
        Test_JavaCodeInjection:
          '*': v1.35.0
          gin: v1.37.0
        Test_JsInjection:
          '*': v1.35.0
          gin: v1.37.0
        Test_LFI:
          '*': v1.35.0
          gin: v1.37.0
        Test_NoSqli:
          '*': v1.35.0
          gin: v1.37.0
        Test_PhpCodeInjection:
          '*': v1.35.0
          gin: v1.37.0
        Test_RFI:
          '*': v1.35.0
          gin: v1.37.0
        Test_SQLI:
          '*': v1.35.0
          gin: v1.37.0
        Test_SSRF:
          '*': v1.35.0
          gin: v1.37.0
        Test_Scanners:
          '*': v1.35.0
          gin: v1.37.0
        Test_XSS:
          '*': v1.35.0
          echo: v1.36.0
          gin: v1.37.0
      test_telemetry.py:
        Test_TelemetryMetrics: missing_feature
    test_alpha.py:
      Test_Basic:
        '*': v1.34.0
        chi: v1.36.0
        echo: v1.36.0
        gin: v1.37.0
    test_asm_standalone.py:
      Test_AppSecStandalone_UpstreamPropagation: missing_feature
    test_automated_login_events.py:
      Test_Login_Events: missing_feature
      Test_Login_Events_Extended: missing_feature
      Test_V2_Login_Events: missing_feature
      Test_V2_Login_Events_Anon: missing_feature
      Test_V2_Login_Events_RC: missing_feature
    test_blocking_addresses.py:
      Test_BlockingGraphqlResolvers: missing_feature
      Test_Blocking_client_ip: v1.51.0
      Test_Blocking_request_body: missing_feature
      Test_Blocking_request_body_multipart: irrelevant (Body blocking happens through SDK)
      Test_Blocking_request_cookies:
        '*': v1.51.0
        net-http: irrelevant
      Test_Blocking_request_headers:
        '*': v1.51.0
        net-http: irrelevant
      Test_Blocking_request_method:
        '*': v1.51.0
        net-http: irrelevant
      Test_Blocking_request_path_params:
        '*': v1.51.0
        net-http: irrelevant
      Test_Blocking_request_query:
        '*': v1.51.0
        net-http: irrelevant
      Test_Blocking_request_uri:
        '*': v1.51.0
        net-http: irrelevant
      Test_Blocking_response_headers: missing_feature
      Test_Blocking_response_status: missing_feature
      Test_Blocking_user_id: v1.51.0
      Test_Suspicious_Request_Blocking: missing_feature
    test_client_ip.py:
      Test_StandardTagsClientIp: v1.44.1
    test_customconf.py:
      Test_NoLimitOnWafRules: v1.37.0
    test_event_tracking.py:
      Test_CustomEvent: v1.47.0
      Test_UserLoginFailureEvent: v1.47.0
      Test_UserLoginSuccessEvent: v1.47.0
    test_fingerprinting.py:
      Test_Fingerprinting_Endpoint: missing_feature
      Test_Fingerprinting_Header_And_Network: missing_feature
    test_identify.py:
      Test_Basic: v1.37.0
    test_ip_blocking_full_denylist.py:
      Test_AppSecIPBlockingFullDenylist:
        '*': v1.47.0
    test_logs.py:
      Test_Standardization: missing_feature
      Test_StandardizationBlockMode: missing_feature
    test_remote_config_rule_changes.py:
      Test_BlockingActionChangesWithRemoteConfig: missing_feature
      Test_UpdateRuleFileWithRemoteConfig: missing_feature
    test_reports.py:
      Test_ExtraTagsFromRule:
        '*': v1.62.0
      Test_Info:
        '*': v1.34.0
        chi: v1.36.0
        echo: v1.36.0
        gin: v1.37.0
      Test_RequestHeaders:
        '*': v1.34.0
        echo: v1.36.0
        gin: v1.37.0
      Test_StatusCode:
        '*': v1.34.0
        echo: v1.36.0
        gin: v1.37.0
    test_request_blocking.py:
      Test_AppSecRequestBlocking: v1.50.0-rc.1
    test_runtime_activation.py:
      Test_RuntimeActivation: missing_feature
      Test_RuntimeDeactivation: missing_feature
    test_shell_execution.py:
      Test_ShellExecution: missing_feature
    test_suspicious_attacker_blocking.py:
      Test_Suspicious_Attacker_Blocking: missing_feature
    test_traces.py:
      Test_AppSecEventSpanTags:
        '*': v1.36.0
        gin: v1.37.0
      Test_AppSecObfuscator: v1.38.0
      Test_CollectDefaultRequestHeader:
        '*': v1.36.2
        gin: v1.37.0
      Test_CollectRespondHeaders:
        '*': v1.36.2
        gin: v1.37.0
      Test_ExternalWafRequestsIdentification: v1.63.0-dev
      Test_RetainTraces:
        '*': v1.36.0
        gin: v1.37.0
    test_user_blocking_full_denylist.py:
      Test_UserBlocking_FullDenylist: v1.48.0
    test_versions.py:
      Test_Events:
        '*': v1.36.0
        gin: v1.37.0
  debugger/:
    test_debugger_exception_replay.py:
      Test_Debugger_Exception_Replay: missing_feature (feature not implented)
    test_debugger_expression_language.py:
      Test_Debugger_Expression_Language: missing_feature (feature not implented)
    test_debugger_pii.py:
      Test_Debugger_PII_Redaction: missing_feature (feature not implented)
    test_debugger_probe_snapshot.py:
      Test_Debugger_Line_Probe_Snaphots: missing_feature (feature not implented)
      Test_Debugger_Method_Probe_Snaphots: missing_feature (feature not implented)
      Test_Debugger_Mix_Log_Probe: missing_feature (feature not implented)
    test_debugger_probe_status.py:
      Test_Debugger_Probe_Statuses: missing_feature (feature not implented)
  integrations/:
    crossed_integrations/:
      test_kafka.py:
        Test_Kafka:
          "*": irrelevant
          net-http: v0.1 # real version not known
      test_kinesis.py:
        Test_Kinesis_PROPAGATION_VIA_MESSAGE_ATTRIBUTES:
          "*": irrelevant
          net-http: missing_feature (Endpoint not implemented)
      test_rabbitmq.py:
        Test_RabbitMQ_Trace_Context_Propagation:
          "*": irrelevant
          net-http: missing_feature (Endpoint not implemented)
      test_sns_to_sqs.py:
        Test_SNS_Propagation:
          "*": irrelevant
          net-http: missing_feature
      test_sqs.py:
        Test_SQS_PROPAGATION_VIA_AWS_XRAY_HEADERS:
          "*": irrelevant
          net-http: missing_feature (Endpoint not implemented)
        Test_SQS_PROPAGATION_VIA_MESSAGE_ATTRIBUTES:
          "*": irrelevant
          net-http: missing_feature (Endpoint not implemented)
    test_db_integrations_sql.py:
      Test_MsSql: missing_feature
      Test_MySql: missing_feature
      Test_Postgres: missing_feature
    test_dbm.py:
      Test_Dbm: missing_feature
    test_dsm.py:
      Test_DsmContext_Extraction_Base64:
        "*": irrelevant
        net-http: v0.1  # real version unknown
      Test_DsmContext_Injection_Base64:
        "*": irrelevant
        net-http: v0.1  # real version unknown
      Test_DsmHttp: missing_feature
      Test_DsmKafka:
        "*": irrelevant
        net-http: v0.1  # real version unknown
      Test_DsmKinesis:
        "*": irrelevant
        net-http: missing_feature (Endpoint not implemented)
      Test_DsmRabbitmq:
        "*": irrelevant
        net-http: missing_feature (Endpoint not implemented)
      Test_DsmRabbitmq_FanoutExchange:
        "*": irrelevant
        net-http: missing_feature (Endpoint not implemented)
      Test_DsmRabbitmq_TopicExchange:
        "*": irrelevant
        net-http: missing_feature (Endpoint not implemented)
      Test_DsmSNS:
        "*": irrelevant
        net-http: missing_feature (Endpoint not implemented)
      Test_DsmSQS:
        "*": irrelevant
        net-http: missing_feature (Endpoint not implemented)
      Test_Dsm_Manual_Checkpoint_Inter_Process:
        "*": irrelevant
        net-http: missing_feature (Endpoint not implemented)
      Test_Dsm_Manual_Checkpoint_Intra_Process:
        "*": irrelevant
        net-http: missing_feature (Endpoint not implemented)
  parametric/:
    test_config_consistency.py:
<<<<<<< HEAD
      Test_Config_TraceEnabled: v1.67.0
=======
      Test_Config_TraceEnabled: missing_feature
      Test_Config_TraceLogDirectory: missing_feature
      Test_Config_UnifiedServiceTagging: missing_feature
>>>>>>> 6b582dbe
    test_dynamic_configuration.py:
      TestDynamicConfigHeaderTags: missing_feature
      TestDynamicConfigSamplingRules: v1.64.0-dev
      TestDynamicConfigTracingEnabled: v1.61.0
      TestDynamicConfigV1: v1.59.0
      TestDynamicConfigV1_ServiceTargets: v1.59.0
      TestDynamicConfigV2: v1.59.0
    test_otel_api_interoperability.py: missing_feature
    test_otel_env_vars.py:
      Test_Otel_Env_Vars: missing_feature
    test_otel_sdk_interoperability.py: missing_feature
    test_span_links.py: missing_feature
    test_telemetry.py:
      Test_Consistent_Configs: missing_feature
      Test_Defaults: missing_feature
      Test_Environment: missing_feature
      Test_TelemetryInstallSignature: missing_feature
      Test_TelemetrySCAEnvVar: v1.63.0-rc.1
    test_trace_sampling.py:
      Test_Trace_Sampling_Basic: v1.37.0 # TODO what is the earliest version?
      Test_Trace_Sampling_Globs: v1.60.0
      Test_Trace_Sampling_Globs_Feb2024_Revision: v1.64.0-dev
      Test_Trace_Sampling_Resource: v1.60.0
      Test_Trace_Sampling_Tags: v1.60.0
      Test_Trace_Sampling_Tags_Feb2024_Revision: v1.64.0-dev
    test_tracer.py:
      Test_TracerSCITagging: v1.48.0
    test_tracer_flare.py:
      TestTracerFlareV1: missing_feature
  remote_config/:
    test_remote_configuration.py:
      Test_RemoteConfigurationExtraServices: missing_feature
      Test_RemoteConfigurationUpdateSequenceASMDD: missing_feature
      Test_RemoteConfigurationUpdateSequenceASMDDNoCache: irrelevant (cache is implemented)
      Test_RemoteConfigurationUpdateSequenceFeatures: v1.44.1
      Test_RemoteConfigurationUpdateSequenceFeaturesNoCache: irrelevant (cache is implemented)
      Test_RemoteConfigurationUpdateSequenceLiveDebugging: missing_feature
      Test_RemoteConfigurationUpdateSequenceLiveDebuggingNoCache: irrelevant (cache is implemented)
  test_config_consistency.py:
    Test_Config_HttpServerErrorStatuses_Default: v1.67.0
    Test_Config_HttpServerErrorStatuses_FeatureFlagCustom: v1.67.0
  test_data_integrity.py:
    Test_LibraryHeaders: v1.60.0.dev0
  test_distributed.py:
    Test_DistributedHttp: missing_feature
  test_identify.py:
    Test_Basic: v1.37.0
    Test_Propagate: v1.48.0-rc.1
    Test_Propagate_Legacy: v1.41.0
  test_library_conf.py:
    Test_HeaderTags: v1.53.0
    Test_HeaderTags_Colon_Leading: v1.53.0
    Test_HeaderTags_Colon_Trailing: v1.62.0
    Test_HeaderTags_Long: v1.53.0
    Test_HeaderTags_Short: v1.53.0
    Test_HeaderTags_Whitespace_Header: v1.53.0
    Test_HeaderTags_Whitespace_Tag: v1.53.0
    Test_HeaderTags_Whitespace_Val_Long: v1.53.0
    Test_HeaderTags_Whitespace_Val_Short: v1.53.0
  test_profiling.py:
    Test_Profile: bug (Not receiving profiles)
  test_scrubbing.py:
    Test_UrlQuery: v1.40.0
  test_semantic_conventions.py:
    Test_Meta: v1.45.0
  test_standard_tags.py:
    Test_StandardTagsClientIp: v1.46.0
    Test_StandardTagsMethod: v1.39.0
    Test_StandardTagsRoute: v1.39.0
    Test_StandardTagsStatusCode: v1.39.0
    Test_StandardTagsUrl: v1.40.0
    Test_StandardTagsUserAgent: v1.39.0
  test_telemetry.py:
    Test_DependencyEnable: missing_feature
    Test_Log_Generation: missing_feature
    Test_MessageBatch: missing_feature
    Test_Metric_Generation_Disabled: missing_feature
    Test_Metric_Generation_Enabled: missing_feature
    Test_ProductsDisabled: v1.53
    Test_Telemetry: v1.49.0
    Test_TelemetrySCAEnvVar: missing_feature
    Test_TelemetryV2: v1.49.1<|MERGE_RESOLUTION|>--- conflicted
+++ resolved
@@ -443,13 +443,9 @@
         net-http: missing_feature (Endpoint not implemented)
   parametric/:
     test_config_consistency.py:
-<<<<<<< HEAD
       Test_Config_TraceEnabled: v1.67.0
-=======
-      Test_Config_TraceEnabled: missing_feature
       Test_Config_TraceLogDirectory: missing_feature
       Test_Config_UnifiedServiceTagging: missing_feature
->>>>>>> 6b582dbe
     test_dynamic_configuration.py:
       TestDynamicConfigHeaderTags: missing_feature
       TestDynamicConfigSamplingRules: v1.64.0-dev
@@ -463,7 +459,7 @@
     test_otel_sdk_interoperability.py: missing_feature
     test_span_links.py: missing_feature
     test_telemetry.py:
-      Test_Consistent_Configs: missing_feature
+      Test_Consistent_Configs: v1.67.0
       Test_Defaults: missing_feature
       Test_Environment: missing_feature
       Test_TelemetryInstallSignature: missing_feature
