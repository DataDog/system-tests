---
#
# For features that are not yet available in the latest release,
# please specify a version greater than the current release using `>`.
# DO NOT SPECIFY A NON EXISTING RELEASE.
#
# For example, if the latest release is `v1.0.0` and a feature like Baggage
# is only supported on the `main` branch and in the upcoming release,
# use `>1.0.0` to indicate that requirement.
<<<<<<< HEAD
tests/:
  apm_tracing_e2e/:
    test_otel.py:
      Test_Otel_Span: missing_feature (missing /e2e_otel_span endpoint on weblog)
    test_single_span.py:
      Test_SingleSpan: missing_feature (missing /e2e_otel_span endpoint on weblog)
  appsec/:
    api_security/:
      test_api_security_rc.py:
        Test_API_Security_RC_ASM_DD_processors: v1.8.0
        Test_API_Security_RC_ASM_DD_scanners: v1.8.0
      test_apisec_sampling.py: "irrelevant (sampling works differently in proxies: RFC 1035)"
      test_custom_data_classification.py:
        Test_API_Security_Custom_Data_Classification_Capabilities: missing_feature
        Test_API_Security_Custom_Data_Classification_Multiple_Scanners: missing_feature
        Test_API_Security_Custom_Data_Classification_Negative: missing_feature
        Test_API_Security_Custom_Data_Classification_Processor_Override: missing_feature
        Test_API_Security_Custom_Data_Classification_Scanner: missing_feature
      test_endpoint_discovery.py: irrelevant (not applicable to proxies)
      test_schemas.py:
        Test_Scanners: v1.8.0
        Test_Schema_Request_Cookies: v1.8.0
        Test_Schema_Request_FormUrlEncoded_Body: v1.8.0
        Test_Schema_Request_Headers: v1.8.0
        Test_Schema_Request_Json_Body: v1.8.0
        Test_Schema_Request_Path_Parameters: irrelevant (not applicable to proxies)
        Test_Schema_Request_Query_Parameters: v1.8.0
        Test_Schema_Response_Body: v1.8.0
        Test_Schema_Response_Body_env_var: missing_feature (APPSEC_API_SECURITY_NO_RESPONSE_BODY not supported)
        Test_Schema_Response_Headers: v1.8.0
        Test_Schema_Response_on_Block: v1.8.0
    iast/:
      sink/: irrelevant (ASM is not implemented in C++)
      source/: irrelevant (ASM is not implemented in C++)
      test_sampling_by_route_method_count.py: irrelevant (ASM is not implemented in C++)
      test_security_controls.py: irrelevant (ASM is not implemented in C++)
      test_vulnerability_schema.py: irrelevant (ASM is not implemented in C++)
    rasp/: irrelevant (ASM is not implemented in C++)
    waf/:
      test_addresses.py:
        Test_BodyJson: v1.4.0
        Test_BodyRaw: missing_feature
        Test_BodyUrlEncoded: v1.4.0
        Test_BodyXml: missing_feature
        Test_Cookies: v1.2.0
        Test_FullGrpc: irrelevant
        Test_GraphQL: irrelevant
        Test_GrpcServerMethod: irrelevant
        Test_Headers: v1.2.0
        Test_PathParams: irrelevant (path params waf address unfilled)
        Test_ResponseStatus: v1.2.0
        Test_UrlQueryKey: v1.2.0
        Test_UrlRaw: v1.2.0
        Test_gRPC: irrelevant
      test_blocking.py:
        Test_Blocking: v1.2.0
        Test_Blocking_strip_response_headers: irrelevant (no response headers on 1st waf run, which is where blocking is possible)
        Test_CustomBlockingResponse: v1.2.0
      test_blocking_security_response_id.py:
        Test_SecurityResponseId_Custom_Redirect: missing_feature
        Test_SecurityResponseId_HTML_Response: missing_feature
        Test_SecurityResponseId_In_Span_Triggers: missing_feature
        Test_SecurityResponseId_JSON_Response: missing_feature
      test_custom_rules.py:
        Test_CustomRules: v1.2.0
      test_exclusions.py:
        Test_Exclusions: v1.2.0
      test_miscs.py:
        Test_404: v1.2.0
        Test_CorrectOptionProcessing: v1.2.0
        Test_MultipleAttacks: v1.2.0
        Test_MultipleHighlight: v1.2.0
      test_reports.py:
        Test_Monitoring: missing_feature (WAF monitoring tags not implemented)
      test_rules.py:
        Test_CommandInjection: v1.2.0
        Test_DiscoveryScan: v1.2.0
        Test_HttpProtocol: v1.2.0
        Test_JavaCodeInjection: v1.2.0
        Test_JsInjection: v1.2.0
        Test_LFI: v1.2.0
        Test_NoSqli: v1.2.0
        Test_PhpCodeInjection: v1.2.0
        Test_RFI: v1.2.0
        Test_SQLI: v1.2.0
        Test_SSRF: v1.2.0
        Test_Scanners: v1.2.0
        Test_XSS: v1.2.0
      test_telemetry.py: irrelevant (ASM is not implemented in C++)
      test_truncation.py: missing_feature (WAF truncation metrics not implemented)
    test_alpha.py: irrelevant (ASM is not implemented in C++)
    test_asm_standalone.py:
      Test_APISecurityStandalone: missing_feature
      Test_AppSecStandalone_NotEnabled: v1.7.0
      Test_AppSecStandalone_UpstreamPropagation_V2: v1.7.0
      Test_IastStandalone_UpstreamPropagation_V2: irrelevant
      Test_SCAStandalone_Telemetry_V2: missing_feature
      Test_UserEventsStandalone_Automated: missing_feature
      Test_UserEventsStandalone_SDK_V1: missing_feature
      Test_UserEventsStandalone_SDK_V2: missing_feature
    test_automated_login_events.py:
      Test_Login_Events: missing_feature
      Test_Login_Events_Extended: missing_feature
      Test_V2_Login_Events: missing_feature
      Test_V2_Login_Events_Anon: missing_feature
      Test_V2_Login_Events_RC: missing_feature
      Test_V3_Auto_User_Instrum_Mode_Capability: missing_feature
      Test_V3_Login_Events: missing_feature
      Test_V3_Login_Events_Anon: missing_feature
      Test_V3_Login_Events_Blocking: missing_feature
      Test_V3_Login_Events_RC: missing_feature
    test_automated_user_and_session_tracking.py: irrelevant (ASM is not implemented in C++)
    test_blocking_addresses.py:
      Test_BlockingGraphqlResolvers: irrelevant
      Test_Blocking_client_ip: v1.2.0
      Test_Blocking_client_ip_with_K8_private_ip: missing_feature (RFC 6598 block not recognized)
      Test_Blocking_client_ip_with_forwarded: missing_feature (Forwarded not yet supported)
      Test_Blocking_request_body: v1.4.0
      Test_Blocking_request_body_multipart: v1.4.0
      Test_Blocking_request_cookies: v1.2.0
      Test_Blocking_request_headers: v1.2.0
      Test_Blocking_request_method: v1.2.0
      Test_Blocking_request_path_params: irrelevant
      Test_Blocking_request_query: v1.2.0
      Test_Blocking_request_uri: v1.2.0
      Test_Blocking_response_headers: v1.6.0
      Test_Blocking_response_status: v1.6.0
      Test_Blocking_user_id: missing_feature (users not supported)
      Test_Suspicious_Request_Blocking: irrelevant (path params waf address unfilled)
    test_client_ip.py:
      Test_StandardTagsClientIp: missing_feature (Standard logs not implemented)
    test_conf.py:
      Test_ConfigurationVariables: v1.2.0
      Test_ConfigurationVariables_New_Obfuscation: missing_feature (requires libddwaf 1.25.0)
    test_customconf.py:
      Test_ConfRuleSet: v1.2.0
      Test_CorruptedRules: v1.2.0
      Test_MissingRules: irrelevant (fatal error on missing rules)
      Test_NoLimitOnWafRules: v1.2.0
    test_event_tracking.py: irrelevant (ASM is not implemented in C++)
    test_event_tracking_v2.py: irrelevant (ASM is not implemented in C++)
    test_extended_data_collection.py: irrelevant (ASM is not implemented in C++)
    test_extended_header_collection.py: irrelevant (ASM is not implemented in C++)
    test_extended_request_body_collection.py: irrelevant (ASM is not implemented in C++)
    test_fingerprinting.py: irrelevant (ASM is not implemented in C++)
    test_identify.py: irrelevant (ASM is not implemented in C++)
    test_ip_blocking_full_denylist.py:
      Test_AppSecIPBlockingFullDenylist: v1.3.0
    test_logs.py: irrelevant (ASM is not implemented in C++)
    test_metastruct.py: irrelevant (ASM is not implemented in C++)
    test_rate_limiter.py:
      Test_Main: missing_feature (Rate limiting not implemented)
    test_remote_config_rule_changes.py: irrelevant (ASM is not implemented in C++)
    test_reports.py: irrelevant (ASM is not implemented in C++)
    test_request_blocking.py:
      Test_AppSecRequestBlocking: v1.3.0
    test_runtime_activation.py:
      Test_RuntimeActivation: v1.3.0
    test_service_activation_metric.py: irrelevant (ASM is not implemented in C++)
    test_shell_execution.py: irrelevant (ASM is not implemented in C++)
    test_suspicious_attacker_blocking.py: irrelevant (ASM is not implemented in C++)
    test_trace_tagging.py: irrelevant (ASM is not implemented in C++)
    test_traces.py:
      Test_AppSecEventSpanTags: v1.2.0
      Test_AppSecObfuscator: v1.2.0
      Test_CollectDefaultRequestHeader: v1.7.0
      Test_CollectRespondHeaders: v1.2.0
      Test_ExternalWafRequestsIdentification: v1.2.0
      Test_RetainTraces: v1.2.0
    test_user_blocking_full_denylist.py:
      Test_UserBlocking_FullDenylist: missing_feature (User blocking not implemented)
    test_versions.py:
      Test_Events: v1.2.0
  debugger/: irrelevant
  integrations/:
    crossed_integrations/:
      test_kafka.py:
        Test_Kafka: missing_feature
      test_kinesis.py:
        Test_Kinesis_PROPAGATION_VIA_MESSAGE_ATTRIBUTES: missing_feature
      test_rabbitmq.py:
        Test_RabbitMQ_Trace_Context_Propagation: missing_feature
      test_sns_to_sqs.py:
        Test_SNS_Propagation: missing_feature (Endpoint not implemented)
      test_sqs.py:
        Test_SQS_PROPAGATION_VIA_AWS_XRAY_HEADERS:
          "*": missing_feature (Endpoint not implemented)
        Test_SQS_PROPAGATION_VIA_MESSAGE_ATTRIBUTES:
          "*": missing_feature (Endpoint not implemented)
    test_db_integrations_sql.py:
      Test_MsSql: missing_feature
      Test_MySql: missing_feature
      Test_Postgres: missing_feature
    test_dbm.py:
      Test_Dbm: missing_feature
    test_dsm.py:
      Test_DsmContext_Extraction_Base64: missing_feature
      Test_DsmContext_Injection_Base64: missing_feature
      Test_DsmHttp: missing_feature
      Test_DsmKafka: missing_feature
      Test_DsmKinesis: missing_feature
      Test_DsmRabbitmq: missing_feature
      Test_DsmRabbitmq_FanoutExchange: missing_feature
      Test_DsmRabbitmq_TopicExchange: missing_feature
      Test_DsmSNS: missing_feature
      Test_DsmSQS: missing_feature
      Test_Dsm_Manual_Checkpoint_Inter_Process: missing_feature
      Test_Dsm_Manual_Checkpoint_Intra_Process: missing_feature
    test_inferred_proxy.py: missing_feature
    test_otel_drop_in.py:
      Test_Otel_Drop_In: irrelevant (library does not implement OpenTelemetry)
  otel/:
    test_context_propagation.py:
      Test_Otel_Context_Propagation_Default_Propagator_Api: irrelevant (library does not implement OpenTelemetry)
  remote_config/:
    test_remote_configuration.py:
      Test_RemoteConfigurationExtraServices: missing_feature
      Test_RemoteConfigurationUpdateSequenceASMDD: v1.3.0
      Test_RemoteConfigurationUpdateSequenceASMDDNoCache: irrelevant (we opt into cache)
      Test_RemoteConfigurationUpdateSequenceFeatures: v1.3.0
      Test_RemoteConfigurationUpdateSequenceFeaturesNoCache: irrelevant (we opt into cache)
      Test_RemoteConfigurationUpdateSequenceLiveDebugging: irrelevant
  serverless/:
    span_pointers/:
      aws/:
        test_s3_span_pointers.py:
          Test_CopyObject: missing_feature
          Test_MultipartUpload: missing_feature
          Test_PutObject: missing_feature
  test_baggage.py:
    Test_Baggage_Headers_Basic: incomplete_test_app (/make_distant_call endpoint is not implemented)
    Test_Baggage_Headers_Malformed: incomplete_test_app (/make_distant_call endpoint is not implemented)
    Test_Baggage_Headers_Malformed2: incomplete_test_app (/make_distant_call endpoint is not implemented)
    Test_Baggage_Headers_Max_Bytes: incomplete_test_app (/make_distant_call endpoint is not implemented)
    Test_Baggage_Headers_Max_Items: incomplete_test_app (/make_distant_call endpoint is not implemented)
    Test_Only_Baggage_Header: incomplete_test_app (/make_distant_call endpoint is not implemented)
  test_config_consistency.py:
    Test_Config_ClientIPHeaderEnabled_False: v0.2.2
    Test_Config_ClientIPHeader_Configured: missing_feature (DD_TRACE_CLIENT_IP_HEADER not implemented)
    Test_Config_ClientIPHeader_Precedence: missing_feature (http.client_ip is not supported)
    Test_Config_ClientTagQueryString_Configured: missing_feature
    Test_Config_ClientTagQueryString_Empty: missing_feature (test can not capture span with the expected http.url tag)
    Test_Config_HttpClientErrorStatuses_Default: missing_feature
    Test_Config_HttpClientErrorStatuses_FeatureFlagCustom: missing_feature
    Test_Config_HttpServerErrorStatuses_Default: missing_feature
    Test_Config_HttpServerErrorStatuses_FeatureFlagCustom: missing_feature
    Test_Config_IntegrationEnabled_False: missing_feature
    Test_Config_IntegrationEnabled_True: missing_feature
    Test_Config_LogInjection_128Bit_TraceId_Disabled: missing_feature
    Test_Config_LogInjection_128Bit_TraceId_Enabled: missing_feature
    Test_Config_LogInjection_Default_Structured: missing_feature
    Test_Config_LogInjection_Default_Unstructured: missing_feature
    Test_Config_LogInjection_Enabled: missing_feature
    Test_Config_ObfuscationQueryStringRegexp_Configured: missing_feature
    Test_Config_ObfuscationQueryStringRegexp_Default: missing_feature
    Test_Config_ObfuscationQueryStringRegexp_Empty: missing_feature
    Test_Config_RuntimeMetrics_Default: missing_feature
    Test_Config_RuntimeMetrics_Enabled: missing_feature
    Test_Config_RuntimeMetrics_Enabled_WithRuntimeId: missing_feature
    Test_Config_UnifiedServiceTagging_CustomService: missing_feature
    Test_Config_UnifiedServiceTagging_Default: missing_feature
  test_distributed.py:
    Test_DistributedHttp: missing_feature
    Test_Span_Links_Flags_From_Conflicting_Contexts: missing_feature (implementation specs have not been determined)
    Test_Span_Links_From_Conflicting_Contexts: missing_feature (baggage should be implemented and conflicting trace contexts should generate span link)
    Test_Span_Links_Omit_Tracestate_From_Conflicting_Contexts: missing_feature (implementation specs have not been determined)
  test_feature_flag_exposures.py:
    Test_FFE_Exposure_Events: missing_feature
    Test_FFE_Exposure_Events_Empty: missing_feature
    Test_FFE_Exposure_Events_Errors: missing_feature
    Test_FFE_RC_Down_From_Start: missing_feature
    Test_FFE_RC_Unavailable: missing_feature
  test_graphql.py: missing_feature
  test_identify.py: irrelevant
  test_ipv6.py: missing_feature (APMAPI-869)
  test_library_conf.py: irrelevant
  test_miscs.py: irrelevant
  test_protobuf.py: missing_feature
  test_resource_renaming.py: missing_feature
  test_rum_injection.py: irrelevant (RUM injection only supported for Java)
  test_sampling_rates.py:
    Test_SampleRateFunction: v1.0.0  # real version unknown
    Test_SamplingDecisionAdded: v1.0.0  # real version unknown
    Test_SamplingDecisions: v1.0.0  # real version unknown
    Test_SamplingDeterminism: v1.0.0  # real version unknown
    Test_SamplingRates: v1.0.0  # real version unknown
  test_scrubbing.py: irrelevant
  test_span_events.py: incomplete_test_app (Weblog `/add_event` not implemented)
  test_standard_tags.py: irrelevant
  test_telemetry.py:
    Test_APMOnboardingInstallID: missing_feature
    Test_DependencyEnable: missing_feature
    Test_Log_Generation: missing_feature
    Test_MessageBatch: missing_feature
    Test_Metric_Generation_Disabled: missing_feature
    Test_Metric_Generation_Enabled: missing_feature
    Test_ProductsDisabled: irrelevant
    Test_Telemetry: missing_feature
    Test_TelemetryEnhancedConfigReporting: missing_feature
    Test_TelemetrySCAEnvVar: missing_feature
    Test_TelemetryV2: missing_feature
  test_v1_payloads.py: missing_feature
=======
manifest:
  tests/apm_tracing_e2e/test_otel.py::Test_Otel_Span: missing_feature (missing /e2e_otel_span endpoint on weblog)
  tests/apm_tracing_e2e/test_single_span.py::Test_SingleSpan: missing_feature (missing /e2e_otel_span endpoint on weblog)
  tests/appsec/api_security/test_api_security_rc.py::Test_API_Security_RC_ASM_DD_processors: v1.8.0
  tests/appsec/api_security/test_api_security_rc.py::Test_API_Security_RC_ASM_DD_scanners: v1.8.0
  tests/appsec/api_security/test_apisec_sampling.py: "irrelevant (sampling works differently in proxies: RFC 1035)"
  tests/appsec/api_security/test_custom_data_classification.py::Test_API_Security_Custom_Data_Classification_Capabilities: missing_feature
  tests/appsec/api_security/test_custom_data_classification.py::Test_API_Security_Custom_Data_Classification_Multiple_Scanners: missing_feature
  tests/appsec/api_security/test_custom_data_classification.py::Test_API_Security_Custom_Data_Classification_Negative: missing_feature
  tests/appsec/api_security/test_custom_data_classification.py::Test_API_Security_Custom_Data_Classification_Processor_Override: missing_feature
  tests/appsec/api_security/test_custom_data_classification.py::Test_API_Security_Custom_Data_Classification_Scanner: missing_feature
  tests/appsec/api_security/test_endpoint_discovery.py: irrelevant (not applicable to proxies)
  tests/appsec/api_security/test_schemas.py::Test_Scanners: v1.8.0
  tests/appsec/api_security/test_schemas.py::Test_Schema_Request_Cookies: v1.8.0
  tests/appsec/api_security/test_schemas.py::Test_Schema_Request_FormUrlEncoded_Body: v1.8.0
  tests/appsec/api_security/test_schemas.py::Test_Schema_Request_Headers: v1.8.0
  tests/appsec/api_security/test_schemas.py::Test_Schema_Request_Json_Body: v1.8.0
  tests/appsec/api_security/test_schemas.py::Test_Schema_Request_Path_Parameters: irrelevant (not applicable to proxies)
  tests/appsec/api_security/test_schemas.py::Test_Schema_Request_Query_Parameters: v1.8.0
  tests/appsec/api_security/test_schemas.py::Test_Schema_Response_Body: v1.8.0
  tests/appsec/api_security/test_schemas.py::Test_Schema_Response_Body_env_var: missing_feature (APPSEC_API_SECURITY_NO_RESPONSE_BODY not supported)
  tests/appsec/api_security/test_schemas.py::Test_Schema_Response_Headers: v1.8.0
  tests/appsec/api_security/test_schemas.py::Test_Schema_Response_on_Block: v1.8.0
  tests/appsec/iast/sink/: irrelevant (ASM is not implemented in C++)
  tests/appsec/iast/source/: irrelevant (ASM is not implemented in C++)
  tests/appsec/iast/test_sampling_by_route_method_count.py: irrelevant (ASM is not implemented in C++)
  tests/appsec/iast/test_security_controls.py: irrelevant (ASM is not implemented in C++)
  tests/appsec/iast/test_vulnerability_schema.py: irrelevant (ASM is not implemented in C++)
  tests/appsec/rasp/: irrelevant (ASM is not implemented in C++)
  tests/appsec/test_alpha.py: irrelevant (ASM is not implemented in C++)
  tests/appsec/test_asm_standalone.py::Test_APISecurityStandalone: missing_feature
  tests/appsec/test_asm_standalone.py::Test_AppSecStandalone_NotEnabled: v1.7.0
  tests/appsec/test_asm_standalone.py::Test_AppSecStandalone_UpstreamPropagation_V2: v1.7.0
  tests/appsec/test_asm_standalone.py::Test_IastStandalone_UpstreamPropagation_V2: irrelevant
  tests/appsec/test_asm_standalone.py::Test_SCAStandalone_Telemetry_V2: missing_feature
  tests/appsec/test_asm_standalone.py::Test_UserEventsStandalone_Automated: missing_feature
  tests/appsec/test_asm_standalone.py::Test_UserEventsStandalone_SDK_V1: missing_feature
  tests/appsec/test_asm_standalone.py::Test_UserEventsStandalone_SDK_V2: missing_feature
  tests/appsec/test_automated_login_events.py::Test_Login_Events: missing_feature
  tests/appsec/test_automated_login_events.py::Test_Login_Events_Extended: missing_feature
  tests/appsec/test_automated_login_events.py::Test_V2_Login_Events: missing_feature
  tests/appsec/test_automated_login_events.py::Test_V2_Login_Events_Anon: missing_feature
  tests/appsec/test_automated_login_events.py::Test_V2_Login_Events_RC: missing_feature
  tests/appsec/test_automated_login_events.py::Test_V3_Auto_User_Instrum_Mode_Capability: missing_feature
  tests/appsec/test_automated_login_events.py::Test_V3_Login_Events: missing_feature
  tests/appsec/test_automated_login_events.py::Test_V3_Login_Events_Anon: missing_feature
  tests/appsec/test_automated_login_events.py::Test_V3_Login_Events_Blocking: missing_feature
  tests/appsec/test_automated_login_events.py::Test_V3_Login_Events_RC: missing_feature
  tests/appsec/test_automated_user_and_session_tracking.py: irrelevant (ASM is not implemented in C++)
  tests/appsec/test_blocking_addresses.py::Test_BlockingGraphqlResolvers: irrelevant
  tests/appsec/test_blocking_addresses.py::Test_Blocking_client_ip: v1.2.0
  tests/appsec/test_blocking_addresses.py::Test_Blocking_client_ip_with_K8_private_ip: missing_feature (RFC 6598 block not recognized)
  tests/appsec/test_blocking_addresses.py::Test_Blocking_client_ip_with_forwarded: missing_feature (Forwarded not yet supported)
  tests/appsec/test_blocking_addresses.py::Test_Blocking_request_body: v1.4.0
  tests/appsec/test_blocking_addresses.py::Test_Blocking_request_body_multipart: v1.4.0
  tests/appsec/test_blocking_addresses.py::Test_Blocking_request_cookies: v1.2.0
  tests/appsec/test_blocking_addresses.py::Test_Blocking_request_headers: v1.2.0
  tests/appsec/test_blocking_addresses.py::Test_Blocking_request_method: v1.2.0
  tests/appsec/test_blocking_addresses.py::Test_Blocking_request_path_params: irrelevant
  tests/appsec/test_blocking_addresses.py::Test_Blocking_request_query: v1.2.0
  tests/appsec/test_blocking_addresses.py::Test_Blocking_request_uri: v1.2.0
  tests/appsec/test_blocking_addresses.py::Test_Blocking_response_headers: v1.6.0
  tests/appsec/test_blocking_addresses.py::Test_Blocking_response_status: v1.6.0
  tests/appsec/test_blocking_addresses.py::Test_Blocking_user_id: missing_feature (users not supported)
  tests/appsec/test_blocking_addresses.py::Test_Suspicious_Request_Blocking: irrelevant (path params waf address unfilled)
  tests/appsec/test_client_ip.py::Test_StandardTagsClientIp: missing_feature (Standard logs not implemented)
  tests/appsec/test_conf.py::Test_ConfigurationVariables: v1.2.0
  tests/appsec/test_conf.py::Test_ConfigurationVariables_New_Obfuscation: missing_feature (requires libddwaf 1.25.0)
  tests/appsec/test_customconf.py::Test_ConfRuleSet: v1.2.0
  tests/appsec/test_customconf.py::Test_CorruptedRules: v1.2.0
  tests/appsec/test_customconf.py::Test_MissingRules: irrelevant (fatal error on missing rules)
  tests/appsec/test_customconf.py::Test_NoLimitOnWafRules: v1.2.0
  tests/appsec/test_event_tracking.py: irrelevant (ASM is not implemented in C++)
  tests/appsec/test_event_tracking_v2.py: irrelevant (ASM is not implemented in C++)
  tests/appsec/test_extended_data_collection.py: irrelevant (ASM is not implemented in C++)
  tests/appsec/test_extended_header_collection.py: irrelevant (ASM is not implemented in C++)
  tests/appsec/test_extended_request_body_collection.py: irrelevant (ASM is not implemented in C++)
  tests/appsec/test_fingerprinting.py: irrelevant (ASM is not implemented in C++)
  tests/appsec/test_identify.py: irrelevant (ASM is not implemented in C++)
  tests/appsec/test_ip_blocking_full_denylist.py::Test_AppSecIPBlockingFullDenylist: v1.3.0
  tests/appsec/test_logs.py: irrelevant (ASM is not implemented in C++)
  tests/appsec/test_metastruct.py: irrelevant (ASM is not implemented in C++)
  tests/appsec/test_rate_limiter.py::Test_Main: missing_feature (Rate limiting not implemented)
  tests/appsec/test_remote_config_rule_changes.py: irrelevant (ASM is not implemented in C++)
  tests/appsec/test_reports.py: irrelevant (ASM is not implemented in C++)
  tests/appsec/test_request_blocking.py::Test_AppSecRequestBlocking: v1.3.0
  tests/appsec/test_runtime_activation.py::Test_RuntimeActivation: v1.3.0
  tests/appsec/test_service_activation_metric.py: irrelevant (ASM is not implemented in C++)
  tests/appsec/test_shell_execution.py: irrelevant (ASM is not implemented in C++)
  tests/appsec/test_suspicious_attacker_blocking.py: irrelevant (ASM is not implemented in C++)
  tests/appsec/test_trace_tagging.py: irrelevant (ASM is not implemented in C++)
  tests/appsec/test_traces.py::Test_AppSecEventSpanTags: v1.2.0
  tests/appsec/test_traces.py::Test_AppSecObfuscator: v1.2.0
  tests/appsec/test_traces.py::Test_CollectDefaultRequestHeader: v1.7.0
  tests/appsec/test_traces.py::Test_CollectRespondHeaders: v1.2.0
  tests/appsec/test_traces.py::Test_ExternalWafRequestsIdentification: v1.2.0
  tests/appsec/test_traces.py::Test_RetainTraces: v1.2.0
  tests/appsec/test_user_blocking_full_denylist.py::Test_UserBlocking_FullDenylist: missing_feature (User blocking not implemented)
  tests/appsec/test_versions.py::Test_Events: v1.2.0
  tests/appsec/waf/test_addresses.py::Test_BodyJson: v1.4.0
  tests/appsec/waf/test_addresses.py::Test_BodyRaw: missing_feature
  tests/appsec/waf/test_addresses.py::Test_BodyUrlEncoded: v1.4.0
  tests/appsec/waf/test_addresses.py::Test_BodyXml: missing_feature
  tests/appsec/waf/test_addresses.py::Test_Cookies: v1.2.0
  tests/appsec/waf/test_addresses.py::Test_FullGrpc: irrelevant
  tests/appsec/waf/test_addresses.py::Test_GraphQL: irrelevant
  tests/appsec/waf/test_addresses.py::Test_GrpcServerMethod: irrelevant
  tests/appsec/waf/test_addresses.py::Test_Headers: v1.2.0
  tests/appsec/waf/test_addresses.py::Test_PathParams: irrelevant (path params waf address unfilled)
  tests/appsec/waf/test_addresses.py::Test_ResponseStatus: v1.2.0
  tests/appsec/waf/test_addresses.py::Test_UrlQueryKey: v1.2.0
  tests/appsec/waf/test_addresses.py::Test_UrlRaw: v1.2.0
  tests/appsec/waf/test_addresses.py::Test_gRPC: irrelevant
  tests/appsec/waf/test_blocking.py::Test_Blocking: v1.2.0
  tests/appsec/waf/test_blocking.py::Test_Blocking_strip_response_headers: irrelevant (no response headers on 1st waf run, which is where blocking is possible)
  tests/appsec/waf/test_blocking.py::Test_CustomBlockingResponse: v1.2.0
  tests/appsec/waf/test_blocking_security_response_id.py::Test_SecurityResponseId_Custom_Redirect: missing_feature
  tests/appsec/waf/test_blocking_security_response_id.py::Test_SecurityResponseId_HTML_Response: missing_feature
  tests/appsec/waf/test_blocking_security_response_id.py::Test_SecurityResponseId_In_Span_Triggers: missing_feature
  tests/appsec/waf/test_blocking_security_response_id.py::Test_SecurityResponseId_JSON_Response: missing_feature
  tests/appsec/waf/test_custom_rules.py::Test_CustomRules: v1.2.0
  tests/appsec/waf/test_exclusions.py::Test_Exclusions: v1.2.0
  tests/appsec/waf/test_miscs.py::Test_404: v1.2.0
  tests/appsec/waf/test_miscs.py::Test_CorrectOptionProcessing: v1.2.0
  tests/appsec/waf/test_miscs.py::Test_MultipleAttacks: v1.2.0
  tests/appsec/waf/test_miscs.py::Test_MultipleHighlight: v1.2.0
  tests/appsec/waf/test_reports.py::Test_Monitoring: missing_feature (WAF monitoring tags not implemented)
  tests/appsec/waf/test_rules.py::Test_CommandInjection: v1.2.0
  tests/appsec/waf/test_rules.py::Test_DiscoveryScan: v1.2.0
  tests/appsec/waf/test_rules.py::Test_HttpProtocol: v1.2.0
  tests/appsec/waf/test_rules.py::Test_JavaCodeInjection: v1.2.0
  tests/appsec/waf/test_rules.py::Test_JsInjection: v1.2.0
  tests/appsec/waf/test_rules.py::Test_LFI: v1.2.0
  tests/appsec/waf/test_rules.py::Test_NoSqli: v1.2.0
  tests/appsec/waf/test_rules.py::Test_PhpCodeInjection: v1.2.0
  tests/appsec/waf/test_rules.py::Test_RFI: v1.2.0
  tests/appsec/waf/test_rules.py::Test_SQLI: v1.2.0
  tests/appsec/waf/test_rules.py::Test_SSRF: v1.2.0
  tests/appsec/waf/test_rules.py::Test_Scanners: v1.2.0
  tests/appsec/waf/test_rules.py::Test_XSS: v1.2.0
  tests/appsec/waf/test_telemetry.py: irrelevant (ASM is not implemented in C++)
  tests/appsec/waf/test_truncation.py: missing_feature (WAF truncation metrics not implemented)
  tests/debugger/: irrelevant
  tests/integrations/crossed_integrations/test_kafka.py::Test_Kafka: missing_feature
  tests/integrations/crossed_integrations/test_kinesis.py::Test_Kinesis_PROPAGATION_VIA_MESSAGE_ATTRIBUTES: missing_feature
  tests/integrations/crossed_integrations/test_rabbitmq.py::Test_RabbitMQ_Trace_Context_Propagation: missing_feature
  tests/integrations/crossed_integrations/test_sns_to_sqs.py::Test_SNS_Propagation: missing_feature (Endpoint not implemented)
  tests/integrations/crossed_integrations/test_sqs.py::Test_SQS_PROPAGATION_VIA_AWS_XRAY_HEADERS:
    - weblog_declaration:
        "*": missing_feature (Endpoint not implemented)
  tests/integrations/crossed_integrations/test_sqs.py::Test_SQS_PROPAGATION_VIA_MESSAGE_ATTRIBUTES:
    - weblog_declaration:
        "*": missing_feature (Endpoint not implemented)
  tests/integrations/test_db_integrations_sql.py::Test_MsSql: missing_feature
  tests/integrations/test_db_integrations_sql.py::Test_MySql: missing_feature
  tests/integrations/test_db_integrations_sql.py::Test_Postgres: missing_feature
  tests/integrations/test_dbm.py::Test_Dbm: missing_feature
  tests/integrations/test_dsm.py::Test_DsmContext_Extraction_Base64: missing_feature
  tests/integrations/test_dsm.py::Test_DsmContext_Injection_Base64: missing_feature
  tests/integrations/test_dsm.py::Test_DsmHttp: missing_feature
  tests/integrations/test_dsm.py::Test_DsmKafka: missing_feature
  tests/integrations/test_dsm.py::Test_DsmKinesis: missing_feature
  tests/integrations/test_dsm.py::Test_DsmRabbitmq: missing_feature
  tests/integrations/test_dsm.py::Test_DsmRabbitmq_FanoutExchange: missing_feature
  tests/integrations/test_dsm.py::Test_DsmRabbitmq_TopicExchange: missing_feature
  tests/integrations/test_dsm.py::Test_DsmSNS: missing_feature
  tests/integrations/test_dsm.py::Test_DsmSQS: missing_feature
  tests/integrations/test_dsm.py::Test_Dsm_Manual_Checkpoint_Inter_Process: missing_feature
  tests/integrations/test_dsm.py::Test_Dsm_Manual_Checkpoint_Intra_Process: missing_feature
  tests/integrations/test_inferred_proxy.py: missing_feature
  tests/integrations/test_otel_drop_in.py::Test_Otel_Drop_In: irrelevant (library does not implement OpenTelemetry)
  tests/otel/test_context_propagation.py::Test_Otel_Context_Propagation_Default_Propagator_Api: irrelevant (library does not implement OpenTelemetry)
  tests/remote_config/test_remote_configuration.py::Test_RemoteConfigurationExtraServices: missing_feature
  tests/remote_config/test_remote_configuration.py::Test_RemoteConfigurationUpdateSequenceASMDD: v1.3.0
  tests/remote_config/test_remote_configuration.py::Test_RemoteConfigurationUpdateSequenceASMDDNoCache: irrelevant (we opt into cache)
  tests/remote_config/test_remote_configuration.py::Test_RemoteConfigurationUpdateSequenceFeatures: v1.3.0
  tests/remote_config/test_remote_configuration.py::Test_RemoteConfigurationUpdateSequenceFeaturesNoCache: irrelevant (we opt into cache)
  tests/remote_config/test_remote_configuration.py::Test_RemoteConfigurationUpdateSequenceLiveDebugging: irrelevant
  tests/serverless/span_pointers/aws/test_s3_span_pointers.py::Test_CopyObject: missing_feature
  tests/serverless/span_pointers/aws/test_s3_span_pointers.py::Test_MultipartUpload: missing_feature
  tests/serverless/span_pointers/aws/test_s3_span_pointers.py::Test_PutObject: missing_feature
  tests/test_baggage.py::Test_Baggage_Headers_Basic: incomplete_test_app (/make_distant_call endpoint is not implemented)
  tests/test_baggage.py::Test_Baggage_Headers_Malformed: incomplete_test_app (/make_distant_call endpoint is not implemented)
  tests/test_baggage.py::Test_Baggage_Headers_Malformed2: incomplete_test_app (/make_distant_call endpoint is not implemented)
  tests/test_baggage.py::Test_Baggage_Headers_Max_Bytes: incomplete_test_app (/make_distant_call endpoint is not implemented)
  tests/test_baggage.py::Test_Baggage_Headers_Max_Items: incomplete_test_app (/make_distant_call endpoint is not implemented)
  tests/test_baggage.py::Test_Only_Baggage_Header: incomplete_test_app (/make_distant_call endpoint is not implemented)
  tests/test_config_consistency.py::Test_Config_ClientIPHeaderEnabled_False: v0.2.2
  tests/test_config_consistency.py::Test_Config_ClientIPHeader_Configured: missing_feature (DD_TRACE_CLIENT_IP_HEADER not implemented)
  tests/test_config_consistency.py::Test_Config_ClientIPHeader_Precedence: missing_feature (http.client_ip is not supported)
  tests/test_config_consistency.py::Test_Config_ClientTagQueryString_Configured: missing_feature
  tests/test_config_consistency.py::Test_Config_ClientTagQueryString_Empty: missing_feature (test can not capture span with the expected http.url tag)
  tests/test_config_consistency.py::Test_Config_HttpClientErrorStatuses_Default: missing_feature
  tests/test_config_consistency.py::Test_Config_HttpClientErrorStatuses_FeatureFlagCustom: missing_feature
  tests/test_config_consistency.py::Test_Config_HttpServerErrorStatuses_Default: missing_feature
  tests/test_config_consistency.py::Test_Config_HttpServerErrorStatuses_FeatureFlagCustom: missing_feature
  tests/test_config_consistency.py::Test_Config_IntegrationEnabled_False: missing_feature
  tests/test_config_consistency.py::Test_Config_IntegrationEnabled_True: missing_feature
  tests/test_config_consistency.py::Test_Config_LogInjection_128Bit_TraceId_Disabled: missing_feature
  tests/test_config_consistency.py::Test_Config_LogInjection_128Bit_TraceId_Enabled: missing_feature
  tests/test_config_consistency.py::Test_Config_LogInjection_Default_Structured: missing_feature
  tests/test_config_consistency.py::Test_Config_LogInjection_Default_Unstructured: missing_feature
  tests/test_config_consistency.py::Test_Config_LogInjection_Enabled: missing_feature
  tests/test_config_consistency.py::Test_Config_ObfuscationQueryStringRegexp_Configured: missing_feature
  tests/test_config_consistency.py::Test_Config_ObfuscationQueryStringRegexp_Default: missing_feature
  tests/test_config_consistency.py::Test_Config_ObfuscationQueryStringRegexp_Empty: missing_feature
  tests/test_config_consistency.py::Test_Config_RuntimeMetrics_Default: missing_feature
  tests/test_config_consistency.py::Test_Config_RuntimeMetrics_Enabled: missing_feature
  tests/test_config_consistency.py::Test_Config_RuntimeMetrics_Enabled_WithRuntimeId: missing_feature
  tests/test_config_consistency.py::Test_Config_UnifiedServiceTagging_CustomService: missing_feature
  tests/test_config_consistency.py::Test_Config_UnifiedServiceTagging_Default: missing_feature
  tests/test_distributed.py::Test_DistributedHttp: missing_feature
  tests/test_distributed.py::Test_Span_Links_Flags_From_Conflicting_Contexts: missing_feature (implementation specs have not been determined)
  tests/test_distributed.py::Test_Span_Links_From_Conflicting_Contexts: missing_feature (baggage should be implemented and conflicting trace contexts should generate span link)
  tests/test_distributed.py::Test_Span_Links_Omit_Tracestate_From_Conflicting_Contexts: missing_feature (implementation specs have not been determined)
  tests/test_feature_flag_exposures.py::Test_FFE_Exposure_Events: missing_feature
  tests/test_feature_flag_exposures.py::Test_FFE_Exposure_Events_Empty: missing_feature
  tests/test_feature_flag_exposures.py::Test_FFE_Exposure_Events_Errors: missing_feature
  tests/test_feature_flag_exposures.py::Test_FFE_RC_Down_From_Start: missing_feature
  tests/test_feature_flag_exposures.py::Test_FFE_RC_Unavailable: missing_feature
  tests/test_graphql.py: missing_feature
  tests/test_identify.py: irrelevant
  tests/test_ipv6.py: missing_feature (APMAPI-869)
  tests/test_library_conf.py: irrelevant
  tests/test_miscs.py: irrelevant
  tests/test_protobuf.py: missing_feature
  tests/test_resource_renaming.py: missing_feature
  tests/test_sampling_rates.py::Test_SampleRateFunction: v1.0.0  # real version unknown
  tests/test_sampling_rates.py::Test_SamplingDecisionAdded: v1.0.0  # real version unknown
  tests/test_sampling_rates.py::Test_SamplingDecisions: v1.0.0  # real version unknown
  tests/test_sampling_rates.py::Test_SamplingDeterminism: v1.0.0  # real version unknown
  tests/test_sampling_rates.py::Test_SamplingRates: v1.0.0  # real version unknown
  tests/test_scrubbing.py: irrelevant
  tests/test_span_events.py: incomplete_test_app (Weblog `/add_event` not implemented)
  tests/test_standard_tags.py: irrelevant
  tests/test_telemetry.py::Test_APMOnboardingInstallID: missing_feature
  tests/test_telemetry.py::Test_DependencyEnable: missing_feature
  tests/test_telemetry.py::Test_Log_Generation: missing_feature
  tests/test_telemetry.py::Test_MessageBatch: missing_feature
  tests/test_telemetry.py::Test_Metric_Generation_Disabled: missing_feature
  tests/test_telemetry.py::Test_Metric_Generation_Enabled: missing_feature
  tests/test_telemetry.py::Test_ProductsDisabled: irrelevant
  tests/test_telemetry.py::Test_Telemetry: missing_feature
  tests/test_telemetry.py::Test_TelemetryEnhancedConfigReporting: missing_feature
  tests/test_telemetry.py::Test_TelemetrySCAEnvVar: missing_feature
  tests/test_telemetry.py::Test_TelemetryV2: missing_feature
  tests/test_v1_payloads.py: missing_feature
>>>>>>> 1c64aee7
<|MERGE_RESOLUTION|>--- conflicted
+++ resolved
@@ -7,310 +7,6 @@
 # For example, if the latest release is `v1.0.0` and a feature like Baggage
 # is only supported on the `main` branch and in the upcoming release,
 # use `>1.0.0` to indicate that requirement.
-<<<<<<< HEAD
-tests/:
-  apm_tracing_e2e/:
-    test_otel.py:
-      Test_Otel_Span: missing_feature (missing /e2e_otel_span endpoint on weblog)
-    test_single_span.py:
-      Test_SingleSpan: missing_feature (missing /e2e_otel_span endpoint on weblog)
-  appsec/:
-    api_security/:
-      test_api_security_rc.py:
-        Test_API_Security_RC_ASM_DD_processors: v1.8.0
-        Test_API_Security_RC_ASM_DD_scanners: v1.8.0
-      test_apisec_sampling.py: "irrelevant (sampling works differently in proxies: RFC 1035)"
-      test_custom_data_classification.py:
-        Test_API_Security_Custom_Data_Classification_Capabilities: missing_feature
-        Test_API_Security_Custom_Data_Classification_Multiple_Scanners: missing_feature
-        Test_API_Security_Custom_Data_Classification_Negative: missing_feature
-        Test_API_Security_Custom_Data_Classification_Processor_Override: missing_feature
-        Test_API_Security_Custom_Data_Classification_Scanner: missing_feature
-      test_endpoint_discovery.py: irrelevant (not applicable to proxies)
-      test_schemas.py:
-        Test_Scanners: v1.8.0
-        Test_Schema_Request_Cookies: v1.8.0
-        Test_Schema_Request_FormUrlEncoded_Body: v1.8.0
-        Test_Schema_Request_Headers: v1.8.0
-        Test_Schema_Request_Json_Body: v1.8.0
-        Test_Schema_Request_Path_Parameters: irrelevant (not applicable to proxies)
-        Test_Schema_Request_Query_Parameters: v1.8.0
-        Test_Schema_Response_Body: v1.8.0
-        Test_Schema_Response_Body_env_var: missing_feature (APPSEC_API_SECURITY_NO_RESPONSE_BODY not supported)
-        Test_Schema_Response_Headers: v1.8.0
-        Test_Schema_Response_on_Block: v1.8.0
-    iast/:
-      sink/: irrelevant (ASM is not implemented in C++)
-      source/: irrelevant (ASM is not implemented in C++)
-      test_sampling_by_route_method_count.py: irrelevant (ASM is not implemented in C++)
-      test_security_controls.py: irrelevant (ASM is not implemented in C++)
-      test_vulnerability_schema.py: irrelevant (ASM is not implemented in C++)
-    rasp/: irrelevant (ASM is not implemented in C++)
-    waf/:
-      test_addresses.py:
-        Test_BodyJson: v1.4.0
-        Test_BodyRaw: missing_feature
-        Test_BodyUrlEncoded: v1.4.0
-        Test_BodyXml: missing_feature
-        Test_Cookies: v1.2.0
-        Test_FullGrpc: irrelevant
-        Test_GraphQL: irrelevant
-        Test_GrpcServerMethod: irrelevant
-        Test_Headers: v1.2.0
-        Test_PathParams: irrelevant (path params waf address unfilled)
-        Test_ResponseStatus: v1.2.0
-        Test_UrlQueryKey: v1.2.0
-        Test_UrlRaw: v1.2.0
-        Test_gRPC: irrelevant
-      test_blocking.py:
-        Test_Blocking: v1.2.0
-        Test_Blocking_strip_response_headers: irrelevant (no response headers on 1st waf run, which is where blocking is possible)
-        Test_CustomBlockingResponse: v1.2.0
-      test_blocking_security_response_id.py:
-        Test_SecurityResponseId_Custom_Redirect: missing_feature
-        Test_SecurityResponseId_HTML_Response: missing_feature
-        Test_SecurityResponseId_In_Span_Triggers: missing_feature
-        Test_SecurityResponseId_JSON_Response: missing_feature
-      test_custom_rules.py:
-        Test_CustomRules: v1.2.0
-      test_exclusions.py:
-        Test_Exclusions: v1.2.0
-      test_miscs.py:
-        Test_404: v1.2.0
-        Test_CorrectOptionProcessing: v1.2.0
-        Test_MultipleAttacks: v1.2.0
-        Test_MultipleHighlight: v1.2.0
-      test_reports.py:
-        Test_Monitoring: missing_feature (WAF monitoring tags not implemented)
-      test_rules.py:
-        Test_CommandInjection: v1.2.0
-        Test_DiscoveryScan: v1.2.0
-        Test_HttpProtocol: v1.2.0
-        Test_JavaCodeInjection: v1.2.0
-        Test_JsInjection: v1.2.0
-        Test_LFI: v1.2.0
-        Test_NoSqli: v1.2.0
-        Test_PhpCodeInjection: v1.2.0
-        Test_RFI: v1.2.0
-        Test_SQLI: v1.2.0
-        Test_SSRF: v1.2.0
-        Test_Scanners: v1.2.0
-        Test_XSS: v1.2.0
-      test_telemetry.py: irrelevant (ASM is not implemented in C++)
-      test_truncation.py: missing_feature (WAF truncation metrics not implemented)
-    test_alpha.py: irrelevant (ASM is not implemented in C++)
-    test_asm_standalone.py:
-      Test_APISecurityStandalone: missing_feature
-      Test_AppSecStandalone_NotEnabled: v1.7.0
-      Test_AppSecStandalone_UpstreamPropagation_V2: v1.7.0
-      Test_IastStandalone_UpstreamPropagation_V2: irrelevant
-      Test_SCAStandalone_Telemetry_V2: missing_feature
-      Test_UserEventsStandalone_Automated: missing_feature
-      Test_UserEventsStandalone_SDK_V1: missing_feature
-      Test_UserEventsStandalone_SDK_V2: missing_feature
-    test_automated_login_events.py:
-      Test_Login_Events: missing_feature
-      Test_Login_Events_Extended: missing_feature
-      Test_V2_Login_Events: missing_feature
-      Test_V2_Login_Events_Anon: missing_feature
-      Test_V2_Login_Events_RC: missing_feature
-      Test_V3_Auto_User_Instrum_Mode_Capability: missing_feature
-      Test_V3_Login_Events: missing_feature
-      Test_V3_Login_Events_Anon: missing_feature
-      Test_V3_Login_Events_Blocking: missing_feature
-      Test_V3_Login_Events_RC: missing_feature
-    test_automated_user_and_session_tracking.py: irrelevant (ASM is not implemented in C++)
-    test_blocking_addresses.py:
-      Test_BlockingGraphqlResolvers: irrelevant
-      Test_Blocking_client_ip: v1.2.0
-      Test_Blocking_client_ip_with_K8_private_ip: missing_feature (RFC 6598 block not recognized)
-      Test_Blocking_client_ip_with_forwarded: missing_feature (Forwarded not yet supported)
-      Test_Blocking_request_body: v1.4.0
-      Test_Blocking_request_body_multipart: v1.4.0
-      Test_Blocking_request_cookies: v1.2.0
-      Test_Blocking_request_headers: v1.2.0
-      Test_Blocking_request_method: v1.2.0
-      Test_Blocking_request_path_params: irrelevant
-      Test_Blocking_request_query: v1.2.0
-      Test_Blocking_request_uri: v1.2.0
-      Test_Blocking_response_headers: v1.6.0
-      Test_Blocking_response_status: v1.6.0
-      Test_Blocking_user_id: missing_feature (users not supported)
-      Test_Suspicious_Request_Blocking: irrelevant (path params waf address unfilled)
-    test_client_ip.py:
-      Test_StandardTagsClientIp: missing_feature (Standard logs not implemented)
-    test_conf.py:
-      Test_ConfigurationVariables: v1.2.0
-      Test_ConfigurationVariables_New_Obfuscation: missing_feature (requires libddwaf 1.25.0)
-    test_customconf.py:
-      Test_ConfRuleSet: v1.2.0
-      Test_CorruptedRules: v1.2.0
-      Test_MissingRules: irrelevant (fatal error on missing rules)
-      Test_NoLimitOnWafRules: v1.2.0
-    test_event_tracking.py: irrelevant (ASM is not implemented in C++)
-    test_event_tracking_v2.py: irrelevant (ASM is not implemented in C++)
-    test_extended_data_collection.py: irrelevant (ASM is not implemented in C++)
-    test_extended_header_collection.py: irrelevant (ASM is not implemented in C++)
-    test_extended_request_body_collection.py: irrelevant (ASM is not implemented in C++)
-    test_fingerprinting.py: irrelevant (ASM is not implemented in C++)
-    test_identify.py: irrelevant (ASM is not implemented in C++)
-    test_ip_blocking_full_denylist.py:
-      Test_AppSecIPBlockingFullDenylist: v1.3.0
-    test_logs.py: irrelevant (ASM is not implemented in C++)
-    test_metastruct.py: irrelevant (ASM is not implemented in C++)
-    test_rate_limiter.py:
-      Test_Main: missing_feature (Rate limiting not implemented)
-    test_remote_config_rule_changes.py: irrelevant (ASM is not implemented in C++)
-    test_reports.py: irrelevant (ASM is not implemented in C++)
-    test_request_blocking.py:
-      Test_AppSecRequestBlocking: v1.3.0
-    test_runtime_activation.py:
-      Test_RuntimeActivation: v1.3.0
-    test_service_activation_metric.py: irrelevant (ASM is not implemented in C++)
-    test_shell_execution.py: irrelevant (ASM is not implemented in C++)
-    test_suspicious_attacker_blocking.py: irrelevant (ASM is not implemented in C++)
-    test_trace_tagging.py: irrelevant (ASM is not implemented in C++)
-    test_traces.py:
-      Test_AppSecEventSpanTags: v1.2.0
-      Test_AppSecObfuscator: v1.2.0
-      Test_CollectDefaultRequestHeader: v1.7.0
-      Test_CollectRespondHeaders: v1.2.0
-      Test_ExternalWafRequestsIdentification: v1.2.0
-      Test_RetainTraces: v1.2.0
-    test_user_blocking_full_denylist.py:
-      Test_UserBlocking_FullDenylist: missing_feature (User blocking not implemented)
-    test_versions.py:
-      Test_Events: v1.2.0
-  debugger/: irrelevant
-  integrations/:
-    crossed_integrations/:
-      test_kafka.py:
-        Test_Kafka: missing_feature
-      test_kinesis.py:
-        Test_Kinesis_PROPAGATION_VIA_MESSAGE_ATTRIBUTES: missing_feature
-      test_rabbitmq.py:
-        Test_RabbitMQ_Trace_Context_Propagation: missing_feature
-      test_sns_to_sqs.py:
-        Test_SNS_Propagation: missing_feature (Endpoint not implemented)
-      test_sqs.py:
-        Test_SQS_PROPAGATION_VIA_AWS_XRAY_HEADERS:
-          "*": missing_feature (Endpoint not implemented)
-        Test_SQS_PROPAGATION_VIA_MESSAGE_ATTRIBUTES:
-          "*": missing_feature (Endpoint not implemented)
-    test_db_integrations_sql.py:
-      Test_MsSql: missing_feature
-      Test_MySql: missing_feature
-      Test_Postgres: missing_feature
-    test_dbm.py:
-      Test_Dbm: missing_feature
-    test_dsm.py:
-      Test_DsmContext_Extraction_Base64: missing_feature
-      Test_DsmContext_Injection_Base64: missing_feature
-      Test_DsmHttp: missing_feature
-      Test_DsmKafka: missing_feature
-      Test_DsmKinesis: missing_feature
-      Test_DsmRabbitmq: missing_feature
-      Test_DsmRabbitmq_FanoutExchange: missing_feature
-      Test_DsmRabbitmq_TopicExchange: missing_feature
-      Test_DsmSNS: missing_feature
-      Test_DsmSQS: missing_feature
-      Test_Dsm_Manual_Checkpoint_Inter_Process: missing_feature
-      Test_Dsm_Manual_Checkpoint_Intra_Process: missing_feature
-    test_inferred_proxy.py: missing_feature
-    test_otel_drop_in.py:
-      Test_Otel_Drop_In: irrelevant (library does not implement OpenTelemetry)
-  otel/:
-    test_context_propagation.py:
-      Test_Otel_Context_Propagation_Default_Propagator_Api: irrelevant (library does not implement OpenTelemetry)
-  remote_config/:
-    test_remote_configuration.py:
-      Test_RemoteConfigurationExtraServices: missing_feature
-      Test_RemoteConfigurationUpdateSequenceASMDD: v1.3.0
-      Test_RemoteConfigurationUpdateSequenceASMDDNoCache: irrelevant (we opt into cache)
-      Test_RemoteConfigurationUpdateSequenceFeatures: v1.3.0
-      Test_RemoteConfigurationUpdateSequenceFeaturesNoCache: irrelevant (we opt into cache)
-      Test_RemoteConfigurationUpdateSequenceLiveDebugging: irrelevant
-  serverless/:
-    span_pointers/:
-      aws/:
-        test_s3_span_pointers.py:
-          Test_CopyObject: missing_feature
-          Test_MultipartUpload: missing_feature
-          Test_PutObject: missing_feature
-  test_baggage.py:
-    Test_Baggage_Headers_Basic: incomplete_test_app (/make_distant_call endpoint is not implemented)
-    Test_Baggage_Headers_Malformed: incomplete_test_app (/make_distant_call endpoint is not implemented)
-    Test_Baggage_Headers_Malformed2: incomplete_test_app (/make_distant_call endpoint is not implemented)
-    Test_Baggage_Headers_Max_Bytes: incomplete_test_app (/make_distant_call endpoint is not implemented)
-    Test_Baggage_Headers_Max_Items: incomplete_test_app (/make_distant_call endpoint is not implemented)
-    Test_Only_Baggage_Header: incomplete_test_app (/make_distant_call endpoint is not implemented)
-  test_config_consistency.py:
-    Test_Config_ClientIPHeaderEnabled_False: v0.2.2
-    Test_Config_ClientIPHeader_Configured: missing_feature (DD_TRACE_CLIENT_IP_HEADER not implemented)
-    Test_Config_ClientIPHeader_Precedence: missing_feature (http.client_ip is not supported)
-    Test_Config_ClientTagQueryString_Configured: missing_feature
-    Test_Config_ClientTagQueryString_Empty: missing_feature (test can not capture span with the expected http.url tag)
-    Test_Config_HttpClientErrorStatuses_Default: missing_feature
-    Test_Config_HttpClientErrorStatuses_FeatureFlagCustom: missing_feature
-    Test_Config_HttpServerErrorStatuses_Default: missing_feature
-    Test_Config_HttpServerErrorStatuses_FeatureFlagCustom: missing_feature
-    Test_Config_IntegrationEnabled_False: missing_feature
-    Test_Config_IntegrationEnabled_True: missing_feature
-    Test_Config_LogInjection_128Bit_TraceId_Disabled: missing_feature
-    Test_Config_LogInjection_128Bit_TraceId_Enabled: missing_feature
-    Test_Config_LogInjection_Default_Structured: missing_feature
-    Test_Config_LogInjection_Default_Unstructured: missing_feature
-    Test_Config_LogInjection_Enabled: missing_feature
-    Test_Config_ObfuscationQueryStringRegexp_Configured: missing_feature
-    Test_Config_ObfuscationQueryStringRegexp_Default: missing_feature
-    Test_Config_ObfuscationQueryStringRegexp_Empty: missing_feature
-    Test_Config_RuntimeMetrics_Default: missing_feature
-    Test_Config_RuntimeMetrics_Enabled: missing_feature
-    Test_Config_RuntimeMetrics_Enabled_WithRuntimeId: missing_feature
-    Test_Config_UnifiedServiceTagging_CustomService: missing_feature
-    Test_Config_UnifiedServiceTagging_Default: missing_feature
-  test_distributed.py:
-    Test_DistributedHttp: missing_feature
-    Test_Span_Links_Flags_From_Conflicting_Contexts: missing_feature (implementation specs have not been determined)
-    Test_Span_Links_From_Conflicting_Contexts: missing_feature (baggage should be implemented and conflicting trace contexts should generate span link)
-    Test_Span_Links_Omit_Tracestate_From_Conflicting_Contexts: missing_feature (implementation specs have not been determined)
-  test_feature_flag_exposures.py:
-    Test_FFE_Exposure_Events: missing_feature
-    Test_FFE_Exposure_Events_Empty: missing_feature
-    Test_FFE_Exposure_Events_Errors: missing_feature
-    Test_FFE_RC_Down_From_Start: missing_feature
-    Test_FFE_RC_Unavailable: missing_feature
-  test_graphql.py: missing_feature
-  test_identify.py: irrelevant
-  test_ipv6.py: missing_feature (APMAPI-869)
-  test_library_conf.py: irrelevant
-  test_miscs.py: irrelevant
-  test_protobuf.py: missing_feature
-  test_resource_renaming.py: missing_feature
-  test_rum_injection.py: irrelevant (RUM injection only supported for Java)
-  test_sampling_rates.py:
-    Test_SampleRateFunction: v1.0.0  # real version unknown
-    Test_SamplingDecisionAdded: v1.0.0  # real version unknown
-    Test_SamplingDecisions: v1.0.0  # real version unknown
-    Test_SamplingDeterminism: v1.0.0  # real version unknown
-    Test_SamplingRates: v1.0.0  # real version unknown
-  test_scrubbing.py: irrelevant
-  test_span_events.py: incomplete_test_app (Weblog `/add_event` not implemented)
-  test_standard_tags.py: irrelevant
-  test_telemetry.py:
-    Test_APMOnboardingInstallID: missing_feature
-    Test_DependencyEnable: missing_feature
-    Test_Log_Generation: missing_feature
-    Test_MessageBatch: missing_feature
-    Test_Metric_Generation_Disabled: missing_feature
-    Test_Metric_Generation_Enabled: missing_feature
-    Test_ProductsDisabled: irrelevant
-    Test_Telemetry: missing_feature
-    Test_TelemetryEnhancedConfigReporting: missing_feature
-    Test_TelemetrySCAEnvVar: missing_feature
-    Test_TelemetryV2: missing_feature
-  test_v1_payloads.py: missing_feature
-=======
 manifest:
   tests/apm_tracing_e2e/test_otel.py::Test_Otel_Span: missing_feature (missing /e2e_otel_span endpoint on weblog)
   tests/apm_tracing_e2e/test_single_span.py::Test_SingleSpan: missing_feature (missing /e2e_otel_span endpoint on weblog)
@@ -538,6 +234,7 @@
   tests/test_miscs.py: irrelevant
   tests/test_protobuf.py: missing_feature
   tests/test_resource_renaming.py: missing_feature
+  tests/test_rum_injection.py: irrelevant (RUM injection only supported for Java)
   tests/test_sampling_rates.py::Test_SampleRateFunction: v1.0.0  # real version unknown
   tests/test_sampling_rates.py::Test_SamplingDecisionAdded: v1.0.0  # real version unknown
   tests/test_sampling_rates.py::Test_SamplingDecisions: v1.0.0  # real version unknown
@@ -557,5 +254,4 @@
   tests/test_telemetry.py::Test_TelemetryEnhancedConfigReporting: missing_feature
   tests/test_telemetry.py::Test_TelemetrySCAEnvVar: missing_feature
   tests/test_telemetry.py::Test_TelemetryV2: missing_feature
-  tests/test_v1_payloads.py: missing_feature
->>>>>>> 1c64aee7
+  tests/test_v1_payloads.py: missing_feature