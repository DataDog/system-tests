tests/:
  apm_tracing_e2e/:
    test_otel.py:
      Test_Otel_Span: missing_feature (missing /e2e_otel_span endpoint on weblog)
    test_single_span.py:
      Test_SingleSpan: missing_feature (missing /e2e_otel_span endpoint on weblog)
  appsec/:
    api_security/:
      test_api_security_rc.py:
        Test_API_Security_RC_ASM_DD_processors: missing_feature
        Test_API_Security_RC_ASM_DD_scanners: missing_feature
        Test_API_Security_RC_ASM_processor_overrides_and_custom_scanner: irrelevant (waf does not support it yet)
      test_apisec_sampling.py:
        Test_API_Security_sampling: missing_feature
      test_schemas.py:
        Test_Scanners: missing_feature
        Test_Schema_Request_Cookies: v0.94.0
        Test_Schema_Request_FormUrlEncoded_Body: v0.94.0
        Test_Schema_Request_Headers: v0.94.0
        Test_Schema_Request_Json_Body: v0.98.1
        Test_Schema_Request_Path_Parameters: missing_feature
        Test_Schema_Request_Query_Parameters: v0.94.0
        Test_Schema_Response_Body: v0.99.1
        Test_Schema_Response_Body_env_var: missing_feature
        Test_Schema_Response_Headers: v0.94.0
    iast/:
      sink/:
        test_code_injection.py:
          TestCodeInjection: missing_feature
        test_command_injection.py:
          TestCommandInjection: missing_feature
        test_hardcoded_passwords.py:
          Test_HardcodedPasswords: missing_feature
        test_hardcoded_secrets.py:
          Test_HardcodedSecrets: missing_feature
          Test_HardcodedSecretsExtended: missing_feature
        test_header_injection.py:
          TestHeaderInjection: missing_feature
        test_hsts_missing_header.py:
          Test_HstsMissingHeader: missing_feature
        test_insecure_auth_protocol.py:
          Test_InsecureAuthProtocol: missing_feature
        test_insecure_cookie.py:
          TestInsecureCookie: missing_feature
          TestInsecureCookieNameFilter: missing_feature
        test_ldap_injection.py:
          TestLDAPInjection: missing_feature
        test_no_httponly_cookie.py:
          TestNoHttponlyCookie: missing_feature
          TestNoHttponlyCookieNameFilter: missing_feature
        test_no_samesite_cookie.py:
          TestNoSamesiteCookie: missing_feature
          TestNoSamesiteCookieNameFilter: missing_feature
        test_nosql_mongodb_injection.py:
          TestNoSqlMongodbInjection: missing_feature
        test_path_traversal.py:
          TestPathTraversal: missing_feature
        test_reflection_injection.py:
          TestReflectionInjection: missing_feature
        test_sql_injection.py:
          TestSqlInjection: missing_feature
        test_ssrf.py:
          TestSSRF: missing_feature
        test_trust_boundary_violation.py:
          Test_TrustBoundaryViolation: missing_feature
        test_untrusted_deserialization.py:
          TestUntrustedDeserialization: missing_feature
        test_unvalidated_redirect.py:
          TestUnvalidatedHeader: missing_feature
          TestUnvalidatedRedirect: missing_feature
        test_unvalidated_redirect_forward.py:
          TestUnvalidatedForward: missing_feature
        test_weak_cipher.py:
          TestWeakCipher: missing_feature
        test_weak_hash.py:
          TestWeakHash: missing_feature
        test_weak_randomness.py:
          TestWeakRandomness: missing_feature
        test_xcontent_sniffing.py:
          Test_XContentSniffing: missing_feature
        test_xpath_injection.py:
          TestXPathInjection: missing_feature
        test_xss.py:
          TestXSS:
            '*': missing_feature
      source/:
        test_body.py:
          TestRequestBody: missing_feature
        test_cookie_name.py:
          TestCookieName: missing_feature
        test_cookie_value.py:
          TestCookieValue: missing_feature
        test_graphql_resolver.py:
          TestGraphqlResolverArgument: missing_feature
        test_header_name.py:
          TestHeaderName: missing_feature
        test_header_value.py:
          TestHeaderValue: missing_feature
        test_kafka_key.py:
          TestKafkaKey: missing_feature
        test_kafka_value.py:
          TestKafkaValue: missing_feature
        test_multipart.py:
          TestMultipart: missing_feature
        test_parameter_name.py:
          TestParameterName: missing_feature
        test_parameter_value.py:
          TestParameterValue: missing_feature
        test_path.py:
          TestPath: missing_feature
        test_path_parameter.py:
          TestPathParameter: missing_feature
        test_uri.py:
          TestURI: missing_feature
    rasp/:
      test_lfi.py: missing_feature
      test_shi.py: missing_feature
      test_sqli.py: missing_feature
      test_ssrf.py: missing_feature
    waf/:
      test_addresses.py:
        Test_BodyJson: v0.98.1 # TODO what is the earliest version?
        Test_BodyRaw: v0.68.3
        Test_BodyUrlEncoded: v0.68.3
        Test_BodyXml: v0.98.0
        Test_Cookies: v0.68.3
        Test_FullGrpc: missing_feature
        Test_GraphQL: missing_feature
        Test_GrpcServerMethod: missing_feature
        Test_Headers: v0.68.3
        Test_PathParams: v0.71.0
        Test_UrlQuery: v0.68.3
        Test_UrlQueryKey: v0.74.0
        Test_UrlRaw: v0.68.3  # probably sooner, but was flaky
        Test_gRPC: missing_feature
      test_blocking.py:
        Test_Blocking: v0.86.0
        Test_Blocking_strip_response_headers: missing_feature
        Test_CustomBlockingResponse: v0.86.0
      test_custom_rules.py:
        Test_CustomRules: v0.87.2
      test_exclusions.py:
        Test_Exclusions: v0.86.0
      test_miscs.py:
        Test_404: v0.1.0
        Test_CorrectOptionProcessing: v0.1.0
        Test_MultipleAttacks: v0.1.0
        Test_MultipleHighlight: v0.2.0
      test_reports.py:
        Test_Monitoring: v0.73.0
      test_rules.py:
        Test_CommandInjection: v0.68.3
        Test_HttpProtocol: v0.68.3
        Test_JavaCodeInjection: v0.68.3
        Test_JsInjection: v0.68.3
        Test_LFI: v0.68.3
        Test_NoSqli: v0.68.3
        Test_PhpCodeInjection: v0.68.3
        Test_RFI: v0.68.3
        Test_SQLI: v0.68.3
        Test_SSRF: v0.68.3
        Test_Scanners: v0.68.3
        Test_XSS: v0.68.3
      test_telemetry.py:
        Test_TelemetryMetrics: missing_feature
    test_asm_standalone.py:
      Test_AppSecStandalone_UpstreamPropagation: missing_feature
      Test_IastStandalone_UpstreamPropagation: missing_feature
    test_automated_login_events.py:
      Test_Login_Events: irrelevant (was v0.89.0 but will be replaced by V2)
      Test_Login_Events_Extended: irrelevant (was v0.89.0 but will be replaced by V2)
      Test_V2_Login_Events: v1.3.0-dev
      Test_V2_Login_Events_Anon: v1.3.0-dev
      Test_V2_Login_Events_RC: missing_feature
    test_blocking_addresses.py:
      Test_BlockingGraphqlResolvers: missing_feature
      Test_Blocking_request_body: irrelevant (Php does not accept url encoded entries without key)
      Test_Blocking_request_body_multipart: missing_feature
      Test_Blocking_response_headers: irrelevant (On php it is not possible change the status code once its header is sent)
      Test_Blocking_response_status: irrelevant (On php it is not possible change the status code once its header is sent)
      Test_Suspicious_Request_Blocking: missing_feature (v0.86.0 but test is not implemented)
    test_client_ip.py:
      Test_StandardTagsClientIp: v0.81.0
    test_fingerprinting.py:
      Test_Fingerprinting_Endpoint: missing_feature
      Test_Fingerprinting_Endpoint_Capability: missing_feature
      Test_Fingerprinting_Header_And_Network: missing_feature
      Test_Fingerprinting_Header_Capability: missing_feature
      Test_Fingerprinting_Network_Capability: missing_feature
      Test_Fingerprinting_Session: missing_feature
      Test_Fingerprinting_Session_Capability: missing_feature
    test_identify.py:
      Test_Basic: v0.85.0
    test_logs.py:
      Test_StandardizationBlockMode: missing_feature
    test_remote_config_rule_changes.py:
      Test_BlockingActionChangesWithRemoteConfig: missing_feature
      Test_UpdateRuleFileWithRemoteConfig: missing_feature (v0.8.0 but lacks telemetry support)
    test_reports.py:
      Test_ExtraTagsFromRule: v0.88.0
      Test_Info: v0.68.3  # probably 0.68.2, but was flaky
    test_request_blocking.py:
      Test_AppSecRequestBlocking: missing_feature # missing version
    test_runtime_activation.py:
      Test_RuntimeActivation: missing_feature # missing version
      Test_RuntimeDeactivation: missing_feature # missing version
    test_shell_execution.py:
      Test_ShellExecution: v0.95.0
    test_suspicious_attacker_blocking.py:
      Test_Suspicious_Attacker_Blocking: missing_feature
    test_traces.py:
      Test_CollectDefaultRequestHeader: v1.0.0
      Test_ExternalWafRequestsIdentification: v1.0.0
    test_user_blocking_full_denylist.py:
      Test_UserBlocking_FullDenylist: v0.86.3
  debugger/:
    test_debugger_exception_replay.py:
      Test_Debugger_Exception_Replay: irrelevant
    test_debugger_expression_language.py:
      Test_Debugger_Expression_Language: irrelevant
    test_debugger_pii.py:
      Test_Debugger_PII_Redaction: irrelevant
    test_debugger_probe_snapshot.py:
      Test_Debugger_Line_Probe_Snaphots: irrelevant
      Test_Debugger_Method_Probe_Snaphots: irrelevant
      Test_Debugger_Mix_Log_Probe: irrelevant
    test_debugger_probe_status.py:
      Test_Debugger_Probe_Statuses: irrelevant
  integrations/:
    crossed_integrations/:
      test_kafka.py:
        Test_Kafka: missing_feature
      test_kinesis.py:
        Test_Kinesis_PROPAGATION_VIA_MESSAGE_ATTRIBUTES: missing_feature
      test_rabbitmq.py:
        Test_RabbitMQ_Trace_Context_Propagation: missing_feature
      test_sns_to_sqs.py:
        Test_SNS_Propagation:
          "*": missing_feature
      test_sqs.py:
        Test_SQS_PROPAGATION_VIA_AWS_XRAY_HEADERS:
          "*": missing_feature (Endpoint not implemented)
        Test_SQS_PROPAGATION_VIA_MESSAGE_ATTRIBUTES:
          "*": missing_feature (Endpoint not implemented)
    test_db_integrations_sql.py:
      Test_MsSql: missing_feature
      Test_MySql: missing_feature
      Test_Postgres: missing_feature
    test_dbm.py:
      Test_Dbm: v0.91.1
    test_dsm.py:
      Test_DsmContext_Extraction_Base64: missing_feature
      Test_DsmContext_Injection_Base64: missing_feature
      Test_DsmHttp: missing_feature
      Test_DsmKafka: missing_feature
      Test_DsmKinesis: missing_feature
      Test_DsmRabbitmq: missing_feature
      Test_DsmRabbitmq_FanoutExchange: missing_feature
      Test_DsmRabbitmq_TopicExchange: missing_feature
      Test_DsmSNS: missing_feature
      Test_DsmSQS: missing_feature
      Test_Dsm_Manual_Checkpoint_Inter_Process: missing_feature
      Test_Dsm_Manual_Checkpoint_Intra_Process: missing_feature
  parametric/:
    test_128_bit_traceids.py:
      Test_128_Bit_Traceids: v0.84.0
    test_config_consistency.py:
      Test_Config_RateLimit: v1.5.0
      Test_Config_TraceAgentURL: v1.4.0
      Test_Config_TraceEnabled: v1.3.0 # Unknown initial version
      Test_Config_TraceLogDirectory: missing_feature
      Test_Config_UnifiedServiceTagging: v1.5.0
    test_crashtracking.py:
      Test_Crashtracking: v1.3.0
    test_dynamic_configuration.py:
      TestDynamicConfigSamplingRules: missing_feature
      TestDynamicConfigTracingEnabled: missing_feature
      TestDynamicConfigV1: missing_feature
      TestDynamicConfigV1_ServiceTargets: missing_feature
      TestDynamicConfigV2: missing_feature
    test_headers_baggage.py:
      Test_Headers_Baggage: missing_feature
    test_otel_api_interoperability.py:
      Test_Otel_API_Interoperability: v0.94.0
    test_otel_env_vars.py:
      Test_Otel_Env_Vars: v1.1.0
    test_otel_span_methods.py:
        Test_Otel_Span_Methods: v0.94.0
    test_otel_span_with_baggage.py:
        Test_Otel_Span_With_Baggage: missing_feature
    test_otel_span_with_w3c.py:
        Test_Otel_Span_With_W3c: v0.94.0
    test_otel_tracer.py:
        Test_Otel_Tracer: v0.94.0
    test_parametric_endpoints.py:
      Test_Parametric_DDSpan_Add_Link: bug (APMAPI-778)  # Adding spans links by parent id does not work as expected
      Test_Parametric_DDSpan_Start: bug (APMAPI-778) # Does not support creating a child span from a finished span
      Test_Parametric_DDTrace_Baggage: missing_feature (baggage is not supported)
      Test_Parametric_DDTrace_Current_Span: bug (APMAPI-778) # current span endpoint should return span and trace id of zero if no span is "active"
      Test_Parametric_DDTrace_Flush: missing_feature (flush endpoint is not implemented, the lack of this feature introduce flakiness in all tests)
      Test_Parametric_Otel_Baggage: missing_feature (otel baggage is not supported)
      Test_Parametric_Otel_Current_Span: bug (APMAPI-778) # otel current span endpoint should return a span and trace id of zero if no span is "active"
    test_partial_flushing.py:
      Test_Partial_Flushing: missing_feature
    test_sampling_delegation.py:
      Test_Decisionless_Extraction: >-
        missing_feature
        (The sampling priority chosen when the trace was extracted without a
        sampling decision is not consistent with the tracer's configuration.
        See <https://github.com/DataDog/system-tests/actions/runs/7629296312/job/20782699614?pr=2005>.)
    test_span_links.py: missing_feature
    test_telemetry.py:
      Test_Consistent_Configs: missing_feature
      Test_Defaults: missing_feature
      Test_Environment: missing_feature
      Test_TelemetryInstallSignature: missing_feature
      Test_TelemetrySCAEnvVar: missing_feature  # should be: v0.99.0
    test_trace_sampling.py:
      Test_Trace_Sampling_Basic: v0.68.3 # TODO what is the earliest version?
      Test_Trace_Sampling_Globs: v0.96.0
      Test_Trace_Sampling_Globs_Feb2024_Revision: v0.96.0
      Test_Trace_Sampling_Resource: v0.96.0
      Test_Trace_Sampling_Tags: v0.96.0
      Test_Trace_Sampling_Tags_Feb2024_Revision: v0.96.0
      Test_Trace_Sampling_With_W3C: missing_feature
    test_tracer.py:
      Test_TracerSCITagging: v1.2.0
    test_tracer_flare.py:
      TestTracerFlareV1: missing_feature
  remote_config/:
    test_remote_configuration.py:
      Test_RemoteConfigurationExtraServices: missing_feature
      Test_RemoteConfigurationUpdateSequenceASMDDNoCache: irrelevant (cache is implemented)
      Test_RemoteConfigurationUpdateSequenceFeaturesNoCache: irrelevant (cache is implemented)
      Test_RemoteConfigurationUpdateSequenceLiveDebugging: missing_feature
      Test_RemoteConfigurationUpdateSequenceLiveDebuggingNoCache: missing_feature
  serverless/:
    span_pointers/:
      aws/:
        test_s3_span_pointers.py:
          Test_CopyObject: missing_feature
          Test_MultipartUpload: missing_feature
          Test_PutObject: missing_feature
  stats/:
    test_miscs.py:
      Test_Miscs: missing_feature
    test_stats.py:
      Test_Client_Stats: missing_feature
  test_config_consistency.py:
    Test_Config_ClientIPHeader_Configured: v1.4.0
    Test_Config_ClientIPHeader_Precedence: v1.4.0
    Test_Config_ClientTagQueryString_Configured: missing_feature (supports dd_trace_http_url_query_param_allowed instead)
    Test_Config_ClientTagQueryString_Empty: v1.2.0
    Test_Config_HttpClientErrorStatuses_Default: missing_feature
    Test_Config_HttpClientErrorStatuses_FeatureFlagCustom: missing_feature
    Test_Config_HttpServerErrorStatuses_Default: v1.3.0 # Unknown initial version
    Test_Config_HttpServerErrorStatuses_FeatureFlagCustom: missing_feature
    Test_Config_IntegrationEnabled_False: v1.4.0
    Test_Config_IntegrationEnabled_True: v1.4.0
    Test_Config_ObfuscationQueryStringRegexp_Configured: v1.5.0
    Test_Config_ObfuscationQueryStringRegexp_Empty: v1.5.0
    Test_Config_UnifiedServiceTagging_CustomService: v1.4.0
    Test_Config_UnifiedServiceTagging_Default: v1.4.0
  test_distributed.py:
    Test_DistributedHttp: missing_feature
  test_identify.py:
    Test_Basic: v0.85.0
    Test_Propagate: v0.85.0
    Test_Propagate_Legacy: v0.85.0
  test_library_conf.py:
    Test_HeaderTags: v0.68.2
    Test_HeaderTags_Colon_Leading: v0.74.0
    Test_HeaderTags_Colon_Trailing: v0.74.0
<<<<<<< HEAD
    Test_HeaderTags_Long: v1.5.0
=======
    Test_HeaderTags_DynamicConfig: missing_feature
    Test_HeaderTags_Long: missing_feature
>>>>>>> 89a7fcb4
    Test_HeaderTags_Short: v0.74.0
    Test_HeaderTags_Whitespace_Header: v0.74.0
    Test_HeaderTags_Whitespace_Tag: v1.5.0
    Test_HeaderTags_Whitespace_Val_Long: v1.5.0
    Test_HeaderTags_Whitespace_Val_Short: v0.74.0
  test_profiling.py:
    Test_Profile: bug (Not receiving profiles)
  test_sampling_rates.py:
    Test_SamplingDecisions: v0.71.0
  test_scrubbing.py:
    Test_UrlQuery: v0.76.0
  test_semantic_conventions.py:
    Test_MetricsStandardTags: v0.83.1
  test_standard_tags.py:
    Test_StandardTagsMethod: v0.75.0
    Test_StandardTagsRoute: missing_feature
    Test_StandardTagsStatusCode: v0.75.0
    Test_StandardTagsUrl: v0.76.0
    Test_StandardTagsUserAgent: v0.75.0
  test_telemetry.py:
    Test_DependencyEnable: missing_feature
    Test_Log_Generation: missing_feature
    Test_MessageBatch: v0.90
    Test_Metric_Generation_Disabled: missing_feature
    Test_Metric_Generation_Enabled: missing_feature
    Test_ProductsDisabled: missing_feature
    Test_Telemetry: v0.90
    Test_TelemetrySCAEnvVar: v0.99.1
    Test_TelemetryV2: v0.90<|MERGE_RESOLUTION|>--- conflicted
+++ resolved
@@ -371,12 +371,8 @@
     Test_HeaderTags: v0.68.2
     Test_HeaderTags_Colon_Leading: v0.74.0
     Test_HeaderTags_Colon_Trailing: v0.74.0
-<<<<<<< HEAD
+    Test_HeaderTags_DynamicConfig: missing_feature
     Test_HeaderTags_Long: v1.5.0
-=======
-    Test_HeaderTags_DynamicConfig: missing_feature
-    Test_HeaderTags_Long: missing_feature
->>>>>>> 89a7fcb4
     Test_HeaderTags_Short: v0.74.0
     Test_HeaderTags_Whitespace_Header: v0.74.0
     Test_HeaderTags_Whitespace_Tag: v1.5.0
