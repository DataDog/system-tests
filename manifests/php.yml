--- conflicted
+++ resolved
@@ -15,9 +15,6 @@
         Test_BodyJson: missing_feature
         Test_BodyXml: missing_feature
         Test_ClientIP: missing_feature
-<<<<<<< HEAD
-        Test_Method: missing_feature
-=======
         Test_Headers: v0.68.3  # probably sooner, but was flaky 
         Test_Method: missing_feature
         Test_UrlRaw: v0.68.3  # probably sooner, but was flaky
@@ -25,7 +22,6 @@
         Test_CommandInjection: v0.68.3  # probably sooner, but was flaky
         Test_NoSqli: v0.68.3  # probably sooner, but was flaky
         Test_SQLI: v0.68.3  # probably sooner, but was flaky
->>>>>>> 1a86541e
       test_telemetry.py:
         Test_TelemetryMetrics: missing_feature
     test_PII.py:
@@ -34,15 +30,10 @@
       Test_Login_Events: v0.89.0
       Test_Login_Events_Extended: v0.89.0
     test_blocking_addresses.py:
-<<<<<<< HEAD
-      Test_BlockingGraphqlResolvers:
-        '*': missing_feature
-=======
       Test_BlockingGraphqlResolvers: missing_feature
       Test_Blocking_request_body: irrelevant (Php does not accept url encoded entries without key)
       Test_Blocking_response_headers: irrelevant (On php it is not possible change the status code once its header is sent)
       Test_Blocking_response_status: irrelevant (On php it is not possible change the status code once its header is sent)
->>>>>>> 1a86541e
     test_client_ip.py:
       Test_StandardTagsClientIp: v0.81.0
     test_identify.py:
@@ -51,16 +42,6 @@
       Test_StandardizationBlockMode: missing_feature
     test_reports.py:
       Test_ExtraTagsFromRule: v0.88.0
-<<<<<<< HEAD
-      Test_Info: v0.68.2
-    test_user_blocking_full_denylist.py:
-      Test_UserBlocking_FullDenylist: v0.86.3
-  integrations/:
-    test_db_integrations_sql.py:
-      Test_Mssql_db_integration: missing_feature
-      Test_Mysql_db_integration: missing_feature
-      Test_Postgres_db_integration: missing_feature
-=======
       Test_Info: v0.68.3  # probably 0.68.2, vut was flaky
     test_user_blocking_full_denylist.py:
       Test_UserBlocking_FullDenylist: v0.86.3
@@ -78,7 +59,6 @@
       Test_Tracer_Mssql_db_integration: missing_feature
       Test_Tracer_Mysql_db_integration: missing_feature
       Test_Tracer_Postgres_db_integration: missing_feature
->>>>>>> 1a86541e
     test_dbm.py:
       Test_Dbm: missing_feature
     test_dsm.py:
@@ -90,11 +70,6 @@
   parametric/:
     test_dynamic_configuration.py:
       TestDynamicConfigV1: missing_feature
-<<<<<<< HEAD
-  remote_config/:
-    test_remote_configuration.py:
-      Test_RemoteConfigurationExtraServices: missing_feature
-=======
     test_tracer.py:
       Test_TracerSCITagging: missing_feature
   remote_config/:
@@ -102,7 +77,6 @@
       Test_RemoteConfigurationExtraServices: missing_feature
       Test_RemoteConfigurationUpdateSequenceASMDDNoCache: irrelevant (cache is implemented)
       Test_RemoteConfigurationUpdateSequenceFeaturesNoCache: irrelevant (cache is implemented)
->>>>>>> 1a86541e
       Test_RemoteConfigurationUpdateSequenceLiveDebugging: missing_feature
       Test_RemoteConfigurationUpdateSequenceLiveDebuggingNoCache: missing_feature
   test_distributed.py:
@@ -115,11 +89,8 @@
     Test_HeaderTags: v0.68.2
     Test_HeaderTagsLongFormat: missing_feature
     Test_HeaderTagsShortFormat: v0.74.0
-<<<<<<< HEAD
-=======
   test_profiling.py:
     Test_Profile: bug (Not receiving profiles)
->>>>>>> 1a86541e
   test_sampling_rates.py:
     Test_SamplingDecisions: v0.71.0
   test_scrubbing.py:
