--- conflicted
+++ resolved
@@ -432,13 +432,9 @@
         (The sampling priority chosen when the trace was extracted without a
         sampling decision is not consistent with the tracer's configuration.
         See <https://github.com/DataDog/system-tests/actions/runs/7629296312/job/20782699614?pr=2005>.)
-<<<<<<< HEAD
+    test_span_events.py: missing_feature
     test_span_links.py: 
       Test_Span_Links: v0.97.0
-=======
-    test_span_events.py: missing_feature
-    test_span_links.py: missing_feature
->>>>>>> 85a47e83
     test_telemetry.py:
       Test_Consistent_Configs: missing_feature
       Test_Defaults: missing_feature
