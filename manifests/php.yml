tests/:
  apm_tracing_e2e/:
    test_otel.py:
      Test_Otel_Span: missing_feature (missing /e2e_otel_span endpoint on weblog)
    test_single_span.py:
      Test_SingleSpan: missing_feature (missing /e2e_otel_span endpoint on weblog)
  appsec/:
    iast/:
      sink/:
        test_xss.py:
          TestXSS:
            '*': missing_feature
    waf/:
      test_addresses.py:
        Test_BodyJson: missing_feature
        Test_BodyXml: missing_feature
        Test_ClientIP: missing_feature
        Test_Headers: v0.68.3  # probably sooner, but was flaky 
        Test_Method: missing_feature
        Test_UrlRaw: v0.68.3  # probably sooner, but was flaky
      test_rules.py:
        Test_CommandInjection: v0.68.3  # probably sooner, but was flaky
        Test_NoSqli: v0.68.3  # probably sooner, but was flaky
        Test_SQLI: v0.68.3  # probably sooner, but was flaky
      test_telemetry.py:
        Test_TelemetryMetrics: missing_feature
    test_PII.py:
      Test_Scrubbing: missing_feature
    test_automated_login_events.py:
      Test_Login_Events: v0.89.0
      Test_Login_Events_Extended: v0.89.0
    test_blocking_addresses.py:
      Test_BlockingGraphqlResolvers: missing_feature
      Test_Blocking_request_body: irrelevant (Php does not accept url encoded entries without key)
      Test_Blocking_response_headers: irrelevant (On php it is not possible change the status code once its header is sent)
      Test_Blocking_response_status: irrelevant (On php it is not possible change the status code once its header is sent)
    test_client_ip.py:
      Test_StandardTagsClientIp: v0.81.0
    test_identify.py:
      Test_Basic: v0.85.0
    test_logs.py:
      Test_StandardizationBlockMode: missing_feature
    test_reports.py:
      Test_ExtraTagsFromRule: v0.88.0
      Test_Info: v0.68.3  # probably 0.68.2, vut was flaky
    test_shell_execution.py:
      Test_ShellExecution: missing_feature
    test_user_blocking_full_denylist.py:
      Test_UserBlocking_FullDenylist: v0.86.3
  debugger/:
    test_debugger.py:
      Test_Debugger_Line_Probe_Snaphots: irrelevant
      Test_Debugger_Method_Probe_Snaphots: irrelevant
      Test_Debugger_Mix_Log_Probe: irrelevant
      Test_Debugger_Probe_Statuses: irrelevant
  integrations/:
    test_crossed_integrations.py:
      Test_PythonKafka: missing_feature
    test_db_integrations_sql.py:
      Test_MsSql: missing_feature
      Test_MySql: missing_feature
      Test_Postgres: missing_feature
    test_dbm.py:
      Test_Dbm: v0.91.1
    test_dsm.py:
      Test_DsmHttp: missing_feature
      Test_DsmKafka: missing_feature
      Test_DsmRabbitmq: missing_feature
      Test_DsmRabbitmq_FanoutExchange: missing_feature
      Test_DsmRabbitmq_TopicExchange: missing_feature
  parametric/:
    test_dynamic_configuration.py:
      TestDynamicConfigV1: missing_feature
    test_otel_span_methods.py: missing_feature
<<<<<<< HEAD
    test_trace_sampling.py:
      Test_Trace_Sampling_Basic: v0.68.3 # TODO what is the earliest version?
      Test_Trace_Sampling_Globs: missing_feature
      Test_Trace_Sampling_Resource: missing_feature
      Test_Trace_Sampling_Tags: missing_feature
=======
    test_span_links.py: missing_feature
>>>>>>> 3b74041c
    test_tracer.py:
      Test_TracerSCITagging: missing_feature
  remote_config/:
    test_remote_configuration.py:
      Test_RemoteConfigurationExtraServices: missing_feature
      Test_RemoteConfigurationUpdateSequenceASMDDNoCache: irrelevant (cache is implemented)
      Test_RemoteConfigurationUpdateSequenceFeaturesNoCache: irrelevant (cache is implemented)
      Test_RemoteConfigurationUpdateSequenceLiveDebugging: missing_feature
      Test_RemoteConfigurationUpdateSequenceLiveDebuggingNoCache: missing_feature
  test_distributed.py:
    Test_DistributedHttp: missing_feature
  test_identify.py:
    Test_Basic: v0.85.0
    Test_Propagate: v0.85.0
    Test_Propagate_Legacy: v0.85.0
  test_library_conf.py:
    Test_HeaderTags: v0.68.2
    Test_HeaderTagsLongFormat: missing_feature
    Test_HeaderTagsShortFormat: v0.74.0
  test_profiling.py:
    Test_Profile: bug (Not receiving profiles)
  test_sampling_rates.py:
    Test_SamplingDecisions: v0.71.0
  test_scrubbing.py:
    Test_UrlQuery: v0.76.0
  test_semantic_conventions.py:
    Test_MetricsStandardTags: v0.83.1
  test_standard_tags.py:
    Test_StandardTagsMethod: v0.75.0
    Test_StandardTagsRoute: missing_feature
    Test_StandardTagsStatusCode: v0.75.0
    Test_StandardTagsUrl: v0.76.0
    Test_StandardTagsUserAgent: v0.75.0
  test_telemetry.py:
    Test_DependencyEnable: missing_feature
    Test_Log_Generation: missing_feature
    Test_MessageBatch: missing_feature
    Test_Metric_Generation_Disabled: missing_feature
    Test_Metric_Generation_Enabled: missing_feature
    Test_ProductsDisabled: missing_feature
    Test_Telemetry: v0.90
    Test_TelemetryV2: v0.90<|MERGE_RESOLUTION|>--- conflicted
+++ resolved
@@ -72,15 +72,12 @@
     test_dynamic_configuration.py:
       TestDynamicConfigV1: missing_feature
     test_otel_span_methods.py: missing_feature
-<<<<<<< HEAD
+    test_span_links.py: missing_feature
     test_trace_sampling.py:
       Test_Trace_Sampling_Basic: v0.68.3 # TODO what is the earliest version?
       Test_Trace_Sampling_Globs: missing_feature
       Test_Trace_Sampling_Resource: missing_feature
       Test_Trace_Sampling_Tags: missing_feature
-=======
-    test_span_links.py: missing_feature
->>>>>>> 3b74041c
     test_tracer.py:
       Test_TracerSCITagging: missing_feature
   remote_config/:
