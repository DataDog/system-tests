--- conflicted
+++ resolved
@@ -316,13 +316,10 @@
     test_miscs.py:
       Test_Miscs: missing_feature
   test_config_consistency.py:
-<<<<<<< HEAD
+    Test_Config_ClientTagQueryString_Configured: missing_feature (supports dd_trace_http_url_query_param_allowed instead)
+    Test_Config_ClientTagQueryString_Empty: v1.2.0
     Test_Config_HttpClientErrorStatuses_Default: missing_feature
     Test_Config_HttpClientErrorStatuses_FeatureFlagCustom: missing_feature
-=======
-    Test_Config_ClientTagQueryString_Configured: missing_feature (supports dd_trace_http_url_query_param_allowed instead)
-    Test_Config_ClientTagQueryString_Empty: v1.2.0
->>>>>>> 54b593f8
     Test_Config_HttpServerErrorStatuses_Default: v1.3.0 # Unknown initial version
     Test_Config_HttpServerErrorStatuses_FeatureFlagCustom: missing_feature
   test_distributed.py:
