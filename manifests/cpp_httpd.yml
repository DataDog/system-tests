--- conflicted
+++ resolved
@@ -9,105 +9,6 @@
 # For example, if the latest release is `v1.0.0` and a feature like Baggage
 # is only supported on the `main` branch and in the upcoming release,
 # use `>1.0.0` to indicate that requirement.
-<<<<<<< HEAD
-tests/:
-  apm_tracing_e2e/: missing_feature (missing /e2e_otel_span endpoint on weblog)
-  appsec/: irrelevant (ASM is not implemented in C++)
-  debugger/: irrelevant
-  integrations/:
-    crossed_integrations/: missing_feature (Endpoint not implemented)
-    test_db_integrations_sql.py: missing_feature
-    test_dbm.py: missing_feature
-    test_dsm.py: missing_feature
-    test_inferred_proxy.py: missing_feature
-    test_otel_drop_in.py: irrelevant (library does not implement OpenTelemetry)
-  otel/: irrelevant (library does not implement OpenTelemetry)
-  parametric/: irrelevant (Parametric scenario is not applied on C++ httpd)
-  remote_config/:
-    test_remote_configuration.py:
-      Test_RemoteConfigurationExtraServices: missing_feature
-      Test_RemoteConfigurationUpdateSequenceASMDD: missing_feature
-      Test_RemoteConfigurationUpdateSequenceASMDDNoCache: missing_feature
-      Test_RemoteConfigurationUpdateSequenceFeatures: missing_feature
-      Test_RemoteConfigurationUpdateSequenceFeaturesNoCache: missing_feature
-      Test_RemoteConfigurationUpdateSequenceLiveDebugging: missing_feature
-  serverless/:
-    span_pointers/:
-      aws/:
-        test_s3_span_pointers.py:
-          Test_CopyObject: missing_feature
-          Test_MultipartUpload: missing_feature
-          Test_PutObject: missing_feature
-  test_baggage.py:
-    Test_Baggage_Headers_Basic: incomplete_test_app (/make_distant_call endpoint is not implemented)
-    Test_Baggage_Headers_Malformed: incomplete_test_app (/make_distant_call endpoint is not implemented)
-    Test_Baggage_Headers_Malformed2: incomplete_test_app (/make_distant_call endpoint is not implemented)
-    Test_Baggage_Headers_Max_Bytes: incomplete_test_app (/make_distant_call endpoint is not implemented)
-    Test_Baggage_Headers_Max_Items: incomplete_test_app (/make_distant_call endpoint is not implemented)
-    Test_Only_Baggage_Header: incomplete_test_app (/make_distant_call endpoint is not implemented)
-  test_config_consistency.py:
-    Test_Config_ClientIPHeaderEnabled_False: v0.2.2
-    Test_Config_ClientIPHeader_Configured: missing_feature (DD_TRACE_CLIENT_IP_HEADER not implemented)
-    Test_Config_ClientIPHeader_Precedence: missing_feature (http.client_ip is not supported)
-    Test_Config_ClientTagQueryString_Configured: missing_feature
-    Test_Config_ClientTagQueryString_Empty: missing_feature (test can not capture span with the expected http.url tag)
-    Test_Config_HttpClientErrorStatuses_Default: missing_feature
-    Test_Config_HttpClientErrorStatuses_FeatureFlagCustom: missing_feature
-    Test_Config_HttpServerErrorStatuses_Default: missing_feature
-    Test_Config_HttpServerErrorStatuses_FeatureFlagCustom: missing_feature
-    Test_Config_IntegrationEnabled_False: missing_feature
-    Test_Config_IntegrationEnabled_True: missing_feature
-    Test_Config_LogInjection_128Bit_TraceId_Disabled: missing_feature
-    Test_Config_LogInjection_128Bit_TraceId_Enabled: missing_feature
-    Test_Config_LogInjection_Default_Structured: missing_feature
-    Test_Config_LogInjection_Default_Unstructured: missing_feature
-    Test_Config_LogInjection_Enabled: missing_feature
-    Test_Config_ObfuscationQueryStringRegexp_Configured: missing_feature
-    Test_Config_ObfuscationQueryStringRegexp_Default: missing_feature
-    Test_Config_ObfuscationQueryStringRegexp_Empty: missing_feature
-    Test_Config_RuntimeMetrics_Default: missing_feature
-    Test_Config_RuntimeMetrics_Enabled: missing_feature
-    Test_Config_RuntimeMetrics_Enabled_WithRuntimeId: missing_feature
-    Test_Config_UnifiedServiceTagging_CustomService: missing_feature
-    Test_Config_UnifiedServiceTagging_Default: missing_feature
-  test_distributed.py:
-    Test_DistributedHttp: missing_feature
-    Test_Span_Links_Flags_From_Conflicting_Contexts: missing_feature (implementation specs have not been determined)
-    Test_Span_Links_From_Conflicting_Contexts: missing_feature (baggage should be implemented and conflicting trace contexts should generate span link)
-    Test_Span_Links_Omit_Tracestate_From_Conflicting_Contexts: missing_feature (implementation specs have not been determined)
-  test_feature_flag_exposures.py:
-    Test_FFE_Exposure_Events: missing_feature
-    Test_FFE_Exposure_Events_Empty: missing_feature
-    Test_FFE_Exposure_Events_Errors: missing_feature
-    Test_FFE_RC_Down_From_Start: missing_feature
-    Test_FFE_RC_Unavailable: missing_feature
-  test_graphql.py: missing_feature
-  test_identify.py: irrelevant
-  test_ipv6.py: missing_feature (APMAPI-869)
-  test_library_conf.py: irrelevant
-  test_miscs.py: irrelevant
-  test_profiling.py: missing_feature (missing profiling module in weblog)
-  test_protobuf.py: missing_feature
-  test_resource_renaming.py: missing_feature
-  test_rum_injection.py: irrelevant (RUM injection only supported for Java)
-  test_sampling_rates.py:
-    Test_SampleRateFunction: v1.0.0  # real version unknown
-    Test_SamplingDecisionAdded: v1.0.0  # real version unknown
-    Test_SamplingDecisions: v1.0.0  # real version unknown
-    Test_SamplingDeterminism: v1.0.0  # real version unknown
-    Test_SamplingRates: v1.0.0  # real version unknown
-  test_scrubbing.py: irrelevant
-  test_span_events.py: incomplete_test_app (Weblog `/add_event` not implemented)
-  test_standard_tags.py: irrelevant
-  test_telemetry.py:
-    Test_Log_Generation: missing_feature
-    Test_MessageBatch: missing_feature
-    Test_Metric_Generation_Enabled: missing_feature
-    Test_ProductsDisabled: irrelevant
-    Test_TelemetryEnhancedConfigReporting: missing_feature
-    Test_TelemetrySCAEnvVar: missing_feature
-  test_v1_payloads.py: missing_feature
-=======
 manifest:
   tests/apm_tracing_e2e/: missing_feature (missing /e2e_otel_span endpoint on weblog)
   tests/appsec/: irrelevant (ASM is not implemented in C++)
@@ -176,6 +77,7 @@
   tests/test_profiling.py: missing_feature (missing profiling module in weblog)
   tests/test_protobuf.py: missing_feature
   tests/test_resource_renaming.py: missing_feature
+  tests/test_rum_injection.py: irrelevant (RUM injection only supported for Java)
   tests/test_sampling_rates.py::Test_SampleRateFunction: v1.0.0  # real version unknown
   tests/test_sampling_rates.py::Test_SamplingDecisionAdded: v1.0.0  # real version unknown
   tests/test_sampling_rates.py::Test_SamplingDecisions: v1.0.0  # real version unknown
@@ -190,5 +92,4 @@
   tests/test_telemetry.py::Test_ProductsDisabled: irrelevant
   tests/test_telemetry.py::Test_TelemetryEnhancedConfigReporting: missing_feature
   tests/test_telemetry.py::Test_TelemetrySCAEnvVar: missing_feature
-  tests/test_v1_payloads.py: missing_feature
->>>>>>> 1c64aee7
+  tests/test_v1_payloads.py: missing_feature