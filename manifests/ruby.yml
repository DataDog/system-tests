--- conflicted
+++ resolved
@@ -440,12 +440,8 @@
   test_library_conf.py:
     Test_HeaderTags: v1.13.0
     Test_HeaderTags_Colon_Leading: v1.13.0
-<<<<<<< HEAD
-    Test_HeaderTags_Colon_Trailing: bug (AIT-8602)
+    Test_HeaderTags_Colon_Trailing: v1.13.0
     Test_HeaderTags_DynamicConfig: bug (APMAPI-867)  # theorical version is v2.0.0
-=======
-    Test_HeaderTags_Colon_Trailing: v1.13.0
->>>>>>> 40d4a824
     Test_HeaderTags_Long: v1.13.0
     Test_HeaderTags_Short: v1.13.0
     Test_HeaderTags_Whitespace_Header: v1.13.0
