--- conflicted
+++ resolved
@@ -781,18 +781,11 @@
       rails72: v2.14.0
     Test_Config_LogInjection_128Bit_TraceId_Enabled:
       "*": irrelevant (endpoint not implemented)
-<<<<<<< HEAD
       rails72: v2.14.0
-    Test_Config_LogInjection_Default:
-      "*": irrelevant (endpoint not implemented)
-      rails72: irrelevant (dd-trace-rb enables log injection by default, we are planning to revist this behavior in the future. This will likely be the new default)
-=======
-      rails70: v2.13.0-dev
     Test_Config_LogInjection_Default_Structured: incomplete_test_app (endpoint not implemented)
     Test_Config_LogInjection_Default_Unstructured:
       '*': irrelevant (endpoint not implemented)
-      rails70: irrelevant (dd-trace-rb enables log injection by default, we are planning to revist this behavior in the future. This will likely be the new default)
->>>>>>> b581fb38
+      rails72: irrelevant (dd-trace-rb enables log injection by default, we are planning to revist this behavior in the future. This will likely be the new default)
     Test_Config_LogInjection_Enabled:
       "*": irrelevant (endpoint not implemented)
       rails72: v2.14.0
