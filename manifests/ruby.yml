--- conflicted
+++ resolved
@@ -20,11 +20,8 @@
       sink/:
         test_command_injection.py:
           TestCommandInjection: missing_feature
-<<<<<<< HEAD
-=======
         test_hardcoded_secrets.py:
-          Test_HardcodedSecrets: missing_feature          
->>>>>>> c6c79880
+          Test_HardcodedSecrets: missing_feature
         test_hsts_missing_header.py:
           Test_HstsMissingHeader: missing_feature
         test_insecure_cookie.py:
