--- conflicted
+++ resolved
@@ -200,75 +200,23 @@
       Test_Debugger_Mix_Log_Probe: irrelevant
       Test_Debugger_Probe_Statuses: irrelevant
   integrations/:
-<<<<<<< HEAD
     crossed_integrations/:
       test_kafka.py:
+        Test_GolangKafka:
+          "*": missing_feature (Only requires one server -  rails70)
+          rails70: v0.1 # real version unknown
         Test_JavaKafka:
-          '*': v0.1
-          rack: missing_feature (Only requires one server -  rails70)
-          rails32: missing_feature (Only requires one server -  rails70)
-          rails40: missing_feature (Only requires one server -  rails70)
-          rails41: missing_feature (Only requires one server -  rails70)
-          rails42: missing_feature (Only requires one server -  rails70)
-          rails50: missing_feature (Only requires one server -  rails70)
-          rails51: missing_feature (Only requires one server -  rails70)
-          rails52: missing_feature (Only requires one server -  rails70)
-          rails60: missing_feature (Only requires one server -  rails70)
-          rails61: missing_feature (Only requires one server -  rails70)
-          sinatra14: missing_feature (Only requires one server -  rails70)
-          sinatra20: missing_feature (Only requires one server -  rails70)
-          sinatra21: missing_feature (Only requires one server -  rails70)
-          uds-sinatra: missing_feature (We do not support authentication framework for sinatra or rack)
+          "*": missing_feature (Only requires one server -  rails70)
+          rails70: v0.1 # real version unknown
         Test_NodeJSKafka:
-          '*': v0.1
-          rack: missing_feature (Only requires one server -  rails70)
-          rails32: missing_feature (Only requires one server -  rails70)
-          rails40: missing_feature (Only requires one server -  rails70)
-          rails41: missing_feature (Only requires one server -  rails70)
-          rails42: missing_feature (Only requires one server -  rails70)
-          rails50: missing_feature (Only requires one server -  rails70)
-          rails51: missing_feature (Only requires one server -  rails70)
-          rails52: missing_feature (Only requires one server -  rails70)
-          rails60: missing_feature (Only requires one server -  rails70)
-          rails61: missing_feature (Only requires one server -  rails70)
-          sinatra14: missing_feature (Only requires one server -  rails70)
-          sinatra20: missing_feature (Only requires one server -  rails70)
-          sinatra21: missing_feature (Only requires one server -  rails70)
-          uds-sinatra: missing_feature (We do not support authentication framework for sinatra or rack)
+          "*": missing_feature (Only requires one server -  rails70)
+          rails70: v0.1 # real version unknown
         Test_PythonKafka:
-          '*': v0.1
-          rack: missing_feature (Only requires one server -  rails70)
-          rails32: missing_feature (Only requires one server -  rails70)
-          rails40: missing_feature (Only requires one server -  rails70)
-          rails41: missing_feature (Only requires one server -  rails70)
-          rails42: missing_feature (Only requires one server -  rails70)
-          rails50: missing_feature (Only requires one server -  rails70)
-          rails51: missing_feature (Only requires one server -  rails70)
-          rails52: missing_feature (Only requires one server -  rails70)
-          rails60: missing_feature (Only requires one server -  rails70)
-          rails61: missing_feature (Only requires one server -  rails70)
-          sinatra14: missing_feature (Only requires one server -  rails70)
-          sinatra20: missing_feature (Only requires one server -  rails70)
-          sinatra21: missing_feature (Only requires one server -  rails70)
-          uds-sinatra: missing_feature (We do not support authentication framework for sinatra or rack)
-=======
-    test_crossed_integrations.py:
-      Test_GolangKafka:
-        "*": missing_feature (Only requires one server -  rails70)
-        rails70: v0.1 # real version unknown
-      Test_JavaKafka:
-        "*": missing_feature (Only requires one server -  rails70)
-        rails70: v0.1 # real version unknown
-      Test_NodeJSKafka:
-        "*": missing_feature (Only requires one server -  rails70)
-        rails70: v0.1 # real version unknown
-      Test_PythonKafka:
-        "*": missing_feature (Only requires one server -  rails70)
-        rails70: v0.1 # real version unknown
-      Test_RubyKafka:
-        "*": missing_feature (Only requires one server -  rails70)
-        rails70: v0.1 # real version unknown
->>>>>>> 68ab09ef
+          "*": missing_feature (Only requires one server -  rails70)
+          rails70: v0.1 # real version unknown
+        Test_RubyKafka:
+          "*": missing_feature (Only requires one server -  rails70)
+          rails70: v0.1 # real version unknown
     test_db_integrations_sql.py:
       Test_MsSql: missing_feature
       Test_MySql: missing_feature
