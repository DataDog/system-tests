# yaml-language-server: $schema=https://raw.githubusercontent.com/DataDog/system-tests/refs/heads/main/utils/manifest/schema.json
---
manifest:
  tests/apm_tracing_e2e/test_otel.py::Test_Otel_Span: missing_feature (missing /e2e_otel_span endpoint on weblog)
  tests/apm_tracing_e2e/test_single_span.py::Test_SingleSpan: missing_feature (missing /e2e_otel_span endpoint on weblog)
  tests/appsec/api_security/test_api_security_rc.py::Test_API_Security_RC_ASM_DD_processors: v2.18.0
  tests/appsec/api_security/test_api_security_rc.py::Test_API_Security_RC_ASM_DD_scanners: v2.18.0
  tests/appsec/api_security/test_apisec_sampling.py::Test_API_Security_Sampling_Different_Endpoints: v2.18.0
  tests/appsec/api_security/test_apisec_sampling.py::Test_API_Security_Sampling_Different_Paths:
    - weblog_declaration:
        "*": v2.18.0
        rack: irrelevant (rack does not have path parameters support)
  tests/appsec/api_security/test_apisec_sampling.py::Test_API_Security_Sampling_Different_Status:
    - weblog_declaration:
        "*": v2.18.0
        rack: irrelevant (rack does not have path parameters support)
  tests/appsec/api_security/test_apisec_sampling.py::Test_API_Security_Sampling_Rate: irrelevant
  tests/appsec/api_security/test_apisec_sampling.py::Test_API_Security_Sampling_With_Delay: v2.18.0
  tests/appsec/api_security/test_custom_data_classification.py::Test_API_Security_Custom_Data_Classification_Capabilities: v2.23.0.dev
  tests/appsec/api_security/test_custom_data_classification.py::Test_API_Security_Custom_Data_Classification_Multiple_Scanners: v2.21.0  # auto activation: might not be the earliest working version
  tests/appsec/api_security/test_custom_data_classification.py::Test_API_Security_Custom_Data_Classification_Negative: v2.21.0  # auto activation: might not be the earliest working version
  tests/appsec/api_security/test_custom_data_classification.py::Test_API_Security_Custom_Data_Classification_Processor_Override: v2.21.0  # auto activation: might not be the earliest working version
  tests/appsec/api_security/test_custom_data_classification.py::Test_API_Security_Custom_Data_Classification_Scanner: v2.21.0  # auto activation: might not be the earliest working version
  tests/appsec/api_security/test_endpoint_discovery.py::Test_Endpoint_Discovery:
    - weblog_declaration:
        "*": v2.22.0.dev
        rack: irrelevant (rack does not have a router)
        rails42: irrelevant
        sinatra14: missing_feature
        sinatra22: missing_feature
        sinatra32: missing_feature
        sinatra41: missing_feature
        uds-sinatra: missing_feature
  tests/appsec/api_security/test_schemas.py::Test_Scanners: v2.19.0
  tests/appsec/api_security/test_schemas.py::Test_Schema_Request_Cookies: v1.15.0
  tests/appsec/api_security/test_schemas.py::Test_Schema_Request_FormUrlEncoded_Body: missing_feature
  tests/appsec/api_security/test_schemas.py::Test_Schema_Request_Headers: v1.15.0
  tests/appsec/api_security/test_schemas.py::Test_Schema_Request_Json_Body: v1.15.0
  tests/appsec/api_security/test_schemas.py::Test_Schema_Request_Path_Parameters:
    - weblog_declaration:
        "*": v1.15.0
        rack: irrelevant (rack does not have path parameters support)
  tests/appsec/api_security/test_schemas.py::Test_Schema_Request_Query_Parameters: v1.15.0
  tests/appsec/api_security/test_schemas.py::Test_Schema_Response_Body:
    - weblog_declaration:
        "*": v2.20.0-dev
        graphql23: missing_feature (no way to separate request paths)
        rack: missing_feature (performance impact of JSON parsing)
  tests/appsec/api_security/test_schemas.py::Test_Schema_Response_Body_env_var: missing_feature (performance impact of JSON parsing)
  tests/appsec/api_security/test_schemas.py::Test_Schema_Response_Headers: v1.15.0
  tests/appsec/api_security/test_schemas.py::Test_Schema_Response_on_Block:
    - weblog_declaration:
        "*": v2.20.0-dev
        graphql23: missing_feature (no way to separate request paths)
        rack: missing_feature (performance impact of JSON parsing)
  tests/appsec/iast/sink/test_code_injection.py::TestCodeInjection: missing_feature
  tests/appsec/iast/sink/test_code_injection.py::TestCodeInjection_ExtendedLocation: missing_feature
  tests/appsec/iast/sink/test_code_injection.py::TestCodeInjection_StackTrace: missing_feature
  tests/appsec/iast/sink/test_command_injection.py::TestCommandInjection: missing_feature
  tests/appsec/iast/sink/test_command_injection.py::TestCommandInjection_ExtendedLocation: missing_feature
  tests/appsec/iast/sink/test_command_injection.py::TestCommandInjection_StackTrace: missing_feature
  tests/appsec/iast/sink/test_email_html_injection.py::TestEmailHtmlInjection: missing_feature
  tests/appsec/iast/sink/test_email_html_injection.py::TestEmailHtmlInjection_ExtendedLocation: missing_feature
  tests/appsec/iast/sink/test_email_html_injection.py::TestEmailHtmlInjection_StackTrace: missing_feature
  tests/appsec/iast/sink/test_hardcoded_passwords.py::Test_HardcodedPasswords: missing_feature
  tests/appsec/iast/sink/test_hardcoded_passwords.py::Test_HardcodedPasswords_ExtendedLocation: missing_feature
  tests/appsec/iast/sink/test_hardcoded_passwords.py::Test_HardcodedPasswords_StackTrace: missing_feature
  tests/appsec/iast/sink/test_hardcoded_secrets.py::Test_HardcodedSecrets: missing_feature
  tests/appsec/iast/sink/test_hardcoded_secrets.py::Test_HardcodedSecretsExtended: missing_feature
  tests/appsec/iast/sink/test_hardcoded_secrets.py::Test_HardcodedSecrets_ExtendedLocation: missing_feature
  tests/appsec/iast/sink/test_hardcoded_secrets.py::Test_HardcodedSecrets_StackTrace: missing_feature
  tests/appsec/iast/sink/test_header_injection.py::TestHeaderInjection: missing_feature
  tests/appsec/iast/sink/test_header_injection.py::TestHeaderInjectionExclusionAccessControlAllow: missing_feature
  tests/appsec/iast/sink/test_header_injection.py::TestHeaderInjectionExclusionContentEncoding: missing_feature
  tests/appsec/iast/sink/test_header_injection.py::TestHeaderInjectionExclusionPragma: missing_feature
  tests/appsec/iast/sink/test_header_injection.py::TestHeaderInjectionExclusionTransferEncoding: missing_feature
  tests/appsec/iast/sink/test_header_injection.py::TestHeaderInjection_ExtendedLocation: missing_feature
  tests/appsec/iast/sink/test_header_injection.py::TestHeaderInjection_StackTrace: missing_feature
  tests/appsec/iast/sink/test_hsts_missing_header.py::Test_HstsMissingHeader: missing_feature
  tests/appsec/iast/sink/test_hsts_missing_header.py::Test_HstsMissingHeader_ExtendedLocation: missing_feature
  tests/appsec/iast/sink/test_hsts_missing_header.py::Test_HstsMissingHeader_StackTrace: missing_feature
  tests/appsec/iast/sink/test_insecure_auth_protocol.py::Test_InsecureAuthProtocol: missing_feature
  tests/appsec/iast/sink/test_insecure_auth_protocol.py::Test_InsecureAuthProtocol_ExtendedLocation: missing_feature
  tests/appsec/iast/sink/test_insecure_auth_protocol.py::Test_InsecureAuthProtocol_StackTrace: missing_feature
  tests/appsec/iast/sink/test_insecure_cookie.py::TestInsecureCookie: missing_feature
  tests/appsec/iast/sink/test_insecure_cookie.py::TestInsecureCookieNameFilter: missing_feature
  tests/appsec/iast/sink/test_insecure_cookie.py::TestInsecureCookie_ExtendedLocation: missing_feature
  tests/appsec/iast/sink/test_insecure_cookie.py::TestInsecureCookie_StackTrace: missing_feature
  tests/appsec/iast/sink/test_ldap_injection.py::TestLDAPInjection: missing_feature
  tests/appsec/iast/sink/test_ldap_injection.py::TestLDAPInjection_ExtendedLocation: missing_feature
  tests/appsec/iast/sink/test_ldap_injection.py::TestLDAPInjection_StackTrace: missing_feature
  tests/appsec/iast/sink/test_no_httponly_cookie.py::TestNoHttponlyCookie: missing_feature
  tests/appsec/iast/sink/test_no_httponly_cookie.py::TestNoHttponlyCookieNameFilter: missing_feature
  tests/appsec/iast/sink/test_no_httponly_cookie.py::TestNoHttponlyCookie_ExtendedLocation: missing_feature
  tests/appsec/iast/sink/test_no_httponly_cookie.py::TestNoHttponlyCookie_StackTrace: missing_feature
  tests/appsec/iast/sink/test_no_samesite_cookie.py::TestNoSamesiteCookie: missing_feature
  tests/appsec/iast/sink/test_no_samesite_cookie.py::TestNoSamesiteCookieNameFilter: missing_feature
  tests/appsec/iast/sink/test_no_samesite_cookie.py::TestNoSamesiteCookie_ExtendedLocation: missing_feature
  tests/appsec/iast/sink/test_no_samesite_cookie.py::TestNoSamesiteCookie_StackTrace: missing_feature
  tests/appsec/iast/sink/test_nosql_mongodb_injection.py::TestNoSqlMongodbInjection: missing_feature
  tests/appsec/iast/sink/test_nosql_mongodb_injection.py::TestNoSqlMongodbInjection_ExtendedLocation: missing_feature
  tests/appsec/iast/sink/test_nosql_mongodb_injection.py::TestNoSqlMongodbInjection_StackTrace: missing_feature
  tests/appsec/iast/sink/test_path_traversal.py::TestPathTraversal: missing_feature
  tests/appsec/iast/sink/test_path_traversal.py::TestPathTraversal_ExtendedLocation: missing_feature
  tests/appsec/iast/sink/test_path_traversal.py::TestPathTraversal_StackTrace: missing_feature
  tests/appsec/iast/sink/test_reflection_injection.py::TestReflectionInjection: missing_feature
  tests/appsec/iast/sink/test_reflection_injection.py::TestReflectionInjection_ExtendedLocation: missing_feature
  tests/appsec/iast/sink/test_reflection_injection.py::TestReflectionInjection_StackTrace: missing_feature
  tests/appsec/iast/sink/test_sql_injection.py::TestSqlInjection: missing_feature
  tests/appsec/iast/sink/test_sql_injection.py::TestSqlInjection_ExtendedLocation: missing_feature
  tests/appsec/iast/sink/test_sql_injection.py::TestSqlInjection_StackTrace: missing_feature
  tests/appsec/iast/sink/test_ssrf.py::TestSSRF: missing_feature
  tests/appsec/iast/sink/test_ssrf.py::TestSSRF_ExtendedLocation: missing_feature
  tests/appsec/iast/sink/test_ssrf.py::TestSSRF_StackTrace: missing_feature
  tests/appsec/iast/sink/test_stacktrace_leak.py::TestStackTraceLeak: missing_feature
  tests/appsec/iast/sink/test_template_injection.py::TestTemplateInjection: missing_feature
  tests/appsec/iast/sink/test_template_injection.py::TestTemplateInjection_ExtendedLocation: missing_feature
  tests/appsec/iast/sink/test_trust_boundary_violation.py::Test_TrustBoundaryViolation: missing_feature
  tests/appsec/iast/sink/test_trust_boundary_violation.py::Test_TrustBoundaryViolation_ExtendedLocation: missing_feature
  tests/appsec/iast/sink/test_trust_boundary_violation.py::Test_TrustBoundaryViolation_StackTrace: missing_feature
  tests/appsec/iast/sink/test_untrusted_deserialization.py::TestUntrustedDeserialization: missing_feature
  tests/appsec/iast/sink/test_untrusted_deserialization.py::TestUntrustedDeserialization_ExtendedLocation: missing_feature
  tests/appsec/iast/sink/test_untrusted_deserialization.py::TestUntrustedDeserialization_StackTrace: missing_feature
  tests/appsec/iast/sink/test_unvalidated_redirect.py::TestUnvalidatedHeader: missing_feature
  tests/appsec/iast/sink/test_unvalidated_redirect.py::TestUnvalidatedHeader_ExtendedLocation: missing_feature
  tests/appsec/iast/sink/test_unvalidated_redirect.py::TestUnvalidatedHeader_StackTrace: missing_feature
  tests/appsec/iast/sink/test_unvalidated_redirect.py::TestUnvalidatedRedirect: missing_feature
  tests/appsec/iast/sink/test_unvalidated_redirect.py::TestUnvalidatedRedirect_ExtendedLocation: missing_feature
  tests/appsec/iast/sink/test_unvalidated_redirect.py::TestUnvalidatedRedirect_StackTrace: missing_feature
  tests/appsec/iast/sink/test_unvalidated_redirect_forward.py::TestUnvalidatedForward: missing_feature
  tests/appsec/iast/sink/test_unvalidated_redirect_forward.py::TestUnvalidatedForward_ExtendedLocation: missing_feature
  tests/appsec/iast/sink/test_unvalidated_redirect_forward.py::TestUnvalidatedForward_StackTrace: missing_feature
  tests/appsec/iast/sink/test_weak_cipher.py::TestWeakCipher: missing_feature
  tests/appsec/iast/sink/test_weak_cipher.py::TestWeakCipher_ExtendedLocation: missing_feature
  tests/appsec/iast/sink/test_weak_cipher.py::TestWeakCipher_StackTrace: missing_feature
  tests/appsec/iast/sink/test_weak_hash.py::TestDeduplication: missing_feature
  tests/appsec/iast/sink/test_weak_hash.py::TestWeakHash: missing_feature
  tests/appsec/iast/sink/test_weak_hash.py::TestWeakHash_ExtendedLocation: missing_feature
  tests/appsec/iast/sink/test_weak_hash.py::TestWeakHash_StackTrace: missing_feature
  tests/appsec/iast/sink/test_weak_randomness.py::TestWeakRandomness: missing_feature
  tests/appsec/iast/sink/test_weak_randomness.py::TestWeakRandomness_ExtendedLocation: missing_feature
  tests/appsec/iast/sink/test_weak_randomness.py::TestWeakRandomness_StackTrace: missing_feature
  tests/appsec/iast/sink/test_xcontent_sniffing.py::Test_XContentSniffing: missing_feature
  tests/appsec/iast/sink/test_xcontent_sniffing.py::Test_XContentSniffing_ExtendedLocation: missing_feature
  tests/appsec/iast/sink/test_xcontent_sniffing.py::Test_XContentSniffing_StackTrace: missing_feature
  tests/appsec/iast/sink/test_xpath_injection.py::TestXPathInjection: missing_feature
  tests/appsec/iast/sink/test_xpath_injection.py::TestXPathInjection_ExtendedLocation: missing_feature
  tests/appsec/iast/sink/test_xpath_injection.py::TestXPathInjection_StackTrace: missing_feature
  tests/appsec/iast/sink/test_xss.py::TestXSS: missing_feature
  tests/appsec/iast/sink/test_xss.py::TestXSS_ExtendedLocation: missing_feature
  tests/appsec/iast/sink/test_xss.py::TestXSS_StackTrace: missing_feature
  tests/appsec/iast/source/test_body.py::TestRequestBody: missing_feature
  tests/appsec/iast/source/test_cookie_name.py::TestCookieName: missing_feature
  tests/appsec/iast/source/test_cookie_value.py::TestCookieValue: missing_feature
  tests/appsec/iast/source/test_graphql_resolver.py::TestGraphqlResolverArgument: missing_feature
  tests/appsec/iast/source/test_header_name.py::TestHeaderName: missing_feature
  tests/appsec/iast/source/test_header_value.py::TestHeaderValue: missing_feature
  tests/appsec/iast/source/test_kafka_key.py::TestKafkaKey: missing_feature
  tests/appsec/iast/source/test_kafka_value.py::TestKafkaValue: missing_feature
  tests/appsec/iast/source/test_multipart.py::TestMultipart: missing_feature
  tests/appsec/iast/source/test_parameter_name.py::TestParameterName: missing_feature
  tests/appsec/iast/source/test_parameter_value.py::TestParameterValue: missing_feature
  tests/appsec/iast/source/test_path.py::TestPath: missing_feature
  tests/appsec/iast/source/test_path_parameter.py::TestPathParameter: missing_feature
  tests/appsec/iast/source/test_sql_row.py::TestSqlRow: missing_feature
  tests/appsec/iast/source/test_uri.py::TestURI: missing_feature
  tests/appsec/iast/test_sampling_by_route_method_count.py::TestSamplingByRouteMethodCount: missing_feature
  tests/appsec/iast/test_security_controls.py::TestSecurityControls: missing_feature
  tests/appsec/iast/test_vulnerability_schema.py::TestIastVulnerabilitySchema: v2.22.1-dev
  tests/appsec/rasp/test_api10.py::Test_API10_all: missing_feature
  tests/appsec/rasp/test_api10.py::Test_API10_downstream_request_tag: missing_feature
  tests/appsec/rasp/test_api10.py::Test_API10_downstream_ssrf_telemetry: missing_feature
  tests/appsec/rasp/test_api10.py::Test_API10_redirect: missing_feature
  tests/appsec/rasp/test_api10.py::Test_API10_redirect_status: missing_feature
  tests/appsec/rasp/test_api10.py::Test_API10_request_body: missing_feature
  tests/appsec/rasp/test_api10.py::Test_API10_request_headers: missing_feature
  tests/appsec/rasp/test_api10.py::Test_API10_request_method: missing_feature
  tests/appsec/rasp/test_api10.py::Test_API10_response_body: missing_feature
  tests/appsec/rasp/test_api10.py::Test_API10_response_headers: missing_feature
  tests/appsec/rasp/test_api10.py::Test_API10_response_status: missing_feature
  tests/appsec/rasp/test_api10.py::Test_API10_without_downstream_body_analysis_using_max: missing_feature
  tests/appsec/rasp/test_api10.py::Test_API10_without_downstream_body_analysis_using_sample_rate: missing_feature
  tests/appsec/rasp/test_cmdi.py: missing_feature
  tests/appsec/rasp/test_lfi.py: missing_feature
  tests/appsec/rasp/test_shi.py: missing_feature
  tests/appsec/rasp/test_sqli.py::Test_Sqli_BodyJson:
    - weblog_declaration:
        "*": v2.12.3
        rack: irrelevant
        sinatra14: irrelevant
        sinatra22: irrelevant
        sinatra32: irrelevant
        sinatra41: irrelevant
        uds-sinatra: irrelevant
  tests/appsec/rasp/test_sqli.py::Test_Sqli_BodyUrlEncoded:
    - weblog_declaration:
        "*": v2.14.0
        rack: irrelevant
        sinatra14: irrelevant
        sinatra22: irrelevant
        sinatra32: irrelevant
        sinatra41: irrelevant
        uds-sinatra: irrelevant
  tests/appsec/rasp/test_sqli.py::Test_Sqli_BodyXml: irrelevant (XML not natively supported)
  tests/appsec/rasp/test_sqli.py::Test_Sqli_Capability:
    - weblog_declaration:
        "*": v2.15.0
        rack: irrelevant
        sinatra14: irrelevant
        sinatra22: irrelevant
        sinatra32: irrelevant
        sinatra41: irrelevant
        uds-sinatra: irrelevant
  tests/appsec/rasp/test_sqli.py::Test_Sqli_Mandatory_SpanTags:
    - weblog_declaration:
        "*": v2.14.0
        rack: irrelevant
        sinatra14: irrelevant
        sinatra22: irrelevant
        sinatra32: irrelevant
        sinatra41: irrelevant
        uds-sinatra: irrelevant
  tests/appsec/rasp/test_sqli.py::Test_Sqli_Optional_SpanTags:
    - weblog_declaration:
        "*": v2.14.0
        rack: irrelevant
        sinatra14: irrelevant
        sinatra22: irrelevant
        sinatra32: irrelevant
        sinatra41: irrelevant
        uds-sinatra: irrelevant
  tests/appsec/rasp/test_sqli.py::Test_Sqli_Rules_Version: missing_feature (relies on Telemetry V2)
  tests/appsec/rasp/test_sqli.py::Test_Sqli_StackTrace:
    - weblog_declaration:
        "*": v2.14.0
        rack: irrelevant
        sinatra14: irrelevant
        sinatra22: irrelevant
        sinatra32: irrelevant
        sinatra41: irrelevant
        uds-sinatra: irrelevant
  tests/appsec/rasp/test_sqli.py::Test_Sqli_Telemetry:
    - weblog_declaration:
        "*": v2.14.0
        rack: irrelevant
        sinatra14: irrelevant
        sinatra22: irrelevant
        sinatra32: irrelevant
        sinatra41: irrelevant
        uds-sinatra: irrelevant
  tests/appsec/rasp/test_sqli.py::Test_Sqli_Telemetry_V2: missing_feature
  tests/appsec/rasp/test_sqli.py::Test_Sqli_UrlQuery:
    - weblog_declaration:
        "*": v2.14.0
        rack: irrelevant
        sinatra14: irrelevant
        sinatra22: irrelevant
        sinatra32: irrelevant
        sinatra41: irrelevant
        uds-sinatra: irrelevant
  tests/appsec/rasp/test_sqli.py::Test_Sqli_Waf_Version: missing_feature (relies on Telemetry V2)
  tests/appsec/rasp/test_ssrf.py::Test_Ssrf_BodyJson: v2.14.0
  tests/appsec/rasp/test_ssrf.py::Test_Ssrf_BodyUrlEncoded: v2.14.0
  tests/appsec/rasp/test_ssrf.py::Test_Ssrf_BodyXml: irrelevant  # xml body not natively supported
  tests/appsec/rasp/test_ssrf.py::Test_Ssrf_Capability: v2.15.0
  tests/appsec/rasp/test_ssrf.py::Test_Ssrf_Mandatory_SpanTags: v2.14.0
  tests/appsec/rasp/test_ssrf.py::Test_Ssrf_Optional_SpanTags: v2.14.0
  tests/appsec/rasp/test_ssrf.py::Test_Ssrf_Rules_Version: missing_feature  # requires Telemetry V2
  tests/appsec/rasp/test_ssrf.py::Test_Ssrf_StackTrace: v2.14.0
  tests/appsec/rasp/test_ssrf.py::Test_Ssrf_Telemetry: v2.14.0
  tests/appsec/rasp/test_ssrf.py::Test_Ssrf_Telemetry_V2: missing_feature
  tests/appsec/rasp/test_ssrf.py::Test_Ssrf_UrlQuery: v2.14.0
  tests/appsec/rasp/test_ssrf.py::Test_Ssrf_Waf_Version: missing_feature  # requires Telemetry V2
  tests/appsec/test_asm_standalone.py::Test_APISecurityStandalone: v2.18.0
  tests/appsec/test_asm_standalone.py::Test_AppSecStandalone_NotEnabled: v2.13.0
  tests/appsec/test_asm_standalone.py::Test_AppSecStandalone_UpstreamPropagation_V2: v2.13.0
  tests/appsec/test_asm_standalone.py::Test_IastStandalone_UpstreamPropagation_V2: missing_feature
  tests/appsec/test_asm_standalone.py::Test_SCAStandalone_Telemetry_V2: v2.13.0
  tests/appsec/test_asm_standalone.py::Test_UserEventsStandalone_Automated:
    - weblog_declaration:
        "*": v2.20.0-dev
        rack: missing_feature (no instrumentation of authentication frameworks that work with sinatra or rack)
        sinatra14: missing_feature (no instrumentation of authentication frameworks that work with sinatra or rack)
        sinatra22: missing_feature (no instrumentation of authentication frameworks that work with sinatra or rack)
        sinatra32: missing_feature (no instrumentation of authentication frameworks that work with sinatra or rack)
        sinatra41: missing_feature (no instrumentation of authentication frameworks that work with sinatra or rack)
        uds-sinatra: missing_feature (no instrumentation of authentication frameworks that work with sinatra or rack)
  tests/appsec/test_asm_standalone.py::Test_UserEventsStandalone_SDK_V1: v2.20.0-dev
  tests/appsec/test_asm_standalone.py::Test_UserEventsStandalone_SDK_V2: v2.20.0-dev
  tests/appsec/test_automated_login_events.py::Test_Login_Events: irrelevant
  tests/appsec/test_automated_login_events.py::Test_Login_Events_Extended: irrelevant
  tests/appsec/test_automated_login_events.py::Test_V2_Login_Events: irrelevant
  tests/appsec/test_automated_login_events.py::Test_V2_Login_Events_Anon: irrelevant
  tests/appsec/test_automated_login_events.py::Test_V2_Login_Events_RC: irrelevant
  tests/appsec/test_automated_login_events.py::Test_V3_Auto_User_Instrum_Mode_Capability: v2.23.1-dev  # auto activation: might not be the earliest working version
  tests/appsec/test_automated_login_events.py::Test_V3_Login_Events:
    - weblog_declaration:
        "*": v2.13.0
        rack: missing_feature (no instrumentation of authentication frameworks that work with sinatra or rack)
        sinatra14: missing_feature (no instrumentation of authentication frameworks that work with sinatra or rack)
        sinatra22: missing_feature (no instrumentation of authentication frameworks that work with sinatra or rack)
        sinatra32: missing_feature (no instrumentation of authentication frameworks that work with sinatra or rack)
        sinatra41: missing_feature (no instrumentation of authentication frameworks that work with sinatra or rack)
        uds-sinatra: missing_feature (no instrumentation of authentication frameworks that work with sinatra or rack)
  tests/appsec/test_automated_login_events.py::Test_V3_Login_Events_Anon:
    - weblog_declaration:
        "*": v2.13.0
        rack: missing_feature (no instrumentation of authentication frameworks that work with sinatra or rack)
        sinatra14: missing_feature (no instrumentation of authentication frameworks that work with sinatra or rack)
        sinatra22: missing_feature (no instrumentation of authentication frameworks that work with sinatra or rack)
        sinatra32: missing_feature (no instrumentation of authentication frameworks that work with sinatra or rack)
        sinatra41: missing_feature (no instrumentation of authentication frameworks that work with sinatra or rack)
        uds-sinatra: missing_feature (no instrumentation of authentication frameworks that work with sinatra or rack)
  tests/appsec/test_automated_login_events.py::Test_V3_Login_Events_Blocking:
    - weblog_declaration:
        "*": v2.13.0
        rack: missing_feature (no instrumentation of authentication frameworks that work with sinatra or rack)
        sinatra14: missing_feature (no instrumentation of authentication frameworks that work with sinatra or rack)
        sinatra22: missing_feature (no instrumentation of authentication frameworks that work with sinatra or rack)
        sinatra32: missing_feature (no instrumentation of authentication frameworks that work with sinatra or rack)
        sinatra41: missing_feature (no instrumentation of authentication frameworks that work with sinatra or rack)
        uds-sinatra: missing_feature (no instrumentation of authentication frameworks that work with sinatra or rack)
  tests/appsec/test_automated_login_events.py::Test_V3_Login_Events_RC: irrelevant
  tests/appsec/test_automated_user_and_session_tracking.py::Test_Automated_Session_Blocking:
    - weblog_declaration:
        "*": v2.16.0
        rack: missing_feature (no instrumentation of authentication frameworks that work with sinatra or rack)
        sinatra14: missing_feature (no instrumentation of authentication frameworks that work with sinatra or rack)
        sinatra22: missing_feature (no instrumentation of authentication frameworks that work with sinatra or rack)
        sinatra32: missing_feature (no instrumentation of authentication frameworks that work with sinatra or rack)
        sinatra41: missing_feature (no instrumentation of authentication frameworks that work with sinatra or rack)
        uds-sinatra: missing_feature (no instrumentation of authentication frameworks that work with sinatra or rack)
  tests/appsec/test_automated_user_and_session_tracking.py::Test_Automated_User_Blocking:
    - weblog_declaration:
        "*": v2.13.0
        rack: missing_feature (no instrumentation of authentication frameworks that work with sinatra or rack)
        sinatra14: missing_feature (no instrumentation of authentication frameworks that work with sinatra or rack)
        sinatra22: missing_feature (no instrumentation of authentication frameworks that work with sinatra or rack)
        sinatra32: missing_feature (no instrumentation of authentication frameworks that work with sinatra or rack)
        sinatra41: missing_feature (no instrumentation of authentication frameworks that work with sinatra or rack)
        uds-sinatra: missing_feature (no instrumentation of authentication frameworks that work with sinatra or rack)
  tests/appsec/test_automated_user_and_session_tracking.py::Test_Automated_User_Tracking:
    - weblog_declaration:
        "*": v2.13.0
        rack: missing_feature (no instrumentation of authentication frameworks that work with sinatra or rack)
        sinatra14: missing_feature (no instrumentation of authentication frameworks that work with sinatra or rack)
        sinatra22: missing_feature (no instrumentation of authentication frameworks that work with sinatra or rack)
        sinatra32: missing_feature (no instrumentation of authentication frameworks that work with sinatra or rack)
        sinatra41: missing_feature (no instrumentation of authentication frameworks that work with sinatra or rack)
        uds-sinatra: missing_feature (no instrumentation of authentication frameworks that work with sinatra or rack)
  tests/appsec/test_blocking_addresses.py::Test_BlockingGraphqlResolvers: v2.4.0
  tests/appsec/test_blocking_addresses.py::Test_Blocking_client_ip: v1.0.0
  tests/appsec/test_blocking_addresses.py::Test_Blocking_client_ip_with_K8_private_ip: v2.23.0.dev
  tests/appsec/test_blocking_addresses.py::Test_Blocking_client_ip_with_forwarded: v2.22.0.dev
  tests/appsec/test_blocking_addresses.py::Test_Blocking_request_body: v1.0.0
  tests/appsec/test_blocking_addresses.py::Test_Blocking_request_body_multipart: v1.0.0
  tests/appsec/test_blocking_addresses.py::Test_Blocking_request_cookies: v1.0.0
  tests/appsec/test_blocking_addresses.py::Test_Blocking_request_headers: v1.0.0
  tests/appsec/test_blocking_addresses.py::Test_Blocking_request_method: v1.12.0
  tests/appsec/test_blocking_addresses.py::Test_Blocking_request_path_params:
    - weblog_declaration:
        "*": v1.0.0
        rack: irrelevant
  tests/appsec/test_blocking_addresses.py::Test_Blocking_request_query: v1.0.0
  tests/appsec/test_blocking_addresses.py::Test_Blocking_request_uri: v1.0.0
  tests/appsec/test_blocking_addresses.py::Test_Blocking_response_headers: v1.0.0
  tests/appsec/test_blocking_addresses.py::Test_Blocking_response_status: v1.10.0
  tests/appsec/test_blocking_addresses.py::Test_Blocking_user_id: v1.0.0
  tests/appsec/test_blocking_addresses.py::Test_Suspicious_Request_Blocking: v1.0.0
  tests/appsec/test_client_ip.py::Test_StandardTagsClientIp: v1.8.0
  tests/appsec/test_conf.py::Test_ConfigurationVariables: missing_feature (unknown version)
  tests/appsec/test_conf.py::Test_ConfigurationVariables_New_Obfuscation: missing_feature
  tests/appsec/test_customconf.py::Test_ConfRuleSet: v1.0.0.beta2
  tests/appsec/test_customconf.py::Test_CorruptedRules: v1.0.0.beta2
  tests/appsec/test_customconf.py::Test_CorruptedRules_Telemetry: missing_feature
  tests/appsec/test_customconf.py::Test_MissingRules: v1.0.0.beta2
  tests/appsec/test_customconf.py::Test_NoLimitOnWafRules: v1.0.0.beta2
  tests/appsec/test_event_tracking.py::Test_CustomEvent: v1.9.0
  tests/appsec/test_event_tracking.py::Test_CustomEvent_Metrics: missing_feature
  tests/appsec/test_event_tracking.py::Test_UserLoginFailureEvent: v1.9.0
  tests/appsec/test_event_tracking.py::Test_UserLoginFailureEvent_Metrics: missing_feature
  tests/appsec/test_event_tracking.py::Test_UserLoginSuccessEvent: v1.9.0
  tests/appsec/test_event_tracking.py::Test_UserLoginSuccessEvent_Metrics: missing_feature
  tests/appsec/test_event_tracking_v2.py::Test_UserLoginFailureEventV2_HeaderCollection_AppsecDisabled: v2.19.0
  tests/appsec/test_event_tracking_v2.py::Test_UserLoginFailureEventV2_HeaderCollection_AppsecEnabled: v2.19.0
  tests/appsec/test_event_tracking_v2.py::Test_UserLoginFailureEventV2_Libddwaf: v2.19.0
  tests/appsec/test_event_tracking_v2.py::Test_UserLoginFailureEventV2_Metrics_AppsecDisabled: v2.19.0
  tests/appsec/test_event_tracking_v2.py::Test_UserLoginFailureEventV2_Metrics_AppsecEnabled: v2.19.0
  tests/appsec/test_event_tracking_v2.py::Test_UserLoginFailureEventV2_Tags_AppsecDisabled: missing_feature (no service entry span in tracer)
  tests/appsec/test_event_tracking_v2.py::Test_UserLoginFailureEventV2_Tags_AppsecEnabled: v2.19.0
  tests/appsec/test_event_tracking_v2.py::Test_UserLoginSuccessEventV2_HeaderCollection_AppsecDisabled: v2.19.0
  tests/appsec/test_event_tracking_v2.py::Test_UserLoginSuccessEventV2_HeaderCollection_AppsecEnabled: v2.19.0
  tests/appsec/test_event_tracking_v2.py::Test_UserLoginSuccessEventV2_Libddwaf: v2.19.0
  tests/appsec/test_event_tracking_v2.py::Test_UserLoginSuccessEventV2_Metrics_AppsecDisabled: v2.19.0
  tests/appsec/test_event_tracking_v2.py::Test_UserLoginSuccessEventV2_Metrics_AppsecEnabled: v2.19.0
  tests/appsec/test_event_tracking_v2.py::Test_UserLoginSuccessEventV2_Tags_AppsecDisabled: missing_feature (no service entry span in tracer)
  tests/appsec/test_event_tracking_v2.py::Test_UserLoginSuccessEventV2_Tags_AppsecEnabled: v2.19.0
  tests/appsec/test_extended_data_collection.py::Test_ExtendedDataCollectionCapability: missing_feature
  tests/appsec/test_extended_data_collection.py::Test_ExtendedRequestBodyCollection: missing_feature
  tests/appsec/test_extended_data_collection.py::Test_ExtendedRequestHeadersDataCollection: missing_feature
  tests/appsec/test_extended_data_collection.py::Test_ExtendedResponseHeadersDataCollection: missing_feature
  tests/appsec/test_extended_header_collection.py::Test_ExtendedHeaderCollection: missing_feature
  tests/appsec/test_extended_request_body_collection.py::Test_ExtendedRequestBodyCollection: missing_feature
  tests/appsec/test_fingerprinting.py::Test_Fingerprinting_Endpoint: v2.15.0
  tests/appsec/test_fingerprinting.py::Test_Fingerprinting_Endpoint_Capability: v2.23.1-dev  # auto activation: might not be the earliest working version
  tests/appsec/test_fingerprinting.py::Test_Fingerprinting_Endpoint_Preprocessor: v2.16.0
  tests/appsec/test_fingerprinting.py::Test_Fingerprinting_Header_And_Network: v2.15.0
  tests/appsec/test_fingerprinting.py::Test_Fingerprinting_Header_And_Network_Preprocessor: v2.16.0
  tests/appsec/test_fingerprinting.py::Test_Fingerprinting_Header_Capability: v2.23.1-dev  # auto activation: might not be the earliest working version
  tests/appsec/test_fingerprinting.py::Test_Fingerprinting_Network_Capability: v2.23.1-dev  # auto activation: might not be the earliest working version
  tests/appsec/test_fingerprinting.py::Test_Fingerprinting_Session:
    - weblog_declaration:
        "*": v2.16.0
        rack: missing_feature (no instrumentation of authentication frameworks that work with sinatra or rack)
        sinatra14: missing_feature (no instrumentation of authentication frameworks that work with sinatra or rack)
        sinatra22: missing_feature (no instrumentation of authentication frameworks that work with sinatra or rack)
        sinatra32: missing_feature (no instrumentation of authentication frameworks that work with sinatra or rack)
        sinatra41: missing_feature (no instrumentation of authentication frameworks that work with sinatra or rack)
        uds-sinatra: missing_feature (no instrumentation of authentication frameworks that work with sinatra or rack)
  tests/appsec/test_fingerprinting.py::Test_Fingerprinting_Session_Capability: v2.23.1-dev  # auto activation: might not be the earliest working version
  tests/appsec/test_fingerprinting.py::Test_Fingerprinting_Session_Preprocessor:
    - weblog_declaration:
        "*": v2.16.0
        rack: missing_feature (no instrumentation of authentication frameworks that work with sinatra or rack)
        sinatra14: missing_feature (no instrumentation of authentication frameworks that work with sinatra or rack)
        sinatra22: missing_feature (no instrumentation of authentication frameworks that work with sinatra or rack)
        sinatra32: missing_feature (no instrumentation of authentication frameworks that work with sinatra or rack)
        sinatra41: missing_feature (no instrumentation of authentication frameworks that work with sinatra or rack)
        uds-sinatra: missing_feature (no instrument of authentication frameworks that work with sinatra or rack)
  tests/appsec/test_identify.py::Test_Basic: v1.0.0
  tests/appsec/test_ip_blocking_full_denylist.py::Test_AppSecIPBlockingFullDenylist: v2.9.0
  tests/appsec/test_logs.py::Test_Standardization: missing_feature
  tests/appsec/test_logs.py::Test_StandardizationBlockMode: missing_feature
  tests/appsec/test_metastruct.py::Test_SecurityEvents_Appsec_Metastruct_Disabled: irrelevant (no fallback will be implemented)
  tests/appsec/test_metastruct.py::Test_SecurityEvents_Appsec_Metastruct_Enabled: missing_feature
  tests/appsec/test_metastruct.py::Test_SecurityEvents_Iast_Metastruct_Disabled: irrelevant (no fallback will be implemented)
  tests/appsec/test_metastruct.py::Test_SecurityEvents_Iast_Metastruct_Enabled: missing_feature
  tests/appsec/test_remote_config_rule_changes.py::Test_AsmDdMultiConfiguration: missing_feature
  tests/appsec/test_remote_config_rule_changes.py::Test_BlockingActionChangesWithRemoteConfig: missing_feature (the test relies on remote AppSec activation)
  tests/appsec/test_remote_config_rule_changes.py::Test_Empty_Config: missing_feature (the test relies on remote AppSec activation)
  tests/appsec/test_remote_config_rule_changes.py::Test_Invalid_Config: missing_feature (the test relies on remote AppSec activation)
  tests/appsec/test_remote_config_rule_changes.py::Test_Multiple_Actions: missing_feature (the test relies on remote AppSec activation)
  tests/appsec/test_remote_config_rule_changes.py::Test_Unknown_Action: missing_feature (the test relies on remote AppSec activation)
  tests/appsec/test_remote_config_rule_changes.py::Test_UpdateRuleFileWithRemoteConfig: missing_feature (the test relies on remote AppSec activation)
  tests/appsec/test_reports.py::Test_ExtraTagsFromRule: v1.15.0
  tests/appsec/test_request_blocking.py::Test_AppSecRequestBlocking: v1.11.1
  tests/appsec/test_runtime_activation.py::Test_RuntimeActivation: missing_feature
  tests/appsec/test_runtime_activation.py::Test_RuntimeDeactivation: missing_feature
  tests/appsec/test_service_activation_metric.py::TestServiceActivationEnvVarConfigurationMetric: v2.22.0
  tests/appsec/test_service_activation_metric.py::TestServiceActivationEnvVarMetric: missing_feature
  tests/appsec/test_service_activation_metric.py::TestServiceActivationRemoteConfigMetric: missing_feature
  tests/appsec/test_service_activation_metric.py::TestServiceActivationRemoteConfigurationConfigMetric: missing_feature
  tests/appsec/test_shell_execution.py::Test_ShellExecution: missing_feature
  tests/appsec/test_suspicious_attacker_blocking.py::Test_Suspicious_Attacker_Blocking: missing_feature
  tests/appsec/test_trace_tagging.py::Test_TraceTaggingRules: v2.22.0-dev
  tests/appsec/test_trace_tagging.py::Test_TraceTaggingRulesRcCapability: v2.22.0-dev
  tests/appsec/test_traces.py::Test_AppSecEventSpanTags: v0.54.2
  tests/appsec/test_traces.py::Test_AppSecObfuscator: v1.0.0
  tests/appsec/test_traces.py::Test_CollectDefaultRequestHeader: missing_feature
  tests/appsec/test_traces.py::Test_CollectRespondHeaders: v1.0.0.beta1
  tests/appsec/test_traces.py::Test_ExternalWafRequestsIdentification: v1.22.0
  tests/appsec/test_traces.py::Test_RetainTraces: v0.54.2
  tests/appsec/test_user_blocking_full_denylist.py::Test_UserBlocking_FullDenylist: v2.9.0
  tests/appsec/test_versions.py::Test_Events: v0.54.2
  tests/appsec/waf/test_addresses.py::Test_BodyJson: v1.8.0
  tests/appsec/waf/test_addresses.py::Test_BodyRaw: v1.1.0
  tests/appsec/waf/test_addresses.py::Test_BodyUrlEncoded: v1.8.0
  tests/appsec/waf/test_addresses.py::Test_BodyXml: irrelevant (unsupported by framework)
  tests/appsec/waf/test_addresses.py::Test_FullGrpc: missing_feature
  tests/appsec/waf/test_addresses.py::Test_GraphQL: v2.3.0
  tests/appsec/waf/test_addresses.py::Test_GrpcServerMethod: missing_feature
  tests/appsec/waf/test_addresses.py::Test_Headers:
    - weblog_declaration:
        "*": v0.54.2  # assumed as the oldest supported version
        sinatra14: missing_feature (endpoint not implemented)
        sinatra22: missing_feature (endpoint not implemented)
        sinatra32: missing_feature (endpoint not implemented)
        sinatra41: missing_feature (endpoint not implemented)
        uds-sinatra: missing_feature (endpoint not implemented)
  tests/appsec/waf/test_addresses.py::Test_PathParams:
    - weblog_declaration:
        "*": v1.8.0
        rack: irrelevant
  tests/appsec/waf/test_addresses.py::Test_ResponseStatus: v1.10.0
  tests/appsec/waf/test_addresses.py::Test_UrlQuery: v0.54.2
  tests/appsec/waf/test_addresses.py::Test_UrlQueryKey: v1.0.0
  tests/appsec/waf/test_addresses.py::Test_gRPC: missing_feature
  tests/appsec/waf/test_blocking.py::Test_Blocking: v1.11.0
  tests/appsec/waf/test_blocking.py::Test_Blocking_strip_response_headers: v1.13.0
  tests/appsec/waf/test_blocking.py::Test_CustomBlockingResponse: v1.15.0
  tests/appsec/waf/test_blocking_security_response_id.py::Test_SecurityResponseId_Custom_Redirect: v2.23.0.dev
  tests/appsec/waf/test_blocking_security_response_id.py::Test_SecurityResponseId_HTML_Response: v2.23.0.dev
  tests/appsec/waf/test_blocking_security_response_id.py::Test_SecurityResponseId_In_Span_Triggers: v2.23.0.dev
  tests/appsec/waf/test_blocking_security_response_id.py::Test_SecurityResponseId_JSON_Response: v2.23.0.dev
  tests/appsec/waf/test_custom_rules.py::Test_CustomRules: v1.12.0
  tests/appsec/waf/test_exclusions.py::Test_Exclusions:
    - weblog_declaration:
        "*": v1.11.0
        sinatra14: v2.21.0  # auto activation: might not be the earliest working version
        sinatra22: v2.21.0  # auto activation: might not be the earliest working version
        sinatra32: v2.21.0  # auto activation: might not be the earliest working version
        sinatra41: v2.21.0  # auto activation: might not be the earliest working version
        uds-sinatra: v2.21.0  # auto activation: might not be the earliest working version
  tests/appsec/waf/test_miscs.py::Test_MultipleAttacks: v0.54.2
  tests/appsec/waf/test_miscs.py::Test_MultipleHighlight: v1.0.0.beta1
  tests/appsec/waf/test_reports.py::Test_Monitoring: v1.8.0
  tests/appsec/waf/test_rules.py::Test_NoSqli: v1.8.0
  tests/appsec/waf/test_telemetry.py::Test_TelemetryMetrics: missing_feature
  tests/appsec/waf/test_truncation.py::Test_Truncation: missing_feature
  tests/debugger/test_debugger_code_origins.py::Test_Debugger_Code_Origins:
    - weblog_declaration:
        "*": irrelevant
        rails72: missing_feature (feature not implemented)
        rails80: missing_feature (feature not implemented)
        uds-rails: missing_feature (feature not implemented)
  tests/debugger/test_debugger_exception_replay.py::Test_Debugger_Exception_Replay: missing_feature (feature not implemented)
  tests/debugger/test_debugger_expression_language.py::Test_Debugger_Expression_Language:
    - weblog_declaration:
        "*": irrelevant
        rails72: v2.20.0
        rails80: v2.20.0
        uds-rails: v2.20.0
  tests/debugger/test_debugger_inproduct_enablement.py::Test_Debugger_InProduct_Enablement_Code_Origin: missing_feature
  tests/debugger/test_debugger_inproduct_enablement.py::Test_Debugger_InProduct_Enablement_Dynamic_Instrumentation: missing_feature
  tests/debugger/test_debugger_inproduct_enablement.py::Test_Debugger_InProduct_Enablement_Exception_Replay: missing_feature
  tests/debugger/test_debugger_pii.py::Test_Debugger_PII_Redaction:
    - weblog_declaration:
        "*": irrelevant
        rails72: v2.8.0
        rails80: v2.8.0
        uds-rails: v2.12.0
  tests/debugger/test_debugger_pii.py::Test_Debugger_PII_Redaction_Excluded_Identifiers: missing_feature
  tests/debugger/test_debugger_probe_budgets.py::Test_Debugger_Probe_Budgets:
    - weblog_declaration:
        "*": irrelevant
        rails72: missing_feature (feature not implemented)
        rails80: missing_feature (feature not implemented)
        uds-rails: missing_feature (feature not implemented)
  tests/debugger/test_debugger_probe_snapshot.py::Test_Debugger_Line_Probe_Snaphots:
    - weblog_declaration:
        "*": irrelevant
        rails72: v2.8.0
        rails80: v2.8.0
        uds-rails: v2.12.0
  tests/debugger/test_debugger_probe_snapshot.py::Test_Debugger_Line_Probe_Snaphots_With_SCM:
    - weblog_declaration:
        "*": irrelevant
        rails72: v2.17.1
        rails80: v2.17.1
        uds-rails: v2.17.1
  tests/debugger/test_debugger_probe_snapshot.py::Test_Debugger_Method_Probe_Snaphots:
    - weblog_declaration:
        "*": irrelevant
        rails72: v2.8.0
        rails80: v2.8.0
        uds-rails: v2.12.0
  tests/debugger/test_debugger_probe_snapshot.py::Test_Debugger_Method_Probe_Snaphots_With_SCM:
    - weblog_declaration:
        "*": irrelevant
        rails72: v2.17.1
        rails80: v2.17.1
        uds-rails: v2.17.1
  tests/debugger/test_debugger_probe_status.py::Test_Debugger_Line_Probe_Statuses:
    - weblog_declaration:
        "*": irrelevant
        rails72: v2.8.0
        rails80: v2.8.0
        uds-rails: v2.12.0
  tests/debugger/test_debugger_probe_status.py::Test_Debugger_Method_Probe_Statuses:
    - weblog_declaration:
        "*": irrelevant
        rails72: v2.8.0
        rails80: v2.8.0
        uds-rails: v2.12.0
  tests/debugger/test_debugger_symdb.py::Test_Debugger_SymDb:
    - weblog_declaration:
        "*": irrelevant
        rails72: missing_feature (feature not implemented)
        rails80: missing_feature (feature not implemented)
        uds-rails: missing_feature (feature not implemented)
  tests/debugger/test_debugger_telemetry.py::Test_Debugger_Telemetry:
    - weblog_declaration:
        "*": irrelevant
        rails72: v2.16.0
        rails80: v2.16.0
        uds-rails: v2.16.0
  tests/ffe/test_dynamic_evaluation.py: missing_feature
  tests/ffe/test_exposures.py: missing_feature
  tests/integrations/crossed_integrations/test_kafka.py::Test_Kafka:
    - weblog_declaration:
        "*": irrelevant
        rails72: missing_feature (ruby-kafka does not set the kafka topic on spans)
  tests/integrations/crossed_integrations/test_kinesis.py::Test_Kinesis_PROPAGATION_VIA_MESSAGE_ATTRIBUTES:
    - weblog_declaration:
        "*": irrelevant
        rails72: missing_feature
  tests/integrations/crossed_integrations/test_rabbitmq.py::Test_RabbitMQ_Trace_Context_Propagation:
    - weblog_declaration:
        "*": irrelevant
        rails72: missing_feature (Endpoint not implemented)
  tests/integrations/crossed_integrations/test_sns_to_sqs.py::Test_SNS_Propagation:
    - weblog_declaration:
        "*": irrelevant
        rails72: missing_feature (Endpoint not implemented)
  tests/integrations/crossed_integrations/test_sqs.py::Test_SQS_PROPAGATION_VIA_AWS_XRAY_HEADERS:
    - weblog_declaration:
        "*": irrelevant
        rails72: missing_feature (Endpoint not implemented)
  tests/integrations/crossed_integrations/test_sqs.py::Test_SQS_PROPAGATION_VIA_MESSAGE_ATTRIBUTES:
    - weblog_declaration:
        "*": irrelevant
        rails72: missing_feature (Endpoint not implemented)
  tests/integrations/test_db_integrations_sql.py::Test_MsSql: missing_feature
  tests/integrations/test_db_integrations_sql.py::Test_MySql: missing_feature
  tests/integrations/test_db_integrations_sql.py::Test_Postgres: missing_feature
  tests/integrations/test_dbm.py::Test_Dbm: missing_feature
  tests/integrations/test_dsm.py::Test_DsmContext_Extraction_Base64:
    - weblog_declaration:
        "*": irrelevant
        rails72: missing_feature (Endpoint not implemented)
  tests/integrations/test_dsm.py::Test_DsmContext_Injection_Base64:
    - weblog_declaration:
        "*": irrelevant
        rails72: missing_feature (Endpoint not implemented)
  tests/integrations/test_dsm.py::Test_DsmHttp: missing_feature
  tests/integrations/test_dsm.py::Test_DsmKafka:
    - weblog_declaration:
        "*": irrelevant
        rails72: missing_feature (Endpoint not implemented)
  tests/integrations/test_dsm.py::Test_DsmKinesis:
    - weblog_declaration:
        "*": irrelevant
        rails72: missing_feature (Endpoint not implemented)
  tests/integrations/test_dsm.py::Test_DsmRabbitmq:
    - weblog_declaration:
        "*": irrelevant
        rails72: missing_feature (Endpoint not implemented)
  tests/integrations/test_dsm.py::Test_DsmRabbitmq_FanoutExchange:
    - weblog_declaration:
        "*": irrelevant
        rails72: missing_feature (Endpoint not implemented)
  tests/integrations/test_dsm.py::Test_DsmRabbitmq_TopicExchange:
    - weblog_declaration:
        "*": irrelevant
        rails72: missing_feature (Endpoint not implemented)
  tests/integrations/test_dsm.py::Test_DsmSNS:
    - weblog_declaration:
        "*": irrelevant
        rails72: missing_feature (Endpoint not implemented)
  tests/integrations/test_dsm.py::Test_DsmSQS:
    - weblog_declaration:
        "*": irrelevant
        rails72: missing_feature (Endpoint not implemented)
  tests/integrations/test_dsm.py::Test_Dsm_Manual_Checkpoint_Inter_Process:
    - weblog_declaration:
        "*": irrelevant
        rails72: missing_feature (Endpoint not implemented)
  tests/integrations/test_dsm.py::Test_Dsm_Manual_Checkpoint_Intra_Process:
    - weblog_declaration:
        "*": irrelevant
        rails72: missing_feature (Endpoint not implemented)
  tests/integrations/test_inferred_proxy.py: missing_feature
  tests/integrations/test_otel_drop_in.py::Test_Otel_Drop_In: missing_feature
  tests/k8s_lib_injection/test_k8s_lib_injection_profiling.py::TestK8sLibInjectioProfilingClusterEnabled: missing_feature
  tests/k8s_lib_injection/test_k8s_lib_injection_profiling.py::TestK8sLibInjectioProfilingClusterOverride: missing_feature
  tests/k8s_lib_injection/test_k8s_lib_injection_profiling.py::TestK8sLibInjectioProfilingDisabledByDefault: missing_feature
  tests/otel/test_context_propagation.py::Test_Otel_Context_Propagation_Default_Propagator_Api:
    - weblog_declaration:
        "*": incomplete_test_app (endpoint not implemented)
        rails72: v2.0.0
  tests/parametric/test_128_bit_traceids.py::Test_128_Bit_Traceids: v1.17.0
  tests/parametric/test_config_consistency.py::Test_Config_Dogstatsd: missing_feature
  tests/parametric/test_config_consistency.py::Test_Config_RateLimit: v2.0.0
  tests/parametric/test_config_consistency.py::Test_Config_Tags: v2.14.0
  tests/parametric/test_config_consistency.py::Test_Config_TraceAgentURL: v2.5.0
  tests/parametric/test_config_consistency.py::Test_Config_TraceEnabled: v2.0.0
  tests/parametric/test_config_consistency.py::Test_Config_TraceLogDirectory: missing_feature
  tests/parametric/test_config_consistency.py::Test_Config_UnifiedServiceTagging: v2.5.0
  tests/parametric/test_config_consistency.py::Test_Stable_Config_Default: v2.18.0
  tests/parametric/test_config_consistency.py::Test_Stable_Config_Rules: missing_feature
  tests/parametric/test_crashtracking.py::Test_Crashtracking: v2.3.0
  tests/parametric/test_dynamic_configuration.py::TestDynamicConfigSamplingRules: v2.0.0
  tests/parametric/test_dynamic_configuration.py::TestDynamicConfigTracingEnabled: missing_feature
  tests/parametric/test_dynamic_configuration.py::TestDynamicConfigV1: bug (APMAPI-867)  # theorical version is v1.13.0
  tests/parametric/test_dynamic_configuration.py::TestDynamicConfigV1_EmptyServiceTargets: v2.8.0  # version unknown
  tests/parametric/test_dynamic_configuration.py::TestDynamicConfigV1_ServiceTargets: missing_feature
  tests/parametric/test_dynamic_configuration.py::TestDynamicConfigV2: missing_feature
  tests/parametric/test_ffe/test_dynamic_evaluation.py::Test_Feature_Flag_Dynamic_Evaluation: missing_feature
  tests/parametric/test_headers_baggage.py::Test_Headers_Baggage: missing_feature
  tests/parametric/test_headers_baggage.py::Test_Headers_Baggage_Span_Tags: v2.22.1-dev
  tests/parametric/test_otel_api_interoperability.py: missing_feature
  tests/parametric/test_otel_env_vars.py::Test_Otel_Env_Vars: v2.1.0
  tests/parametric/test_otel_logs.py: missing_feature
  tests/parametric/test_otel_metrics.py: missing_feature
  tests/parametric/test_otel_span_methods.py::Test_Otel_Span_Methods: v1.17.0
  tests/parametric/test_otel_span_with_baggage.py::Test_Otel_Span_With_Baggage: missing_feature
  tests/parametric/test_parametric_endpoints.py::Test_Parametric_DDSpan_Set_Resource: incomplete_test_app (set_resource endpoint is not supported)
  tests/parametric/test_parametric_endpoints.py::Test_Parametric_DDTrace_Baggage: missing_feature (baggage is not supported)
  tests/parametric/test_parametric_endpoints.py::Test_Parametric_DDTrace_Current_Span: incomplete_test_app (current span endpoint is not supported)
  tests/parametric/test_parametric_endpoints.py::Test_Parametric_FFE_Start: missing_feature
  tests/parametric/test_parametric_endpoints.py::Test_Parametric_OtelSpan_Set_Name: bug (APMAPI-778)  # set_name endpoint should set the resource name on a span (not the operation name)
  tests/parametric/test_parametric_endpoints.py::Test_Parametric_Otel_Baggage: missing_feature (otel baggage is not supported)
  tests/parametric/test_parametric_endpoints.py::Test_Parametric_Otel_Current_Span: incomplete_test_app (otel current span endpoint is not supported)
  tests/parametric/test_parametric_endpoints.py::Test_Parametric_Write_Log: missing_feature
  tests/parametric/test_partial_flushing.py::Test_Partial_Flushing: missing_feature
  tests/parametric/test_process_discovery.py::Test_ProcessDiscovery: v2.18.0
  tests/parametric/test_sampling_delegation.py::Test_Decisionless_Extraction: v2.4.0
  tests/parametric/test_sampling_span_tags.py::Test_Knuth_Sample_Rate: missing_feature
  tests/parametric/test_span_events.py::Test_Span_Events: missing_feature
  tests/parametric/test_span_links.py::Test_Span_Links: v2.0.0
  tests/parametric/test_telemetry.py::Test_Consistent_Configs: missing_feature
  tests/parametric/test_telemetry.py::Test_Defaults: missing_feature
  tests/parametric/test_telemetry.py::Test_Environment: missing_feature
  tests/parametric/test_telemetry.py::Test_Stable_Configuration_Origin: v2.18.0
  tests/parametric/test_telemetry.py::Test_TelemetryInstallSignature: missing_feature
  tests/parametric/test_telemetry.py::Test_TelemetrySCAEnvVar: v2.1.0
  tests/parametric/test_telemetry.py::Test_TelemetrySSIConfigs: v2.18.0
  tests/parametric/test_trace_sampling.py::Test_Trace_Sampling_Basic: v1.0.0  # TODO what is the earliest version?
  tests/parametric/test_trace_sampling.py::Test_Trace_Sampling_Globs: v2.0.0
  tests/parametric/test_trace_sampling.py::Test_Trace_Sampling_Globs_Feb2024_Revision: v2.0.0
  tests/parametric/test_trace_sampling.py::Test_Trace_Sampling_Resource: v2.0.0
  tests/parametric/test_trace_sampling.py::Test_Trace_Sampling_Tags: v2.4.0
  tests/parametric/test_trace_sampling.py::Test_Trace_Sampling_Tags_Feb2024_Revision: v2.4.0
  tests/parametric/test_trace_sampling.py::Test_Trace_Sampling_With_W3C: v2.4.0
  tests/parametric/test_tracer.py::Test_TracerSCITagging: v1.21.0
  tests/parametric/test_tracer_flare.py::TestTracerFlareV1: missing_feature
  tests/remote_config/test_remote_configuration.py::Test_RemoteConfigurationExtraServices: missing_feature
  tests/remote_config/test_remote_configuration.py::Test_RemoteConfigurationUpdateSequenceASMDD: v1.13.0
  tests/remote_config/test_remote_configuration.py::Test_RemoteConfigurationUpdateSequenceASMDDNoCache: missing_feature
  tests/remote_config/test_remote_configuration.py::Test_RemoteConfigurationUpdateSequenceFeatures: v1.13.0
  tests/remote_config/test_remote_configuration.py::Test_RemoteConfigurationUpdateSequenceFeaturesNoCache: missing_feature
  tests/remote_config/test_remote_configuration.py::Test_RemoteConfigurationUpdateSequenceLiveDebugging: v1.13.0
  tests/serverless/span_pointers/aws/test_s3_span_pointers.py::Test_CopyObject: missing_feature
  tests/serverless/span_pointers/aws/test_s3_span_pointers.py::Test_MultipartUpload: missing_feature
  tests/serverless/span_pointers/aws/test_s3_span_pointers.py::Test_PutObject: missing_feature
  tests/test_baggage.py::Test_Baggage_Headers_Basic: v2.13.0
  tests/test_baggage.py::Test_Baggage_Headers_Malformed: v2.13.0
  tests/test_baggage.py::Test_Baggage_Headers_Malformed2: v2.13.0
  tests/test_baggage.py::Test_Baggage_Headers_Max_Bytes: v2.13.0
  tests/test_baggage.py::Test_Baggage_Headers_Max_Items: v2.13.0
  tests/test_baggage.py::Test_Only_Baggage_Header: v2.13.0
  tests/test_config_consistency.py::Test_Config_ClientIPHeaderEnabled_False: v2.8.0
  tests/test_config_consistency.py::Test_Config_ClientIPHeader_Configured: v2.3.0
  tests/test_config_consistency.py::Test_Config_ClientIPHeader_Precedence: v2.3.0
  tests/test_config_consistency.py::Test_Config_ClientTagQueryString_Configured: missing_feature (does not support redacting query string via envar)
  tests/test_config_consistency.py::Test_Config_ClientTagQueryString_Empty: missing_feature (removes query string by default)
  tests/test_config_consistency.py::Test_Config_HttpClientErrorStatuses_Default: bug (APMAPI-1702)
  tests/test_config_consistency.py::Test_Config_HttpClientErrorStatuses_FeatureFlagCustom: v2.23.0-dev
  tests/test_config_consistency.py::Test_Config_HttpServerErrorStatuses_Default: v2.0.0
  tests/test_config_consistency.py::Test_Config_HttpServerErrorStatuses_FeatureFlagCustom: v2.23.0-dev
  tests/test_config_consistency.py::Test_Config_IntegrationEnabled_False:
    - weblog_declaration:
        "*": irrelevant (endpoint not implemented)
        rails72: v2.0.0
  tests/test_config_consistency.py::Test_Config_IntegrationEnabled_True:
    - weblog_declaration:
        "*": irrelevant (endpoint not implemented)
        rails72: v2.14.0
  tests/test_config_consistency.py::Test_Config_LogInjection_128Bit_TraceId_Disabled:
    - weblog_declaration:
        "*": irrelevant (endpoint not implemented)
        rails72: v2.14.0
  tests/test_config_consistency.py::Test_Config_LogInjection_128Bit_TraceId_Enabled:
    - weblog_declaration:
        "*": irrelevant (endpoint not implemented)
        rails72: v2.14.0
  tests/test_config_consistency.py::Test_Config_LogInjection_Default_Structured: incomplete_test_app (endpoint not implemented)
  tests/test_config_consistency.py::Test_Config_LogInjection_Default_Unstructured:
    - weblog_declaration:
        "*": irrelevant (endpoint not implemented)
        rails72: irrelevant (dd-trace-rb enables log injection by default, we are planning to revist this behavior in the future. This will likely be the new default)
  tests/test_config_consistency.py::Test_Config_LogInjection_Enabled:
    - weblog_declaration:
        "*": irrelevant (endpoint not implemented)
        rails72: v2.14.0
  tests/test_config_consistency.py::Test_Config_ObfuscationQueryStringRegexp_Configured: missing_feature
  tests/test_config_consistency.py::Test_Config_ObfuscationQueryStringRegexp_Default: bug (APMAPI-1013)
  tests/test_config_consistency.py::Test_Config_ObfuscationQueryStringRegexp_Empty: missing_feature (environment variable is not supported)
  tests/test_config_consistency.py::Test_Config_RuntimeMetrics_Default: v0.44.0
  tests/test_config_consistency.py::Test_Config_RuntimeMetrics_Enabled: v0.44.0
  tests/test_config_consistency.py::Test_Config_RuntimeMetrics_Enabled_WithRuntimeId: missing_feature
  tests/test_config_consistency.py::Test_Config_UnifiedServiceTagging_CustomService: v2.0.0
  tests/test_config_consistency.py::Test_Config_UnifiedServiceTagging_Default: v2.0.0
  tests/test_distributed.py::Test_DistributedHttp: v2.22.1-dev
  tests/test_distributed.py::Test_Span_Links_Flags_From_Conflicting_Contexts: missing_feature (implementation specs have not been determined)
  tests/test_distributed.py::Test_Span_Links_From_Conflicting_Contexts: missing_feature
  tests/test_distributed.py::Test_Span_Links_Omit_Tracestate_From_Conflicting_Contexts: missing_feature (implementation specs have not been determined)
<<<<<<< HEAD
  tests/test_feature_flag_exposures.py::Test_FFE_Exposure_Events:
    - weblog_declaration:
        "*": irrelevant (does not depend on a framework)
        rails72: v2.23.0-dev
  tests/test_feature_flag_exposures.py::Test_FFE_Exposure_Events_Empty:
    - weblog_declaration:
        "*": irrelevant (does not depend on a framework)
        rails72: v2.23.0-dev
  tests/test_feature_flag_exposures.py::Test_FFE_Exposure_Events_Errors:
    - weblog_declaration:
        "*": irrelevant (does not depend on a framework)
        rails72: v2.23.0-dev
  tests/test_feature_flag_exposures.py::Test_FFE_RC_Down_From_Start:
    - weblog_declaration:
        "*": irrelevant (does not depend on a framework)
        rails72: v2.23.0-dev
  tests/test_feature_flag_exposures.py::Test_FFE_RC_Unavailable:
    - weblog_declaration:
        "*": irrelevant (does not depend on a framework)
        rails72: v2.23.0-dev
=======
>>>>>>> 7b752fc6
  tests/test_graphql.py::Test_GraphQLOperationErrorReporting:
    - weblog_declaration:
        "*": irrelevant (does not depend on a framework)
        graphql23: v2.22.1-dev
  tests/test_graphql.py::Test_GraphQLOperationErrorTracking:
    - weblog_declaration:
        "*": irrelevant (does not depend on a framework)
        graphql23: missing_feature
  tests/test_identify.py::Test_Basic: v1.0.0
  tests/test_identify.py::Test_Propagate: missing_feature
  tests/test_identify.py::Test_Propagate_Legacy: missing_feature
  tests/test_ipv6.py: missing_feature (APMAPI-869)
  tests/test_library_conf.py::Test_ExtractBehavior_Default: missing_feature (baggage should be implemented and conflicting trace contexts should generate span link)
  tests/test_library_conf.py::Test_ExtractBehavior_Ignore: missing_feature (extract behavior not implemented)
  tests/test_library_conf.py::Test_ExtractBehavior_Restart: missing_feature (extract behavior not implemented)
  tests/test_library_conf.py::Test_ExtractBehavior_Restart_With_Extract_First: missing_feature (extract behavior not implemented)
  tests/test_library_conf.py::Test_HeaderTags: v1.13.0
  tests/test_library_conf.py::Test_HeaderTags_Colon_Leading: v1.13.0
  tests/test_library_conf.py::Test_HeaderTags_Colon_Trailing: v1.13.0
  tests/test_library_conf.py::Test_HeaderTags_DynamicConfig: bug (APMAPI-867)  # theorical version is v2.0.0
  tests/test_library_conf.py::Test_HeaderTags_Long: v1.13.0
  tests/test_library_conf.py::Test_HeaderTags_Short: v1.13.0
  tests/test_library_conf.py::Test_HeaderTags_Whitespace_Header: v1.13.0
  tests/test_library_conf.py::Test_HeaderTags_Whitespace_Tag: bug (AIT-8599)
  tests/test_library_conf.py::Test_HeaderTags_Whitespace_Val_Long: v1.13.0
  tests/test_library_conf.py::Test_HeaderTags_Whitespace_Val_Short: v1.13.0
  tests/test_library_conf.py::Test_HeaderTags_Wildcard_Request_Headers: missing_feature
  tests/test_library_conf.py::Test_HeaderTags_Wildcard_Response_Headers: missing_feature
  tests/test_profiling.py::Test_Profile: missing_feature (temporary fix, scenario not working on dd-trace-rb CI)
  tests/test_protobuf.py: missing_feature
  tests/test_resource_renaming.py::Test_Resource_Renaming_HTTP_Endpoint_Tag:
    - weblog_declaration:
        "*": v2.23.0.dev
        sinatra14: irrelevant
        sinatra22: irrelevant
        sinatra32: irrelevant
        sinatra41: irrelevant
        uds-sinatra: irrelevant
  tests/test_resource_renaming.py::Test_Resource_Renaming_Stats_Aggregation_Keys: missing_feature
  tests/test_rum_injection.py: irrelevant (RUM injection only supported for Java)
  tests/test_sampling_rates.py::Test_SampleRateFunction: v2.15.0  # real version unknown
  tests/test_sampling_rates.py::Test_SamplingDecisionAdded: v2.12.1  # real version unknown
  tests/test_sampling_rates.py::Test_SamplingDecisions: v2.15.0  # real version unknown
  tests/test_sampling_rates.py::Test_SamplingDeterminism: v2.12.1  # real version unknown
  tests/test_sampling_rates.py::Test_SamplingRates: v2.15.0  # real version unknown
  tests/test_scrubbing.py::Test_UrlField: missing_feature (Needs weblog endpoint)
  tests/test_scrubbing.py::Test_UrlQuery: v1.0.0
  tests/test_semantic_conventions.py::Test_Meta: v1.7.0
  tests/test_semantic_conventions.py::Test_Meta::test_meta_http_url: bug (APMAPI-922)
  tests/test_semantic_conventions.py::Test_MetaDatadogTags: v1.9.0
  tests/test_semantic_conventions.py::Test_MetricsStandardTags: v1.7.0
  tests/test_span_events.py::Test_SpanEvents_WithAgentSupport:
    - weblog_declaration:
        "*": irrelevant
        rack: v2.10.0
  tests/test_span_events.py::Test_SpanEvents_WithoutAgentSupport:
    - weblog_declaration:
        "*": irrelevant
        rack: v2.10.0
  tests/test_standard_tags.py::Test_StandardTagsClientIp: v1.10.1
  tests/test_standard_tags.py::Test_StandardTagsMethod: v1.8.0
  tests/test_standard_tags.py::Test_StandardTagsReferrerHostname: missing_feature
  tests/test_standard_tags.py::Test_StandardTagsRoute:
    - weblog_declaration:
        "*": missing_feature
        rack: irrelevant (rack can not access route pattern)
  tests/test_standard_tags.py::Test_StandardTagsStatusCode: v1.8.0
  tests/test_standard_tags.py::Test_StandardTagsUrl: missing_feature
  tests/test_standard_tags.py::Test_StandardTagsUserAgent: v1.8.0
  tests/test_telemetry.py::Test_DependencyEnable: v1.4.0
  tests/test_telemetry.py::Test_Log_Generation: missing_feature
  tests/test_telemetry.py::Test_MessageBatch: v2.2.0
  tests/test_telemetry.py::Test_Metric_Generation_Disabled: v1.4.0
  tests/test_telemetry.py::Test_Metric_Generation_Enabled: missing_feature
  tests/test_telemetry.py::Test_ProductsDisabled: v1.22.0
  tests/test_telemetry.py::Test_Telemetry: v1.4.0
  tests/test_telemetry.py::Test_TelemetryEnhancedConfigReporting: missing_feature
  tests/test_telemetry.py::Test_TelemetrySCAEnvVar: missing_feature
  tests/test_telemetry.py::Test_TelemetryV2: v1.11
  tests/test_v1_payloads.py: missing_feature<|MERGE_RESOLUTION|>--- conflicted
+++ resolved
@@ -785,7 +785,6 @@
   tests/test_distributed.py::Test_Span_Links_Flags_From_Conflicting_Contexts: missing_feature (implementation specs have not been determined)
   tests/test_distributed.py::Test_Span_Links_From_Conflicting_Contexts: missing_feature
   tests/test_distributed.py::Test_Span_Links_Omit_Tracestate_From_Conflicting_Contexts: missing_feature (implementation specs have not been determined)
-<<<<<<< HEAD
   tests/test_feature_flag_exposures.py::Test_FFE_Exposure_Events:
     - weblog_declaration:
         "*": irrelevant (does not depend on a framework)
@@ -806,8 +805,6 @@
     - weblog_declaration:
         "*": irrelevant (does not depend on a framework)
         rails72: v2.23.0-dev
-=======
->>>>>>> 7b752fc6
   tests/test_graphql.py::Test_GraphQLOperationErrorReporting:
     - weblog_declaration:
         "*": irrelevant (does not depend on a framework)
