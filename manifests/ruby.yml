--- conflicted
+++ resolved
@@ -212,11 +212,7 @@
   parametric/:
     test_dynamic_configuration.py:
       TestDynamicConfigV1: v1.13.0
-<<<<<<< HEAD
-=======
-    test_otel_span_methods.py: missing_feature
     test_span_links.py: missing_feature
->>>>>>> 7fabf9cb
     test_tracer.py:
       Test_TracerSCITagging: missing_feature
   remote_config/:
