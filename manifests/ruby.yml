tests/:
  apm_tracing_e2e/:
    test_otel.py:
      Test_Otel_Span: missing_feature (missing /e2e_otel_span endpoint on weblog)
    test_single_span.py:
      Test_SingleSpan: missing_feature (missing /e2e_otel_span endpoint on weblog)
  appsec/:
    api_security/:
      test_api_security_rc.py:
        Test_API_Security_RC_ASM_DD_processors: missing_feature
        Test_API_Security_RC_ASM_DD_scanners: missing_feature
        Test_API_Security_RC_ASM_processor_overrides_and_custom_scanner: irrelevant (waf does not support it yet)
      test_apisec_sampling.py:
        Test_API_Security_sampling: missing_feature
      test_schemas.py:
        Test_Scanners: missing_feature
        Test_Schema_Request_Cookies: v1.15.0
        Test_Schema_Request_FormUrlEncoded_Body: missing_feature
        Test_Schema_Request_Headers: v1.15.0
        Test_Schema_Request_Json_Body: v1.15.0
        Test_Schema_Request_Path_Parameters:
          '*': v1.15.0
          rack: missing_feature (rack does not have path parameters support)
        Test_Schema_Request_Query_Parameters: v1.15.0
        Test_Schema_Response_Body: missing_feature
        Test_Schema_Response_Body_env_var: missing_feature
        Test_Schema_Response_Headers: v1.15.0
    iast/:
      sink/:
        test_code_injection.py:
          TestCodeInjection: missing_feature
        test_command_injection.py:
          TestCommandInjection: missing_feature
        test_hardcoded_passwords.py:
          Test_HardcodedPasswords: missing_feature
        test_hardcoded_secrets.py:
          Test_HardcodedSecrets: missing_feature
          Test_HardcodedSecretsExtended: missing_feature
        test_header_injection.py:
          TestHeaderInjection: missing_feature
        test_hsts_missing_header.py:
          Test_HstsMissingHeader: missing_feature
        test_insecure_auth_protocol.py:
          Test_InsecureAuthProtocol: missing_feature
        test_insecure_cookie.py:
          TestInsecureCookie: missing_feature
        test_ldap_injection.py:
          TestLDAPInjection: missing_feature
        test_no_httponly_cookie.py:
          TestNoHttponlyCookie: missing_feature
        test_no_samesite_cookie.py:
          TestNoSamesiteCookie: missing_feature
        test_nosql_mongodb_injection.py:
          TestNoSqlMongodbInjection: missing_feature
        test_path_traversal.py:
          TestPathTraversal: missing_feature
        test_reflection_injection.py:
          TestReflectionInjection: missing_feature
        test_sql_injection.py:
          TestSqlInjection: missing_feature
        test_ssrf.py:
          TestSSRF: missing_feature
        test_trust_boundary_violation.py:
          Test_TrustBoundaryViolation: missing_feature
        test_untrusted_deserialization.py:
          TestUntrustedDeserialization: missing_feature
        test_unvalidated_redirect.py:
          TestUnvalidatedHeader: missing_feature
          TestUnvalidatedRedirect: missing_feature
        test_unvalidated_redirect_forward.py:
          TestUnvalidatedForward: missing_feature
        test_weak_cipher.py:
          TestWeakCipher: missing_feature
        test_weak_hash.py:
          TestWeakHash: missing_feature
        test_weak_randomness.py:
          TestWeakRandomness: missing_feature
        test_xcontent_sniffing.py:
          Test_XContentSniffing: missing_feature
        test_xpath_injection.py:
          TestXPathInjection: missing_feature
        test_xss.py:
          TestXSS: missing_feature
      source/:
        test_body.py:
          TestRequestBody: missing_feature
        test_cookie_name.py:
          TestCookieName: missing_feature
        test_cookie_value.py:
          TestCookieValue: missing_feature
        test_graphql_resolver.py:
          TestGraphqlResolverArgument: missing_feature
        test_header_name.py:
          TestHeaderName: missing_feature
        test_header_value.py:
          TestHeaderValue: missing_feature
        test_kafka_key.py:
          TestKafkaKey: missing_feature
        test_kafka_value.py:
          TestKafkaValue: missing_feature
        test_multipart.py:
          TestMultipart: missing_feature
        test_parameter_name.py:
          TestParameterName: missing_feature
        test_parameter_value.py:
          TestParameterValue: missing_feature
        test_path.py:
          TestPath: missing_feature
        test_path_parameter.py:
          TestPathParameter: missing_feature
        test_uri.py:
          TestURI: missing_feature
    rasp/:
      test_lfi.py: missing_feature
      test_shi.py: missing_feature
      test_sqli.py: missing_feature
      test_ssrf.py: missing_feature
    waf/:
      test_addresses.py:
        Test_BodyJson: v1.8.0
        Test_BodyRaw: v1.1.0
        Test_BodyUrlEncoded: v1.8.0
        Test_BodyXml: irrelevant (unsupported by framework)
        Test_FullGrpc: missing_feature
        Test_GraphQL: v2.3.0
        Test_GrpcServerMethod: missing_feature
        Test_PathParams:
          '*': v1.8.0
          rack: irrelevant
        Test_ResponseStatus: v1.10.0
        Test_UrlQuery: v0.54.2
        Test_UrlQueryKey: v1.0.0
        Test_gRPC: missing_feature
      test_blocking.py:
        Test_Blocking: v1.11.0
        Test_Blocking_strip_response_headers: missing_feature
        Test_CustomBlockingResponse: missing_feature
      test_custom_rules.py:
        Test_CustomRules: v1.12.0
      test_exclusions.py:
        Test_Exclusions: v1.11.0
      test_miscs.py:
        Test_MultipleAttacks: v0.54.2
        Test_MultipleHighlight: v1.0.0.beta1
      test_reports.py:
        Test_Monitoring: v1.8.0
      test_rules.py:
        Test_NoSqli: v1.8.0
      test_telemetry.py:
        Test_TelemetryMetrics: missing_feature
    test_asm_standalone.py:
      Test_AppSecStandalone_UpstreamPropagation: missing_feature
    test_automated_login_events.py:
      Test_Login_Events:
        '*': v1.13.0
        rack: missing_feature (We do not support authentication framework for sinatra or rack)
        rails32: missing_feature (Not able to configure weblog variant properly. Issue with SQLite and PRIMARY_KEY as String and Rails 3 protected attributes)
        sinatra14: missing_feature (We do not support authentication framework for sinatra or rack)
        sinatra20: missing_feature (We do not support authentication framework for sinatra or rack)
        sinatra21: missing_feature (We do not support authentication framework for sinatra or rack)
        sinatra22: missing_feature (We do not support authentication framework for sinatra or rack)
        sinatra30: missing_feature (We do not support authentication framework for sinatra or rack)
        sinatra31: missing_feature (We do not support authentication framework for sinatra or rack)
        sinatra32: missing_feature (We do not support authentication framework for sinatra or rack)
        sinatra40: missing_feature (We do not support authentication framework for sinatra or rack)
        uds-sinatra: missing_feature (We do not support authentication framework for sinatra or rack)
      Test_Login_Events_Extended:
        '*': v1.14.0
        rack: missing_feature (We do not support authentication framework for sinatra or rack)
        rails32: missing_feature (Not able to configure weblog variant properly. Issue with SQLite and PRIMARY_KEY as String)
        rails40: missing_feature (Not able to configure weblog variant properly. Issue with SQLite and PRIMARY_KEY as String)
        rails41: missing_feature (Not able to configure weblog variant properly. Issue with SQLite and PRIMARY_KEY as String)
        sinatra14: missing_feature (We do not support authentication framework for sinatra or rack)
        sinatra20: missing_feature (We do not support authentication framework for sinatra or rack)
        sinatra21: missing_feature (We do not support authentication framework for sinatra or rack)
        sinatra22: missing_feature (We do not support authentication framework for sinatra or rack)
        sinatra30: missing_feature (We do not support authentication framework for sinatra or rack)
        sinatra31: missing_feature (We do not support authentication framework for sinatra or rack)
        sinatra32: missing_feature (We do not support authentication framework for sinatra or rack)
        sinatra40: missing_feature (We do not support authentication framework for sinatra or rack)
        uds-sinatra: missing_feature (We do not support authentication framework for sinatra or rack)
      Test_V2_Login_Events: missing_feature
      Test_V2_Login_Events_Anon: missing_feature
      Test_V2_Login_Events_RC: missing_feature
    test_blocking_addresses.py:
      Test_BlockingGraphqlResolvers: v2.3.1-dev
      Test_Blocking_client_ip: v1.0.0
      Test_Blocking_request_body: v1.0.0
      Test_Blocking_request_body_multipart: v1.0.0
      Test_Blocking_request_cookies: v1.0.0
      Test_Blocking_request_headers: v1.0.0
      Test_Blocking_request_method: v1.12.0
      Test_Blocking_request_path_params:
          '*': v1.0.0
          rack: irrelevant
      Test_Blocking_request_query: v1.0.0
      Test_Blocking_request_uri: v1.0.0
      Test_Blocking_response_headers: v1.0.0
      Test_Blocking_response_status: v1.10.0
      Test_Blocking_user_id: v1.0.0
      Test_Suspicious_Request_Blocking: missing_feature (v1.0.0 but test is not implemented)
    test_client_ip.py:
      Test_StandardTagsClientIp: v1.8.0
    test_customconf.py:
      Test_ConfRuleSet: v1.0.0.beta2
      Test_CorruptedRules: v1.0.0.beta2
      Test_MissingRules: v1.0.0.beta2
      Test_NoLimitOnWafRules: v1.0.0.beta2
    test_event_tracking.py:
      Test_CustomEvent: v1.9.0
      Test_UserLoginFailureEvent: v1.9.0
      Test_UserLoginSuccessEvent: v1.9.0
    test_fingerprinting.py:
      Test_Fingerprinting_Endpoint: missing_feature
      Test_Fingerprinting_Endpoint_Capability: missing_feature
      Test_Fingerprinting_Header_And_Network: missing_feature
      Test_Fingerprinting_Header_Capability: missing_feature
      Test_Fingerprinting_Network_Capability: missing_feature
      Test_Fingerprinting_Session: missing_feature
      Test_Fingerprinting_Session_Capability: missing_feature
    test_identify.py:
      Test_Basic: v1.0.0
    test_ip_blocking_full_denylist.py:
      Test_AppSecIPBlockingFullDenylist: missing_feature (Ruby supported denylists of 2500 entries but it fails to block this those 15000)
    test_logs.py:
      Test_Standardization: missing_feature
      Test_StandardizationBlockMode: missing_feature
    test_remote_config_rule_changes.py:
      Test_BlockingActionChangesWithRemoteConfig: missing_feature
      Test_UpdateRuleFileWithRemoteConfig: missing_feature
    test_reports.py:
      Test_ExtraTagsFromRule: missing_feature
    test_request_blocking.py:
      Test_AppSecRequestBlocking: v1.11.1
    test_runtime_activation.py:
      Test_RuntimeActivation: missing_feature
      Test_RuntimeDeactivation: missing_feature
    test_shell_execution.py:
      Test_ShellExecution: missing_feature
    test_suspicious_attacker_blocking.py:
      Test_Suspicious_Attacker_Blocking: missing_feature
    test_traces.py:
      Test_AppSecEventSpanTags: v0.54.2
      Test_AppSecObfuscator: v1.0.0
      Test_CollectDefaultRequestHeader: missing_feature
      Test_CollectRespondHeaders: v1.0.0.beta1
      Test_ExternalWafRequestsIdentification: v1.22.0
      Test_RetainTraces: v0.54.2
    test_user_blocking_full_denylist.py:
      Test_UserBlocking_FullDenylist: missing_feature (Ruby supported denylists of 2500 entries but it fails to block this those 15000)
    test_versions.py:
      Test_Events: v0.54.2
  debugger/:
    test_debugger_exception_replay.py:
      Test_Debugger_Exception_Replay: missing_feature (feature not implented)
    test_debugger_expression_language.py:
      Test_Debugger_Expression_Language: missing_feature (feature not implented)
    test_debugger_pii.py:
      Test_Debugger_PII_Redaction: missing_feature (feature not implented)
    test_debugger_probe_snapshot.py:
      Test_Debugger_Line_Probe_Snaphots: missing_feature (feature not implented)
      Test_Debugger_Method_Probe_Snaphots: missing_feature (feature not implented)
      Test_Debugger_Mix_Log_Probe: missing_feature (feature not implented)
    test_debugger_probe_status.py:
      Test_Debugger_Probe_Statuses: missing_feature (feature not implented)
  integrations/:
    crossed_integrations/:
      test_kafka.py:
        Test_Kafka:
          "*": irrelevant
          rails70: v0.1 # real version unknown
      test_kinesis.py:
        Test_Kinesis_PROPAGATION_VIA_MESSAGE_ATTRIBUTES:
          "*": irrelevant
          rails70: missing_feature
      test_rabbitmq.py:
        Test_RabbitMQ_Trace_Context_Propagation:
          "*": irrelevant
          rails70: missing_feature (Endpoint not implemented)
      test_sns_to_sqs.py:
        Test_SNS_Propagation:
          "*": irrelevant
          rails70: missing_feature (Endpoint not implemented)
      test_sqs.py:
        Test_SQS_PROPAGATION_VIA_AWS_XRAY_HEADERS:
          "*": irrelevant
          rails70: missing_feature (Endpoint not implemented)
        Test_SQS_PROPAGATION_VIA_MESSAGE_ATTRIBUTES:
          "*": irrelevant
          rails70: missing_feature (Endpoint not implemented)
    test_db_integrations_sql.py:
      Test_MsSql: missing_feature
      Test_MySql: missing_feature
      Test_Postgres: missing_feature
    test_dbm.py:
      Test_Dbm: missing_feature
    test_dsm.py:
      Test_DsmContext_Extraction_Base64:
        "*": irrelevant
        rails70: missing_feature (Endpoint not implemented)
      Test_DsmContext_Injection_Base64:
        "*": irrelevant
        rails70: missing_feature (Endpoint not implemented)
      Test_DsmHttp: missing_feature
      Test_DsmKafka:
        "*": irrelevant
        rails70: missing_feature (Endpoint not implemented)
      Test_DsmKinesis:
        "*": irrelevant
        rails70: missing_feature (Endpoint not implemented)
      Test_DsmRabbitmq:
        "*": irrelevant
        rails70: missing_feature (Endpoint not implemented)
      Test_DsmRabbitmq_FanoutExchange:
        "*": irrelevant
        rails70: missing_feature (Endpoint not implemented)
      Test_DsmRabbitmq_TopicExchange:
        "*": irrelevant
        rails70: missing_feature (Endpoint not implemented)
      Test_DsmSNS:
        "*": irrelevant
        rails70: missing_feature (Endpoint not implemented)
      Test_DsmSQS:
        "*": irrelevant
        rails70: missing_feature (Endpoint not implemented)
      Test_Dsm_Manual_Checkpoint_Inter_Process:
        '*': irrelevant
        rails70: missing_feature (Endpoint not implemented)
      Test_Dsm_Manual_Checkpoint_Intra_Process:
        '*': irrelevant
        rails70: missing_feature (Endpoint not implemented)
  k8s_lib_injection/:
    test_k8s_manual_inject.py:
      TestAdmisionControllerProfiling: missing_feature
  parametric/:
    test_config_consistency.py:
<<<<<<< HEAD
      Test_Config_TraceEnabled: v2.0.0
=======
      Test_Config_TraceAgentURL: missing_feature
      Test_Config_TraceEnabled: missing_feature
>>>>>>> d867202b
      Test_Config_TraceLogDirectory: missing_feature
      Test_Config_UnifiedServiceTagging: v2.0.0
    test_crashtracking.py:
      Test_Crashtracking: v2.3.0
    test_dynamic_configuration.py:
      TestDynamicConfigHeaderTags: bug (To be confirmed, theorical version is v2.0.0)
      TestDynamicConfigSamplingRules: v2.0.0
      TestDynamicConfigTracingEnabled: missing_feature
      TestDynamicConfigV1: bug (to be investigated, theorical version is v1.13.0)
      TestDynamicConfigV1_ServiceTargets: missing_feature
      TestDynamicConfigV2: missing_feature
    test_otel_api_interoperability.py: missing_feature
    test_otel_env_vars.py:
      Test_Otel_Env_Vars: v2.1.0
    test_otel_sdk_interoperability.py: missing_feature
    test_otel_span_methods.py:
      Test_Otel_Span_Methods: v1.17.0
    test_otel_span_with_w3c.py:
      Test_Otel_Span_With_W3c: v1.17.0
    test_sampling_delegation.py:
      Test_Decisionless_Extraction: >-
        missing_feature
        (The "_sampling_priority_v1" numeric tag is missing from the local
        root span when the trace was extracted without a sampling decision.
        See <https://github.com/DataDog/system-tests/actions/runs/7629296312/job/20782693568?pr=2005>.)
    test_span_links.py:
      Test_Span_Links: v2.0.0
    test_telemetry.py:
      Test_Consistent_Configs: missing_feature
      Test_Defaults: missing_feature
      Test_Environment: missing_feature
      Test_TelemetryInstallSignature: missing_feature
      Test_TelemetrySCAEnvVar: v2.1.0
    test_trace_sampling.py:
      Test_Trace_Sampling_Basic: v1.0.0 # TODO what is the earliest version?
      Test_Trace_Sampling_Globs: v2.0.0
      Test_Trace_Sampling_Globs_Feb2024_Revision: v2.0.0
      Test_Trace_Sampling_Resource: v2.0.0
      Test_Trace_Sampling_Tags: missing_feature
      Test_Trace_Sampling_Tags_Feb2024_Revision: missing_feature
      Test_Trace_Sampling_With_W3C: missing_feature
    test_tracer.py:
      Test_TracerSCITagging: v1.21.0
    test_tracer_flare.py:
      TestTracerFlareV1: missing_feature
  remote_config/:
    test_remote_configuration.py:
      Test_RemoteConfigurationExtraServices: missing_feature
      Test_RemoteConfigurationUpdateSequenceASMDD: missing_feature
      Test_RemoteConfigurationUpdateSequenceASMDDNoCache: missing_feature
      Test_RemoteConfigurationUpdateSequenceFeatures: missing_feature
      Test_RemoteConfigurationUpdateSequenceFeaturesNoCache: missing_feature
      Test_RemoteConfigurationUpdateSequenceLiveDebugging: missing_feature
      Test_RemoteConfigurationUpdateSequenceLiveDebuggingNoCache: missing_feature
  serverless/:
    test_span_pointers.py:
      Test_SpanPointers: missing_feature
  stats/:
    test_miscs.py:
      Test_Miscs: missing_feature
    test_stats.py:
      Test_Client_Stats: missing_feature
  test_config_consistency.py:
    Test_Config_ClientIPHeader_Configured: v2.3.0
    Test_Config_ClientIPHeader_Precedence: missing_feature (all headers listed in the RFC are not supported)
    Test_Config_ClientTagQueryString_Configured: missing_feature
    Test_Config_ClientTagQueryString_Empty: missing_feature (removes query string by default)
    Test_Config_HttpClientErrorStatuses_Default: missing_feature
    Test_Config_HttpClientErrorStatuses_FeatureFlagCustom: missing_feature
    Test_Config_HttpServerErrorStatuses_Default: v2.0.0
    Test_Config_HttpServerErrorStatuses_FeatureFlagCustom: missing_feature
    Test_Config_UnifiedServiceTagging_CustomService: v2.0.0
    Test_Config_UnifiedServiceTagging_Default: v2.0.0
  test_distributed.py:
    Test_DistributedHttp: missing_feature
  test_identify.py:
    Test_Basic: v1.0.0
    Test_Propagate: missing_feature
    Test_Propagate_Legacy: missing_feature
  test_library_conf.py:
    Test_HeaderTags: v1.13.0
    Test_HeaderTags_Colon_Leading: v1.13.0
    Test_HeaderTags_Colon_Trailing: bug (AIT-8602)
    Test_HeaderTags_Long: v1.13.0
    Test_HeaderTags_Short: v1.13.0
    Test_HeaderTags_Whitespace_Header: v1.13.0
    Test_HeaderTags_Whitespace_Tag: bug (AIT-8599)
    Test_HeaderTags_Whitespace_Val_Long: v1.13.0
    Test_HeaderTags_Whitespace_Val_Short: v1.13.0
  test_profiling.py:
    Test_Profile: bug (Not receiving profiles)
  test_sampling_rates.py:
    Test_SamplingDecisions: missing_feature (Endpoint /sample_rate_route not implemented)
  test_scrubbing.py:
    Test_UrlField: missing_feature (Needs weblog endpoint)
    Test_UrlQuery: v1.0.0
  test_semantic_conventions.py:
    Test_Meta: v1.7.0
    Test_MetaDatadogTags: bug (APMAPI-735)
    Test_MetricsStandardTags: v1.7.0
  test_standard_tags.py:
    Test_StandardTagsClientIp: v1.10.1
    Test_StandardTagsMethod: v1.8.0
    Test_StandardTagsRoute:
      '*': missing_feature
      rack: irrelevant (rack can not access route pattern)
    Test_StandardTagsStatusCode: v1.8.0
    Test_StandardTagsUrl: missing_feature
    Test_StandardTagsUserAgent: v1.8.0
  test_telemetry.py:
    Test_DependencyEnable: v1.4.0
    Test_Log_Generation: missing_feature
    Test_MessageBatch: missing_feature
    Test_Metric_Generation_Disabled: v1.4.0
    Test_Metric_Generation_Enabled: missing_feature
    Test_ProductsDisabled: missing_feature
    Test_Telemetry: v1.4.0
    Test_TelemetrySCAEnvVar: missing_feature
    Test_TelemetryV2: v1.11<|MERGE_RESOLUTION|>--- conflicted
+++ resolved
@@ -334,12 +334,8 @@
       TestAdmisionControllerProfiling: missing_feature
   parametric/:
     test_config_consistency.py:
-<<<<<<< HEAD
+      Test_Config_TraceAgentURL: missing_feature
       Test_Config_TraceEnabled: v2.0.0
-=======
-      Test_Config_TraceAgentURL: missing_feature
-      Test_Config_TraceEnabled: missing_feature
->>>>>>> d867202b
       Test_Config_TraceLogDirectory: missing_feature
       Test_Config_UnifiedServiceTagging: v2.0.0
     test_crashtracking.py:
