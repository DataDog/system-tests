---
tests/:
  apm_tracing_e2e/:
    test_otel.py:
      Test_Otel_Span: missing_feature (missing /e2e_otel_span endpoint on weblog)
    test_single_span.py:
      Test_SingleSpan: missing_feature (missing /e2e_otel_span endpoint on weblog)
  appsec/:
    api_security/:
      test_api_security_rc.py:
        Test_API_Security_RC_ASM_DD_processors: missing_feature
        Test_API_Security_RC_ASM_DD_scanners: missing_feature
      test_apisec_sampling.py: missing_feature
      test_schemas.py:
        Test_Scanners: missing_feature
        Test_Schema_Request_Cookies: v1.15.0
        Test_Schema_Request_FormUrlEncoded_Body: missing_feature
        Test_Schema_Request_Headers: v1.15.0
        Test_Schema_Request_Json_Body: v1.15.0
        Test_Schema_Request_Path_Parameters:
          "*": v1.15.0
          rack: missing_feature (rack does not have path parameters support)
        Test_Schema_Request_Query_Parameters: v1.15.0
        Test_Schema_Response_Body: missing_feature
        Test_Schema_Response_Body_env_var: missing_feature
        Test_Schema_Response_Headers: v1.15.0
    iast/:
      sink/:
        test_code_injection.py:
          TestCodeInjection: missing_feature
          TestCodeInjection_ExtendedLocation: missing_feature
          TestCodeInjection_StackTrace: missing_feature
        test_command_injection.py:
          TestCommandInjection: missing_feature
          TestCommandInjection_ExtendedLocation: missing_feature
          TestCommandInjection_StackTrace: missing_feature
        test_email_html_injection.py:
          TestEmailHtmlInjection: missing_feature
          TestEmailHtmlInjection_ExtendedLocation: missing_feature
          TestEmailHtmlInjection_StackTrace: missing_feature
        test_hardcoded_passwords.py:
          Test_HardcodedPasswords: missing_feature
          Test_HardcodedPasswords_ExtendedLocation: missing_feature
          Test_HardcodedPasswords_StackTrace: missing_feature
        test_hardcoded_secrets.py:
          Test_HardcodedSecrets: missing_feature
          Test_HardcodedSecretsExtended: missing_feature
          Test_HardcodedSecrets_ExtendedLocation: missing_feature
          Test_HardcodedSecrets_StackTrace: missing_feature
        test_header_injection.py:
          TestHeaderInjection: missing_feature
          TestHeaderInjectionExclusionAccessControlAllow: missing_feature
          TestHeaderInjectionExclusionContentEncoding: missing_feature
          TestHeaderInjectionExclusionPragma: missing_feature
          TestHeaderInjectionExclusionTransferEncoding: missing_feature
          TestHeaderInjection_ExtendedLocation: missing_feature
          TestHeaderInjection_StackTrace: missing_feature
        test_hsts_missing_header.py:
          Test_HstsMissingHeader: missing_feature
          Test_HstsMissingHeader_ExtendedLocation: missing_feature
          Test_HstsMissingHeader_StackTrace: missing_feature
        test_insecure_auth_protocol.py:
          Test_InsecureAuthProtocol: missing_feature
          Test_InsecureAuthProtocol_ExtendedLocation: missing_feature
          Test_InsecureAuthProtocol_StackTrace: missing_feature
        test_insecure_cookie.py:
          TestInsecureCookie: missing_feature
          TestInsecureCookieNameFilter: missing_feature
          TestInsecureCookie_ExtendedLocation: missing_feature
          TestInsecureCookie_StackTrace: missing_feature
        test_ldap_injection.py:
          TestLDAPInjection: missing_feature
          TestLDAPInjection_ExtendedLocation: missing_feature
          TestLDAPInjection_StackTrace: missing_feature
        test_no_httponly_cookie.py:
          TestNoHttponlyCookie: missing_feature
          TestNoHttponlyCookieNameFilter: missing_feature
          TestNoHttponlyCookie_ExtendedLocation: missing_feature
          TestNoHttponlyCookie_StackTrace: missing_feature
        test_no_samesite_cookie.py:
          TestNoSamesiteCookie: missing_feature
          TestNoSamesiteCookieNameFilter: missing_feature
          TestNoSamesiteCookie_ExtendedLocation: missing_feature
          TestNoSamesiteCookie_StackTrace: missing_feature
        test_nosql_mongodb_injection.py:
          TestNoSqlMongodbInjection: missing_feature
          TestNoSqlMongodbInjection_ExtendedLocation: missing_feature
          TestNoSqlMongodbInjection_StackTrace: missing_feature
        test_path_traversal.py:
          TestPathTraversal: missing_feature
          TestPathTraversal_ExtendedLocation: missing_feature
          TestPathTraversal_StackTrace: missing_feature
        test_reflection_injection.py:
          TestReflectionInjection: missing_feature
          TestReflectionInjection_ExtendedLocation: missing_feature
          TestReflectionInjection_StackTrace: missing_feature
        test_sql_injection.py:
          TestSqlInjection: missing_feature
          TestSqlInjection_ExtendedLocation: missing_feature
          TestSqlInjection_StackTrace: missing_feature
        test_ssrf.py:
          TestSSRF: missing_feature
          TestSSRF_ExtendedLocation: missing_feature
          TestSSRF_StackTrace: missing_feature
        test_stacktrace_leak.py:
          TestStackTraceLeak: missing_feature
        test_template_injection.py:
          TestTemplateInjection: missing_feature
          TestTemplateInjection_ExtendedLocation: missing_feature
        test_trust_boundary_violation.py:
          Test_TrustBoundaryViolation: missing_feature
          Test_TrustBoundaryViolation_ExtendedLocation: missing_feature
          Test_TrustBoundaryViolation_StackTrace: missing_feature
        test_untrusted_deserialization.py:
          TestUntrustedDeserialization: missing_feature
          TestUntrustedDeserialization_ExtendedLocation: missing_feature
          TestUntrustedDeserialization_StackTrace: missing_feature
        test_unvalidated_redirect.py:
          TestUnvalidatedHeader: missing_feature
          TestUnvalidatedHeader_ExtendedLocation: missing_feature
          TestUnvalidatedHeader_StackTrace: missing_feature
          TestUnvalidatedRedirect: missing_feature
          TestUnvalidatedRedirect_ExtendedLocation: missing_feature
          TestUnvalidatedRedirect_StackTrace: missing_feature
        test_unvalidated_redirect_forward.py:
          TestUnvalidatedForward: missing_feature
          TestUnvalidatedForward_ExtendedLocation: missing_feature
          TestUnvalidatedForward_StackTrace: missing_feature
        test_weak_cipher.py:
          TestWeakCipher: missing_feature
          TestWeakCipher_ExtendedLocation: missing_feature
          TestWeakCipher_StackTrace: missing_feature
        test_weak_hash.py:
          TestDeduplication: missing_feature
          TestWeakHash: missing_feature
          TestWeakHash_ExtendedLocation: missing_feature
          TestWeakHash_StackTrace: missing_feature
        test_weak_randomness.py:
          TestWeakRandomness: missing_feature
          TestWeakRandomness_ExtendedLocation: missing_feature
          TestWeakRandomness_StackTrace: missing_feature
        test_xcontent_sniffing.py:
          Test_XContentSniffing: missing_feature
          Test_XContentSniffing_ExtendedLocation: missing_feature
          Test_XContentSniffing_StackTrace: missing_feature
        test_xpath_injection.py:
          TestXPathInjection: missing_feature
          TestXPathInjection_ExtendedLocation: missing_feature
          TestXPathInjection_StackTrace: missing_feature
        test_xss.py:
          TestXSS: missing_feature
          TestXSS_ExtendedLocation: missing_feature
          TestXSS_StackTrace: missing_feature
      source/:
        test_body.py:
          TestRequestBody: missing_feature
        test_cookie_name.py:
          TestCookieName: missing_feature
        test_cookie_value.py:
          TestCookieValue: missing_feature
        test_graphql_resolver.py:
          TestGraphqlResolverArgument: missing_feature
        test_header_name.py:
          TestHeaderName: missing_feature
        test_header_value.py:
          TestHeaderValue: missing_feature
        test_kafka_key.py:
          TestKafkaKey: missing_feature
        test_kafka_value.py:
          TestKafkaValue: missing_feature
        test_multipart.py:
          TestMultipart: missing_feature
        test_parameter_name.py:
          TestParameterName: missing_feature
        test_parameter_value.py:
          TestParameterValue: missing_feature
        test_path.py:
          TestPath: missing_feature
        test_path_parameter.py:
          TestPathParameter: missing_feature
        test_sql_row.py:
          TestSqlRow: missing_feature
        test_uri.py:
          TestURI: missing_feature
      test_security_controls.py:
        TestSecurityControls: missing_feature
    rasp/:
      test_cmdi.py: missing_feature
      test_lfi.py: missing_feature
      test_shi.py: missing_feature
      test_sqli.py:
        Test_Sqli_BodyJson:
          "*": missing_feature
          rails42: bug (APPSEC-56765)  # ActiveRecord instrumentation with Rails < 5 and Ruby < 2.7 not working due to kwargs
        Test_Sqli_BodyUrlEncoded:
          "*": missing_feature
          rails42: bug (APPSEC-56765)  # ActiveRecord instrumentation with Rails < 5 and Ruby < 2.7 not working due to kwargs
        Test_Sqli_BodyXml: irrelevant (XML not natively supported)
        Test_Sqli_Capability:
          "*": missing_feature
          rails42: bug (APPSEC-56765)  # ActiveRecord instrumentation with Rails < 5 and Ruby < 2.7 not working due to kwargs
        Test_Sqli_Mandatory_SpanTags:
          "*": missing_feature
          rails42: bug (APPSEC-56765)  # ActiveRecord instrumentation with Rails < 5 and Ruby < 2.7 not working due to kwargs
        Test_Sqli_Optional_SpanTags:
          "*": missing_feature
          rails42: bug (APPSEC-56765)  # ActiveRecord instrumentation with Rails < 5 and Ruby < 2.7 not working due to kwargs
        Test_Sqli_Rules_Version:
          "*": missing_feature
          rails42: bug (APPSEC-56765)  # ActiveRecord instrumentation with Rails < 5 and Ruby < 2.7 not working due to kwargs
        Test_Sqli_StackTrace:
          "*": missing_feature
          rails42: bug (APPSEC-56765)  # ActiveRecord instrumentation with Rails < 5 and Ruby < 2.7 not working due to kwargs
        Test_Sqli_Telemetry:
          "*": missing_feature
          rails42: bug (APPSEC-56765)  # ActiveRecord instrumentation with Rails < 5 and Ruby < 2.7 not working due to kwargs
        Test_Sqli_Telemetry_V2: missing_feature
        Test_Sqli_UrlQuery:
          "*": missing_feature
          rails42: bug (APPSEC-56765)  # ActiveRecord instrumentation with Rails < 5 and Ruby < 2.7 not working due to kwargs
        Test_Sqli_Waf_Version:
          "*": missing_feature
          rails42: bug (APPSEC-56765)  # ActiveRecord instrumentation with Rails < 5 and Ruby < 2.7 not working due to kwargs
      test_ssrf.py: missing_feature
    waf/:
      test_addresses.py:
        Test_BodyJson: v1.8.0
        Test_BodyRaw: v1.1.0
        Test_BodyUrlEncoded: v1.8.0
        Test_BodyXml: irrelevant (unsupported by framework)
        Test_FullGrpc: missing_feature
        Test_GraphQL: v2.3.0
        Test_GrpcServerMethod: missing_feature
        Test_Headers:
          "*": v0.54.2  # assumed as the oldest supported version
          sinatra14: missing_feature (endpoint not implemented)
          sinatra20: missing_feature (endpoint not implemented)
          sinatra21: missing_feature (endpoint not implemented)
          sinatra22: missing_feature (endpoint not implemented)
          sinatra30: missing_feature (endpoint not implemented)
          sinatra31: missing_feature (endpoint not implemented)
          sinatra32: missing_feature (endpoint not implemented)
          sinatra40: missing_feature (endpoint not implemented)
          uds-sinatra: missing_feature (endpoint not implemented)
        Test_PathParams:
          "*": v1.8.0
          rack: irrelevant
        Test_ResponseStatus: v1.10.0
        Test_UrlQuery: v0.54.2
        Test_UrlQueryKey: v1.0.0
        Test_gRPC: missing_feature
      test_blocking.py:
        Test_Blocking: v1.11.0
        Test_Blocking_strip_response_headers: v1.13.0
        Test_CustomBlockingResponse: v1.15.0
      test_custom_rules.py:
        Test_CustomRules: v1.12.0
      test_exclusions.py:
        Test_Exclusions:
          "*": v1.11.0
          sinatra14: missing_feature (endpoint not implemented)
          sinatra20: missing_feature (endpoint not implemented)
          sinatra21: missing_feature (endpoint not implemented)
          sinatra22: missing_feature (endpoint not implemented)
          sinatra30: missing_feature (endpoint not implemented)
          sinatra31: missing_feature (endpoint not implemented)
          sinatra32: missing_feature (endpoint not implemented)
          sinatra40: missing_feature (endpoint not implemented)
          uds-sinatra: missing_feature (endpoint not implemented)
      test_miscs.py:
        Test_MultipleAttacks: v0.54.2
        Test_MultipleHighlight: v1.0.0.beta1
      test_reports.py:
        Test_Monitoring: v1.8.0
      test_rules.py:
        Test_NoSqli: v1.8.0
      test_telemetry.py:
        Test_TelemetryMetrics: missing_feature
      test_truncation.py:
        Test_Truncation: missing_feature
    test_asm_standalone.py:
      Test_AppSecStandalone_UpstreamPropagation: irrelevant
      Test_AppSecStandalone_UpstreamPropagation_V2: v2.12.3-dev
      Test_IastStandalone_UpstreamPropagation: missing_feature
      Test_IastStandalone_UpstreamPropagation_V2: missing_feature
      Test_SCAStandalone_Telemetry: irrelevant
      Test_SCAStandalone_Telemetry_V2: v2.12.3-dev
    test_automated_login_events.py:
      Test_Login_Events: irrelevant
      Test_Login_Events_Extended: irrelevant
      Test_V2_Login_Events: irrelevant
      Test_V2_Login_Events_Anon: irrelevant
      Test_V2_Login_Events_RC: irrelevant
      Test_V3_Auto_User_Instrum_Mode_Capability: missing_feature
      Test_V3_Login_Events:
        "*": v2.12.3-dev
        rack: irrelevant (We do not instrument authentication frameworks that work with sinatra or rack)
        sinatra14: irrelevant (We do not instrument authentication frameworks that work with sinatra or rack)
        sinatra20: irrelevant (We do not instrument authentication frameworks that work with sinatra or rack)
        sinatra21: irrelevant (We do not instrument authentication frameworks that work with sinatra or rack)
        sinatra22: irrelevant (We do not instrument authentication frameworks that work with sinatra or rack)
        sinatra30: irrelevant (We do not instrument authentication frameworks that work with sinatra or rack)
        sinatra31: irrelevant (We do not instrument authentication frameworks that work with sinatra or rack)
        sinatra32: irrelevant (We do not instrument authentication frameworks that work with sinatra or rack)
        sinatra40: irrelevant (We do not instrument authentication frameworks that work with sinatra or rack)
        uds-sinatra: irrelevant (We do not instrument authentication frameworks that work with sinatra or rack)
      Test_V3_Login_Events_Anon:
        "*": v2.12.3-dev
        rack: irrelevant (We do not instrument authentication frameworks that work with sinatra or rack)
        sinatra14: irrelevant (We do not instrument authentication frameworks that work with sinatra or rack)
        sinatra20: irrelevant (We do not instrument authentication frameworks that work with sinatra or rack)
        sinatra21: irrelevant (We do not instrument authentication frameworks that work with sinatra or rack)
        sinatra22: irrelevant (We do not instrument authentication frameworks that work with sinatra or rack)
        sinatra30: irrelevant (We do not instrument authentication frameworks that work with sinatra or rack)
        sinatra31: irrelevant (We do not instrument authentication frameworks that work with sinatra or rack)
        sinatra32: irrelevant (We do not instrument authentication frameworks that work with sinatra or rack)
        sinatra40: irrelevant (We do not instrument authentication frameworks that work with sinatra or rack)
        uds-sinatra: irrelevant (We do not instrument authentication frameworks that work with sinatra or rack)
      Test_V3_Login_Events_Blocking:
        "*": v2.12.3-dev
        rack: irrelevant (We do not instrument authentication frameworks that work with sinatra or rack)
        sinatra14: irrelevant (We do not instrument authentication frameworks that work with sinatra or rack)
        sinatra20: irrelevant (We do not instrument authentication frameworks that work with sinatra or rack)
        sinatra21: irrelevant (We do not instrument authentication frameworks that work with sinatra or rack)
        sinatra22: irrelevant (We do not instrument authentication frameworks that work with sinatra or rack)
        sinatra30: irrelevant (We do not instrument authentication frameworks that work with sinatra or rack)
        sinatra31: irrelevant (We do not instrument authentication frameworks that work with sinatra or rack)
        sinatra32: irrelevant (We do not instrument authentication frameworks that work with sinatra or rack)
        sinatra40: irrelevant (We do not instrument authentication frameworks that work with sinatra or rack)
        uds-sinatra: irrelevant (We do not instrument authentication frameworks that work with sinatra or rack)
      Test_V3_Login_Events_RC: irrelevant
    test_automated_user_and_session_tracking.py:
      Test_Automated_Session_Blocking: missing_feature
      Test_Automated_User_Blocking:
        "*": v2.12.3-dev
        rack: irrelevant (We do not instrument authentication frameworks that work with sinatra or rack)
        sinatra14: irrelevant (We do not instrument authentication frameworks that work with sinatra or rack)
        sinatra20: irrelevant (We do not instrument authentication frameworks that work with sinatra or rack)
        sinatra21: irrelevant (We do not instrument authentication frameworks that work with sinatra or rack)
        sinatra22: irrelevant (We do not instrument authentication frameworks that work with sinatra or rack)
        sinatra30: irrelevant (We do not instrument authentication frameworks that work with sinatra or rack)
        sinatra31: irrelevant (We do not instrument authentication frameworks that work with sinatra or rack)
        sinatra32: irrelevant (We do not instrument authentication frameworks that work with sinatra or rack)
        sinatra40: irrelevant (We do not instrument authentication frameworks that work with sinatra or rack)
        uds-sinatra: irrelevant (We do not instrument authentication frameworks that work with sinatra or rack)
      Test_Automated_User_Tracking:
        "*": v2.12.3-dev
        rack: irrelevant (We do not instrument authentication frameworks that work with sinatra or rack)
        sinatra14: irrelevant (We do not instrument authentication frameworks that work with sinatra or rack)
        sinatra20: irrelevant (We do not instrument authentication frameworks that work with sinatra or rack)
        sinatra21: irrelevant (We do not instrument authentication frameworks that work with sinatra or rack)
        sinatra22: irrelevant (We do not instrument authentication frameworks that work with sinatra or rack)
        sinatra30: irrelevant (We do not instrument authentication frameworks that work with sinatra or rack)
        sinatra31: irrelevant (We do not instrument authentication frameworks that work with sinatra or rack)
        sinatra32: irrelevant (We do not instrument authentication frameworks that work with sinatra or rack)
        sinatra40: irrelevant (We do not instrument authentication frameworks that work with sinatra or rack)
        uds-sinatra: irrelevant (We do not instrument authentication frameworks that work with sinatra or rack)
    test_blocking_addresses.py:
      Test_BlockingGraphqlResolvers: v2.3.1-dev
      Test_Blocking_client_ip: v1.0.0
      Test_Blocking_request_body: v1.0.0
      Test_Blocking_request_body_multipart: v1.0.0
      Test_Blocking_request_cookies: v1.0.0
      Test_Blocking_request_headers: v1.0.0
      Test_Blocking_request_method: v1.12.0
      Test_Blocking_request_path_params:
        "*": v1.0.0
        rack: irrelevant
      Test_Blocking_request_query: v1.0.0
      Test_Blocking_request_uri: v1.0.0
      Test_Blocking_response_headers: v1.0.0
      Test_Blocking_response_status: v1.10.0
      Test_Blocking_user_id: v1.0.0
      Test_Suspicious_Request_Blocking: v1.0.0
    test_client_ip.py:
      Test_StandardTagsClientIp: v1.8.0
    test_customconf.py:
      Test_ConfRuleSet: v1.0.0.beta2
      Test_CorruptedRules: v1.0.0.beta2
      Test_CorruptedRules_Telemetry: missing_feature
      Test_MissingRules: v1.0.0.beta2
      Test_NoLimitOnWafRules: v1.0.0.beta2
    test_event_tracking.py:
      Test_CustomEvent: v1.9.0
      Test_UserLoginFailureEvent: v1.9.0
      Test_UserLoginSuccessEvent: v1.9.0
    test_fingerprinting.py:
      Test_Fingerprinting_Endpoint: missing_feature
      Test_Fingerprinting_Endpoint_Capability: missing_feature
      Test_Fingerprinting_Endpoint_Preprocessor: missing_feature
      Test_Fingerprinting_Header_And_Network: missing_feature
      Test_Fingerprinting_Header_And_Network_Preprocessor: missing_feature
      Test_Fingerprinting_Header_Capability: missing_feature
      Test_Fingerprinting_Network_Capability: missing_feature
      Test_Fingerprinting_Session: missing_feature
      Test_Fingerprinting_Session_Capability: missing_feature
      Test_Fingerprinting_Session_Preprocessor: missing_feature
    test_identify.py:
      Test_Basic: v1.0.0
    test_ip_blocking_full_denylist.py:
      Test_AppSecIPBlockingFullDenylist: v2.9.0
    test_logs.py:
      Test_Standardization: missing_feature
      Test_StandardizationBlockMode: missing_feature
    test_metastruct.py:
      Test_SecurityEvents_Appsec_Metastruct_Disabled: irrelevant (no fallback will be implemented)
      Test_SecurityEvents_Appsec_Metastruct_Enabled: missing_feature
      Test_SecurityEvents_Iast_Metastruct_Disabled: irrelevant (no fallback will be implemented)
      Test_SecurityEvents_Iast_Metastruct_Enabled: missing_feature
    test_remote_config_rule_changes.py:
      Test_BlockingActionChangesWithRemoteConfig: missing_feature
      Test_UpdateRuleFileWithRemoteConfig: missing_feature
    test_reports.py:
      Test_ExtraTagsFromRule: v1.15.0
    test_request_blocking.py:
      Test_AppSecRequestBlocking: v1.11.1
    test_runtime_activation.py:
      Test_RuntimeActivation: missing_feature
      Test_RuntimeDeactivation: missing_feature
    test_shell_execution.py:
      Test_ShellExecution: missing_feature
    test_suspicious_attacker_blocking.py:
      Test_Suspicious_Attacker_Blocking: missing_feature
    test_traces.py:
      Test_AppSecEventSpanTags: v0.54.2
      Test_AppSecObfuscator: v1.0.0
      Test_CollectDefaultRequestHeader: missing_feature
      Test_CollectRespondHeaders: v1.0.0.beta1
      Test_ExternalWafRequestsIdentification: v1.22.0
      Test_RetainTraces: v0.54.2
    test_user_blocking_full_denylist.py:
      Test_UserBlocking_FullDenylist: v2.9.0
    test_versions.py:
      Test_Events: v0.54.2
  debugger/:
    test_debugger_exception_replay.py:
      Test_Debugger_Exception_Replay: missing_feature (feature not implemented)
    test_debugger_expression_language.py:
      Test_Debugger_Expression_Language: missing_feature (feature not implemented)
    test_debugger_inproduct_enablement.py:
      Test_Debugger_InProduct_Enablement_Code_Origin: missing_feature
      Test_Debugger_InProduct_Enablement_Dynamic_Instrumentation: missing_feature
      Test_Debugger_InProduct_Enablement_Exception_Replay: missing_feature
    test_debugger_pii.py:
      Test_Debugger_PII_Redaction:
        "*": irrelevant
        rails70: v2.8.0
        rails80: v2.8.0
        uds-rails: v2.12.0
    test_debugger_probe_snapshot.py:
      Test_Debugger_Probe_Snaphots:
        "*": irrelevant
        rails70: v2.8.0
        rails80: v2.8.0
        uds-rails: v2.12.0
    test_debugger_probe_status.py:
      Test_Debugger_Probe_Statuses:
        "*": irrelevant
        rails70: v2.8.0
        rails80: v2.8.0
        uds-rails: v2.12.0
    test_debugger_symdb.py:
      Test_Debugger_SymDb:
        "*": irrelevant
        rails70: missing_feature (feature not implemented)
        rails80: missing_feature (feature not implemented)
        uds-rails: missing_feature (feature not implemented)
    test_debugger_telemetry.py:
      Test_Debugger_Telemetry:
        "*": irrelevant
        rails70: missing_feature (feature not implemented)
  integrations/:
    crossed_integrations/:
      test_kafka.py:
        Test_Kafka:
          "*": irrelevant
          rails70: missing_feature (ruby-kafka does not set the kafka topic on spans)
      test_kinesis.py:
        Test_Kinesis_PROPAGATION_VIA_MESSAGE_ATTRIBUTES:
          "*": irrelevant
          rails70: missing_feature
      test_rabbitmq.py:
        Test_RabbitMQ_Trace_Context_Propagation:
          "*": irrelevant
          rails70: missing_feature (Endpoint not implemented)
      test_sns_to_sqs.py:
        Test_SNS_Propagation:
          "*": irrelevant
          rails70: missing_feature (Endpoint not implemented)
      test_sqs.py:
        Test_SQS_PROPAGATION_VIA_AWS_XRAY_HEADERS:
          "*": irrelevant
          rails70: missing_feature (Endpoint not implemented)
        Test_SQS_PROPAGATION_VIA_MESSAGE_ATTRIBUTES:
          "*": irrelevant
          rails70: missing_feature (Endpoint not implemented)
    test_db_integrations_sql.py:
      Test_MsSql: missing_feature
      Test_MySql: missing_feature
      Test_Postgres: missing_feature
    test_dbm.py:
      Test_Dbm: missing_feature
    test_dsm.py:
      Test_DsmContext_Extraction_Base64:
        "*": irrelevant
        rails70: missing_feature (Endpoint not implemented)
      Test_DsmContext_Injection_Base64:
        "*": irrelevant
        rails70: missing_feature (Endpoint not implemented)
      Test_DsmHttp: missing_feature
      Test_DsmKafka:
        "*": irrelevant
        rails70: missing_feature (Endpoint not implemented)
      Test_DsmKinesis:
        "*": irrelevant
        rails70: missing_feature (Endpoint not implemented)
      Test_DsmRabbitmq:
        "*": irrelevant
        rails70: missing_feature (Endpoint not implemented)
      Test_DsmRabbitmq_FanoutExchange:
        "*": irrelevant
        rails70: missing_feature (Endpoint not implemented)
      Test_DsmRabbitmq_TopicExchange:
        "*": irrelevant
        rails70: missing_feature (Endpoint not implemented)
      Test_DsmSNS:
        "*": irrelevant
        rails70: missing_feature (Endpoint not implemented)
      Test_DsmSQS:
        "*": irrelevant
        rails70: missing_feature (Endpoint not implemented)
      Test_Dsm_Manual_Checkpoint_Inter_Process:
        "*": irrelevant
        rails70: missing_feature (Endpoint not implemented)
      Test_Dsm_Manual_Checkpoint_Intra_Process:
        "*": irrelevant
        rails70: missing_feature (Endpoint not implemented)
    test_inferred_proxy.py: missing_feature
    test_otel_drop_in.py:
      Test_Otel_Drop_In: missing_feature
  k8s_lib_injection/:
    test_k8s_lib_injection_profiling.py:
      TestK8sLibInjectioProfilingClusterEnabled: missing_feature
      TestK8sLibInjectioProfilingClusterOverride: missing_feature
      TestK8sLibInjectioProfilingDisabledByDefault: missing_feature
  otel/:
    test_context_propagation.py:
      Test_Otel_Context_Propagation_Default_Propagator_Api:
        "*": incomplete_test_app (endpoint not implemented)
        rails70: v2.0.0
  parametric/:
    test_128_bit_traceids.py:
      Test_128_Bit_Traceids: v1.17.0
    test_config_consistency.py:
      Test_Config_Dogstatsd: missing_feature
      Test_Config_RateLimit: v2.0.0
      Test_Config_Tags: v2.13.0-dev
      Test_Config_TraceAgentURL: v2.5.0
      Test_Config_TraceEnabled: v2.0.0
      Test_Config_TraceLogDirectory: missing_feature
      Test_Config_UnifiedServiceTagging: v2.5.0
      Test_Stable_Config_Default: missing_feature
    test_crashtracking.py:
      Test_Crashtracking: v2.3.0
    test_dynamic_configuration.py:
      TestDynamicConfigSamplingRules: v2.0.0
      TestDynamicConfigTracingEnabled: missing_feature
      TestDynamicConfigV1: bug (APMAPI-867)  # theorical version is v1.13.0
      TestDynamicConfigV1_EmptyServiceTargets: v2.8.0  # version unknown
      TestDynamicConfigV1_ServiceTargets: missing_feature
      TestDynamicConfigV2: missing_feature
    test_headers_baggage.py:
      Test_Headers_Baggage: missing_feature
    test_otel_api_interoperability.py: missing_feature
    test_otel_env_vars.py:
      Test_Otel_Env_Vars: v2.1.0
    test_otel_span_methods.py:
      Test_Otel_Span_Methods: v1.17.0
    test_otel_span_with_baggage.py:
      Test_Otel_Span_With_Baggage: missing_feature
    test_parametric_endpoints.py:
      Test_Parametric_DDSpan_Set_Resource: incomplete_test_app (set_resource endpoint is not supported)
      Test_Parametric_DDTrace_Baggage: missing_feature (baggage is not supported)
      Test_Parametric_DDTrace_Current_Span: incomplete_test_app (current span endpoint is not supported)
      Test_Parametric_OtelSpan_Set_Name: bug (APMAPI-778)  # set_name endpoint should set the resource name on a span (not the operation name)
      Test_Parametric_Otel_Baggage: missing_feature (otel baggage is not supported)
      Test_Parametric_Otel_Current_Span: incomplete_test_app (otel current span endpoint is not supported)
    test_partial_flushing.py:  # Not configurable in a standard way
      Test_Partial_Flushing: missing_feature
    test_process_discovery.py: missing_feature
    test_sampling_delegation.py:
      Test_Decisionless_Extraction: v2.4.0
    test_span_events.py:
      Test_Span_Events: missing_feature
    test_span_links.py:
      Test_Span_Links: v2.0.0
    test_telemetry.py:
      Test_Consistent_Configs: missing_feature
      Test_Defaults: missing_feature
      Test_Environment: missing_feature
      Test_Stable_Configuration_Origin: missing_feature
      Test_TelemetryInstallSignature: missing_feature
      Test_TelemetrySCAEnvVar: v2.1.0
    test_trace_sampling.py:
      Test_Trace_Sampling_Basic: v1.0.0  # TODO what is the earliest version?
      Test_Trace_Sampling_Globs: v2.0.0
      Test_Trace_Sampling_Globs_Feb2024_Revision: v2.0.0
      Test_Trace_Sampling_Resource: v2.0.0
      Test_Trace_Sampling_Tags: v2.4.0
      Test_Trace_Sampling_Tags_Feb2024_Revision: v2.4.0
      Test_Trace_Sampling_With_W3C: v2.4.0
    test_tracer.py:
      Test_TracerSCITagging: v1.21.0
    test_tracer_flare.py:
      TestTracerFlareV1: missing_feature
  remote_config/:
    test_remote_configuration.py:
      Test_RemoteConfigurationExtraServices: missing_feature
      Test_RemoteConfigurationUpdateSequenceASMDD: v1.13.0
      Test_RemoteConfigurationUpdateSequenceASMDDNoCache: missing_feature
      Test_RemoteConfigurationUpdateSequenceFeatures: v1.13.0
      Test_RemoteConfigurationUpdateSequenceFeaturesNoCache: missing_feature
      Test_RemoteConfigurationUpdateSequenceLiveDebugging: v1.13.0
  serverless/:
    span_pointers/:
      aws/:
        test_s3_span_pointers.py:
          Test_CopyObject: missing_feature
          Test_MultipartUpload: missing_feature
          Test_PutObject: missing_feature
  stats/:
    test_miscs.py:
      Test_Miscs: missing_feature
    test_stats.py:
      Test_Client_Stats: missing_feature
  test_config_consistency.py:
    Test_Config_ClientIPHeaderEnabled_False: v2.8.0
    Test_Config_ClientIPHeader_Configured: v2.3.0
    Test_Config_ClientIPHeader_Precedence: v2.3.0
    Test_Config_ClientTagQueryString_Configured: missing_feature (does not support redacting query string via envar)
    Test_Config_ClientTagQueryString_Empty: missing_feature (removes query string by default)
    Test_Config_HttpClientErrorStatuses_Default: missing_feature
    Test_Config_HttpClientErrorStatuses_FeatureFlagCustom: missing_feature
    Test_Config_HttpServerErrorStatuses_Default: v2.0.0
    Test_Config_HttpServerErrorStatuses_FeatureFlagCustom: missing_feature
    Test_Config_IntegrationEnabled_False:
      "*": irrelevant (endpoint not implemented)
      rails70: v2.0.0
    Test_Config_IntegrationEnabled_True:
<<<<<<< HEAD
      "*": irrelevant (endpoint not implemented)
      rails70: v2.0.0
    Test_Config_LogInjection_128Bit_TraceId_Disabled: incomplete_test_app (endpoint not implemented)
    Test_Config_LogInjection_128Bit_TraceId_Enabled: missing_feature (not enabled by default)
    Test_Config_LogInjection_Default: incomplete_test_app (endpoint not implemented)
    Test_Config_LogInjection_Enabled: incomplete_test_app (endpoint not implemented)
=======
      '*': irrelevant (endpoint not implemented)
      rails70: v2.13.0-dev
    Test_Config_LogInjection_128Bit_TraceId_Disabled:
      '*': irrelevant (endpoint not implemented)
      rails70: v2.13.0-dev
    Test_Config_LogInjection_128Bit_TraceId_Enabled:
      '*': irrelevant (endpoint not implemented)
      rails70: v2.13.0-dev
    Test_Config_LogInjection_Default:
      '*': irrelevant (endpoint not implemented)
      rails70: irrelevant (dd-trace-rb enables log injection by default, we are planning to revist this behavior in the future. This will likely be the new default)
    Test_Config_LogInjection_Enabled:
      '*': irrelevant (endpoint not implemented)
      rails70: v2.13.0-dev
>>>>>>> e3660100
    Test_Config_ObfuscationQueryStringRegexp_Configured: missing_feature
    Test_Config_ObfuscationQueryStringRegexp_Default: bug (APMAPI-1013)
    Test_Config_ObfuscationQueryStringRegexp_Empty: missing_feature (environment variable is not supported)
    Test_Config_RuntimeMetrics_Default: v0.44.0
    Test_Config_RuntimeMetrics_Enabled: v0.44.0
    Test_Config_RuntimeMetrics_Enabled_WithRuntimeId: missing_feature
    Test_Config_UnifiedServiceTagging_CustomService: v2.0.0
    Test_Config_UnifiedServiceTagging_Default: v2.0.0
  test_distributed.py:
    Test_DistributedHttp: missing_feature
    Test_Span_Links_Flags_From_Conflicting_Contexts: missing_feature (implementation specs have not been determined)
    Test_Span_Links_From_Conflicting_Contexts: missing_feature
    Test_Span_Links_Omit_Tracestate_From_Conflicting_Contexts: missing_feature (implementation specs have not been determined)
  test_graphql.py:
    Test_GraphQLQueryErrorReporting:
      "*": irrelevant
      graphql23: v2.11.0
  test_identify.py:
    Test_Basic: v1.0.0
    Test_Propagate: missing_feature
    Test_Propagate_Legacy: missing_feature
  test_ipv6.py: missing_feature (APMAPI-869)
  test_library_conf.py:
    Test_ExtractBehavior_Default: missing_feature (baggage should be implemented and conflicting trace contexts should generate span link)
    Test_ExtractBehavior_Ignore: missing_feature (extract behavior not implemented)
    Test_ExtractBehavior_Restart: missing_feature (extract behavior not implemented)
    Test_ExtractBehavior_Restart_With_Extract_First: missing_feature (extract behavior not implemented)
    Test_HeaderTags: v1.13.0
    Test_HeaderTags_Colon_Leading: v1.13.0
    Test_HeaderTags_Colon_Trailing: v1.13.0
    Test_HeaderTags_DynamicConfig: bug (APMAPI-867)  # theorical version is v2.0.0
    Test_HeaderTags_Long: v1.13.0
    Test_HeaderTags_Short: v1.13.0
    Test_HeaderTags_Whitespace_Header: v1.13.0
    Test_HeaderTags_Whitespace_Tag: bug (AIT-8599)
    Test_HeaderTags_Whitespace_Val_Long: v1.13.0
    Test_HeaderTags_Whitespace_Val_Short: v1.13.0
  test_profiling.py:
    Test_Profile: missing_feature (temporary fix, scenario not working on dd-trace-rb CI)
  test_sampling_rates.py:
    Test_SampleRateFunction: missing_feature  # very flakey
    Test_SamplingDecisionAdded: v2.12.1  # real version unknown
    Test_SamplingDecisions: missing_feature  # very flakey
    Test_SamplingDeterminism: v2.12.1  # real version unknown
    Test_SamplingRates: missing_feature  # very flakey
  test_scrubbing.py:
    Test_UrlField: missing_feature (Needs weblog endpoint)
    Test_UrlQuery: v1.0.0
  test_semantic_conventions.py:
    Test_Meta: v1.7.0
    Test_MetaDatadogTags: v1.9.0
    Test_MetricsStandardTags: v1.7.0
  test_span_events.py:
    Test_SpanEvents_WithAgentSupport:
      "*": irrelevant
      rack: v2.10.0
    Test_SpanEvents_WithoutAgentSupport:
      "*": irrelevant
      rack: v2.10.0
  test_standard_tags.py:
    Test_StandardTagsClientIp: v1.10.1
    Test_StandardTagsMethod: v1.8.0
    Test_StandardTagsRoute:
      "*": missing_feature
      rack: irrelevant (rack can not access route pattern)
    Test_StandardTagsStatusCode: v1.8.0
    Test_StandardTagsUrl: missing_feature
    Test_StandardTagsUserAgent: v1.8.0
  test_telemetry.py:
    Test_DependencyEnable: v1.4.0
    Test_Log_Generation: missing_feature
    Test_MessageBatch: v2.2.0
    Test_Metric_Generation_Disabled: v1.4.0
    Test_Metric_Generation_Enabled: missing_feature
    Test_ProductsDisabled: v1.22.0
    Test_Telemetry: v1.4.0
    Test_TelemetrySCAEnvVar: missing_feature
    Test_TelemetryV2: v1.11<|MERGE_RESOLUTION|>--- conflicted
+++ resolved
@@ -647,14 +647,6 @@
       "*": irrelevant (endpoint not implemented)
       rails70: v2.0.0
     Test_Config_IntegrationEnabled_True:
-<<<<<<< HEAD
-      "*": irrelevant (endpoint not implemented)
-      rails70: v2.0.0
-    Test_Config_LogInjection_128Bit_TraceId_Disabled: incomplete_test_app (endpoint not implemented)
-    Test_Config_LogInjection_128Bit_TraceId_Enabled: missing_feature (not enabled by default)
-    Test_Config_LogInjection_Default: incomplete_test_app (endpoint not implemented)
-    Test_Config_LogInjection_Enabled: incomplete_test_app (endpoint not implemented)
-=======
       '*': irrelevant (endpoint not implemented)
       rails70: v2.13.0-dev
     Test_Config_LogInjection_128Bit_TraceId_Disabled:
@@ -669,7 +661,6 @@
     Test_Config_LogInjection_Enabled:
       '*': irrelevant (endpoint not implemented)
       rails70: v2.13.0-dev
->>>>>>> e3660100
     Test_Config_ObfuscationQueryStringRegexp_Configured: missing_feature
     Test_Config_ObfuscationQueryStringRegexp_Default: bug (APMAPI-1013)
     Test_Config_ObfuscationQueryStringRegexp_Empty: missing_feature (environment variable is not supported)
