tests/:
  apm_tracing_e2e/:
    test_otel.py:
      Test_Otel_Span: missing_feature (missing /e2e_otel_span endpoint on weblog)
    test_single_span.py:
      Test_SingleSpan: missing_feature (missing /e2e_otel_span endpoint on weblog)
  appsec/:
    api_security/:
      test_api_security_rc.py:
        Test_API_Security_RC_ASM_DD_processors: missing_feature
        Test_API_Security_RC_ASM_DD_scanners: missing_feature
        Test_API_Security_RC_ASM_processor_overrides_and_custom_scanner: irrelevant (waf does not support it yet)
      test_apisec_sampling.py:
        Test_API_Security_sampling: missing_feature
      test_schemas.py:
        Test_Scanners: missing_feature
        Test_Schema_Request_Cookies: v1.15.0
        Test_Schema_Request_FormUrlEncoded_Body: missing_feature
        Test_Schema_Request_Headers: v1.15.0
        Test_Schema_Request_Json_Body: v1.15.0
        Test_Schema_Request_Path_Parameters:
          '*': v1.15.0
          rack: missing_feature (rack does not have path parameters support)
        Test_Schema_Request_Query_Parameters: v1.15.0
        Test_Schema_Response_Body: missing_feature
        Test_Schema_Response_Body_env_var: missing_feature
        Test_Schema_Response_Headers: v1.15.0
    iast/:
      sink/:
        test_code_injection.py:
          TestCodeInjection: missing_feature
        test_command_injection.py:
          TestCommandInjection: missing_feature
        test_hardcoded_passwords.py:
          Test_HardcodedPasswords: missing_feature
        test_hardcoded_secrets.py:
          Test_HardcodedSecrets: missing_feature
          Test_HardcodedSecretsExtended: missing_feature
        test_header_injection.py:
          TestHeaderInjection: missing_feature
        test_hsts_missing_header.py:
          Test_HstsMissingHeader: missing_feature
        test_insecure_auth_protocol.py:
          Test_InsecureAuthProtocol: missing_feature
        test_insecure_cookie.py:
          TestInsecureCookie: missing_feature
        test_ldap_injection.py:
          TestLDAPInjection: missing_feature
        test_no_httponly_cookie.py:
          TestNoHttponlyCookie: missing_feature
        test_no_samesite_cookie.py:
          TestNoSamesiteCookie: missing_feature
        test_nosql_mongodb_injection.py:
          TestNoSqlMongodbInjection: missing_feature
        test_path_traversal.py:
          TestPathTraversal: missing_feature
        test_reflection_injection.py:
          TestReflectionInjection: missing_feature
        test_sql_injection.py:
          TestSqlInjection: missing_feature
        test_ssrf.py:
          TestSSRF: missing_feature
        test_trust_boundary_violation.py:
          Test_TrustBoundaryViolation: missing_feature
        test_untrusted_deserialization.py:
          TestUntrustedDeserialization: missing_feature
        test_unvalidated_redirect.py:
          TestUnvalidatedHeader: missing_feature
          TestUnvalidatedRedirect: missing_feature
        test_unvalidated_redirect_forward.py:
          TestUnvalidatedForward: missing_feature
        test_weak_cipher.py:
          TestWeakCipher: missing_feature
        test_weak_hash.py:
          TestWeakHash: missing_feature
        test_weak_randomness.py:
          TestWeakRandomness: missing_feature
        test_xcontent_sniffing.py:
          Test_XContentSniffing: missing_feature
        test_xpath_injection.py:
          TestXPathInjection: missing_feature
        test_xss.py:
          TestXSS: missing_feature
      source/:
        test_body.py:
          TestRequestBody: missing_feature
        test_cookie_name.py:
          TestCookieName: missing_feature
        test_cookie_value.py:
          TestCookieValue: missing_feature
        test_graphql_resolver.py:
          TestGraphqlResolverArgument: missing_feature
        test_header_name.py:
          TestHeaderName: missing_feature
        test_header_value.py:
          TestHeaderValue: missing_feature
        test_kafka_key.py:
          TestKafkaKey: missing_feature
        test_kafka_value.py:
          TestKafkaValue: missing_feature
        test_multipart.py:
          TestMultipart: missing_feature
        test_parameter_name.py:
          TestParameterName: missing_feature
        test_parameter_value.py:
          TestParameterValue: missing_feature
        test_path.py:
          TestPath: missing_feature
        test_path_parameter.py:
          TestPathParameter: missing_feature
        test_uri.py:
          TestURI: missing_feature
    rasp/:
      test_lfi.py: missing_feature
      test_shi.py: missing_feature
      test_sqli.py: missing_feature
      test_ssrf.py: missing_feature
    waf/:
      test_addresses.py:
        Test_BodyJson: v1.8.0
        Test_BodyRaw: v1.1.0
        Test_BodyUrlEncoded: v1.8.0
        Test_BodyXml: irrelevant (unsupported by framework)
        Test_FullGrpc: missing_feature
        Test_GraphQL: v2.3.0
        Test_GrpcServerMethod: missing_feature
        Test_PathParams:
          '*': v1.8.0
          rack: irrelevant
        Test_ResponseStatus: v1.10.0
        Test_UrlQuery: v0.54.2
        Test_UrlQueryKey: v1.0.0
        Test_gRPC: missing_feature
      test_blocking.py:
        Test_Blocking: v1.11.0
        Test_Blocking_strip_response_headers: missing_feature
        Test_CustomBlockingResponse: missing_feature
      test_custom_rules.py:
        Test_CustomRules: v1.12.0
      test_exclusions.py:
        Test_Exclusions: v1.11.0
      test_miscs.py:
        Test_MultipleAttacks: v0.54.2
        Test_MultipleHighlight: v1.0.0.beta1
      test_reports.py:
        Test_Monitoring: v1.8.0
      test_rules.py:
        Test_NoSqli: v1.8.0
      test_telemetry.py:
        Test_TelemetryMetrics: missing_feature
    test_asm_standalone.py:
      Test_AppSecStandalone_UpstreamPropagation: missing_feature
    test_automated_login_events.py:
      Test_Login_Events:
        '*': v1.13.0
        rack: missing_feature (We do not support authentication framework for sinatra or rack)
        rails32: missing_feature (Not able to configure weblog variant properly. Issue with SQLite and PRIMARY_KEY as String and Rails 3 protected attributes)
        sinatra14: missing_feature (We do not support authentication framework for sinatra or rack)
        sinatra20: missing_feature (We do not support authentication framework for sinatra or rack)
        sinatra21: missing_feature (We do not support authentication framework for sinatra or rack)
        sinatra22: missing_feature (We do not support authentication framework for sinatra or rack)
        sinatra30: missing_feature (We do not support authentication framework for sinatra or rack)
        sinatra31: missing_feature (We do not support authentication framework for sinatra or rack)
        sinatra32: missing_feature (We do not support authentication framework for sinatra or rack)
        sinatra40: missing_feature (We do not support authentication framework for sinatra or rack)
        uds-sinatra: missing_feature (We do not support authentication framework for sinatra or rack)
      Test_Login_Events_Extended:
        '*': v1.14.0
        rack: missing_feature (We do not support authentication framework for sinatra or rack)
        rails32: missing_feature (Not able to configure weblog variant properly. Issue with SQLite and PRIMARY_KEY as String)
        rails40: missing_feature (Not able to configure weblog variant properly. Issue with SQLite and PRIMARY_KEY as String)
        rails41: missing_feature (Not able to configure weblog variant properly. Issue with SQLite and PRIMARY_KEY as String)
        sinatra14: missing_feature (We do not support authentication framework for sinatra or rack)
        sinatra20: missing_feature (We do not support authentication framework for sinatra or rack)
        sinatra21: missing_feature (We do not support authentication framework for sinatra or rack)
        sinatra22: missing_feature (We do not support authentication framework for sinatra or rack)
        sinatra30: missing_feature (We do not support authentication framework for sinatra or rack)
        sinatra31: missing_feature (We do not support authentication framework for sinatra or rack)
        sinatra32: missing_feature (We do not support authentication framework for sinatra or rack)
        sinatra40: missing_feature (We do not support authentication framework for sinatra or rack)
        uds-sinatra: missing_feature (We do not support authentication framework for sinatra or rack)
      Test_V2_Login_Events: missing_feature
      Test_V2_Login_Events_Anon: missing_feature
      Test_V2_Login_Events_RC: missing_feature
    test_blocking_addresses.py:
      Test_BlockingGraphqlResolvers: v2.3.1-dev
      Test_Blocking_client_ip: v1.0.0
      Test_Blocking_request_body: v1.0.0
      Test_Blocking_request_body_multipart: v1.0.0
      Test_Blocking_request_cookies: v1.0.0
      Test_Blocking_request_headers: v1.0.0
      Test_Blocking_request_method: v1.12.0
      Test_Blocking_request_path_params:
          '*': v1.0.0
          rack: irrelevant
      Test_Blocking_request_query: v1.0.0
      Test_Blocking_request_uri: v1.0.0
      Test_Blocking_response_headers: v1.0.0
      Test_Blocking_response_status: v1.10.0
      Test_Blocking_user_id: v1.0.0
      Test_Suspicious_Request_Blocking: missing_feature (v1.0.0 but test is not implemented)
    test_client_ip.py:
      Test_StandardTagsClientIp: v1.8.0
    test_customconf.py:
      Test_ConfRuleSet: v1.0.0.beta2
      Test_CorruptedRules: v1.0.0.beta2
      Test_MissingRules: v1.0.0.beta2
      Test_NoLimitOnWafRules: v1.0.0.beta2
    test_event_tracking.py:
      Test_CustomEvent: v1.9.0
      Test_UserLoginFailureEvent: v1.9.0
      Test_UserLoginSuccessEvent: v1.9.0
    test_fingerprinting.py:
      Test_Fingerprinting_Endpoint: missing_feature
      Test_Fingerprinting_Header_And_Network: missing_feature
    test_identify.py:
      Test_Basic: v1.0.0
    test_ip_blocking_full_denylist.py:
      Test_AppSecIPBlockingFullDenylist: missing_feature (Ruby supported denylists of 2500 entries but it fails to block this those 15000)
    test_logs.py:
      Test_Standardization: missing_feature
      Test_StandardizationBlockMode: missing_feature
    test_remote_config_rule_changes.py:
      Test_BlockingActionChangesWithRemoteConfig: missing_feature
      Test_UpdateRuleFileWithRemoteConfig: missing_feature
    test_reports.py:
      Test_ExtraTagsFromRule: missing_feature
    test_request_blocking.py:
      Test_AppSecRequestBlocking: v1.11.1
    test_runtime_activation.py:
      Test_RuntimeActivation: missing_feature
      Test_RuntimeDeactivation: missing_feature
    test_shell_execution.py:
      Test_ShellExecution: missing_feature
    test_suspicious_attacker_blocking.py:
      Test_Suspicious_Attacker_Blocking: missing_feature
    test_traces.py:
      Test_AppSecEventSpanTags: v0.54.2
      Test_AppSecObfuscator: v1.0.0
      Test_CollectDefaultRequestHeader: missing_feature
      Test_CollectRespondHeaders: v1.0.0.beta1
      Test_ExternalWafRequestsIdentification: v1.22.0
      Test_RetainTraces: v0.54.2
    test_user_blocking_full_denylist.py:
      Test_UserBlocking_FullDenylist: missing_feature (Ruby supported denylists of 2500 entries but it fails to block this those 15000)
    test_versions.py:
      Test_Events: v0.54.2
  debugger/:
    test_debugger_exception_replay.py:
      Test_Debugger_Exception_Replay: missing_feature (feature not implented)
    test_debugger_expression_language.py:
      Test_Debugger_Expression_Language: missing_feature (feature not implented)
    test_debugger_pii.py:
      Test_Debugger_PII_Redaction: missing_feature (feature not implented)
    test_debugger_probe_snapshot.py:
      Test_Debugger_Line_Probe_Snaphots: missing_feature (feature not implented)
      Test_Debugger_Method_Probe_Snaphots: missing_feature (feature not implented)
      Test_Debugger_Mix_Log_Probe: missing_feature (feature not implented)
    test_debugger_probe_status.py:
      Test_Debugger_Probe_Statuses: missing_feature (feature not implented)
  integrations/:
    crossed_integrations/:
      test_kafka.py:
        Test_Kafka:
          "*": irrelevant
          rails70: v0.1 # real version unknown
      test_kinesis.py:
        Test_Kinesis_PROPAGATION_VIA_MESSAGE_ATTRIBUTES:
          "*": irrelevant
          rails70: missing_feature
      test_rabbitmq.py:
        Test_RabbitMQ_Trace_Context_Propagation:
          "*": irrelevant
          rails70: missing_feature (Endpoint not implemented)
      test_sns_to_sqs.py:
        Test_SNS_Propagation:
          "*": irrelevant
          rails70: missing_feature (Endpoint not implemented)
      test_sqs.py:
        Test_SQS_PROPAGATION_VIA_AWS_XRAY_HEADERS:
          "*": irrelevant
          rails70: missing_feature (Endpoint not implemented)
        Test_SQS_PROPAGATION_VIA_MESSAGE_ATTRIBUTES:
          "*": irrelevant
          rails70: missing_feature (Endpoint not implemented)
    test_db_integrations_sql.py:
      Test_MsSql: missing_feature
      Test_MySql: missing_feature
      Test_Postgres: missing_feature
    test_dbm.py:
      Test_Dbm: missing_feature
    test_dsm.py:
      Test_DsmContext_Extraction_Base64:
        "*": irrelevant
        rails70: missing_feature (Endpoint not implemented)
      Test_DsmContext_Injection_Base64:
        "*": irrelevant
        rails70: missing_feature (Endpoint not implemented)
      Test_DsmHttp: missing_feature
      Test_DsmKafka:
        "*": irrelevant
        rails70: missing_feature (Endpoint not implemented)
      Test_DsmKinesis:
        "*": irrelevant
        rails70: missing_feature (Endpoint not implemented)
      Test_DsmRabbitmq:
        "*": irrelevant
        rails70: missing_feature (Endpoint not implemented)
      Test_DsmRabbitmq_FanoutExchange:
        "*": irrelevant
        rails70: missing_feature (Endpoint not implemented)
      Test_DsmRabbitmq_TopicExchange:
        "*": irrelevant
        rails70: missing_feature (Endpoint not implemented)
      Test_DsmSNS:
        "*": irrelevant
        rails70: missing_feature (Endpoint not implemented)
      Test_DsmSQS:
        "*": irrelevant
        rails70: missing_feature (Endpoint not implemented)
      Test_Dsm_Manual_Checkpoint_Inter_Process:
        '*': irrelevant
        rails70: missing_feature (Endpoint not implemented)
      Test_Dsm_Manual_Checkpoint_Intra_Process:
        '*': irrelevant
        rails70: missing_feature (Endpoint not implemented)
  k8s_lib_injection/:
    test_k8s_manual_inject.py:
      TestAdmisionControllerProfiling: missing_feature
  parametric/:
    test_config_consistency.py:
      Test_Config_TraceEnabled: missing_feature
      Test_Config_TraceLogDirectory: missing_feature
      Test_Config_UnifiedServiceTagging: missing_feature
    test_dynamic_configuration.py:
      TestDynamicConfigHeaderTags: bug (To be confirmed, theorical version is v2.0.0)
      TestDynamicConfigSamplingRules: v2.0.0
      TestDynamicConfigTracingEnabled: missing_feature
      TestDynamicConfigV1: bug (to be investigated, theorical version is v1.13.0)
      TestDynamicConfigV1_ServiceTargets: missing_feature
      TestDynamicConfigV2: missing_feature
    test_otel_api_interoperability.py: missing_feature
    test_otel_env_vars.py:
      Test_Otel_Env_Vars: v2.1.0
    test_otel_sdk_interoperability.py: missing_feature
    test_otel_span_methods.py:
      Test_Otel_Span_Methods: v1.17.0
    test_otel_span_with_w3c.py:
      Test_Otel_Span_With_W3c: v1.17.0
    test_sampling_delegation.py:
      Test_Decisionless_Extraction: >-
        missing_feature
        (The "_sampling_priority_v1" numeric tag is missing from the local
        root span when the trace was extracted without a sampling decision.
        See <https://github.com/DataDog/system-tests/actions/runs/7629296312/job/20782693568?pr=2005>.)
    test_span_links.py:
      Test_Span_Links: v2.0.0
    test_telemetry.py:
      Test_Consistent_Configs: missing_feature
      Test_Defaults: missing_feature
      Test_Environment: missing_feature
      Test_TelemetryInstallSignature: missing_feature
      Test_TelemetrySCAEnvVar: v2.1.0
    test_trace_sampling.py:
      Test_Trace_Sampling_Basic: v1.0.0 # TODO what is the earliest version?
      Test_Trace_Sampling_Globs: v2.0.0
      Test_Trace_Sampling_Globs_Feb2024_Revision: v2.0.0
      Test_Trace_Sampling_Resource: v2.0.0
      Test_Trace_Sampling_Tags: missing_feature
      Test_Trace_Sampling_Tags_Feb2024_Revision: missing_feature
      Test_Trace_Sampling_With_W3C: missing_feature
    test_tracer.py:
      Test_TracerSCITagging: v1.21.0
    test_tracer_flare.py:
      TestTracerFlareV1: missing_feature
  remote_config/:
    test_remote_configuration.py:
      Test_RemoteConfigurationExtraServices: missing_feature
      Test_RemoteConfigurationUpdateSequenceASMDD: missing_feature
      Test_RemoteConfigurationUpdateSequenceASMDDNoCache: missing_feature
      Test_RemoteConfigurationUpdateSequenceFeatures: missing_feature
      Test_RemoteConfigurationUpdateSequenceFeaturesNoCache: missing_feature
      Test_RemoteConfigurationUpdateSequenceLiveDebugging: missing_feature
      Test_RemoteConfigurationUpdateSequenceLiveDebuggingNoCache: missing_feature
  stats/:
    test_miscs.py:
      Test_Miscs: missing_feature
  test_config_consistency.py:
<<<<<<< HEAD
    Test_Config_HttpClientErrorStatuses_Default: missing_feature
    Test_Config_HttpClientErrorStatuses_FeatureFlagCustom: missing_feature
=======
    Test_Config_ClientTagQueryString_Configured: missing_feature
    Test_Config_ClientTagQueryString_Empty: missing_feature (removes query string by default)
>>>>>>> 54b593f8
    Test_Config_HttpServerErrorStatuses_Default: missing_feature
    Test_Config_HttpServerErrorStatuses_FeatureFlagCustom: missing_feature
  test_distributed.py:
    Test_DistributedHttp: missing_feature
  test_identify.py:
    Test_Basic: v1.0.0
    Test_Propagate: missing_feature
    Test_Propagate_Legacy: missing_feature
  test_library_conf.py:
    Test_HeaderTags: v1.13.0
    Test_HeaderTags_Colon_Leading: v1.13.0
    Test_HeaderTags_Colon_Trailing: bug (AIT-8602)
    Test_HeaderTags_Long: v1.13.0
    Test_HeaderTags_Short: v1.13.0
    Test_HeaderTags_Whitespace_Header: v1.13.0
    Test_HeaderTags_Whitespace_Tag: bug (AIT-8599)
    Test_HeaderTags_Whitespace_Val_Long: v1.13.0
    Test_HeaderTags_Whitespace_Val_Short: v1.13.0
  test_profiling.py:
    Test_Profile: bug (Not receiving profiles)
  test_sampling_rates.py:
    Test_SamplingDecisions: missing_feature (Endpoint /sample_rate_route not implemented)
  test_scrubbing.py:
    Test_UrlField: missing_feature (Needs weblog endpoint)
    Test_UrlQuery: v1.0.0
  test_semantic_conventions.py:
    Test_Meta: v1.7.0
    Test_MetaDatadogTags: bug (Inconsistent implementation across tracers; will need a dedicated testing scenario)
    Test_MetricsStandardTags: v1.7.0
  test_standard_tags.py:
    Test_StandardTagsClientIp: v1.10.1
    Test_StandardTagsMethod: v1.8.0
    Test_StandardTagsRoute:
      '*': missing_feature
      rack: irrelevant (rack can not access route pattern)
    Test_StandardTagsStatusCode: v1.8.0
    Test_StandardTagsUrl: missing_feature
    Test_StandardTagsUserAgent: v1.8.0
  test_telemetry.py:
    Test_DependencyEnable: v1.4.0
    Test_Log_Generation: missing_feature
    Test_MessageBatch: missing_feature
    Test_Metric_Generation_Disabled: v1.4.0
    Test_Metric_Generation_Enabled: missing_feature
    Test_ProductsDisabled: missing_feature
    Test_Telemetry: v1.4.0
    Test_TelemetrySCAEnvVar: missing_feature
    Test_TelemetryV2: v1.11<|MERGE_RESOLUTION|>--- conflicted
+++ resolved
@@ -386,13 +386,10 @@
     test_miscs.py:
       Test_Miscs: missing_feature
   test_config_consistency.py:
-<<<<<<< HEAD
+    Test_Config_ClientTagQueryString_Configured: missing_feature
+    Test_Config_ClientTagQueryString_Empty: missing_feature (removes query string by default)
     Test_Config_HttpClientErrorStatuses_Default: missing_feature
     Test_Config_HttpClientErrorStatuses_FeatureFlagCustom: missing_feature
-=======
-    Test_Config_ClientTagQueryString_Configured: missing_feature
-    Test_Config_ClientTagQueryString_Empty: missing_feature (removes query string by default)
->>>>>>> 54b593f8
     Test_Config_HttpServerErrorStatuses_Default: missing_feature
     Test_Config_HttpServerErrorStatuses_FeatureFlagCustom: missing_feature
   test_distributed.py:
