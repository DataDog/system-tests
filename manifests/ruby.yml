--- conflicted
+++ resolved
@@ -407,16 +407,8 @@
     test_partial_flushing.py: # Not configurable in a standard way
       Test_Partial_Flushing: missing_feature
     test_sampling_delegation.py:
-<<<<<<< HEAD
-      Test_Decisionless_Extraction: >-
-        missing_feature
-        (The "_sampling_priority_v1" numeric tag is missing from the local
-        root span when the trace was extracted without a sampling decision.
-        See <https://github.com/DataDog/system-tests/actions/runs/7629296312/job/20782693568?pr=2005>.)
+      Test_Decisionless_Extraction: v2.4.0
     test_span_events.py: missing_feature
-=======
-      Test_Decisionless_Extraction: v2.4.0
->>>>>>> 6bdccca9
     test_span_links.py:
       Test_Span_Links: v2.0.0
     test_telemetry.py:
