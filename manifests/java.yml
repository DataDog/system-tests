--- conflicted
+++ resolved
@@ -605,17 +605,13 @@
           '*': v1.40.0
           spring-boot-3-native: missing_feature (GraalVM. Tracing support only)
           spring-boot-payara: missing_feature (APPSEC-54966)
-<<<<<<< HEAD
-      test_libddwaf.py: missing_feature
-      test_shi.py: missing_feature (Not support in Java)
-      test_cmdi.py: missing_feature
-=======
       test_libddwaf.py:
         Test_Libddwaf_Version:
           '*': v1.40.0
           spring-boot-3-native: missing_feature (GraalVM. Tracing support only)
+        Test_LibddwafVersion_CmdI: missing_feature
       test_shi.py: irrelevant (Not support in Java)
->>>>>>> 0662943a
+      test_cmdi.py: missing_feature
       # SQLi was introduced in v1.38.0 (with RASP disabled by default, but was flaky)
       test_sqli.py:
         Test_Sqli_BodyJson:
