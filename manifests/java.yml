tests/:
  apm_tracing_e2e/:
    test_otel.py:
      Test_Otel_Span:
        '*': missing_feature (/e2e_otel_span endpoint is only implemented in Java Spring Boot at the moment)
        spring-boot:  v0.1 # real version not known
    test_single_span.py:
      Test_SingleSpan:
        '*': missing_feature (/e2e_single_span endpoint is only implemented in Java Spring Boot at the moment)
        spring-boot:  v0.1 # real version not known
  appsec/:
    api_security/:
      test_schemas.py:
        Test_Schema_Request_Body: missing_feature
        Test_Schema_Request_Cookies: missing_feature
        Test_Schema_Request_Headers: missing_feature
        Test_Schema_Request_Path_Parameters: missing_feature
        Test_Schema_Request_Query_Parameters: missing_feature
        Test_Schema_Response_Body: missing_feature
        Test_Schema_Response_Headers: missing_feature
    iast/:
      sink/:
        test_command_injection.py:
          TestCommandInjection:
            '*': v1.1.0
            akka-http: v1.12.0
            jersey-grizzly2: v1.11.0
            play: missing_feature
            ratpack: missing_feature
            resteasy-netty3: v1.11.0
            spring-boot-3-native: missing_feature (GraalVM. Tracing support only)
            vertx3: v1.12.0
            vertx4: v1.12.0
        test_hsts_missing_header.py:
          Test_HstsMissingHeader:
            '*': missing_feature
            sping-boot-undertow: v1.20.0
            spring-boot: v1.20.0
            spring-boot-jetty: v1.20.0
            spring-boot-wildfly: v1.20.0
            uds-spring-boot: v1.20.0
        test_insecure_cookie.py:
          TestInsecureCookie:
            '*': v1.18.0
            akka-http: missing_feature
            play: missing_feature
            ratpack: missing_feature
            spring-boot-3-native: missing_feature
        test_ldap_injection.py:
          TestLDAPInjection:
            '*': v1.7.0
            akka-http: v1.12.0
            jersey-grizzly2: v1.11.0
            play: missing_feature
            ratpack: missing_feature
            resteasy-netty3: v1.11.0
            spring-boot-3-native: missing_feature (GraalVM. Tracing support only)
            vertx3: v1.12.0
            vertx4: v1.12.0
        test_no_httponly_cookie.py:
          TestNoHttponlyCookie:
            '*': v1.18.0
            akka-http: missing_feature
            play: missing_feature
            ratpack: missing_feature
            spring-boot-3-native: missing_feature
        test_no_samesite_cookie.py:
          TestNoSamesiteCookie:
            '*': v1.18.0
            akka-http: missing_feature
            play: missing_feature
            ratpack: missing_feature
            spring-boot-3-native: missing_feature
        test_nosql_mongodb_injection.py:
          TestNoSqlMongodbInjection: missing_feature            
        test_path_traversal.py:
          TestPathTraversal:
            '*': v1.1.0
            akka-http: v1.12.0
            jersey-grizzly2: v1.11.0
            play: missing_feature
            ratpack: missing_feature
            resteasy-netty3: v1.11.0
            spring-boot-3-native: missing_feature (GraalVM. Tracing support only)
            vertx3: v1.12.0
        test_sql_injection.py:
          TestSqlInjection:
            '*': v1.1.0
            akka-http: v1.12.0
            jersey-grizzly2: v1.11.0
            play: missing_feature
            ratpack: missing_feature
            resteasy-netty3: v1.11.0
            spring-boot-3-native: missing_feature (GraalVM. Tracing support only)
            vertx3: v1.12.0
        test_ssrf.py:
          TestSSRF:
            '*': v1.14.0
            akka-http: missing_feature (No endpoint implemented)
            play: missing_feature (No endpoint implemented)
            ratpack: missing_feature (No endpoint implemented)
            spring-boot-3-native: missing_feature (GraalVM. Tracing support only)
            vertx4: missing_feature (No endpoint implemented)
        test_trust_boundary_violation.py:
          Test_TrustBoundaryViolation: missing_feature
        test_unvalidated_redirect.py:
          TestUnvalidatedHeader: 
            '*': v1.16.0
            akka-http: missing_feature
            play: missing_feature
            ratpack: missing_feature
            spring-boot-3-native: missing_feature (GraalVM. Tracing support only)
            spring-boot-jetty: v1.17.0
            vertx4: v1.17.0
          TestUnvalidatedRedirect:
            '*': v1.16.0
            akka-http: missing_feature
            play: missing_feature
            ratpack: missing_feature
            spring-boot-3-native: missing_feature (GraalVM. Tracing support only)
            spring-boot-jetty: v1.17.0
            vertx4: v1.17.0
        test_unvalidated_redirect_forward.py:
          TestUnvalidatedForward:
            '*': v1.16.0
            akka-http: irrelevant (No forward)
            jersey-grizzly2: irrelevant (No forward)
            play: missing_feature (No endpoint implemented)
            ratpack: irrelevant (No forward)
            resteasy-netty3: irrelevant (No forward)
            spring-boot-3-native: missing_feature (GraalVM. Tracing support only)
            vertx4: v1.17.0
        test_weak_cipher.py:
          TestWeakCipher:
            '*': v0.108.0
            play: missing_feature (no endpoint)
            spring-boot-3-native: missing_feature (GraalVM. Tracing support only)
        test_weak_hash.py:
          TestWeakHash:
            '*': v0.108.0
            play: missing_feature (no endpoint)
            spring-boot-3-native: missing_feature (GraalVM. Tracing support only)
        test_weak_randomness.py:
          TestWeakRandomness:
            '*': v1.15.0
            play: missing_feature (no endpoint)
            spring-boot-3-native: missing_feature (GraalVM. Tracing support only)
        test_xcontent_sniffing.py:
          Test_XContentSniffing:
            "*": "missing_feature"
            sping-boot-undertow: "bug (APPSEC-11353)"
            spring-boot: "bug (APPSEC-11353)"
            spring-boot-jetty: "bug (APPSEC-11353)"
            spring-boot-wildfly: "bug (APPSEC-11353)"
            uds-spring-boot: "bug (APPSEC-11353)"
        test_xpath_injection.py:
          TestXPathInjection:
            '*': v1.18.0
            play: missing_feature
            ratpack: missing_feature
            spring-boot-3-native: missing_feature
        test_xss.py:
          TestXSS:
            '*': missing_feature
            spring-boot: v1.19.0
            spring-boot-jetty: v1.19.0
            spring-boot-openliberty: v1.19.0
            spring-boot-payara: v1.19.0
            spring-boot-undertow: v1.19.0
            spring-boot-wildfly: v1.19.0
            uds-spring-boot: v1.19.0
      source/:
        test_body.py:
          TestRequestBody:
            '*': v1.7.0
            akka-http: v1.12.0
            jersey-grizzly2: missing_feature
            play: missing_feature
            ratpack: missing_feature
            resteasy-netty3: missing_feature
            spring-boot-3-native: missing_feature (GraalVM. Tracing support only)
            vertx3: v1.12.0
            vertx4: v1.12.0
        test_cookie_name.py:
          TestCookieName:
            '*': v1.5.0
            akka-http: v1.12.0
            play: missing_feature
            ratpack: missing_feature
            resteasy-netty3: missing_feature
            spring-boot-3-native: missing_feature (GraalVM. Tracing support only)
            vertx3: v1.12.0
            vertx4: v1.12.0
        test_cookie_value.py:
          TestCookieValue:
            '*': v1.5.0
            akka-http: v1.12.0
            jersey-grizzly2: v1.11.0
            play: missing_feature
            ratpack: missing_feature
            resteasy-netty3: v1.11.0
            spring-boot-3-native: missing_feature (GraalVM. Tracing support only)
            vertx3: v1.12.0
            vertx4: v1.12.0
        test_header_name.py:
          TestHeaderName:
            '*': v1.5.0
            akka-http: v1.12.0
            jersey-grizzly2: v1.15.0
            play: missing_feature
            ratpack: missing_feature
            resteasy-netty3: missing_feature
            spring-boot-3-native: missing_feature (GraalVM. Tracing support only)
            vertx3: v1.12.0
            vertx4: v1.12.0
        test_header_value.py:
          TestHeaderValue:
            '*': v1.5.0
            akka-http: v1.12.0
            jersey-grizzly2: v1.11.0
            play: missing_feature
            ratpack: missing_feature
            resteasy-netty3: v1.11.0
            spring-boot-3-native: missing_feature (GraalVM. Tracing support only)
            vertx3: v1.12.0
            vertx4: v1.12.0
        test_multipart.py:
          TestMultipart:
            '*': missing_feature
            spring-boot: v1.22.0
            spring-boot-jetty: v1.22.0
            spring-boot-openliberty: v1.22.0
            spring-boot-payara: v1.22.0
            spring-boot-undertow: v1.22.0
            uds-spring-boot: v1.22.0
        test_parameter_name.py:
          TestParameterName:
            '*': v1.5.0
            akka-http: v1.12.0
            jersey-grizzly2: v1.15.0
            play: missing_feature
            ratpack: missing_feature
            spring-boot-3-native: missing_feature (GraalVM. Tracing support only)
            vertx3: v1.12.0
            vertx4: v1.12.0
        test_parameter_value.py:
          TestParameterValue:
            '*': v1.5.0
            akka-http: v1.12.0
            jersey-grizzly2: v1.11.0
            play: missing_feature
            ratpack: missing_feature
            resteasy-netty3: v1.11.0
            spring-boot-3-native: missing_feature (GraalVM. Tracing support only)
            vertx3: v1.12.0
            vertx4: v1.12.0
        test_path.py:
          TestPath:
            '*': missing_feature
            spring-boot: v1.22.0
            spring-boot-jetty: v1.22.0
            spring-boot-openliberty: v1.22.0
            spring-boot-payara: v1.22.0
            spring-boot-undertow: v1.22.0
            spring-boot-wildfly: v1.22.0
            uds-spring-boot: v1.22.0
    waf/:
      test_addresses.py:
        Test_BodyJson:
          '*': v0.95.1
          akka-http: v1.22.0
          play: v1.22.0
          ratpack: v0.99.0
          spring-boot-3-native: missing_feature (GraalVM. Tracing support only)
          spring-boot-payara: missing_feature (No AppSec support)
          vertx3: v0.99.0
          vertx4: bug (Capability to read body content is incomplete after vert.x
            4.0.0)
        Test_BodyRaw:
          '*': missing_feature
          akka-http: v1.22.0
          play: v1.22.0
          spring-boot-3-native: missing_feature (GraalVM. Tracing support only)
          spring-boot-payara: missing_feature (No AppSec support)
        Test_BodyUrlEncoded:
          '*': v0.95.1
          akka-http: v1.22.0
          play: v1.22.0
          ratpack: v0.99.0
          spring-boot-3-native: missing_feature (GraalVM. Tracing support only)
          spring-boot-payara: missing_feature (No AppSec support)
          spring-boot-undertow: v0.98.0
          vertx3: v0.99.0
        Test_BodyXml:
          '*': v0.95.1
          akka-http: missing_feature (no built-in XML unmarshalling to instrument)
          play: v1.23.0
          ratpack: v0.99.0
          spring-boot-3-native: missing_feature (GraalVM. Tracing support only)
          spring-boot-payara: missing_feature (No AppSec support)
          vertx3: missing_feature
          vertx4: bug (Capability to read body content is incomplete after vert.x
            4.0.0)
        Test_ClientIP: missing_feature
        Test_Cookies:
          akka-http: v1.22.0
          play: v1.22.0
          spring-boot-3-native: missing_feature (GraalVM. Tracing support only)
          spring-boot-payara: missing_feature (No AppSec support)
        Test_FullGrpc: missing_feature
        Test_GraphQL: missing_feature
        Test_Headers:
          '*': v0.87.0
          akka-http: v1.22.0
          spring-boot-3-native: missing_feature (GraalVM. Tracing support only)
          spring-boot-payara: missing_feature (No AppSec support)
        Test_Lambda: missing_feature
        Test_Method: missing_feature
        Test_PathParams:
          '*': v0.95.1
          akka-http: missing_feature (unclear how to implement; matching doesn't happen in one go)
          jersey-grizzly2: missing_feature
          play: v1.22.0
          ratpack: v0.99.0
          resteasy-netty3: missing_feature
          spring-boot-3-native: missing_feature (GraalVM. Tracing support only)
          spring-boot-payara: missing_feature (No AppSec support)
          vertx3: v0.99.0
        Test_ResponseStatus:
          '*': v0.88.0
          akka-http: v1.22.0
          spring-boot-3-native: missing_feature (GraalVM. Tracing support only)
          spring-boot-payara: missing_feature (No AppSec support)
        Test_UrlQuery:
          '*': v0.87.0
          akka-http: v1.22.0
          spring-boot-3-native: missing_feature (GraalVM. Tracing support only)
          spring-boot-payara: missing_feature (No AppSec support)
        Test_UrlQueryKey:
          '*': v0.100.0
          akka-http: v1.22.0
          spring-boot-3-native: missing_feature (GraalVM. Tracing support only)
          spring-boot-payara: missing_feature (No AppSec support)
        Test_UrlRaw:
          '*': v0.87.0
          spring-boot-3-native: missing_feature (GraalVM. Tracing support only)
          spring-boot-payara: missing_feature (No AppSec support)
        Test_gRPC:
          '*': v0.96.0
          akka-http: irrelevant
          jersey-grizzly2: irrelevant
          play: irrelevant
          ratpack: irrelevant
          resteasy-netty3: irrelevant
          spring-boot: v0.109.0  # APPSEC-5426
          spring-boot-3-native: missing_feature (GraalVM. Tracing support only)
          spring-boot-payara: missing_feature (No AppSec support)
          vertx3: irrelevant
          vertx4: irrelevant
      test_blocking.py:
        Test_Blocking:
          '*': missing_feature
          akka-http: v1.22.0
          jersey-grizzly2: v1.7.0
          play: v1.22.0
          ratpack: v1.7.0
          resteasy-netty3: v1.7.0
          spring-boot: v0.112.0
          spring-boot-3-native: missing_feature
          spring-boot-openliberty: v1.3.0
          spring-boot-payara: missing_feature (No AppSec support)
          spring-boot-undertow: v0.112.0
          spring-boot-wildfly: v0.112.0
          sprint-boot-jetty: v0.112.0
          uds-spring-boot: v0.112.0
          vertx3: v1.7.0
        Test_CustomBlockingResponse:
          '*': v1.11.0
          akka-http: v1.22.0
          play: v1.22.0
          spring-boot-3-native: missing_feature (GraalVM. Tracing support only)
          spring-boot-payara: missing_feature (No AppSec support)
      test_custom_rules.py:
        Test_CustomRules: missing_feature
      test_exclusions.py:
        Test_Exclusions:
          '*': v1.6.0
          akka-http: v1.22.0
          play: v1.22.0
          spring-boot-3-native: missing_feature (GraalVM. Tracing support only)
      test_miscs.py:
        Test_404:
          '*': v0.87.0
          akka-http: v1.22.0
          spring-boot-3-native: missing_feature (GraalVM. Tracing support only)
          spring-boot-payara: missing_feature (No AppSec support)
        Test_CorrectOptionProcessing:
          '*': v0.87.0
          akka-http: v1.22.0
          spring-boot-3-native: missing_feature (GraalVM. Tracing support only)
          spring-boot-payara: missing_feature (No AppSec support)
        Test_MultipleAttacks:
          '*': v0.92.0
          akka-http: v1.22.0
          spring-boot-3-native: missing_feature (GraalVM. Tracing support only)
          spring-boot-payara: missing_feature (No AppSec support)
        Test_MultipleHighlight:
          '*': v0.95.0
          akka-http: v1.22.0
          spring-boot-3-native: missing_feature (GraalVM. Tracing support only)
          spring-boot-payara: missing_feature (No AppSec support)
        Test_NoWafTimeout:
          akka-http: v1.22.0
          spring-boot-payara: missing_feature (No AppSec support)
      test_reports.py:
        Test_Monitoring:
          '*': v0.100.0
          akka-http: v1.22.0
          spring-boot-3-native: missing_feature (GraalVM. Tracing support only)
          spring-boot-payara: missing_feature (No AppSec support)
      test_rules.py:
        Test_CommandInjection:
          '*': v0.87.0
          akka-http: v1.22.0
          spring-boot-3-native: missing_feature (GraalVM. Tracing support only)
          spring-boot-payara: missing_feature (No AppSec support)
        Test_DiscoveryScan:
          akka-http: v1.22.0
          spring-boot-3-native: missing_feature (GraalVM. Tracing support only)
          spring-boot-payara: missing_feature (No AppSec support)
        Test_HttpProtocol:
          akka-http: v1.22.0
          spring-boot-3-native: missing_feature (GraalVM. Tracing support only)
          spring-boot-payara: missing_feature (No AppSec support)
        Test_JavaCodeInjection:
          '*': v0.87.0
          akka-http: v1.22.0
          spring-boot-3-native: missing_feature (GraalVM. Tracing support only)
          spring-boot-payara: missing_feature (No AppSec support)
        Test_JsInjection:
          '*': v0.87.0
          akka-http: v1.22.0
          spring-boot-3-native: missing_feature (GraalVM. Tracing support only)
          spring-boot-payara: missing_feature (No AppSec support)
        Test_LFI:
          akka-http: v1.22.0
          spring-boot-3-native: missing_feature (GraalVM. Tracing support only)
          spring-boot-payara: missing_feature (No AppSec support)
        Test_NoSqli:
          '*': v0.87.0
          akka-http: v1.22.0
          spring-boot-3-native: missing_feature (GraalVM. Tracing support only)
          spring-boot-payara: missing_feature (No AppSec support)
        Test_PhpCodeInjection:
          '*': v0.87.0
          akka-http: v1.22.0
          spring-boot-3-native: missing_feature (GraalVM. Tracing support only)
          spring-boot-payara: missing_feature (No AppSec support)
        Test_RFI:
          '*': v0.87.0
          akka-http: v1.22.0
          spring-boot-3-native: missing_feature (GraalVM. Tracing support only)
          spring-boot-payara: missing_feature (No AppSec support)
        Test_SQLI:
          akka-http: v1.22.0
          spring-boot-3-native: missing_feature (GraalVM. Tracing support only)
          spring-boot-payara: missing_feature (No AppSec support)
        Test_SSRF:
          '*': v0.87.0
          akka-http: v1.22.0
          spring-boot-3-native: missing_feature (GraalVM. Tracing support only)
          spring-boot-payara: missing_feature (No AppSec support)
        Test_Scanners:
          '*': v0.87.0
          akka-http: v1.22.0
          spring-boot-3-native: missing_feature (GraalVM. Tracing support only)
          spring-boot-payara: missing_feature (No AppSec support)
        Test_XSS:
          '*': v0.87.0
          akka-http: v1.22.0
          spring-boot-3-native: missing_feature (GraalVM. Tracing support only)
          spring-boot-payara: missing_feature (No AppSec support)
      test_telemetry.py:
        Test_TelemetryMetrics:
          '*': v1.12.0
          akka-http: v1.22.0
          spring-boot-3-native: missing_feature (GraalVM. Tracing support only)
    test_PII.py:
      Test_Scrubbing: missing_feature
    test_alpha.py:
      Test_Basic:
        '*': v0.87.0
        akka-http: v1.22.0
        spring-boot-3-native: missing_feature (GraalVM. Tracing support only)
        spring-boot-payara: missing_feature (No AppSec support)
    test_automated_login_events.py:
      Test_Login_Events: missing_feature
      Test_Login_Events_Extended: missing_feature
    test_blocking_addresses.py:
      Test_BlockingAddresses:
        '*': missing_feature
        akka-http: v1.22.0
        jersey-grizzly2: v1.7.0
        play: v1.22.0
        ratpack: v1.6.0
        resteasy-netty3: v1.7.0
        spring-boot: v0.111.0  # initially v0.110.0, but was bugged
        spring-boot-3-native: missing_feature (GraalVM. Tracing support only)
        spring-boot-jetty: v0.111.0
        spring-boot-openliberty: v0.115.0
        spring-boot-payara: missing_feature (Missing support)
        spring-boot-undertow: v0.111.0
        spring-boot-wildfly: v0.111.0
        uds-spring-boot: v0.110.0
        vertx3: v1.7.0
        vertx4: v1.7.0
      Test_BlockingGraphqlResolvers: missing_feature
      Test_Blocking_request_body:
        '*': v1.15.0
        akka-http: v1.22.0
        play: v1.22.0
        spring-boot-3-native: missing_feature (GraalVM. Tracing support only)
        spring-boot-payara: missing_feature (Missing support)
      Test_Blocking_request_cookies:
        '*': missing_feature
        akka-http: v1.22.0
        jersey-grizzly2: v1.7.0
        play: v1.22.0
        ratpack: v1.6.0
        resteasy-netty3: v1.7.0
        spring-boot: v0.110.0
        spring-boot-3-native: missing_feature (GraalVM. Tracing support only)
        spring-boot-jetty: v0.111.0
        spring-boot-openliberty: v0.115.0  # Supported since 0.111.0 but bugged in <0.115.0.
        spring-boot-payara: missing_feature (Missing support)
        spring-boot-undertow: v0.111.0
        vertx3: v1.7.0
        vertx4: v1.7.0
      Test_Blocking_request_headers:
        '*': missing_feature
        akka-http: v1.22.0
        jersey-grizzly2: v1.7.0
        play: v1.22.0
        ratpack: v1.6.0
        resteasy-netty3: v1.7.0
        spring-boot: v0.110.0
        spring-boot-3-native: missing_feature (GraalVM. Tracing support only)
        spring-boot-jetty: v0.111.0
        spring-boot-openliberty: v0.115.0  # Supported since 0.111.0 but bugged in <0.115.0.
        spring-boot-payara: missing_feature (Missing support)
        spring-boot-undertow: v0.111.0
        vertx3: v1.7.0
        vertx4: v1.7.0
      Test_Blocking_request_method:
        '*': missing_feature
        akka-http: v1.22.0
        jersey-grizzly2: v1.7.0
        play: v1.22.0
        ratpack: v1.6.0
        resteasy-netty3: v1.7.0
        spring-boot: v0.110.0
        spring-boot-3-native: missing_feature (GraalVM. Tracing support only)
        spring-boot-jetty: v0.111.0
        spring-boot-openliberty: v0.115.0  # Supported since 0.111.0 but bugged in <0.115.0.
        spring-boot-undertow: v0.111.0
        vertx3: v1.7.0
        vertx4: v1.7.0
      Test_Blocking_request_path_params:
        '*': v1.15.0
        akka-http: missing_feature (path parameters not suported)
        play: v1.22.0
        spring-boot-3-native: missing_feature (GraalVM. Tracing support only)
        spring-boot-payara: missing_feature (Missing support)
      Test_Blocking_request_query:
        '*': missing_feature
        akka-http: v1.22.0
        jersey-grizzly2: v1.7.0
        play: v1.22.0
        ratpack: v1.6.0
        resteasy-netty3: v1.7.0
        spring-boot: v0.110.0
        spring-boot-3-native: missing_feature (GraalVM. Tracing support only)
        spring-boot-jetty: v0.111.0
        spring-boot-openliberty: v0.115.0  # Supported since 0.111.0 but bugged in <0.115.0.
        spring-boot-payara: missing_feature (Missing support)
        spring-boot-undertow: v0.111.0
        vertx3: v1.7.0
        vertx4: v1.7.0
      Test_Blocking_request_uri:
        '*': missing_feature
        akka-http: v1.22.0
        jersey-grizzly2: v1.7.0
        play: v1.22.0
        ratpack: v1.6.0
        resteasy-netty3: v1.7.0
        spring-boot: v0.110.0
        spring-boot-3-native: missing_feature (GraalVM. Tracing support only)
        spring-boot-jetty: v0.111.0
        spring-boot-openliberty: v0.115.0  # Supported since 0.111.0 but bugged in <0.115.0.
        spring-boot-undertow: v0.111.0
        vertx3: v1.7.0
        vertx4: v1.7.0
      Test_Blocking_response_headers:
        '*': missing_feature
        akka-http: v1.22.0
        play: v1.22.0
        spring-boot-3-native: missing_feature (GraalVM. Tracing support only)
        spring-boot-payara: missing_feature (Missing support)
      Test_Blocking_response_status:
        '*': missing_feature
        akka-http: v1.22.0
        play: v1.22.0
        spring-boot-3-native: missing_feature (GraalVM. Tracing support only)
        spring-boot-payara: missing_feature (Missing support)
    test_client_ip.py:
      Test_StandardTagsClientIp: v0.114.0
    test_conf.py:
      Test_ConfigurationVariables:
        '*': v0.100.0
        akka-http: v1.22.0
        spring-boot-3-native: missing_feature (GraalVM. Tracing support only)
        spring-boot-payara: missing_feature (No AppSec support)
      Test_RuleSet_1_3_1:
        '*': v0.99.0
        akka-http: v1.22.0
        spring-boot-3-native: missing_feature (GraalVM. Tracing support only)
        spring-boot-payara: missing_feature (No AppSec support)
      Test_StaticRuleSet:
        '*': v0.87.0
        akka-http: v1.22.0
        spring-boot-3-native: missing_feature (GraalVM. Tracing support only)
        spring-boot-payara: missing_feature (No AppSec support)
    test_customconf.py:
      Test_ConfRuleSet:
        '*': v0.93.0
        akka-http: v1.22.0
        play: v1.22.0
        spring-boot-3-native: missing_feature (GraalVM. Tracing support only)
      Test_CorruptedRules:
        '*': v0.93.0
        akka-http: v1.22.0
        play: v1.22.0
        spring-boot-3-native: missing_feature (GraalVM. Tracing support only)
      Test_MissingRules:
        '*': v0.93.0
        akka-http: v1.22.0
        play: v1.22.0
        spring-boot-3-native: missing_feature (GraalVM. Tracing support only)
      Test_NoLimitOnWafRules:
        '*': v0.97.0
        akka-http: v1.22.0
        play: v1.22.0
        spring-boot-3-native: missing_feature (GraalVM. Tracing support only)
    test_docs.py:
      Test_InstallationDebugProcedure:
        spring-boot-3-native: missing_feature (GraalVM. Tracing support only)
      Test_InstallationInstructions:
        spring-boot-3-native: missing_feature (GraalVM. Tracing support only)
      Test_PublicDocumentation:
        spring-boot-3-native: missing_feature (GraalVM. Tracing support only)
    test_endpoint_ognl.py:
      Test_Ognl:
        akka-http: missing_feature (Need to build endpoint on weblog)
        jersey-grizzly2: missing_feature (Need to build endpoint on weblog)
        play: missing_feature (Need to build endpoint on weblog)
        ratpack: missing_feature (Need to build endpoint on weblog)
        resteasy-netty3: missing_feature (Need to build endpoint on weblog)
        spring-boot-3-native: missing_feature (GraalVM. Tracing support only)
        vertx3: missing_feature (Need to build endpoint on weblog)
        vertx4: missing_feature (Need to build endpoint on weblog)
    test_endpoint_sqli.py:
      Test_Sqli:
        akka-http: missing_feature (Need to build endpoint on weblog)
        jersey-grizzly2: missing_feature (Need to build endpoint on weblog)
        play: missing_feature (Need to build endpoint on weblog)
        ratpack: missing_feature (Need to build endpoint on weblog)
        resteasy-netty3: missing_feature (Need to build endpoint on weblog)
        spring-boot-3-native: missing_feature (GraalVM. Tracing support only)
        vertx3: missing_feature (Need to build endpoint on weblog)
        vertx4: missing_feature (Need to build endpoint on weblog)
    test_endpoint_ssrf.py:
      Test_Ssrf: missing_feature (Need to build endpoint on weblog)
    test_event_tracking.py:
      Test_CustomEvent:
        '*': v1.8.0
        play: v1.22.0
        spring-boot-3-native: irrelevant (GraalVM. Tracing support only)
        spring-boot-payara: missing_feature (No AppSec support)
      Test_UserLoginFailureEvent:
        '*': v1.8.0
        play: v1.22.0
        spring-boot-3-native: irrelevant (GraalVM. Tracing support only)
        spring-boot-payara: missing_feature (No AppSec support)
      Test_UserLoginSuccessEvent:
        '*': v1.8.0
        play: v1.22.0
        spring-boot-3-native: irrelevant (GraalVM. Tracing support only)
        spring-boot-payara: missing_feature (No AppSec support)
    test_identify.py:
      Test_Basic: missing_feature
    test_ip_blocking_full_denylist.py:
      Test_AppSecIPBlockingFullDenylist: bug (RC payload limit)
        # '*': missing_feature
        # jersey-grizzly2: v1.7.0
        # ratpack: v1.7.0
        # resteasy-netty3: v1.7.0
        # spring-boot: v0.110.0
        # spring-boot-openliberty: v0.115.0
        # spring-boot-undertow: v0.111.0
        # sprint-boot-jetty: v0.111.0
        # vertx3: v1.7.0
    test_logs.py:
      Test_Standardization:
        akka-http: v1.22.0
        spring-boot-3-native: missing_feature (GraalVM. Tracing support only)
        spring-boot-payara: missing_feature (No AppSec support)
      Test_StandardizationBlockMode: missing_feature
    test_rate_limiter.py:
      Test_Main:
        akka-http: v1.22.0
        play: v1.22.0
        spring-boot-3-native: missing_feature (GraalVM. Tracing support only)
    test_reports.py:
      Test_AttackTimestamp:
        akka-http: v1.22.0
        spring-boot-payara: missing_feature (No AppSec support)
      Test_ExtraTagsFromRule: v1.22.0    # Supported since v1.22.0
      Test_HttpClientIP:
        '*': v0.98.1
        akka-http: v1.22.0
        play: v1.22.0
        spring-boot-3-native: missing_feature (GraalVM. Tracing support only)
        spring-boot-payara: missing_feature (No AppSec support)
      Test_Info:
        '*': v0.87.0
        akka-http: v1.22.0
        spring-boot-3-native: missing_feature (GraalVM. Tracing support only)
        spring-boot-payara: missing_feature (No AppSec support)
      Test_RequestHeaders:
        akka-http: v1.22.0
        spring-boot-3-native: missing_feature (GraalVM. Tracing support only)
        spring-boot-payara: missing_feature (No AppSec support)
      Test_StatusCode:
        '*': v0.92.0
        akka-http: v1.22.0
        spring-boot-3-native: missing_feature (GraalVM. Tracing support only)
        spring-boot-payara: missing_feature (No AppSec support)
      Test_TagsFromRule:
        akka-http: v1.22.0
        spring-boot-payara: missing_feature (No AppSec support)
    test_request_blocking.py:
      Test_AppSecRequestBlocking:
        '*': missing_feature
        akka-http: v1.22.0
        jersey-grizzly2: v1.9.0
        play: v1.22.0
        ratpack: v1.9.0
        resteasy-netty3: v1.9.0
        spring-boot: v1.9.0
        spring-boot-openliberty: v1.9.0
        spring-boot-undertow: v1.9.0
        sprint-boot-jetty: v1.9.0
        vertx3: v1.9.0
    test_runtime_activation.py:
      Test_RuntimeActivation:
        '*': v0.115.0
        akka-http: v1.22.0
        play: v1.22.0
        spring-boot-3-native: missing_feature (GraalVM. Tracing support only)
    test_traces.py:
      Test_AppSecEventSpanTags:
        '*': v0.104.0
        akka-http: v1.22.0
        play: v1.22.0
        spring-boot-3-native: missing_feature (GraalVM. Tracing support only)
        spring-boot-payara: missing_feature (No AppSec support)
      Test_AppSecObfuscator:
        '*': v0.113.0
        akka-http: v1.22.0
        spring-boot-3-native: missing_feature (GraalVM. Tracing support only)
        spring-boot-payara: missing_feature (No AppSec support)
      Test_CollectRespondHeaders:
        '*': v0.102.0
        akka-http: v1.22.0
        play: v1.22.0
        spring-boot-3-native: missing_feature (GraalVM. Tracing support only)
        spring-boot-payara: missing_feature (No AppSec support)
      Test_RetainTraces:
        '*': v0.92.0
        akka-http: v1.22.0
        spring-boot-3-native: missing_feature (GraalVM. Tracing support only)
        spring-boot-payara: missing_feature (No AppSec support)
    test_user_blocking_full_denylist.py:
      Test_UserBlocking_FullDenylist: bug (RC payload limit)
        # '*': missing_feature
        # jersey-grizzly2: v1.7.0
        # ratpack: v1.7.0
        # resteasy-netty3: v1.7.0
        # spring-boot: v0.110.0
        # spring-boot-openliberty: v0.115.0
        # spring-boot-undertow: v0.111.0
        # sprint-boot-jetty: v0.111.0
        # vertx3: v1.7.0
    test_versions.py:
      Test_Events: v0.90.0
  debugger/:
    test_debugger.py:
      Test_Debugger_Line_Probe_Snaphots:
        '*': missing_feature
        spring-boot: v0.1  # real version not known
        uds-spring-boot: v0.1  # real version not known
      Test_Debugger_Method_Probe_Snaphots:
        '*': missing_feature
        spring-boot: v0.1  # real version not known
        uds-spring-boot: v0.1  # real version not known
      Test_Debugger_Mix_Log_Probe:
        '*': missing_feature
        spring-boot: v0.1  # real version not known
        uds-spring-boot: v0.1  # real version not known
      Test_Debugger_Probe_Statuses:
        '*': missing_feature
        spring-boot: v0.1  # real version not known
        uds-spring-boot: v0.1  # real version not known
  integrations/:
    test_cassandra.py:
      Test_Cassandra: bug (Endpoint is probably improperly implemented on weblog)
    test_db_integrations_sql.py:
      Test_Agent_Mssql_db_integration:
        '*': missing_feature
        spring-boot: v1.12.0
      Test_Agent_Mysql_db_integration:
        '*': missing_feature
        spring-boot: v1.12.0
      Test_Agent_Postgres_db_integration:
        '*': missing_feature
        spring-boot: v1.12.0
      Test_Tracer_Mssql_db_integration:
        '*': missing_feature
        spring-boot: v1.12.0
      Test_Tracer_Mysql_db_integration:
        '*': missing_feature
        spring-boot: v1.12.0
      Test_Tracer_Postgres_db_integration:
        '*': missing_feature
        spring-boot: v1.12.0
    test_dbm.py:
      Test_Dbm: missing_feature
    test_dsm.py:
      Test_DsmHttp:
        '*': missing_feature
        spring-boot: v1.12.1
      Test_DsmKafka:
        '*': missing_feature
        spring-boot: v1.13.0
      Test_DsmRabbitmq:
        '*': missing_feature
        spring-boot: v1.13.0
      Test_DsmRabbitmq_FanoutExchange:
        '*': missing_feature
        spring-boot: v1.13.0
      Test_DsmRabbitmq_TopicExchange:
        '*': missing_feature
        spring-boot: v1.13.0
    test_mongo.py:
      Test_Mongo: bug (Endpoint is probably improperly implemented on weblog)
    test_sql.py:
      Test_Sql: bug (Endpoint is probably improperly implemented on weblog)
  parametric/:
    test_dynamic_configuration.py:
      TestDynamicConfigV1: v1.17.0
    test_tracer.py:
      Test_TracerSCITagging: v1.12.0
  remote_config/:
    test_remote_configuration.py:
      Test_RemoteConfigurationExtraServices: missing_feature
      Test_RemoteConfigurationUpdateSequenceASMDD:
        '*': v1.4.0
        spring-boot-3-native: missing_feature (GraalVM. Tracing support only)
      Test_RemoteConfigurationUpdateSequenceASMDDNoCache: irrelevant (cache is implemented)
      Test_RemoteConfigurationUpdateSequenceFeatures:
        '*': v1.4.0
        spring-boot-3-native: missing_feature (GraalVM. Tracing support only)
      Test_RemoteConfigurationUpdateSequenceFeaturesNoCache: irrelevant (cache is implemented)
      Test_RemoteConfigurationUpdateSequenceLiveDebugging:
        '*': v1.4.0
        spring-boot-3-native: missing_feature (GraalVM. Tracing support only)
      Test_RemoteConfigurationUpdateSequenceLiveDebuggingNoCache: irrelevant (cache is implemented)
  test_the_test/:
    test_decorators.py:
      Test_NotReleased: missing_feature
    test_json_report.py:
      Test_Mock: v0.0.99
  test_distributed.py:
    Test_DistributedHttp: missing_feature
  test_identify.py:
    Test_Basic: missing_feature
    Test_Propagate: missing_feature
    Test_Propagate_Legacy: missing_feature
  test_library_conf.py:
    Test_HeaderTags: missing_feature
    Test_HeaderTagsLongFormat: v0.102.0
    Test_HeaderTagsShortFormat: v0.102.0
  test_profiling.py:
    Test_Profile:
      akka-http: v1.22.0
      spring-boot-3-native: missing_feature (Tracing-only)
      vertx3: missing_feature (Endpoint not implemented)
      vertx4: missing_feature (Endpoint not implemented)
  test_sampling_rates.py:
    Test_SamplingDecisions:
      akka-http: missing_feature (Endpoint /sample_rate_route not implemented)
      jersey-grizzly2: missing_feature (Endpoint /sample_rate_route not implemented)
      play: missing_feature (Endpoint /sample_rate_route not implemented)
      ratpack: missing_feature (Endpoint /sample_rate_route not implemented)
      resteasy-netty3: missing_feature (Endpoint /sample_rate_route not implemented)
      vertx3: missing_feature (Endpoint /sample_rate_route not implemented)
      vertx4: missing_feature (Endpoint /sample_rate_route not implemented)
  test_scrubbing.py:
    Test_UrlQuery: v0.107.1
  test_semantic_conventions.py:
    Test_Meta:
      play: irrelevant (top span is akka-http-server)
    Test_MetricsStandardTags: v1.6.0
  test_standard_tags.py:
    Test_StandardTagsClientIp:
      '*': v0.114.0
      akka-http: v1.22.0
      play: v1.22.0
      spring-boot-3-native: missing_feature (GraalVM. Tracing support only)
    Test_StandardTagsMethod: v0.102.0
    Test_StandardTagsRoute:
      '*': missing_feature
      spring-boot: v0.102.0
      spring-boot-jetty: v0.102.0
    Test_StandardTagsStatusCode: v0.102.0
    Test_StandardTagsUrl: v0.107.1
    Test_StandardTagsUserAgent: v0.107.1
  test_telemetry.py:
    Test_DependencyEnable: v1.7.0
    Test_Log_Generation: missing_feature
    Test_MessageBatch: missing_feature
    Test_Metric_Generation_Disabled: missing_feature
    Test_Metric_Generation_Enabled: missing_feature
    Test_ProductsDisabled:
      '*': missing_feature
      spring-boot-3-native: missing_feature (GraalVM. Tracing support only)
    Test_Telemetry:
      '*': v0.108.1
      spring-boot-3-native: missing_feature (GraalVM. Tracing support only)
<<<<<<< HEAD
    Test_TelemetryV2: v1.22.0
=======
    Test_TelemetryV2: missing_feature
>>>>>>> cffea933
<|MERGE_RESOLUTION|>--- conflicted
+++ resolved
@@ -947,8 +947,4 @@
     Test_Telemetry:
       '*': v0.108.1
       spring-boot-3-native: missing_feature (GraalVM. Tracing support only)
-<<<<<<< HEAD
-    Test_TelemetryV2: v1.22.0
-=======
-    Test_TelemetryV2: missing_feature
->>>>>>> cffea933
+    Test_TelemetryV2: v1.23.0