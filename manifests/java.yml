--- conflicted
+++ resolved
@@ -671,11 +671,7 @@
           '*': v1.45.0
           spring-boot-3-native: missing_feature (GraalVM. Tracing support only)
         Test_Cmdi_StackTrace:
-<<<<<<< HEAD
-          '*': v1.45.0
-=======
-          '*': v1.47.0
->>>>>>> 213d0cee
+          '*': v1.45.0
           spring-boot-3-native: missing_feature (GraalVM. Tracing support only)
           spring-boot-payara: missing_feature (APPSEC-54966)
         Test_Cmdi_Telemetry:
