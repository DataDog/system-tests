--- conflicted
+++ resolved
@@ -446,7 +446,6 @@
           '*': v1.39.0
           spring-boot-3-native: missing_feature (GraalVM. Tracing support only)
           spring-boot-payara: bug (produces 500 errors)
-<<<<<<< HEAD
           vertx3: bug (issue in context propagation)
           vertx4: bug (issue in context propagation)
       test_ssrf.py:
@@ -474,9 +473,6 @@
         Test_Ssrf_UrlQuery:
           '*': missing_feature (missing endpoint)
           spring-boot: 'v1.39.0'
-=======
-      test_ssrf.py: missing_feature
->>>>>>> f93670d4
     waf/:
       test_addresses.py:
         Test_BodyJson:
