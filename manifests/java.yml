tests/:
  apm_tracing_e2e/:
    test_otel.py:
      Test_Otel_Span:
        '*': v0.1 # real version not known
        akka-http: missing_feature (/e2e_single_span endpoint is only implemented in Java Spring Boot at the moment)
        jersey-grizzly2: missing_feature (/e2e_single_span endpoint is only implemented in Java Spring Boot at the moment)
        play: missing_feature (/e2e_single_span endpoint is only implemented in Java Spring Boot at the moment)
        ratpack: missing_feature (/e2e_single_span endpoint is only implemented in Java Spring Boot at the moment)
        resteasy-netty3: missing_feature (/e2e_single_span endpoint is only implemented in Java Spring Boot at the moment)
        spring-boot-3-native: missing_feature (/e2e_single_span endpoint is only implemented in Java Spring Boot at the moment)
        vertx3: missing_feature (/e2e_single_span endpoint is only implemented in Java Spring Boot at the moment)
        vertx4: missing_feature (/e2e_single_span endpoint is only implemented in Java Spring Boot at the moment)
    test_single_span.py:
      Test_SingleSpan:
        '*': v0.1 # real version not known
        akka-http: missing_feature (/e2e_single_span endpoint is only implemented in Java Spring Boot at the moment)
        jersey-grizzly2: missing_feature (/e2e_single_span endpoint is only implemented in Java Spring Boot at the moment)
        play: missing_feature (/e2e_single_span endpoint is only implemented in Java Spring Boot at the moment)
        ratpack: missing_feature (/e2e_single_span endpoint is only implemented in Java Spring Boot at the moment)
        resteasy-netty3: missing_feature (/e2e_single_span endpoint is only implemented in Java Spring Boot at the moment)
        spring-boot-3-native: missing_feature (/e2e_single_span endpoint is only implemented in Java Spring Boot at the moment)
        vertx3: missing_feature (/e2e_single_span endpoint is only implemented in Java Spring Boot at the moment)
        vertx4: missing_feature (/e2e_single_span endpoint is only implemented in Java Spring Boot at the moment)
  appsec/:
    api_security/:
      test_api_security_rc.py:
        Test_API_Security_RC_ASM_DD_processors: missing_feature
        Test_API_Security_RC_ASM_DD_scanners: missing_feature
        Test_API_Security_RC_ASM_processor_overrides_and_custom_scanner: irrelevant (waf does not support it yet)
      test_apisec_sampling.py:
        Test_API_Security_sampling: missing_feature
      test_schemas.py:
        Test_Scanners:
          '*': v1.31.0
          spring-boot-3-native: missing_feature (GraalVM. Tracing support only)
        Test_Schema_Request_Cookies:
          '*': v1.31.0
          spring-boot-3-native: missing_feature (GraalVM. Tracing support only)
        Test_Schema_Request_FormUrlEncoded_Body:
          '*': v1.31.0
          spring-boot-3-native: missing_feature (GraalVM. Tracing support only)
        Test_Schema_Request_Headers:
          '*': v1.31.0
          spring-boot-3-native: missing_feature (GraalVM. Tracing support only)
        Test_Schema_Request_Json_Body: missing_feature
        Test_Schema_Request_Path_Parameters: missing_feature
        Test_Schema_Request_Query_Parameters:
          '*': v1.31.0
          spring-boot-3-native: missing_feature (GraalVM. Tracing support only)
        Test_Schema_Response_Body: missing_feature
        Test_Schema_Response_Body_env_var: missing_feature
        Test_Schema_Response_Headers: missing_feature
    iast/:
      sink/:
        test_code_injection.py:
          TestCodeInjection: missing_feature
        test_command_injection.py:
          TestCommandInjection:
            '*': v1.1.0
            akka-http: v1.12.0
            jersey-grizzly2: v1.11.0
            play: missing_feature
            ratpack: missing_feature
            resteasy-netty3: v1.11.0
            spring-boot-3-native: missing_feature (GraalVM. Tracing support only)
            vertx3: v1.12.0
            vertx4: v1.12.0
        test_hardcoded_passwords.py:
          Test_HardcodedPasswords: missing_feature
        test_hardcoded_secrets.py:
          Test_HardcodedSecrets:
            '*': missing_feature
            spring-boot: v1.29.0
            spring-boot-jetty: v1.29.0
            spring-boot-openliberty: v1.29.0
            spring-boot-payara: v1.29.0
            spring-boot-undertow: v1.29.0
            spring-boot-wildfly: v1.29.0
            uds-spring-boot: v1.29.0
          Test_HardcodedSecretsExtended: missing_feature
        test_header_injection.py:
          TestHeaderInjection:
            '*': missing_feature
            spring-boot: v1.27.0
            spring-boot-jetty: v1.27.0
            spring-boot-openliberty: v1.27.0
            spring-boot-payara: v1.27.0
            spring-boot-undertow: v1.27.0
            spring-boot-wildfly: v1.27.0
            uds-spring-boot: v1.27.0
        test_hsts_missing_header.py:
          Test_HstsMissingHeader:
            '*': v1.20.0
            akka-http: missing_feature
            jersey-grizzly2: missing_feature
            play: missing_feature
            ratpack: missing_feature
            resteasy-netty3: missing_feature
            spring-boot-3-native: missing_feature (GraalVM. Tracing support only)
            spring-boot-openliberty: bug (APPSEC-51483)
            vertx3: missing_feature
            vertx4: missing_feature
        test_insecure_auth_protocol.py:
          Test_InsecureAuthProtocol:
            '*': v1.30.0
            akka-http: missing_feature
            play: missing_feature
            ratpack: missing_feature
            spring-boot-3-native: missing_feature (GraalVM. Tracing support only)
            spring-boot-openliberty: bug (not working as expected)
        test_insecure_cookie.py:
          TestInsecureCookie:
            '*': v1.18.0
            akka-http: missing_feature
            play: missing_feature
            ratpack: missing_feature
            spring-boot-3-native: missing_feature
        test_ldap_injection.py:
          TestLDAPInjection:
            '*': v1.3.0
            akka-http: v1.12.0
            jersey-grizzly2: v1.11.0
            play: missing_feature (endpoint not implemented)
            ratpack: missing_feature (endpoint not implemented)
            resteasy-netty3: v1.11.0
            spring-boot-3-native: missing_feature (GraalVM. Tracing support only)
            vertx3: v1.12.0
            vertx4: v1.12.0
        test_no_httponly_cookie.py:
          TestNoHttponlyCookie:
            '*': v1.18.0
            akka-http: missing_feature
            play: missing_feature
            ratpack: missing_feature
            spring-boot-3-native: missing_feature
        test_no_samesite_cookie.py:
          TestNoSamesiteCookie:
            '*': v1.18.0
            akka-http: missing_feature
            play: missing_feature
            ratpack: missing_feature
            spring-boot-3-native: missing_feature
        test_nosql_mongodb_injection.py:
          TestNoSqlMongodbInjection: missing_feature
        test_path_traversal.py:
          TestPathTraversal:
            '*': v1.1.0
            akka-http: v1.12.0
            jersey-grizzly2: v1.11.0
            play: missing_feature
            ratpack: missing_feature
            resteasy-netty3: v1.11.0
            spring-boot-3-native: missing_feature (GraalVM. Tracing support only)
            vertx3: v1.12.0
        test_reflection_injection.py:
          TestReflectionInjection:
            '*': v1.31.0
            akka-http: missing_feature
            play: missing_feature
            ratpack: missing_feature
            spring-boot-3-native: missing_feature (GraalVM. Tracing support only)
        test_sql_injection.py:
          TestSqlInjection:
            '*': v1.1.0
            akka-http: v1.12.0
            jersey-grizzly2: v1.11.0
            play: missing_feature
            ratpack: missing_feature
            resteasy-netty3: v1.11.0
            spring-boot-3-native: missing_feature (GraalVM. Tracing support only)
            vertx3: v1.12.0
        test_ssrf.py:
          TestSSRF:
            '*': v1.13.0
            akka-http: missing_feature (No endpoint implemented)
            play: missing_feature (No endpoint implemented)
            ratpack: missing_feature (No endpoint implemented)
            spring-boot-3-native: missing_feature (GraalVM. Tracing support only)
            vertx4: missing_feature (No endpoint implemented)
        test_trust_boundary_violation.py:
          Test_TrustBoundaryViolation:
            '*': v1.22.0
            akka-http: missing_feature
            jersey-grizzly2: missing_feature
            play: missing_feature
            ratpack: missing_feature
            resteasy-netty3: missing_feature
            spring-boot-3-native: missing_feature (GraalVM. Tracing support only)
            vertx3: missing_feature
            vertx4: missing_feature
        test_untrusted_deserialization.py:
          TestUntrustedDeserialization:
            '*': v1.38.0
            akka-http: missing_feature (No endpoint implemented)
            jersey-grizzly2: missing_feature (No endpoint implemented)
            play: missing_feature (No endpoint implemented)
            ratpack: missing_feature (No endpoint implemented)
            resteasy-netty3: missing_feature (No endpoint implemented)
            spring-boot-3-native: missing_feature (No endpoint implemented)
            vertx3: missing_feature (No endpoint implemented)
            vertx4: missing_feature (No endpoint implemented)
        test_unvalidated_redirect.py:
          TestUnvalidatedHeader:
            '*': v1.15.0
            akka-http: missing_feature
            play: missing_feature
            ratpack: missing_feature
            spring-boot-3-native: missing_feature (GraalVM. Tracing support only)
            spring-boot-jetty: v1.17.0
            vertx3: v1.16.0
            vertx4: v1.17.0
          TestUnvalidatedRedirect:
            '*': v1.15.0
            akka-http: missing_feature
            play: missing_feature
            ratpack: missing_feature
            spring-boot-3-native: missing_feature (GraalVM. Tracing support only)
            spring-boot-jetty: v1.17.0
            vertx4: v1.17.0
        test_unvalidated_redirect_forward.py:
          TestUnvalidatedForward:
            '*': v1.15.0
            akka-http: irrelevant (No forward)
            jersey-grizzly2: irrelevant (No forward)
            play: missing_feature (No endpoint implemented)
            ratpack: irrelevant (No forward)
            resteasy-netty3: irrelevant (No forward)
            spring-boot-3-native: missing_feature (GraalVM. Tracing support only)
            vertx3: v1.16.0
            vertx4: v1.17.0
        test_weak_cipher.py:
          TestWeakCipher:
            '*': v0.108.0
            play: missing_feature (no endpoint)
            spring-boot-3-native: missing_feature (GraalVM. Tracing support only)
        test_weak_hash.py:
          TestWeakHash:
            '*': v0.108.0
            play: missing_feature (no endpoint)
            spring-boot-3-native: missing_feature (GraalVM. Tracing support only)
        test_weak_randomness.py:
          TestWeakRandomness:
            '*': v1.15.0
            play: missing_feature (no endpoint)
            spring-boot-3-native: missing_feature (GraalVM. Tracing support only)
        test_xcontent_sniffing.py:
          Test_XContentSniffing:
            '*': v1.22.0
            akka-http: missing_feature
            jersey-grizzly2: missing_feature
            play: missing_feature
            ratpack: missing_feature
            resteasy-netty3: missing_feature
            spring-boot-3-native: missing_feature (GraalVM. Tracing support only)
            spring-boot-openliberty: bug (not working as expected)
            vertx3: missing_feature
            vertx4: missing_feature
        test_xpath_injection.py:
          TestXPathInjection:
            '*': v1.18.0
            play: missing_feature
            ratpack: missing_feature
            spring-boot-3-native: missing_feature
        test_xss.py:
          TestXSS:
            '*': v1.19.0
            akka-http: missing_feature
            jersey-grizzly2: missing_feature
            play: missing_feature
            ratpack: missing_feature
            resteasy-netty3: missing_feature
            spring-boot-3-native: missing_feature (GraalVM. Tracing support only)
            vertx3: missing_feature
            vertx4: missing_feature
      source/:
        test_body.py:
          TestRequestBody:
            '*': v1.7.0
            akka-http: v1.12.0
            jersey-grizzly2: missing_feature
            play: missing_feature
            ratpack: missing_feature
            resteasy-netty3: missing_feature
            spring-boot-3-native: missing_feature (GraalVM. Tracing support only)
            vertx3: v1.12.0
            vertx4: v1.12.0
        test_cookie_name.py:
          TestCookieName:
            '*': v1.4.0
            akka-http: v1.12.0
            play: missing_feature
            ratpack: missing_feature
            resteasy-netty3: missing_feature
            spring-boot-3-native: missing_feature (GraalVM. Tracing support only)
            vertx3: v1.12.0
            vertx4: v1.12.0
        test_cookie_value.py:
          TestCookieValue:
            '*': v1.10.0
            akka-http: v1.12.0
            jersey-grizzly2: bug (name field of source not set)
            play: missing_feature
            ratpack: missing_feature
            resteasy-netty3: v1.11.0
            spring-boot-3-native: missing_feature (GraalVM. Tracing support only)
            vertx3: v1.12.0
            vertx4: v1.12.0
        test_graphql_resolver.py:
          TestGraphqlResolverArgument: missing_feature
        test_header_name.py:
          TestHeaderName:
            '*': v1.3.0
            akka-http: v1.12.0
            jersey-grizzly2: v1.15.0
            play: missing_feature
            ratpack: missing_feature
            resteasy-netty3: missing_feature
            spring-boot-3-native: missing_feature (GraalVM. Tracing support only)
            vertx3: v1.12.0
            vertx4: v1.12.0
        test_header_value.py:
          TestHeaderValue:
            '*': v1.3.0
            akka-http: v1.12.0
            jersey-grizzly2: bug (name field of source not set)
            play: missing_feature
            ratpack: missing_feature
            resteasy-netty3: v1.11.0
            spring-boot-3-native: missing_feature (GraalVM. Tracing support only)
            vertx3: v1.12.0
            vertx4: v1.12.0
        test_kafka_key.py:
          TestKafkaKey:
            '*': v1.31.0
            akka-http: missing_feature
            jersey-grizzly2: missing_feature
            play: missing_feature
            ratpack: missing_feature
            resteasy-netty3: missing_feature
            spring-boot-3-native: missing_feature (GraalVM. Tracing support only)
            vertx3: missing_feature
            vertx4: missing_feature
        test_kafka_value.py:
          TestKafkaValue:
            '*': v1.31.0
            akka-http: missing_feature
            jersey-grizzly2: missing_feature
            play: missing_feature
            ratpack: missing_feature
            resteasy-netty3: missing_feature
            spring-boot-3-native: missing_feature (GraalVM. Tracing support only)
            vertx3: missing_feature
            vertx4: missing_feature
        test_multipart.py:
          TestMultipart:
            '*': v1.22.0
            akka-http: missing_feature
            jersey-grizzly2: missing_feature
            play: missing_feature
            ratpack: missing_feature
            resteasy-netty3: missing_feature
            spring-boot-3-native: missing_feature (GraalVM. Tracing support only)
            vertx3: missing_feature
            vertx4: missing_feature
        test_parameter_name.py:
          TestParameterName:
            '*': v1.1.0
            akka-http: v1.12.0
            jersey-grizzly2: v1.15.0
            play: missing_feature
            ratpack: missing_feature
            spring-boot-3-native: missing_feature (GraalVM. Tracing support only)
            vertx3: v1.12.0
            vertx4: v1.12.0
        test_parameter_value.py:
          TestParameterValue:
            '*': v1.1.0
            akka-http: v1.12.0
            jersey-grizzly2: bug (name field of source not set)
            play: missing_feature
            ratpack: missing_feature
            resteasy-netty3: v1.11.0
            spring-boot-3-native: missing_feature (GraalVM. Tracing support only)
            vertx3: v1.12.0
            vertx4: v1.12.0
        test_path.py:
          TestPath:
            '*': v1.22.0
            akka-http: missing_feature
            jersey-grizzly2: missing_feature
            play: missing_feature
            ratpack: missing_feature
            resteasy-netty3: missing_feature
            spring-boot-3-native: missing_feature (GraalVM. Tracing support only)
            vertx3: missing_feature
            vertx4: missing_feature
        test_uri.py:
          TestURI:
            '*': v1.23.0
            akka-http: missing_feature
            jersey-grizzly2: missing_feature
            play: missing_feature
            ratpack: missing_feature
            resteasy-netty3: missing_feature
            spring-boot-3-native: missing_feature (GraalVM. Tracing support only)
            vertx3: missing_feature
            vertx4: missing_feature
    rasp/:
      test_lfi.py: missing_feature
      test_shi.py: missing_feature
      # SQLi was introduced in v1.38.0 (with RASP disabled by default, but was flaky)
      test_sqli.py:
        Test_Sqli_BodyJson:
          '*': v1.39.0
          spring-boot-3-native: missing_feature (GraalVM. Tracing support only)
          spring-boot-payara: bug (produces 500 errors)
          vertx3: missing_feature (Requires parsed body instrumentation)
          vertx4: missing_feature (Requires parsed body instrumentation)
        Test_Sqli_BodyUrlEncoded:
          '*': v1.39.0
          spring-boot-3-native: missing_feature (GraalVM. Tracing support only)
          spring-boot-payara: bug (produces 500 errors)
          vertx3: bug (issue in context propagation)
          vertx4: bug (issue in context propagation)
        Test_Sqli_BodyXml:
          '*': v1.39.0
          akka-http: missing_feature (Requires parsed body instrumentation)
          spring-boot-3-native: missing_feature (GraalVM. Tracing support only)
          spring-boot-payara: bug (produces 500 errors)
          vertx3: missing_feature (Requires parsed body instrumentation)
          vertx4: missing_feature (Requires parsed body instrumentation)
        Test_Sqli_Mandatory_SpanTags:
          '*': v1.39.0
          spring-boot-3-native: missing_feature (GraalVM. Tracing support only)
          vertx3: bug (issue in context propagation)
          vertx4: bug (issue in context propagation)
        Test_Sqli_Optional_SpanTags:
          '*': v1.39.0
          spring-boot-3-native: missing_feature (GraalVM. Tracing support only)
          vertx3: bug (issue in context propagation)
          vertx4: bug (issue in context propagation)
        Test_Sqli_StackTrace:
          '*': v1.39.0
          spring-boot-3-native: missing_feature (GraalVM. Tracing support only)
          spring-boot-payara: bug (produces 500 errors)
          vertx3: bug (issue in context propagation)
          vertx4: bug (issue in context propagation)
        Test_Sqli_Telemetry:
          '*': v1.39.0
          spring-boot-3-native: missing_feature (GraalVM. Tracing support only)
          spring-boot-payara: bug (produces 500 errors)
          vertx3: bug (issue in context propagation)
          vertx4: bug (issue in context propagation)
        Test_Sqli_UrlQuery:
          '*': v1.39.0
          spring-boot-3-native: missing_feature (GraalVM. Tracing support only)
          spring-boot-payara: bug (produces 500 errors)
<<<<<<< HEAD
      test_ssrf.py:
        Test_Ssrf_BodyJson:
          '*': missing_feature (missing endpoint)
          spring-boot: 'v1.39.0'
        Test_Ssrf_BodyUrlEncoded:
          '*': missing_feature (missing endpoint)
          spring-boot: 'v1.39.0'
        Test_Ssrf_BodyXml:
          '*': missing_feature (missing endpoint)
          spring-boot: 'v1.39.0'
        Test_Ssrf_Mandatory_SpanTags:
          '*': missing_feature (missing endpoint)
          spring-boot: 'v1.39.0'
        Test_Ssrf_Optional_SpanTags:
          '*': missing_feature (missing endpoint)
          spring-boot: 'v1.39.0'
        Test_Ssrf_StackTrace:
          '*': missing_feature (missing endpoint)
          spring-boot: 'v1.39.0'
        Test_Ssrf_Telemetry:
          '*': missing_feature (missing endpoint)
          spring-boot: 'v1.39.0'
        Test_Ssrf_UrlQuery:
          '*': missing_feature (missing endpoint)
          spring-boot: 'v1.39.0'
=======
          vertx3: bug (issue in context propagation)
          vertx4: bug (issue in context propagation)
      test_ssrf.py: missing_feature
>>>>>>> 39bf65e0
    waf/:
      test_addresses.py:
        Test_BodyJson:
          '*': v0.95.1
          akka-http: v1.22.0
          play: v1.22.0
          ratpack: v0.99.0
          spring-boot-3-native: missing_feature (GraalVM. Tracing support only)
          vertx3: v0.99.0
          vertx4: bug (Capability to read body content is incomplete after vert.x
            4.0.0)
        Test_BodyRaw:
          '*': missing_feature
          akka-http: v1.22.0
          play: v1.22.0
          spring-boot-3-native: missing_feature (GraalVM. Tracing support only)
        Test_BodyUrlEncoded:
          '*': v0.95.1
          akka-http: v1.22.0
          play: v1.22.0
          ratpack: v0.99.0
          spring-boot-3-native: missing_feature (GraalVM. Tracing support only)
          spring-boot-undertow: v0.98.0
          vertx3: v0.99.0
        Test_BodyXml:
          '*': v0.95.1
          akka-http: missing_feature (no built-in XML unmarshalling to instrument)
          play: v1.23.0
          ratpack: v0.99.0
          spring-boot-3-native: missing_feature (GraalVM. Tracing support only)
          vertx3: missing_feature
          vertx4: bug (Capability to read body content is incomplete after vert.x
            4.0.0)
        Test_Cookies:
          akka-http: v1.22.0
          play: v1.22.0
          spring-boot-3-native: missing_feature (GraalVM. Tracing support only)
        Test_FullGrpc: missing_feature
        Test_GraphQL: missing_feature
        Test_GrpcServerMethod: missing_feature
        Test_Headers:
          '*': v0.87.0
          akka-http: v1.22.0
          spring-boot-3-native: missing_feature (GraalVM. Tracing support only)
        Test_PathParams:
          '*': v0.95.1
          akka-http: missing_feature (unclear how to implement; matching doesn't happen in one go)
          jersey-grizzly2: missing_feature
          play: v1.22.0
          ratpack: v0.99.0
          resteasy-netty3: missing_feature
          spring-boot-3-native: missing_feature (GraalVM. Tracing support only)
          vertx3: v0.99.0
        Test_ResponseStatus:
          '*': v0.88.0
          akka-http: v1.22.0
          spring-boot-3-native: missing_feature (GraalVM. Tracing support only)
        Test_UrlQuery:
          '*': v0.87.0
          akka-http: v1.22.0
          spring-boot-3-native: missing_feature (GraalVM. Tracing support only)
        Test_UrlQueryKey:
          '*': v0.100.0
          akka-http: v1.22.0
          spring-boot-3-native: missing_feature (GraalVM. Tracing support only)
        Test_UrlRaw:
          '*': v0.87.0
          spring-boot-3-native: missing_feature (GraalVM. Tracing support only)
        Test_gRPC:
          '*': v0.96.0
          akka-http: irrelevant
          jersey-grizzly2: irrelevant
          play: irrelevant
          ratpack: irrelevant
          resteasy-netty3: irrelevant
          spring-boot: v0.109.0  # APPSEC-5426
          spring-boot-3-native: missing_feature (GraalVM. Tracing support only)
          vertx3: irrelevant
          vertx4: irrelevant
      test_blocking.py:
        Test_Blocking:
          '*': v0.112.0
          akka-http: v1.22.0
          jersey-grizzly2: v1.7.0
          play: v1.22.0
          ratpack: v1.7.0
          resteasy-netty3: v1.7.0
          spring-boot-3-native: missing_feature
          spring-boot-openliberty: v1.3.0
          vertx3: v1.7.0
        Test_Blocking_strip_response_headers: missing_feature
        Test_CustomBlockingResponse:
          '*': v1.11.0
          akka-http: v1.22.0
          play: v1.22.0
          spring-boot-3-native: missing_feature (GraalVM. Tracing support only)
      test_custom_rules.py:
        Test_CustomRules: missing_feature
      test_exclusions.py:
        Test_Exclusions:
          '*': v1.6.0
          akka-http: v1.22.0
          play: v1.22.0
          spring-boot-3-native: missing_feature (GraalVM. Tracing support only)
      test_miscs.py:
        Test_404:
          '*': v0.87.0
          akka-http: v1.22.0
          spring-boot-3-native: missing_feature (GraalVM. Tracing support only)
        Test_CorrectOptionProcessing:
          '*': v0.87.0
          akka-http: v1.22.0
          spring-boot-3-native: missing_feature (GraalVM. Tracing support only)
        Test_MultipleAttacks:
          '*': v0.92.0
          akka-http: v1.22.0
          spring-boot-3-native: missing_feature (GraalVM. Tracing support only)
        Test_MultipleHighlight:
          '*': v0.95.0
          akka-http: v1.22.0
          spring-boot-3-native: missing_feature (GraalVM. Tracing support only)
      test_reports.py:
        Test_Monitoring:
          '*': v0.100.0
          akka-http: v1.22.0
          spring-boot-3-native: missing_feature (GraalVM. Tracing support only)
      test_rules.py:
        Test_CommandInjection:
          '*': v0.87.0
          akka-http: v1.22.0
          spring-boot-3-native: missing_feature (GraalVM. Tracing support only)
        Test_DiscoveryScan:
          akka-http: v1.22.0
          spring-boot-3-native: missing_feature (GraalVM. Tracing support only)
          spring-boot-payara: bug (APPSEC-52334)
        Test_HttpProtocol:
          akka-http: v1.22.0
          spring-boot-3-native: missing_feature (GraalVM. Tracing support only)
        Test_JavaCodeInjection:
          '*': v0.87.0
          akka-http: v1.22.0
          spring-boot-3-native: missing_feature (GraalVM. Tracing support only)
        Test_JsInjection:
          '*': v0.87.0
          akka-http: v1.22.0
          spring-boot-3-native: missing_feature (GraalVM. Tracing support only)
        Test_LFI:
          akka-http: v1.22.0
          spring-boot-3-native: missing_feature (GraalVM. Tracing support only)
        Test_NoSqli:
          '*': v0.87.0
          akka-http: v1.22.0
          spring-boot-3-native: missing_feature (GraalVM. Tracing support only)
        Test_PhpCodeInjection:
          '*': v0.87.0
          akka-http: v1.22.0
          spring-boot-3-native: missing_feature (GraalVM. Tracing support only)
        Test_RFI:
          '*': v0.87.0
          akka-http: v1.22.0
          spring-boot-3-native: missing_feature (GraalVM. Tracing support only)
        Test_SQLI:
          akka-http: v1.22.0
          spring-boot-3-native: missing_feature (GraalVM. Tracing support only)
        Test_SSRF:
          '*': v0.87.0
          akka-http: v1.22.0
          spring-boot-3-native: missing_feature (GraalVM. Tracing support only)
        Test_Scanners:
          '*': v0.87.0
          akka-http: v1.22.0
          spring-boot-3-native: missing_feature (GraalVM. Tracing support only)
        Test_XSS:
          '*': v0.87.0
          akka-http: v1.22.0
          spring-boot-3-native: missing_feature (GraalVM. Tracing support only)
      test_telemetry.py:
        Test_TelemetryMetrics:
          '*': v1.12.0
          akka-http: v1.22.0
          spring-boot-3-native: missing_feature (GraalVM. Tracing support only)
    test_alpha.py:
      Test_Basic:
        '*': v0.87.0
        akka-http: v1.22.0
        spring-boot-3-native: missing_feature (GraalVM. Tracing support only)
    test_asm_standalone.py:
      Test_AppSecStandalone_UpstreamPropagation:
        '*': v1.36.0
        spring-boot-3-native: missing_feature (GraalVM. Tracing support only)
    test_automated_login_events.py:
      Test_Login_Events: irrelevant (was v1.36.0 but will be replaced by V2)
      Test_Login_Events_Extended: irrelevant (was v1.36.0 but will be replaced by V2)
      Test_V2_Login_Events:
        '*': v1.38.0
        akka-http: missing_feature (login endpoints not implemented)
        jersey-grizzly2: missing_feature (login endpoints not implemented)
        play: missing_feature (login endpoints not implemented)
        ratpack: missing_feature (login endpoints not implemented)
        resteasy-netty3: missing_feature (login endpoints not implemented)
        spring-boot-3-native: missing_feature (GraalVM. Tracing support only)
        spring-boot-openliberty: missing_feature (weblog returns error 500)
        vertx3: missing_feature (login endpoints not implemented)
        vertx4: missing_feature (login endpoints not implemented)
      Test_V2_Login_Events_Anon:
        '*': v1.38.0
        akka-http: missing_feature (login endpoints not implemented)
        jersey-grizzly2: missing_feature (login endpoints not implemented)
        play: missing_feature (login endpoints not implemented)
        ratpack: missing_feature (login endpoints not implemented)
        resteasy-netty3: missing_feature (login endpoints not implemented)
        spring-boot-3-native: missing_feature (GraalVM. Tracing support only)
        spring-boot-openliberty: missing_feature (weblog returns error 500)
        vertx3: missing_feature (login endpoints not implemented)
        vertx4: missing_feature (login endpoints not implemented)
      Test_V2_Login_Events_RC:
        '*': v1.38.0
        akka-http: missing_feature (login endpoints not implemented)
        jersey-grizzly2: missing_feature (login endpoints not implemented)
        play: missing_feature (login endpoints not implemented)
        ratpack: missing_feature (login endpoints not implemented)
        resteasy-netty3: missing_feature (login endpoints not implemented)
        spring-boot-3-native: missing_feature (GraalVM. Tracing support only)
        spring-boot-openliberty: missing_feature (weblog returns error 500)
        vertx3: missing_feature (login endpoints not implemented)
        vertx4: missing_feature (login endpoints not implemented)
    test_blocking_addresses.py:
      Test_BlockingGraphqlResolvers: missing_feature
      Test_Blocking_client_ip:
        '*': v0.111.0
        akka-http: v1.22.0
        jersey-grizzly2: v1.7.0
        play: v1.22.0
        ratpack: v1.6.0
        resteasy-netty3: v1.7.0
        spring-boot-3-native: missing_feature (GraalVM. Tracing support only)
        spring-boot-openliberty: v0.115.0
        vertx3: v1.7.0
        vertx4: v1.7.0
      Test_Blocking_request_body:
        '*': v1.15.0
        akka-http: v1.22.0
        play: v1.22.0
        spring-boot-3-native: missing_feature (GraalVM. Tracing support only)
        spring-boot-payara: bug (blocking not working)
      Test_Blocking_request_body_multipart:
        '*': v1.15.0
        akka-http: v1.22.0
        jersey-grizzly2: missing_feature
        play: v1.22.0
        ratpack: missing_feature
        resteasy-netty3: missing_feature
        spring-boot-3-native: missing_feature (GraalVM. Tracing support only)
        spring-boot-openliberty: bug
        spring-boot-payara: bug (blocking not working)
      Test_Blocking_request_cookies:
        '*': missing_feature
        akka-http: v1.22.0
        jersey-grizzly2: v1.7.0
        play: v1.22.0
        ratpack: v1.6.0
        resteasy-netty3: v1.7.0
        spring-boot: v0.110.0
        spring-boot-3-native: missing_feature (GraalVM. Tracing support only)
        spring-boot-jetty: v0.111.0
        spring-boot-openliberty: v0.115.0  # Supported since 0.111.0 but bugged in <0.115.0.
        spring-boot-payara: v1.35.0 # earlier, but real version not known
        spring-boot-undertow: v0.111.0
        spring-boot-wildfly: v1.35.0 # earlier, but real version not known
        uds-spring-boot: v0.110.0
        vertx3: v1.7.0
        vertx4: v1.7.0
      Test_Blocking_request_headers:
        '*': missing_feature
        akka-http: v1.22.0
        jersey-grizzly2: v1.7.0
        play: v1.22.0
        ratpack: v1.6.0
        resteasy-netty3: v1.7.0
        spring-boot: v0.110.0
        spring-boot-3-native: missing_feature (GraalVM. Tracing support only)
        spring-boot-jetty: v0.111.0
        spring-boot-openliberty: v0.115.0  # Supported since 0.111.0 but bugged in <0.115.0.
        spring-boot-payara: v1.35.0 # earlier, but real version not known
        spring-boot-undertow: v0.111.0
        spring-boot-wildfly: v1.35.0 # earlier, but real version not known
        uds-spring-boot: v0.110.0
        vertx3: v1.7.0
        vertx4: v1.7.0
      Test_Blocking_request_method:
        '*': missing_feature
        akka-http: v1.22.0
        jersey-grizzly2: v1.7.0
        play: v1.22.0
        ratpack: v1.6.0
        resteasy-netty3: v1.7.0
        spring-boot: v0.110.0
        spring-boot-3-native: missing_feature (GraalVM. Tracing support only)
        spring-boot-jetty: v0.111.0
        spring-boot-openliberty: v0.115.0  # Supported since 0.111.0 but bugged in <0.115.0.
        spring-boot-payara: v1.35.0 # earlier, but real version not known
        spring-boot-undertow: v0.111.0
        spring-boot-wildfly: v1.35.0 # earlier, but real version not known
        uds-spring-boot: v0.110.0
        vertx3: v1.7.0
        vertx4: v1.7.0
      Test_Blocking_request_path_params:
        '*': v1.15.0
        akka-http: missing_feature (path parameters not suported)
        play: v1.22.0
        spring-boot-3-native: missing_feature (GraalVM. Tracing support only)
        spring-boot-payara: bug (APPSEC-52335)
      Test_Blocking_request_query:
        '*': missing_feature
        akka-http: v1.22.0
        jersey-grizzly2: v1.7.0
        play: v1.22.0
        ratpack: v1.6.0
        resteasy-netty3: v1.7.0
        spring-boot: v0.110.0
        spring-boot-3-native: missing_feature (GraalVM. Tracing support only)
        spring-boot-jetty: v0.111.0
        spring-boot-openliberty: v0.115.0  # Supported since 0.111.0 but bugged in <0.115.0.
        spring-boot-payara: v1.35.0 # earlier, but real version not known
        spring-boot-undertow: v0.111.0
        spring-boot-wildfly: v1.35.0 # earlier, but real version not known
        uds-spring-boot: v0.110.0
        vertx3: v1.7.0
        vertx4: v1.7.0
      Test_Blocking_request_uri:
        '*': missing_feature
        akka-http: v1.22.0
        jersey-grizzly2: v1.7.0
        play: v1.22.0
        ratpack: v1.6.0
        resteasy-netty3: v1.7.0
        spring-boot: v0.110.0
        spring-boot-3-native: missing_feature (GraalVM. Tracing support only)
        spring-boot-jetty: v0.111.0
        spring-boot-openliberty: v0.115.0  # Supported since 0.111.0 but bugged in <0.115.0.
        spring-boot-payara: v1.35.0 # earlier, but real version not known
        spring-boot-undertow: v0.111.0
        spring-boot-wildfly: v1.35.0 # earlier, but real version not known
        uds-spring-boot: v0.110.0
        vertx3: v1.7.0
        vertx4: v1.7.0
      Test_Blocking_response_headers:
        '*': missing_feature
        akka-http: v1.22.0
        play: v1.22.0
        spring-boot-3-native: missing_feature (GraalVM. Tracing support only)
      Test_Blocking_response_status:
        '*': missing_feature
        akka-http: v1.22.0
        play: v1.22.0
        spring-boot-3-native: missing_feature (GraalVM. Tracing support only)
        spring-boot-openliberty: v1.20.0
      Test_Blocking_user_id:
        '*': v0.111.0
        akka-http: v1.22.0
        jersey-grizzly2: v1.7.0
        play: v1.22.0
        ratpack: v1.6.0
        resteasy-netty3: v1.7.0
        spring-boot-3-native: missing_feature (GraalVM. Tracing support only)
        spring-boot-openliberty: v0.115.0
        spring-boot-payara: bug (user block results in 500 response)
        vertx3: v1.7.0
        vertx4: v1.7.0
      Test_Suspicious_Request_Blocking:
        '*': v1.6.0
        akka-http: bug
        spring-boot-3-native: missing_feature (GraalVM. Tracing support only)
        spring-boot-payara: bug
    test_client_ip.py:
      Test_StandardTagsClientIp: v0.114.0
    test_conf.py:
      Test_ConfigurationVariables:
        '*': v0.100.0
        akka-http: v1.22.0
        spring-boot-3-native: missing_feature (GraalVM. Tracing support only)
    test_customconf.py:
      Test_ConfRuleSet:
        '*': v0.93.0
        akka-http: v1.22.0
        play: v1.22.0
        spring-boot-3-native: missing_feature (GraalVM. Tracing support only)
      Test_CorruptedRules:
        '*': v0.93.0
        akka-http: v1.22.0
        play: v1.22.0
        spring-boot-3-native: missing_feature (GraalVM. Tracing support only)
      Test_MissingRules:
        '*': v0.93.0
        akka-http: v1.22.0
        play: v1.22.0
        spring-boot-3-native: missing_feature (GraalVM. Tracing support only)
      Test_NoLimitOnWafRules:
        '*': v0.97.0
        akka-http: v1.22.0
        play: v1.22.0
        spring-boot-3-native: missing_feature (GraalVM. Tracing support only)
    test_event_tracking.py:
      Test_CustomEvent:
        '*': v1.8.0
        play: v1.22.0
        spring-boot-3-native: irrelevant (GraalVM. Tracing support only)
      Test_UserLoginFailureEvent:
        '*': v1.8.0
        play: v1.22.0
        spring-boot-3-native: irrelevant (GraalVM. Tracing support only)
      Test_UserLoginSuccessEvent:
        '*': v1.8.0
        play: v1.22.0
        spring-boot-3-native: irrelevant (GraalVM. Tracing support only)
    test_fingerprinting.py:
      Test_Fingerprinting_Endpoint:
        '*': v1.39.0
        spring-boot-3-native: irrelevant (GraalVM. Tracing support only)
      Test_Fingerprinting_Header_And_Network:
        '*': v1.39.0
        spring-boot-3-native: irrelevant (GraalVM. Tracing support only)
    test_identify.py:
      Test_Basic: missing_feature
    test_ip_blocking_full_denylist.py:
      Test_AppSecIPBlockingFullDenylist:
        '*': v0.111.0
        jersey-grizzly2: v1.7.0
        ratpack: v1.7.0
        resteasy-netty3: v1.7.0
        spring-boot: v0.110.0
        spring-boot-3-native: missing_feature (GraalVM. Tracing support only)
        spring-boot-openliberty: v0.115.0
        vertx3: v1.7.0
    test_logs.py:
      Test_Standardization:
        akka-http: v1.22.0
        spring-boot-3-native: missing_feature (GraalVM. Tracing support only)
      Test_StandardizationBlockMode: missing_feature
    test_rate_limiter.py:
      Test_Main:
        akka-http: v1.22.0
        play: v1.22.0
        spring-boot-3-native: missing_feature (GraalVM. Tracing support only)
    test_remote_config_rule_changes.py:
      Test_BlockingActionChangesWithRemoteConfig: missing_feature
      Test_UpdateRuleFileWithRemoteConfig: missing_feature
    test_reports.py:
      Test_AttackTimestamp:
        akka-http: v1.22.0
        spring-boot-3-native: missing_feature (GraalVM. Tracing support only)
      Test_ExtraTagsFromRule:
        '*': v1.22.0
        spring-boot-3-native: missing_feature (GraalVM. Tracing support only)
      Test_Info:
        '*': v0.87.0
        akka-http: v1.22.0
        spring-boot-3-native: missing_feature (GraalVM. Tracing support only)
      Test_RequestHeaders:
        akka-http: v1.22.0
        spring-boot-3-native: missing_feature (GraalVM. Tracing support only)
      Test_StatusCode:
        '*': v0.92.0
        akka-http: v1.22.0
        spring-boot-3-native: missing_feature (GraalVM. Tracing support only)
      Test_TagsFromRule:
        akka-http: v1.22.0
        spring-boot-3-native: missing_feature (GraalVM. Tracing support only)
    test_request_blocking.py:
      Test_AppSecRequestBlocking:
        '*': v1.9.0
        akka-http: v1.22.0
        play: v1.22.0
        spring-boot-3-native: missing_feature (GraalVM. Tracing support only)
    test_runtime_activation.py:
      Test_RuntimeActivation:
        '*': v0.115.0
        akka-http: v1.22.0
        play: v1.22.0
        spring-boot-3-native: missing_feature (GraalVM. Tracing support only)
      Test_RuntimeDeactivation:
        '*': v0.115.0
        akka-http: v1.22.0
        play: v1.22.0
        spring-boot-3-native: missing_feature (GraalVM. Tracing support only)
    test_shell_execution.py:
      Test_ShellExecution:
        '*': v1.2.0
        akka-http: missing_feature (endpoint not implemented)
        jersey-grizzly2: missing_feature (endpoint not implemented)
        play: missing_feature (endpoint not implemented)
        ratpack: missing_feature (endpoint not implemented)
        resteasy-netty3: missing_feature (endpoint not implemented)
        spring-boot-3-native: missing_feature (disabled on GraalVM)
        vertx3: missing_feature (endpoint not implemented)
        vertx4: missing_feature (endpoint not implemented)
    test_suspicious_attacker_blocking.py:
      Test_Suspicious_Attacker_Blocking:
        '*': v1.39.0
        play: bug (endpoint returns 404)
        spring-boot-3-native: missing_feature (GraalVM. Tracing support only)
    test_traces.py:
      Test_AppSecEventSpanTags:
        '*': v0.104.0
        akka-http: v1.22.0
        play: v1.22.0
        spring-boot-3-native: missing_feature (GraalVM. Tracing support only)
      Test_AppSecObfuscator:
        '*': v0.113.0
        akka-http: v1.22.0
        spring-boot-3-native: missing_feature (GraalVM. Tracing support only)
      Test_CollectDefaultRequestHeader:
        '*': v1.35.0
        spring-boot-3-native: missing_feature (GraalVM. Tracing support only)
      Test_CollectRespondHeaders:
        '*': v0.102.0
        akka-http: v1.22.0
        play: v1.22.0
        spring-boot-3-native: missing_feature (GraalVM. Tracing support only)
      Test_ExternalWafRequestsIdentification:
        '*': v1.35.0
        spring-boot-3-native: missing_feature (GraalVM. Tracing support only)
      Test_RetainTraces:
        '*': v0.92.0
        akka-http: v1.22.0
        spring-boot-3-native: missing_feature (GraalVM. Tracing support only)
    test_user_blocking_full_denylist.py:
      Test_UserBlocking_FullDenylist:
        '*': v0.111.0
        jersey-grizzly2: v1.7.0
        ratpack: v1.7.0
        resteasy-netty3: v1.7.0
        spring-boot: v0.110.0
        spring-boot-3-native: missing_feature (GraalVM. Tracing support only)
        spring-boot-openliberty: v0.115.0
        vertx3: v1.7.0
    test_versions.py:
      Test_Events: v0.90.0
  debugger/:
    test_debugger_exception_replay.py:
      Test_Debugger_Exception_Replay:
        '*': missing_feature
        spring-boot: v1.33.0
        uds-spring-boot: v1.33.0
    test_debugger_expression_language.py:
      Test_Debugger_Expression_Language:
        '*': missing_feature
        spring-boot:  v1.33.0
        spring-boot-jetty: v1.38.0
        spring-boot-openliberty: v1.38.0
        spring-boot-payara: v1.38.0
        spring-boot-undertow: v1.38.0
        spring-boot-wildfly: v1.38.0
        uds-spring-boot:  v1.33.0
    test_debugger_pii.py:
      Test_Debugger_PII_Redaction:
        '*': missing_feature
        spring-boot: v1.33.0
        spring-boot-jetty: v1.38.0
        spring-boot-openliberty: v1.38.0
        spring-boot-payara: v1.38.0
        spring-boot-undertow: v1.38.0
        spring-boot-wildfly: v1.38.0
        uds-spring-boot: v1.33.0
    test_debugger_probe_snapshot.py:
      Test_Debugger_Line_Probe_Snaphots:
        '*': missing_feature
        spring-boot:  v1.33.0
        spring-boot-jetty: v1.38.0
        spring-boot-openliberty: v1.38.0
        spring-boot-payara: v1.38.0
        spring-boot-undertow: v1.38.0
        spring-boot-wildfly: v1.38.0
        uds-spring-boot: v1.33.0
      Test_Debugger_Method_Probe_Snaphots:
        '*': missing_feature
        spring-boot: v1.33.0
        spring-boot-jetty: v1.38.0
        spring-boot-openliberty: v1.38.0
        spring-boot-payara: v1.38.0
        spring-boot-undertow: v1.38.0
        spring-boot-wildfly: v1.38.0
        uds-spring-boot: v0.1
      Test_Debugger_Mix_Log_Probe:
        '*': missing_feature
        spring-boot: v1.38.0
        spring-boot-jetty: v1.38.0
        spring-boot-openliberty: v1.38.0
        spring-boot-payara: v1.38.0
        spring-boot-undertow: v1.38.0
        spring-boot-wildfly: v1.38.0
        uds-spring-boot: v1.38.0
    test_debugger_probe_status.py:
      Test_Debugger_Probe_Statuses:
        '*': missing_feature
        spring-boot: v1.38.0
        spring-boot-jetty: v1.38.0
        spring-boot-openliberty: v1.38.0
        spring-boot-payara: v1.38.0
        spring-boot-undertow: v1.38.0
        spring-boot-wildfly: v1.38.0
        uds-spring-boot: v1.38.0
  integrations/:
    crossed_integrations/:
      test_kafka.py:
        Test_Kafka:
          "*": irrelevant
          spring-boot: v0.1 # real version not known
      test_kinesis.py:
        Test_Kinesis_PROPAGATION_VIA_MESSAGE_ATTRIBUTES:
          "*": irrelevant
          spring-boot: v0.1 # real version not known
      test_rabbitmq.py:
        Test_RabbitMQ_Trace_Context_Propagation:
          "*": irrelevant
          spring-boot: v0.1 # real version not known
      test_sns_to_sqs.py:
        Test_SNS_Propagation:
          "*": irrelevant
          spring-boot: v0.1 # real version not known
      test_sqs.py:
        Test_SQS_PROPAGATION_VIA_AWS_XRAY_HEADERS:
          "*": irrelevant
          spring-boot: v0.1 # real version not known
        Test_SQS_PROPAGATION_VIA_MESSAGE_ATTRIBUTES:
          "*": irrelevant
          spring-boot: v0.1 # real version not known
    test_cassandra.py:
      Test_Cassandra: bug (Endpoint is probably improperly implemented on weblog)
    test_db_integrations_sql.py:
      Test_MsSql:
        '*': missing_feature
        spring-boot: v1.12.0
      Test_MySql:
        '*': missing_feature
        spring-boot: v1.12.0
      Test_Postgres:
        '*': missing_feature
        spring-boot: v1.12.0
    test_dbm.py:
      Test_Dbm: missing_feature
    test_dsm.py:
      Test_DsmContext_Extraction_Base64:
        "*": irrelevant
        spring-boot: v0.1  # version unknown
      Test_DsmContext_Injection_Base64:
        "*": irrelevant
        spring-boot: v0.1  # version unknown
      Test_DsmHttp:
        '*': missing_feature
        spring-boot: v1.12.1
      Test_DsmKafka:
        "*": irrelevant
        spring-boot: v1.13.0
      Test_DsmKinesis:
        "*": irrelevant
        spring-boot: v1.13.0
      Test_DsmRabbitmq:
        "*": irrelevant
        spring-boot: v1.13.0
      Test_DsmRabbitmq_FanoutExchange:
        "*": irrelevant
        spring-boot: v1.13.0
      Test_DsmRabbitmq_TopicExchange:
        "*": irrelevant
        spring-boot: v1.13.0
      Test_DsmSNS:
        "*": irrelevant
        spring-boot: v0.1 # real version not known
      Test_DsmSQS:
        "*": irrelevant
        spring-boot: v0.1 # real version not known
    test_mongo.py:
      Test_Mongo: bug (Endpoint is probably improperly implemented on weblog)
    test_sql.py:
      Test_Sql: bug (Endpoint is probably improperly implemented on weblog)
  parametric/:
    test_crashtracking.py:
      Test_Crashtracking: v1.38.0
    test_dynamic_configuration.py:
      TestDynamicConfigHeaderTags: missing_feature
      TestDynamicConfigSamplingRules: v1.34.0
      TestDynamicConfigTracingEnabled: missing_feature
      TestDynamicConfigV1: v1.17.0
      TestDynamicConfigV1_ServiceTargets: v1.31.0
      TestDynamicConfigV2: v1.31.0
    test_otel_api_interoperability.py: missing_feature
    test_otel_env_vars.py:
      Test_Otel_Env_Vars: missing_feature
    test_otel_sdk_interoperability.py: missing_feature
    test_span_links.py: missing_feature
    test_telemetry.py:
      Test_Defaults: v1.31.0
      Test_Environment: v1.31.0
      Test_TelemetryInstallSignature: v1.27.0
      Test_TelemetrySCAEnvVar: v1.34.0
    test_trace_sampling.py:
      Test_Trace_Sampling_Basic: v0.111.0
      Test_Trace_Sampling_Globs: v1.25.0
      Test_Trace_Sampling_Globs_Feb2024_Revision: v1.30.0
      Test_Trace_Sampling_Resource: v1.25.0
      Test_Trace_Sampling_Tags: v1.26.0
      Test_Trace_Sampling_Tags_Feb2024_Revision: v1.30.0
      Test_Trace_Sampling_With_W3C: v1.26.0
    test_tracer.py:
      Test_TracerSCITagging: v1.12.0
    test_tracer_flare.py:
      TestTracerFlareV1: v1.25.0
  remote_config/:
    test_remote_configuration.py:
      Test_RemoteConfigurationExtraServices:
          '*': v1.31.0
          spring-boot-3-native: missing_feature (GraalVM. Tracing support only)
      Test_RemoteConfigurationUpdateSequenceASMDD:
        '*': v1.4.0
        spring-boot-3-native: missing_feature (GraalVM. Tracing support only)
      Test_RemoteConfigurationUpdateSequenceASMDDNoCache: irrelevant (cache is implemented)
      Test_RemoteConfigurationUpdateSequenceFeatures:
        '*': v1.4.0
        spring-boot-3-native: missing_feature (GraalVM. Tracing support only)
      Test_RemoteConfigurationUpdateSequenceFeaturesNoCache: irrelevant (cache is implemented)
      Test_RemoteConfigurationUpdateSequenceLiveDebugging:
        '*': v1.4.0
        spring-boot-3-native: missing_feature (GraalVM. Tracing support only)
      Test_RemoteConfigurationUpdateSequenceLiveDebuggingNoCache: irrelevant (cache is implemented)
  stats/:
    test_miscs.py:
      Test_Miscs: missing_feature
  test_the_test/:
    test_json_report.py:
      Test_Mock: v0.0.99
      Test_NotReleased: missing_feature
  test_data_integrity.py:
    Test_LibraryHeaders: v1.29.0
  test_distributed.py:
    Test_DistributedHttp: missing_feature
  test_identify.py:
    Test_Basic: missing_feature
    Test_Propagate: missing_feature
    Test_Propagate_Legacy: missing_feature
  test_library_conf.py:
    Test_HeaderTags: missing_feature
    Test_HeaderTags_Colon_Leading: v0.102.0
    Test_HeaderTags_Colon_Trailing: v0.102.0
    Test_HeaderTags_Long: v0.102.0
    Test_HeaderTags_Short: v0.102.0
    Test_HeaderTags_Whitespace_Header: v0.102.0
    Test_HeaderTags_Whitespace_Tag: v0.102.0
    Test_HeaderTags_Whitespace_Val_Long: v0.102.0
    Test_HeaderTags_Whitespace_Val_Short: v0.102.0
  test_profiling.py:
    Test_Profile:
      akka-http: v1.22.0
      spring-boot-3-native: missing_feature (Tracing-only)
      vertx3: missing_feature (Endpoint not implemented)
      vertx4: missing_feature (Endpoint not implemented)
  test_sampling_rates.py:
    Test_SamplingDecisions:
      akka-http: missing_feature (Endpoint /sample_rate_route not implemented)
      jersey-grizzly2: missing_feature (Endpoint /sample_rate_route not implemented)
      play: missing_feature (Endpoint /sample_rate_route not implemented)
      ratpack: missing_feature (Endpoint /sample_rate_route not implemented)
      resteasy-netty3: missing_feature (Endpoint /sample_rate_route not implemented)
      vertx3: missing_feature (Endpoint /sample_rate_route not implemented)
      vertx4: missing_feature (Endpoint /sample_rate_route not implemented)
  test_scrubbing.py:
    Test_UrlQuery: v0.107.1
  test_semantic_conventions.py:
    Test_Meta:
      play: irrelevant (top span is akka-http-server)
    Test_MetricsStandardTags: v1.3.0
  test_standard_tags.py:
    Test_StandardTagsClientIp:
      '*': v0.114.0
      akka-http: v1.22.0
      play: v1.22.0
      spring-boot-3-native: missing_feature (GraalVM. Tracing support only)
    Test_StandardTagsMethod: v0.102.0
    Test_StandardTagsRoute:
      '*': missing_feature
      spring-boot: v0.102.0
      spring-boot-jetty: v0.102.0
    Test_StandardTagsStatusCode: v0.102.0
    Test_StandardTagsUrl: v0.107.1
    Test_StandardTagsUserAgent: v0.107.1
  test_telemetry.py:
    Test_DependencyEnable: v1.7.0
    Test_Log_Generation: missing_feature
    Test_MessageBatch:
      '*': v1.23.0
      spring-boot-3-native: missing_feature (GraalVM. Tracing support only)
    Test_Metric_Generation_Disabled:
      '*': v1.23.0
      spring-boot-3-native: missing_feature (GraalVM. Tracing support only)
    Test_Metric_Generation_Enabled:
      '*': v1.23.0
      spring-boot-3-native: missing_feature (GraalVM. Tracing support only)
    Test_ProductsDisabled:
      '*': missing_feature
      spring-boot-3-native: missing_feature (GraalVM. Tracing support only)
    Test_Telemetry:
      '*': v0.108.1
      spring-boot-3-native: missing_feature (GraalVM. Tracing support only)
    Test_TelemetrySCAEnvVar: missing_feature
    Test_TelemetryV2: v1.23.0<|MERGE_RESOLUTION|>--- conflicted
+++ resolved
@@ -456,7 +456,8 @@
           '*': v1.39.0
           spring-boot-3-native: missing_feature (GraalVM. Tracing support only)
           spring-boot-payara: bug (produces 500 errors)
-<<<<<<< HEAD
+          vertx3: bug (issue in context propagation)
+          vertx4: bug (issue in context propagation)
       test_ssrf.py:
         Test_Ssrf_BodyJson:
           '*': missing_feature (missing endpoint)
@@ -482,11 +483,6 @@
         Test_Ssrf_UrlQuery:
           '*': missing_feature (missing endpoint)
           spring-boot: 'v1.39.0'
-=======
-          vertx3: bug (issue in context propagation)
-          vertx4: bug (issue in context propagation)
-      test_ssrf.py: missing_feature
->>>>>>> 39bf65e0
     waf/:
       test_addresses.py:
         Test_BodyJson:
