--- conflicted
+++ resolved
@@ -726,7 +726,6 @@
       Test_Cassandra: bug (Endpoint is probably improperly implemented on weblog)
     test_db_integrations_sql.py:
       Test_Agent_Mssql_db_integration:
-<<<<<<< HEAD
         '*': missing_feature
         spring-boot: v1.12.0
       Test_Agent_Mysql_db_integration:
@@ -741,22 +740,6 @@
       Test_Tracer_Mysql_db_integration:
         '*': missing_feature
         spring-boot: v1.12.0
-=======
-        '*': missing_feature
-        spring-boot: v1.12.0
-      Test_Agent_Mysql_db_integration:
-        '*': missing_feature
-        spring-boot: v1.12.0
-      Test_Agent_Postgres_db_integration:
-        '*': missing_feature
-        spring-boot: v1.12.0
-      Test_Tracer_Mssql_db_integration:
-        '*': missing_feature
-        spring-boot: v1.12.0
-      Test_Tracer_Mysql_db_integration:
-        '*': missing_feature
-        spring-boot: v1.12.0
->>>>>>> f5f4cc09
       Test_Tracer_Postgres_db_integration:
         '*': missing_feature
         spring-boot: v1.12.0
