--- conflicted
+++ resolved
@@ -815,10 +815,7 @@
         vertx3: v1.54.0
   tests/appsec/rasp/test_api10.py::Test_API10_downstream_ssrf_telemetry: missing_feature
   tests/appsec/rasp/test_api10.py::Test_API10_redirect: missing_feature
-<<<<<<< HEAD
-=======
   tests/appsec/rasp/test_api10.py::Test_API10_redirect_status: missing_feature
->>>>>>> c128f220
   tests/appsec/rasp/test_api10.py::Test_API10_request_body:
     - weblog_declaration:
         "*": missing_feature
@@ -1519,7 +1516,6 @@
   tests/appsec/test_event_tracking.py::Test_UserLoginSuccessEvent_Metrics:
     - weblog_declaration:
         "*": v1.48.0
-<<<<<<< HEAD
         spring-boot-3-native: irrelevant (GraalVM. Tracing support only)
   tests/appsec/test_event_tracking_v2.py::Test_UserLoginFailureEventV2_HeaderCollection_AppsecDisabled:
     - weblog_declaration:
@@ -1615,103 +1611,6 @@
     - weblog_declaration:
         "*": v1.39.0
         spring-boot-3-native: irrelevant (GraalVM. Tracing support only)
-=======
-        spring-boot-3-native: irrelevant (GraalVM. Tracing support only)
-  tests/appsec/test_event_tracking_v2.py::Test_UserLoginFailureEventV2_HeaderCollection_AppsecDisabled:
-    - weblog_declaration:
-        "*": v1.48.0
-        spring-boot-3-native: irrelevant (GraalVM. Tracing support only)
-  tests/appsec/test_event_tracking_v2.py::Test_UserLoginFailureEventV2_HeaderCollection_AppsecEnabled:
-    - weblog_declaration:
-        "*": v1.48.0
-        spring-boot-3-native: irrelevant (GraalVM. Tracing support only)
-  tests/appsec/test_event_tracking_v2.py::Test_UserLoginFailureEventV2_Libddwaf:
-    - weblog_declaration:
-        "*": v1.48.0
-        spring-boot-3-native: irrelevant (GraalVM. Tracing support only)
-  tests/appsec/test_event_tracking_v2.py::Test_UserLoginFailureEventV2_Metrics_AppsecDisabled:
-    - weblog_declaration:
-        "*": v1.48.0
-        spring-boot-3-native: irrelevant (GraalVM. Tracing support only)
-  tests/appsec/test_event_tracking_v2.py::Test_UserLoginFailureEventV2_Metrics_AppsecEnabled:
-    - weblog_declaration:
-        "*": v1.48.0
-        spring-boot-3-native: irrelevant (GraalVM. Tracing support only)
-  tests/appsec/test_event_tracking_v2.py::Test_UserLoginFailureEventV2_Tags_AppsecDisabled:
-    - weblog_declaration:
-        "*": v1.48.0
-        spring-boot-3-native: irrelevant (GraalVM. Tracing support only)
-  tests/appsec/test_event_tracking_v2.py::Test_UserLoginFailureEventV2_Tags_AppsecEnabled:
-    - weblog_declaration:
-        "*": v1.48.0
-        spring-boot-3-native: irrelevant (GraalVM. Tracing support only)
-  tests/appsec/test_event_tracking_v2.py::Test_UserLoginSuccessEventV2_HeaderCollection_AppsecDisabled:
-    - weblog_declaration:
-        "*": v1.48.0
-        spring-boot-3-native: irrelevant (GraalVM. Tracing support only)
-  tests/appsec/test_event_tracking_v2.py::Test_UserLoginSuccessEventV2_HeaderCollection_AppsecEnabled:
-    - weblog_declaration:
-        "*": v1.48.0
-        spring-boot-3-native: irrelevant (GraalVM. Tracing support only)
-  tests/appsec/test_event_tracking_v2.py::Test_UserLoginSuccessEventV2_Libddwaf:
-    - weblog_declaration:
-        "*": v1.48.0
-        spring-boot-3-native: irrelevant (GraalVM. Tracing support only)
-  tests/appsec/test_event_tracking_v2.py::Test_UserLoginSuccessEventV2_Metrics_AppsecDisabled:
-    - weblog_declaration:
-        "*": v1.48.0
-        spring-boot-3-native: irrelevant (GraalVM. Tracing support only)
-  tests/appsec/test_event_tracking_v2.py::Test_UserLoginSuccessEventV2_Metrics_AppsecEnabled:
-    - weblog_declaration:
-        "*": v1.48.0
-        spring-boot-3-native: irrelevant (GraalVM. Tracing support only)
-  tests/appsec/test_event_tracking_v2.py::Test_UserLoginSuccessEventV2_Tags_AppsecDisabled:
-    - weblog_declaration:
-        "*": v1.48.0
-        spring-boot-3-native: irrelevant (GraalVM. Tracing support only)
-  tests/appsec/test_event_tracking_v2.py::Test_UserLoginSuccessEventV2_Tags_AppsecEnabled:
-    - weblog_declaration:
-        "*": v1.48.0
-        spring-boot-3-native: irrelevant (GraalVM. Tracing support only)
-  tests/appsec/test_extended_data_collection.py::Test_ExtendedDataCollectionCapability:
-    - weblog_declaration:
-        "*": v1.54.0-SNAPSHOT
-        spring-boot-3-native: irrelevant (GraalVM. Tracing support only)
-  tests/appsec/test_extended_data_collection.py::Test_ExtendedRequestBodyCollection:
-    - weblog_declaration:
-        "*": v1.54.0-SNAPSHOT
-        spring-boot-3-native: irrelevant (GraalVM. Tracing support only)
-  tests/appsec/test_extended_data_collection.py::Test_ExtendedRequestHeadersDataCollection:
-    - weblog_declaration:
-        "*": v1.54.0-SNAPSHOT
-        spring-boot-3-native: irrelevant (GraalVM. Tracing support only)
-  tests/appsec/test_extended_data_collection.py::Test_ExtendedResponseHeadersDataCollection:
-    - weblog_declaration:
-        "*": v1.54.0-SNAPSHOT
-        spring-boot-3-native: irrelevant (GraalVM. Tracing support only)
-  tests/appsec/test_extended_header_collection.py::Test_ExtendedHeaderCollection: irrelevant (covered by v2 test_extended_data_collection.py)
-  tests/appsec/test_extended_request_body_collection.py::Test_ExtendedRequestBodyCollection: irrelevant (covered by v2 test_extended_data_collection.py)
-  tests/appsec/test_fingerprinting.py::Test_Fingerprinting_Endpoint:
-    - weblog_declaration:
-        "*": v1.39.0
-        spring-boot-3-native: irrelevant (GraalVM. Tracing support only)
-  tests/appsec/test_fingerprinting.py::Test_Fingerprinting_Endpoint_Capability:
-    - weblog_declaration:
-        "*": v1.39.0
-        spring-boot-3-native: irrelevant (GraalVM. Tracing support only)
-  tests/appsec/test_fingerprinting.py::Test_Fingerprinting_Endpoint_Preprocessor:
-    - weblog_declaration:
-        "*": v1.39.0
-        spring-boot-3-native: irrelevant (GraalVM. Tracing support only)
-  tests/appsec/test_fingerprinting.py::Test_Fingerprinting_Header_And_Network:
-    - weblog_declaration:
-        "*": v1.39.0
-        spring-boot-3-native: irrelevant (GraalVM. Tracing support only)
-  tests/appsec/test_fingerprinting.py::Test_Fingerprinting_Header_And_Network_Preprocessor:
-    - weblog_declaration:
-        "*": v1.39.0
-        spring-boot-3-native: irrelevant (GraalVM. Tracing support only)
->>>>>>> c128f220
   tests/appsec/test_fingerprinting.py::Test_Fingerprinting_Header_Capability:
     - weblog_declaration:
         "*": v1.39.0
@@ -2637,8 +2536,6 @@
     - weblog_declaration:
         "*": irrelevant
         spring-boot: v1.56.0
-<<<<<<< HEAD
-=======
   tests/test_feature_flag_exposures.py::Test_FFE_RC_Down_From_Start:
     - weblog_declaration:
         "*": irrelevant
@@ -2647,7 +2544,6 @@
     - weblog_declaration:
         "*": irrelevant
         spring-boot: v1.56.0
->>>>>>> c128f220
   tests/test_graphql.py::Test_GraphQLOperationErrorReporting:
     - weblog_declaration:
         "*": missing_feature
