--- conflicted
+++ resolved
@@ -974,12 +974,7 @@
     Test_Telemetry:
       '*': v0.108.1
       spring-boot-3-native: missing_feature (GraalVM. Tracing support only)
-<<<<<<< HEAD
-    Test_TelemetryV2: missing_feature
+      Test_TelemetryV2: v1.23.0
   test_status_error_mapping.py:
     Test_Error_Status_Mapping:
-      jersey-grizzly2: bug (The check for client spans with the make a distant call results in a 404.)
-    
-=======
-    Test_TelemetryV2: v1.23.0
->>>>>>> ed2a967e
+      jersey-grizzly2: bug (The check for client spans with the make a distant call results in a 404.)