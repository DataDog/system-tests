--- conflicted
+++ resolved
@@ -940,14 +940,9 @@
     test_dynamic_configuration.py:
       TestDynamicConfigHeaderTags: missing_feature
       TestDynamicConfigTracingEnabled: missing_feature
-      TestDynamicConfigV1: v1.17.0
-<<<<<<< HEAD
-      TestDynamicConfigV2: v1.31.0
-      
-=======
+      TestDynamicConfigV1: v1.17.0      
       TestDynamicConfigV1_ServiceTargets: v1.31.0
-      TestDynamicConfigV2: missing_feature
->>>>>>> 1e77dbbd
+      TestDynamicConfigV2: v1.31.0      
     test_span_links.py: missing_feature
     test_telemetry.py:
       Test_Defaults: missing_feature
