tests/:
  apm_tracing_e2e/:
    test_otel.py:
      Test_Otel_Span:
        '*': missing_feature (/e2e_otel_span endpoint is only implemented in Java Spring Boot at the moment)
        spring-boot:  v0.1 # real version not known
    test_single_span.py:
      Test_SingleSpan:
        '*': missing_feature (/e2e_single_span endpoint is only implemented in Java Spring Boot at the moment)
        spring-boot:  v0.1 # real version not known
  appsec/:
    api_security/:
      test_schemas.py:
        Test_Scanners: missing_feature
        Test_Schema_Request_Cookies: missing_feature
        Test_Schema_Request_FormUrlEncoded_Body: missing_feature
        Test_Schema_Request_Headers: missing_feature
        Test_Schema_Request_Json_Body: missing_feature
        Test_Schema_Request_Path_Parameters: missing_feature
        Test_Schema_Request_Query_Parameters: missing_feature
        Test_Schema_Response_Body: missing_feature
        Test_Schema_Response_Headers: missing_feature
    iast/:
      sink/:
        test_command_injection.py:
          TestCommandInjection:
            '*': v1.1.0
            akka-http: v1.12.0
            jersey-grizzly2: v1.11.0
            play: missing_feature
            ratpack: missing_feature
            resteasy-netty3: v1.11.0
            spring-boot-3-native: missing_feature (GraalVM. Tracing support only)
            vertx3: v1.12.0
            vertx4: v1.12.0
        test_hardcoded_secrets.py:
          Test_HardcodedSecrets: missing_feature            
        test_header_injection.py:
          TestHeaderInjection: 
            '*': missing_feature
            spring-boot: v1.27.0
            spring-boot-jetty: v1.27.0
            spring-boot-openliberty: v1.27.0
            spring-boot-payara: v1.27.0
            spring-boot-undertow: v1.27.0
            spring-boot-wildfly: v1.27.0
            uds-spring-boot: v1.27.0
        test_hsts_missing_header.py:
          Test_HstsMissingHeader:
            '*': missing_feature
            spring-boot: v1.20.0
            spring-boot-jetty: v1.20.0
            spring-boot-openliberty: bug (not working as expected)
            spring-boot-payara: v1.20.0
            spring-boot-undertow: v1.20.0
            spring-boot-wildfly: v1.20.0
            uds-spring-boot: v1.20.0
        test_insecure_cookie.py:
          TestInsecureCookie:
            '*': v1.18.0
            akka-http: missing_feature
            play: missing_feature
            ratpack: missing_feature
            spring-boot-3-native: missing_feature
        test_ldap_injection.py:
          TestLDAPInjection:
            '*': v1.7.0
            akka-http: v1.12.0
            jersey-grizzly2: v1.11.0
            play: missing_feature
            ratpack: missing_feature
            resteasy-netty3: v1.11.0
            spring-boot-3-native: missing_feature (GraalVM. Tracing support only)
            vertx3: v1.12.0
            vertx4: v1.12.0
        test_no_httponly_cookie.py:
          TestNoHttponlyCookie:
            '*': v1.18.0
            akka-http: missing_feature
            play: missing_feature
            ratpack: missing_feature
            spring-boot-3-native: missing_feature
        test_no_samesite_cookie.py:
          TestNoSamesiteCookie:
            '*': v1.18.0
            akka-http: missing_feature
            play: missing_feature
            ratpack: missing_feature
            spring-boot-3-native: missing_feature
        test_nosql_mongodb_injection.py:
          TestNoSqlMongodbInjection: missing_feature            
        test_path_traversal.py:
          TestPathTraversal:
            '*': v1.1.0
            akka-http: v1.12.0
            jersey-grizzly2: v1.11.0
            play: missing_feature
            ratpack: missing_feature
            resteasy-netty3: v1.11.0
            spring-boot-3-native: missing_feature (GraalVM. Tracing support only)
            vertx3: v1.12.0
        test_sql_injection.py:
          TestSqlInjection:
            '*': v1.1.0
            akka-http: v1.12.0
            jersey-grizzly2: v1.11.0
            play: missing_feature
            ratpack: missing_feature
            resteasy-netty3: v1.11.0
            spring-boot-3-native: missing_feature (GraalVM. Tracing support only)
            vertx3: v1.12.0
        test_ssrf.py:
          TestSSRF:
            '*': v1.14.0
            akka-http: missing_feature (No endpoint implemented)
            play: missing_feature (No endpoint implemented)
            ratpack: missing_feature (No endpoint implemented)
            spring-boot-3-native: missing_feature (GraalVM. Tracing support only)
            vertx4: missing_feature (No endpoint implemented)
        test_trust_boundary_violation.py:
          Test_TrustBoundaryViolation:
            "*": "bug (APPSEC-12201)"
        test_unvalidated_redirect.py:
          TestUnvalidatedHeader: 
            '*': v1.16.0
            akka-http: missing_feature
            play: missing_feature
            ratpack: missing_feature
            spring-boot-3-native: missing_feature (GraalVM. Tracing support only)
            spring-boot-jetty: v1.17.0
            vertx4: v1.17.0
          TestUnvalidatedRedirect:
            '*': v1.16.0
            akka-http: missing_feature
            play: missing_feature
            ratpack: missing_feature
            spring-boot-3-native: missing_feature (GraalVM. Tracing support only)
            spring-boot-jetty: v1.17.0
            vertx4: v1.17.0
        test_unvalidated_redirect_forward.py:
          TestUnvalidatedForward:
            '*': v1.16.0
            akka-http: irrelevant (No forward)
            jersey-grizzly2: irrelevant (No forward)
            play: missing_feature (No endpoint implemented)
            ratpack: irrelevant (No forward)
            resteasy-netty3: irrelevant (No forward)
            spring-boot-3-native: missing_feature (GraalVM. Tracing support only)
            vertx4: v1.17.0
        test_weak_cipher.py:
          TestWeakCipher:
            '*': v0.108.0
            play: missing_feature (no endpoint)
            spring-boot-3-native: missing_feature (GraalVM. Tracing support only)
        test_weak_hash.py:
          TestWeakHash:
            '*': v0.108.0
            play: missing_feature (no endpoint)
            spring-boot-3-native: missing_feature (GraalVM. Tracing support only)
        test_weak_randomness.py:
          TestWeakRandomness:
            '*': v1.15.0
            play: missing_feature (no endpoint)
            spring-boot-3-native: missing_feature (GraalVM. Tracing support only)
        test_xcontent_sniffing.py:
          Test_XContentSniffing:
            "*": "missing_feature"
            spring-boot: v1.22.0
            spring-boot-jetty: v1.22.0
            spring-boot-openliberty: bug (not working as expected)
            spring-boot-payara: v1.22.0
            spring-boot-undertow: v1.22.0
            spring-boot-wildfly: v1.22.0
            uds-spring-boot: v1.22.0
        test_xpath_injection.py:
          TestXPathInjection:
            '*': v1.18.0
            play: missing_feature
            ratpack: missing_feature
            spring-boot-3-native: missing_feature
        test_xss.py:
          TestXSS:
            '*': missing_feature
            spring-boot: v1.19.0
            spring-boot-jetty: v1.19.0
            spring-boot-openliberty: v1.19.0
            spring-boot-payara: v1.19.0
            spring-boot-undertow: v1.19.0
            spring-boot-wildfly: v1.19.0
            uds-spring-boot: v1.19.0
      source/:
        test_body.py:
          TestRequestBody:
            '*': v1.7.0
            akka-http: v1.12.0
            jersey-grizzly2: missing_feature
            play: missing_feature
            ratpack: missing_feature
            resteasy-netty3: missing_feature
            spring-boot-3-native: missing_feature (GraalVM. Tracing support only)
            vertx3: v1.12.0
            vertx4: v1.12.0
        test_cookie_name.py:
          TestCookieName:
            '*': v1.5.0
            akka-http: v1.12.0
            play: missing_feature
            ratpack: missing_feature
            resteasy-netty3: missing_feature
            spring-boot-3-native: missing_feature (GraalVM. Tracing support only)
            vertx3: v1.12.0
            vertx4: v1.12.0
        test_cookie_value.py:
          TestCookieValue:
            '*': v1.5.0
            akka-http: v1.12.0
            jersey-grizzly2: v1.11.0
            play: missing_feature
            ratpack: missing_feature
            resteasy-netty3: v1.11.0
            spring-boot-3-native: missing_feature (GraalVM. Tracing support only)
            vertx3: v1.12.0
            vertx4: v1.12.0
        test_header_name.py:
          TestHeaderName:
            '*': v1.5.0
            akka-http: v1.12.0
            jersey-grizzly2: v1.15.0
            play: missing_feature
            ratpack: missing_feature
            resteasy-netty3: missing_feature
            spring-boot-3-native: missing_feature (GraalVM. Tracing support only)
            vertx3: v1.12.0
            vertx4: v1.12.0
        test_header_value.py:
          TestHeaderValue:
            '*': v1.5.0
            akka-http: v1.12.0
            jersey-grizzly2: v1.11.0
            play: missing_feature
            ratpack: missing_feature
            resteasy-netty3: v1.11.0
            spring-boot-3-native: missing_feature (GraalVM. Tracing support only)
            vertx3: v1.12.0
            vertx4: v1.12.0
        test_multipart.py:
          TestMultipart:
            '*': missing_feature
            spring-boot: v1.22.0
            spring-boot-jetty: v1.22.0
            spring-boot-openliberty: v1.22.0
            spring-boot-payara: v1.22.0
            spring-boot-undertow: v1.22.0
            uds-spring-boot: v1.22.0
        test_parameter_name.py:
          TestParameterName:
            '*': v1.5.0
            akka-http: v1.12.0
            jersey-grizzly2: v1.15.0
            play: missing_feature
            ratpack: missing_feature
            spring-boot-3-native: missing_feature (GraalVM. Tracing support only)
            vertx3: v1.12.0
            vertx4: v1.12.0
        test_parameter_value.py:
          TestParameterValue:
            '*': v1.5.0
            akka-http: v1.12.0
            jersey-grizzly2: v1.11.0
            play: missing_feature
            ratpack: missing_feature
            resteasy-netty3: v1.11.0
            spring-boot-3-native: missing_feature (GraalVM. Tracing support only)
            vertx3: v1.12.0
            vertx4: v1.12.0
        test_path.py:
          TestPath:
            '*': missing_feature
            spring-boot: v1.22.0
            spring-boot-jetty: v1.22.0
            spring-boot-openliberty: v1.22.0
            spring-boot-payara: v1.22.0
            spring-boot-undertow: v1.22.0
            spring-boot-wildfly: v1.22.0
            uds-spring-boot: v1.22.0
        test_uri.py:
          TestURI:
            '*': missing_feature
            spring-boot: v1.22.0
            spring-boot-jetty: v1.22.0
            spring-boot-openliberty: v1.22.0
            spring-boot-payara: v1.22.0
            spring-boot-undertow: v1.22.0
            spring-boot-wildfly: v1.22.0
            uds-spring-boot: v1.22.0
    waf/:
      test_addresses.py:
        Test_BodyJson:
          '*': v0.95.1
          akka-http: v1.22.0
          play: v1.22.0
          ratpack: v0.99.0
          spring-boot-3-native: missing_feature (GraalVM. Tracing support only)
          spring-boot-payara: missing_feature (No AppSec support)
          vertx3: v0.99.0
          vertx4: bug (Capability to read body content is incomplete after vert.x
            4.0.0)
        Test_BodyRaw:
          '*': missing_feature
          akka-http: v1.22.0
          play: v1.22.0
          spring-boot-3-native: missing_feature (GraalVM. Tracing support only)
          spring-boot-payara: missing_feature (No AppSec support)
        Test_BodyUrlEncoded:
          '*': v0.95.1
          akka-http: v1.22.0
          play: v1.22.0
          ratpack: v0.99.0
          spring-boot-3-native: missing_feature (GraalVM. Tracing support only)
          spring-boot-payara: missing_feature (No AppSec support)
          spring-boot-undertow: v0.98.0
          vertx3: v0.99.0
        Test_BodyXml:
          '*': v0.95.1
          akka-http: missing_feature (no built-in XML unmarshalling to instrument)
          play: v1.23.0
          ratpack: v0.99.0
          spring-boot-3-native: missing_feature (GraalVM. Tracing support only)
          spring-boot-payara: missing_feature (No AppSec support)
          vertx3: missing_feature
          vertx4: bug (Capability to read body content is incomplete after vert.x
            4.0.0)
        Test_ClientIP: missing_feature
        Test_Cookies:
          akka-http: v1.22.0
          play: v1.22.0
          spring-boot-3-native: missing_feature (GraalVM. Tracing support only)
          spring-boot-payara: missing_feature (No AppSec support)
        Test_FullGrpc: missing_feature
        Test_GraphQL: missing_feature
        Test_Headers:
          '*': v0.87.0
          akka-http: v1.22.0
          spring-boot-3-native: missing_feature (GraalVM. Tracing support only)
          spring-boot-payara: missing_feature (No AppSec support)
        Test_Lambda: missing_feature
        Test_Method: missing_feature
        Test_PathParams:
          '*': v0.95.1
          akka-http: missing_feature (unclear how to implement; matching doesn't happen in one go)
          jersey-grizzly2: missing_feature
          play: v1.22.0
          ratpack: v0.99.0
          resteasy-netty3: missing_feature
          spring-boot-3-native: missing_feature (GraalVM. Tracing support only)
          spring-boot-payara: missing_feature (No AppSec support)
          vertx3: v0.99.0
        Test_ResponseStatus:
          '*': v0.88.0
          akka-http: v1.22.0
          spring-boot-3-native: missing_feature (GraalVM. Tracing support only)
          spring-boot-payara: missing_feature (No AppSec support)
        Test_UrlQuery:
          '*': v0.87.0
          akka-http: v1.22.0
          spring-boot-3-native: missing_feature (GraalVM. Tracing support only)
          spring-boot-payara: missing_feature (No AppSec support)
        Test_UrlQueryKey:
          '*': v0.100.0
          akka-http: v1.22.0
          spring-boot-3-native: missing_feature (GraalVM. Tracing support only)
          spring-boot-payara: missing_feature (No AppSec support)
        Test_UrlRaw:
          '*': v0.87.0
          spring-boot-3-native: missing_feature (GraalVM. Tracing support only)
          spring-boot-payara: missing_feature (No AppSec support)
        Test_gRPC:
          '*': v0.96.0
          akka-http: irrelevant
          jersey-grizzly2: irrelevant
          play: irrelevant
          ratpack: irrelevant
          resteasy-netty3: irrelevant
          spring-boot: v0.109.0  # APPSEC-5426
          spring-boot-3-native: missing_feature (GraalVM. Tracing support only)
          spring-boot-payara: missing_feature (No AppSec support)
          vertx3: irrelevant
          vertx4: irrelevant
      test_blocking.py:
        Test_Blocking:
          '*': missing_feature
          akka-http: v1.22.0
          jersey-grizzly2: v1.7.0
          play: v1.22.0
          ratpack: v1.7.0
          resteasy-netty3: v1.7.0
          spring-boot: v0.112.0
          spring-boot-3-native: missing_feature
          spring-boot-openliberty: v1.3.0
          spring-boot-payara: missing_feature (No AppSec support)
          spring-boot-undertow: v0.112.0
          spring-boot-wildfly: v0.112.0
          sprint-boot-jetty: v0.112.0
          uds-spring-boot: v0.112.0
          vertx3: v1.7.0
        Test_CustomBlockingResponse:
          '*': v1.11.0
          akka-http: v1.22.0
          play: v1.22.0
          spring-boot-3-native: missing_feature (GraalVM. Tracing support only)
          spring-boot-payara: missing_feature (No AppSec support)
      test_custom_rules.py:
        Test_CustomRules: missing_feature
      test_exclusions.py:
        Test_Exclusions:
          '*': v1.6.0
          akka-http: v1.22.0
          play: v1.22.0
          spring-boot-3-native: missing_feature (GraalVM. Tracing support only)
      test_miscs.py:
        Test_404:
          '*': v0.87.0
          akka-http: v1.22.0
          spring-boot-3-native: missing_feature (GraalVM. Tracing support only)
          spring-boot-payara: missing_feature (No AppSec support)
        Test_CorrectOptionProcessing:
          '*': v0.87.0
          akka-http: v1.22.0
          spring-boot-3-native: missing_feature (GraalVM. Tracing support only)
          spring-boot-payara: missing_feature (No AppSec support)
        Test_MultipleAttacks:
          '*': v0.92.0
          akka-http: v1.22.0
          spring-boot-3-native: missing_feature (GraalVM. Tracing support only)
          spring-boot-payara: missing_feature (No AppSec support)
        Test_MultipleHighlight:
          '*': v0.95.0
          akka-http: v1.22.0
          spring-boot-3-native: missing_feature (GraalVM. Tracing support only)
          spring-boot-payara: missing_feature (No AppSec support)
        Test_NoWafTimeout:
          akka-http: v1.22.0
          spring-boot-payara: missing_feature (No AppSec support)
      test_reports.py:
        Test_Monitoring:
          '*': v0.100.0
          akka-http: v1.22.0
          spring-boot-3-native: missing_feature (GraalVM. Tracing support only)
          spring-boot-payara: missing_feature (No AppSec support)
      test_rules.py:
        Test_CommandInjection:
          '*': v0.87.0
          akka-http: v1.22.0
          spring-boot-3-native: missing_feature (GraalVM. Tracing support only)
          spring-boot-payara: missing_feature (No AppSec support)
        Test_DiscoveryScan:
          akka-http: v1.22.0
          spring-boot-3-native: missing_feature (GraalVM. Tracing support only)
          spring-boot-payara: missing_feature (No AppSec support)
        Test_HttpProtocol:
          akka-http: v1.22.0
          spring-boot-3-native: missing_feature (GraalVM. Tracing support only)
          spring-boot-payara: missing_feature (No AppSec support)
        Test_JavaCodeInjection:
          '*': v0.87.0
          akka-http: v1.22.0
          spring-boot-3-native: missing_feature (GraalVM. Tracing support only)
          spring-boot-payara: missing_feature (No AppSec support)
        Test_JsInjection:
          '*': v0.87.0
          akka-http: v1.22.0
          spring-boot-3-native: missing_feature (GraalVM. Tracing support only)
          spring-boot-payara: missing_feature (No AppSec support)
        Test_LFI:
          akka-http: v1.22.0
          spring-boot-3-native: missing_feature (GraalVM. Tracing support only)
          spring-boot-payara: missing_feature (No AppSec support)
        Test_NoSqli:
          '*': v0.87.0
          akka-http: v1.22.0
          spring-boot-3-native: missing_feature (GraalVM. Tracing support only)
          spring-boot-payara: missing_feature (No AppSec support)
        Test_PhpCodeInjection:
          '*': v0.87.0
          akka-http: v1.22.0
          spring-boot-3-native: missing_feature (GraalVM. Tracing support only)
          spring-boot-payara: missing_feature (No AppSec support)
        Test_RFI:
          '*': v0.87.0
          akka-http: v1.22.0
          spring-boot-3-native: missing_feature (GraalVM. Tracing support only)
          spring-boot-payara: missing_feature (No AppSec support)
        Test_SQLI:
          akka-http: v1.22.0
          spring-boot-3-native: missing_feature (GraalVM. Tracing support only)
          spring-boot-payara: missing_feature (No AppSec support)
        Test_SSRF:
          '*': v0.87.0
          akka-http: v1.22.0
          spring-boot-3-native: missing_feature (GraalVM. Tracing support only)
          spring-boot-payara: missing_feature (No AppSec support)
        Test_Scanners:
          '*': v0.87.0
          akka-http: v1.22.0
          spring-boot-3-native: missing_feature (GraalVM. Tracing support only)
          spring-boot-payara: missing_feature (No AppSec support)
        Test_XSS:
          '*': v0.87.0
          akka-http: v1.22.0
          spring-boot-3-native: missing_feature (GraalVM. Tracing support only)
          spring-boot-payara: missing_feature (No AppSec support)
      test_telemetry.py:
        Test_TelemetryMetrics:
          '*': v1.12.0
          akka-http: v1.22.0
          spring-boot-3-native: missing_feature (GraalVM. Tracing support only)
    test_PII.py:
      Test_Scrubbing: missing_feature
    test_alpha.py:
      Test_Basic:
        '*': v0.87.0
        akka-http: v1.22.0
        spring-boot-3-native: missing_feature (GraalVM. Tracing support only)
        spring-boot-payara: missing_feature (No AppSec support)
    test_automated_login_events.py:
      Test_Login_Events: missing_feature
      Test_Login_Events_Extended: missing_feature
    test_blocking_addresses.py:
      Test_BlockingAddresses:
        '*': missing_feature
        akka-http: v1.22.0
        jersey-grizzly2: v1.7.0
        play: v1.22.0
        ratpack: v1.6.0
        resteasy-netty3: v1.7.0
        spring-boot: v0.111.0  # initially v0.110.0, but was bugged
        spring-boot-3-native: missing_feature (GraalVM. Tracing support only)
        spring-boot-jetty: v0.111.0
        spring-boot-openliberty: v0.115.0
        spring-boot-payara: missing_feature (Missing support)
        spring-boot-undertow: v0.111.0
        spring-boot-wildfly: v0.111.0
        uds-spring-boot: v0.110.0
        vertx3: v1.7.0
        vertx4: v1.7.0
      Test_BlockingGraphqlResolvers: missing_feature
      Test_Blocking_request_body:
        '*': v1.15.0
        akka-http: v1.22.0
        play: v1.22.0
        spring-boot-3-native: missing_feature (GraalVM. Tracing support only)
        spring-boot-payara: missing_feature (Missing support)
      Test_Blocking_request_cookies:
        '*': missing_feature
        akka-http: v1.22.0
        jersey-grizzly2: v1.7.0
        play: v1.22.0
        ratpack: v1.6.0
        resteasy-netty3: v1.7.0
        spring-boot: v0.110.0
        spring-boot-3-native: missing_feature (GraalVM. Tracing support only)
        spring-boot-jetty: v0.111.0
        spring-boot-openliberty: v0.115.0  # Supported since 0.111.0 but bugged in <0.115.0.
        spring-boot-payara: missing_feature (Missing support)
        spring-boot-undertow: v0.111.0
        vertx3: v1.7.0
        vertx4: v1.7.0
      Test_Blocking_request_headers:
        '*': missing_feature
        akka-http: v1.22.0
        jersey-grizzly2: v1.7.0
        play: v1.22.0
        ratpack: v1.6.0
        resteasy-netty3: v1.7.0
        spring-boot: v0.110.0
        spring-boot-3-native: missing_feature (GraalVM. Tracing support only)
        spring-boot-jetty: v0.111.0
        spring-boot-openliberty: v0.115.0  # Supported since 0.111.0 but bugged in <0.115.0.
        spring-boot-payara: missing_feature (Missing support)
        spring-boot-undertow: v0.111.0
        vertx3: v1.7.0
        vertx4: v1.7.0
      Test_Blocking_request_method:
        '*': missing_feature
        akka-http: v1.22.0
        jersey-grizzly2: v1.7.0
        play: v1.22.0
        ratpack: v1.6.0
        resteasy-netty3: v1.7.0
        spring-boot: v0.110.0
        spring-boot-3-native: missing_feature (GraalVM. Tracing support only)
        spring-boot-jetty: v0.111.0
        spring-boot-openliberty: v0.115.0  # Supported since 0.111.0 but bugged in <0.115.0.
        spring-boot-undertow: v0.111.0
        vertx3: v1.7.0
        vertx4: v1.7.0
      Test_Blocking_request_path_params:
        '*': v1.15.0
        akka-http: missing_feature (path parameters not suported)
        play: v1.22.0
        spring-boot-3-native: missing_feature (GraalVM. Tracing support only)
        spring-boot-payara: missing_feature (Missing support)
      Test_Blocking_request_query:
        '*': missing_feature
        akka-http: v1.22.0
        jersey-grizzly2: v1.7.0
        play: v1.22.0
        ratpack: v1.6.0
        resteasy-netty3: v1.7.0
        spring-boot: v0.110.0
        spring-boot-3-native: missing_feature (GraalVM. Tracing support only)
        spring-boot-jetty: v0.111.0
        spring-boot-openliberty: v0.115.0  # Supported since 0.111.0 but bugged in <0.115.0.
        spring-boot-payara: missing_feature (Missing support)
        spring-boot-undertow: v0.111.0
        vertx3: v1.7.0
        vertx4: v1.7.0
      Test_Blocking_request_uri:
        '*': missing_feature
        akka-http: v1.22.0
        jersey-grizzly2: v1.7.0
        play: v1.22.0
        ratpack: v1.6.0
        resteasy-netty3: v1.7.0
        spring-boot: v0.110.0
        spring-boot-3-native: missing_feature (GraalVM. Tracing support only)
        spring-boot-jetty: v0.111.0
        spring-boot-openliberty: v0.115.0  # Supported since 0.111.0 but bugged in <0.115.0.
        spring-boot-undertow: v0.111.0
        vertx3: v1.7.0
        vertx4: v1.7.0
      Test_Blocking_response_headers:
        '*': missing_feature
        akka-http: v1.22.0
        play: v1.22.0
        spring-boot-3-native: missing_feature (GraalVM. Tracing support only)
        spring-boot-payara: missing_feature (Missing support)
      Test_Blocking_response_status:
        '*': missing_feature
        akka-http: v1.22.0
        play: v1.22.0
        spring-boot-3-native: missing_feature (GraalVM. Tracing support only)
        spring-boot-payara: missing_feature (Missing support)
      Test_Suspicious_Request_Blocking: missing_feature
    test_client_ip.py:
      Test_StandardTagsClientIp: v0.114.0
    test_conf.py:
      Test_ConfigurationVariables:
        '*': v0.100.0
        akka-http: v1.22.0
        spring-boot-3-native: missing_feature (GraalVM. Tracing support only)
        spring-boot-payara: missing_feature (No AppSec support)
      Test_RuleSet_1_3_1:
        '*': v0.99.0
        akka-http: v1.22.0
        spring-boot-3-native: missing_feature (GraalVM. Tracing support only)
        spring-boot-payara: missing_feature (No AppSec support)
      Test_StaticRuleSet:
        '*': v0.87.0
        akka-http: v1.22.0
        spring-boot-3-native: missing_feature (GraalVM. Tracing support only)
        spring-boot-payara: missing_feature (No AppSec support)
    test_customconf.py:
      Test_ConfRuleSet:
        '*': v0.93.0
        akka-http: v1.22.0
        play: v1.22.0
        spring-boot-3-native: missing_feature (GraalVM. Tracing support only)
      Test_CorruptedRules:
        '*': v0.93.0
        akka-http: v1.22.0
        play: v1.22.0
        spring-boot-3-native: missing_feature (GraalVM. Tracing support only)
      Test_MissingRules:
        '*': v0.93.0
        akka-http: v1.22.0
        play: v1.22.0
        spring-boot-3-native: missing_feature (GraalVM. Tracing support only)
      Test_NoLimitOnWafRules:
        '*': v0.97.0
        akka-http: v1.22.0
        play: v1.22.0
        spring-boot-3-native: missing_feature (GraalVM. Tracing support only)
    test_event_tracking.py:
      Test_CustomEvent:
        '*': v1.8.0
        play: v1.22.0
        spring-boot-3-native: irrelevant (GraalVM. Tracing support only)
        spring-boot-payara: missing_feature (No AppSec support)
      Test_UserLoginFailureEvent:
        '*': v1.8.0
        play: v1.22.0
        spring-boot-3-native: irrelevant (GraalVM. Tracing support only)
        spring-boot-payara: missing_feature (No AppSec support)
      Test_UserLoginSuccessEvent:
        '*': v1.8.0
        play: v1.22.0
        spring-boot-3-native: irrelevant (GraalVM. Tracing support only)
        spring-boot-payara: missing_feature (No AppSec support)
    test_identify.py:
      Test_Basic: missing_feature
    test_ip_blocking_full_denylist.py:
      Test_AppSecIPBlockingFullDenylist: bug (RC payload limit)
        # '*': missing_feature
        # jersey-grizzly2: v1.7.0
        # ratpack: v1.7.0
        # resteasy-netty3: v1.7.0
        # spring-boot: v0.110.0
        # spring-boot-openliberty: v0.115.0
        # spring-boot-undertow: v0.111.0
        # sprint-boot-jetty: v0.111.0
        # vertx3: v1.7.0
    test_logs.py:
      Test_Standardization:
        akka-http: v1.22.0
        spring-boot-3-native: missing_feature (GraalVM. Tracing support only)
        spring-boot-payara: missing_feature (No AppSec support)
      Test_StandardizationBlockMode: missing_feature
    test_rate_limiter.py:
      Test_Main:
        akka-http: v1.22.0
        play: v1.22.0
        spring-boot-3-native: missing_feature (GraalVM. Tracing support only)
    test_reports.py:
      Test_AttackTimestamp:
        akka-http: v1.22.0
        spring-boot-payara: missing_feature (No AppSec support)
      Test_ExtraTagsFromRule: v1.22.0    # Supported since v1.22.0
      Test_HttpClientIP:
        '*': v0.98.1
        akka-http: v1.22.0
        play: v1.22.0
        spring-boot-3-native: missing_feature (GraalVM. Tracing support only)
        spring-boot-payara: missing_feature (No AppSec support)
      Test_Info:
        '*': v0.87.0
        akka-http: v1.22.0
        spring-boot-3-native: missing_feature (GraalVM. Tracing support only)
        spring-boot-payara: missing_feature (No AppSec support)
      Test_RequestHeaders:
        akka-http: v1.22.0
        spring-boot-3-native: missing_feature (GraalVM. Tracing support only)
        spring-boot-payara: missing_feature (No AppSec support)
      Test_StatusCode:
        '*': v0.92.0
        akka-http: v1.22.0
        spring-boot-3-native: missing_feature (GraalVM. Tracing support only)
        spring-boot-payara: missing_feature (No AppSec support)
      Test_TagsFromRule:
        akka-http: v1.22.0
        spring-boot-payara: missing_feature (No AppSec support)
    test_request_blocking.py:
      Test_AppSecRequestBlocking:
        '*': missing_feature
        akka-http: v1.22.0
        jersey-grizzly2: v1.9.0
        play: v1.22.0
        ratpack: v1.9.0
        resteasy-netty3: v1.9.0
        spring-boot: v1.9.0
        spring-boot-openliberty: v1.9.0
        spring-boot-undertow: v1.9.0
        sprint-boot-jetty: v1.9.0
        vertx3: v1.9.0
    test_runtime_activation.py:
      Test_RuntimeActivation:
        '*': v0.115.0
        akka-http: v1.22.0
        play: v1.22.0
        spring-boot-3-native: missing_feature (GraalVM. Tracing support only)
    test_shell_execution.py:
      Test_ShellExecution: missing_feature
    test_traces.py:
      Test_AppSecEventSpanTags:
        '*': v0.104.0
        akka-http: v1.22.0
        play: v1.22.0
        spring-boot-3-native: missing_feature (GraalVM. Tracing support only)
        spring-boot-payara: missing_feature (No AppSec support)
      Test_AppSecObfuscator:
        '*': v0.113.0
        akka-http: v1.22.0
        spring-boot-3-native: missing_feature (GraalVM. Tracing support only)
        spring-boot-payara: missing_feature (No AppSec support)
      Test_CollectRespondHeaders:
        '*': v0.102.0
        akka-http: v1.22.0
        play: v1.22.0
        spring-boot-3-native: missing_feature (GraalVM. Tracing support only)
        spring-boot-payara: missing_feature (No AppSec support)
      Test_DistributedTraceInfo: missing_feature (test not implemented)
      Test_RetainTraces:
        '*': v0.92.0
        akka-http: v1.22.0
        spring-boot-3-native: missing_feature (GraalVM. Tracing support only)
        spring-boot-payara: missing_feature (No AppSec support)
    test_user_blocking_full_denylist.py:
      Test_UserBlocking_FullDenylist: bug (RC payload limit)
        # '*': missing_feature
        # jersey-grizzly2: v1.7.0
        # ratpack: v1.7.0
        # resteasy-netty3: v1.7.0
        # spring-boot: v0.110.0
        # spring-boot-openliberty: v0.115.0
        # spring-boot-undertow: v0.111.0
        # sprint-boot-jetty: v0.111.0
        # vertx3: v1.7.0
    test_versions.py:
      Test_Events: v0.90.0
  debugger/:
    test_debugger.py:
      Test_Debugger_Line_Probe_Snaphots:
        '*': missing_feature
        spring-boot: v0.1  # real version not known
        uds-spring-boot: v0.1  # real version not known
      Test_Debugger_Method_Probe_Snaphots:
        '*': missing_feature
        spring-boot: v0.1  # real version not known
        uds-spring-boot: v0.1  # real version not known
      Test_Debugger_Mix_Log_Probe:
        '*': missing_feature
        spring-boot: v0.1  # real version not known
        uds-spring-boot: v0.1  # real version not known
      Test_Debugger_Probe_Statuses:
        '*': missing_feature
        spring-boot: v0.1  # real version not known
        uds-spring-boot: v0.1  # real version not known
  integrations/:
    crossed_integrations/:
      test_kafka.py:
        Test_JavaKafka:
          '*': v0.1 # real version not known
          akka-http: missing_feature (Endpoint not implemented)
          jersey-grizzly2: missing_feature (Endpoint not implemented)
          play: missing_feature (Endpoint not implemented)
          ratpack: missing_feature (Endpoint not implemented)
          resteasy-netty3: missing_feature (Endpoint not implemented)
          spring-boot-3-native: missing_feature (Endpoint not implemented)
          spring-boot-jetty: missing_feature (Endpoint not implemented)
          spring-boot-openliberty: missing_feature (Endpoint not implemented)
          spring-boot-payara: missing_feature (Endpoint not implemented)
          spring-boot-undertow: missing_feature (Endpoint not implemented)
          spring-boot-wildfly: missing_feature (Endpoint not implemented)
          uds-spring-boot: missing_feature (Endpoint not implemented)
          vertx3: missing_feature (Endpoint not implemented)
          vertx4: missing_feature (Endpoint not implemented)
        Test_NodeJSKafka:
          '*': v0.1 # real version not known
          akka-http: missing_feature (Endpoint not implemented)
          jersey-grizzly2: missing_feature (Endpoint not implemented)
          play: missing_feature (Endpoint not implemented)
          ratpack: missing_feature (Endpoint not implemented)
          resteasy-netty3: missing_feature (Endpoint not implemented)
          spring-boot-3-native: missing_feature (Endpoint not implemented)
          spring-boot-jetty: missing_feature (Endpoint not implemented)
          spring-boot-openliberty: missing_feature (Endpoint not implemented)
          spring-boot-payara: missing_feature (Endpoint not implemented)
          spring-boot-undertow: missing_feature (Endpoint not implemented)
          spring-boot-wildfly: missing_feature (Endpoint not implemented)
          uds-spring-boot: missing_feature (Endpoint not implemented)
          vertx3: missing_feature (Endpoint not implemented)
          vertx4: missing_feature (Endpoint not implemented)
        Test_PythonKafka:
          '*': v0.1 # real version not known
          akka-http: missing_feature (Endpoint not implemented)
          jersey-grizzly2: missing_feature (Endpoint not implemented)
          play: missing_feature (Endpoint not implemented)
          ratpack: missing_feature (Endpoint not implemented)
          resteasy-netty3: missing_feature (Endpoint not implemented)
          spring-boot-3-native: missing_feature (Endpoint not implemented)
          spring-boot-jetty: missing_feature (Endpoint not implemented)
          spring-boot-openliberty: missing_feature (Endpoint not implemented)
          spring-boot-payara: missing_feature (Endpoint not implemented)
          spring-boot-undertow: missing_feature (Endpoint not implemented)
          spring-boot-wildfly: missing_feature (Endpoint not implemented)
          uds-spring-boot: missing_feature (Endpoint not implemented)
          vertx3: missing_feature (Endpoint not implemented)
          vertx4: missing_feature (Endpoint not implemented)
    test_cassandra.py:
      Test_Cassandra: bug (Endpoint is probably improperly implemented on weblog)
<<<<<<< HEAD
=======
    test_crossed_integrations.py:
      Test_GolangKafka:
        "*": missing_feature (Endpoint not implemented)
        spring-boot: v0.1 # real version not known
      Test_JavaKafka:
        "*": missing_feature (Endpoint not implemented)
        spring-boot: v0.1 # real version not known
      Test_NodeJSKafka:
        "*": missing_feature (Endpoint not implemented)
        spring-boot: v0.1 # real version not known
      Test_PythonKafka:
        "*": missing_feature (Endpoint not implemented)
        spring-boot: v0.1 # real version not known
      Test_RubyKafka:
        "*": missing_feature (Endpoint not implemented)
        spring-boot: v0.1 # real version not known
>>>>>>> 68ab09ef
    test_db_integrations_sql.py:
      Test_MsSql:
        '*': missing_feature
        spring-boot: v1.12.0
      Test_MySql:
        '*': missing_feature
        spring-boot: v1.12.0
      Test_Postgres:
        '*': missing_feature
        spring-boot: v1.12.0
    test_dbm.py:
      Test_Dbm: missing_feature
    test_dsm.py:
      Test_DsmHttp:
        '*': missing_feature
        spring-boot: v1.12.1
      Test_DsmKafka:
        '*': missing_feature
        spring-boot: v1.13.0
      Test_DsmRabbitmq:
        '*': missing_feature
        spring-boot: v1.13.0
      Test_DsmRabbitmq_FanoutExchange:
        '*': missing_feature
        spring-boot: v1.13.0
      Test_DsmRabbitmq_TopicExchange:
        '*': missing_feature
        spring-boot: v1.13.0
    test_mongo.py:
      Test_Mongo: bug (Endpoint is probably improperly implemented on weblog)
    test_sql.py:
      Test_Sql: bug (Endpoint is probably improperly implemented on weblog)
  parametric/:
    test_dynamic_configuration.py:
      TestDynamicConfigV1: v1.17.0
      TestDynamicConfigV2: missing_feature
    test_span_links.py: missing_feature
    test_trace_sampling.py:
      Test_Trace_Sampling_Basic: v0.111.0
      Test_Trace_Sampling_Globs: v1.25.0
      Test_Trace_Sampling_Resource: v1.25.0
      Test_Trace_Sampling_Tags: v1.26.0
    test_tracer.py:
      Test_TracerSCITagging: v1.12.0
    test_tracer_flare.py:
      TestTracerFlareV1: v1.25.0
  remote_config/:
    test_remote_configuration.py:
      Test_RemoteConfigurationExtraServices: missing_feature
      Test_RemoteConfigurationUpdateSequenceASMDD:
        '*': v1.4.0
        spring-boot-3-native: missing_feature (GraalVM. Tracing support only)
      Test_RemoteConfigurationUpdateSequenceASMDDNoCache: irrelevant (cache is implemented)
      Test_RemoteConfigurationUpdateSequenceFeatures:
        '*': v1.4.0
        spring-boot-3-native: missing_feature (GraalVM. Tracing support only)
      Test_RemoteConfigurationUpdateSequenceFeaturesNoCache: irrelevant (cache is implemented)
      Test_RemoteConfigurationUpdateSequenceLiveDebugging:
        '*': v1.4.0
        spring-boot-3-native: missing_feature (GraalVM. Tracing support only)
      Test_RemoteConfigurationUpdateSequenceLiveDebuggingNoCache: irrelevant (cache is implemented)
  test_the_test/:
    test_json_report.py:
      Test_Mock: v0.0.99
      Test_NotReleased: missing_feature
  test_distributed.py:
    Test_DistributedHttp: missing_feature
  test_identify.py:
    Test_Basic: missing_feature
    Test_Propagate: missing_feature
    Test_Propagate_Legacy: missing_feature
  test_library_conf.py:
    Test_HeaderTags: missing_feature
    Test_HeaderTags_Colon_Leading: v0.102.0
    Test_HeaderTags_Colon_Trailing: v0.102.0
    Test_HeaderTags_Long: v0.102.0
    Test_HeaderTags_Short: v0.102.0
    Test_HeaderTags_Whitespace_Header: v0.102.0
    Test_HeaderTags_Whitespace_Tag: v0.102.0
    Test_HeaderTags_Whitespace_Val_Long: v0.102.0
    Test_HeaderTags_Whitespace_Val_Short: v0.102.0
  test_profiling.py:
    Test_Profile:
      akka-http: v1.22.0
      spring-boot-3-native: missing_feature (Tracing-only)
      vertx3: missing_feature (Endpoint not implemented)
      vertx4: missing_feature (Endpoint not implemented)
  test_sampling_rates.py:
    Test_SamplingDecisions:
      akka-http: missing_feature (Endpoint /sample_rate_route not implemented)
      jersey-grizzly2: missing_feature (Endpoint /sample_rate_route not implemented)
      play: missing_feature (Endpoint /sample_rate_route not implemented)
      ratpack: missing_feature (Endpoint /sample_rate_route not implemented)
      resteasy-netty3: missing_feature (Endpoint /sample_rate_route not implemented)
      vertx3: missing_feature (Endpoint /sample_rate_route not implemented)
      vertx4: missing_feature (Endpoint /sample_rate_route not implemented)
  test_scrubbing.py:
    Test_UrlQuery: v0.107.1
  test_semantic_conventions.py:
    Test_Meta:
      play: irrelevant (top span is akka-http-server)
    Test_MetricsStandardTags: v1.6.0
  test_standard_tags.py:
    Test_StandardTagsClientIp:
      '*': v0.114.0
      akka-http: v1.22.0
      play: v1.22.0
      spring-boot-3-native: missing_feature (GraalVM. Tracing support only)
    Test_StandardTagsMethod: v0.102.0
    Test_StandardTagsRoute:
      '*': missing_feature
      spring-boot: v0.102.0
      spring-boot-jetty: v0.102.0
    Test_StandardTagsStatusCode: v0.102.0
    Test_StandardTagsUrl: v0.107.1
    Test_StandardTagsUserAgent: v0.107.1
  test_telemetry.py:
    Test_DependencyEnable: v1.7.0
    Test_Log_Generation: missing_feature
    Test_MessageBatch:
      '*': v1.23.0
      spring-boot-3-native: missing_feature (GraalVM. Tracing support only)
    Test_Metric_Generation_Disabled: missing_feature
    Test_Metric_Generation_Enabled: missing_feature
    Test_ProductsDisabled:
      '*': missing_feature
      spring-boot-3-native: missing_feature (GraalVM. Tracing support only)
    Test_Telemetry:
      '*': v0.108.1
      spring-boot-3-native: missing_feature (GraalVM. Tracing support only)
    Test_TelemetryV2: v1.23.0<|MERGE_RESOLUTION|>--- conflicted
+++ resolved
@@ -828,75 +828,23 @@
   integrations/:
     crossed_integrations/:
       test_kafka.py:
+        Test_GolangKafka:
+          "*": missing_feature (Endpoint not implemented)
+          spring-boot: v0.1 # real version not known
         Test_JavaKafka:
-          '*': v0.1 # real version not known
-          akka-http: missing_feature (Endpoint not implemented)
-          jersey-grizzly2: missing_feature (Endpoint not implemented)
-          play: missing_feature (Endpoint not implemented)
-          ratpack: missing_feature (Endpoint not implemented)
-          resteasy-netty3: missing_feature (Endpoint not implemented)
-          spring-boot-3-native: missing_feature (Endpoint not implemented)
-          spring-boot-jetty: missing_feature (Endpoint not implemented)
-          spring-boot-openliberty: missing_feature (Endpoint not implemented)
-          spring-boot-payara: missing_feature (Endpoint not implemented)
-          spring-boot-undertow: missing_feature (Endpoint not implemented)
-          spring-boot-wildfly: missing_feature (Endpoint not implemented)
-          uds-spring-boot: missing_feature (Endpoint not implemented)
-          vertx3: missing_feature (Endpoint not implemented)
-          vertx4: missing_feature (Endpoint not implemented)
+          "*": missing_feature (Endpoint not implemented)
+          spring-boot: v0.1 # real version not known
         Test_NodeJSKafka:
-          '*': v0.1 # real version not known
-          akka-http: missing_feature (Endpoint not implemented)
-          jersey-grizzly2: missing_feature (Endpoint not implemented)
-          play: missing_feature (Endpoint not implemented)
-          ratpack: missing_feature (Endpoint not implemented)
-          resteasy-netty3: missing_feature (Endpoint not implemented)
-          spring-boot-3-native: missing_feature (Endpoint not implemented)
-          spring-boot-jetty: missing_feature (Endpoint not implemented)
-          spring-boot-openliberty: missing_feature (Endpoint not implemented)
-          spring-boot-payara: missing_feature (Endpoint not implemented)
-          spring-boot-undertow: missing_feature (Endpoint not implemented)
-          spring-boot-wildfly: missing_feature (Endpoint not implemented)
-          uds-spring-boot: missing_feature (Endpoint not implemented)
-          vertx3: missing_feature (Endpoint not implemented)
-          vertx4: missing_feature (Endpoint not implemented)
+          "*": missing_feature (Endpoint not implemented)
+          spring-boot: v0.1 # real version not known
         Test_PythonKafka:
-          '*': v0.1 # real version not known
-          akka-http: missing_feature (Endpoint not implemented)
-          jersey-grizzly2: missing_feature (Endpoint not implemented)
-          play: missing_feature (Endpoint not implemented)
-          ratpack: missing_feature (Endpoint not implemented)
-          resteasy-netty3: missing_feature (Endpoint not implemented)
-          spring-boot-3-native: missing_feature (Endpoint not implemented)
-          spring-boot-jetty: missing_feature (Endpoint not implemented)
-          spring-boot-openliberty: missing_feature (Endpoint not implemented)
-          spring-boot-payara: missing_feature (Endpoint not implemented)
-          spring-boot-undertow: missing_feature (Endpoint not implemented)
-          spring-boot-wildfly: missing_feature (Endpoint not implemented)
-          uds-spring-boot: missing_feature (Endpoint not implemented)
-          vertx3: missing_feature (Endpoint not implemented)
-          vertx4: missing_feature (Endpoint not implemented)
+          "*": missing_feature (Endpoint not implemented)
+          spring-boot: v0.1 # real version not known
+        Test_RubyKafka:
+          "*": missing_feature (Endpoint not implemented)
+          spring-boot: v0.1 # real version not known
     test_cassandra.py:
       Test_Cassandra: bug (Endpoint is probably improperly implemented on weblog)
-<<<<<<< HEAD
-=======
-    test_crossed_integrations.py:
-      Test_GolangKafka:
-        "*": missing_feature (Endpoint not implemented)
-        spring-boot: v0.1 # real version not known
-      Test_JavaKafka:
-        "*": missing_feature (Endpoint not implemented)
-        spring-boot: v0.1 # real version not known
-      Test_NodeJSKafka:
-        "*": missing_feature (Endpoint not implemented)
-        spring-boot: v0.1 # real version not known
-      Test_PythonKafka:
-        "*": missing_feature (Endpoint not implemented)
-        spring-boot: v0.1 # real version not known
-      Test_RubyKafka:
-        "*": missing_feature (Endpoint not implemented)
-        spring-boot: v0.1 # real version not known
->>>>>>> 68ab09ef
     test_db_integrations_sql.py:
       Test_MsSql:
         '*': missing_feature
