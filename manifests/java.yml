--- conflicted
+++ resolved
@@ -1239,13 +1239,10 @@
     Test_Config_ClientTagQueryString_Empty: missing_feature (incorrect default value)
     Test_Config_HttpServerErrorStatuses_Default: missing_feature
     Test_Config_HttpServerErrorStatuses_FeatureFlagCustom: missing_feature
-<<<<<<< HEAD
     Test_Config_ObfuscationQueryStringRegexp_Configured: v1.39.0
     Test_Config_ObfuscationQueryStringRegexp_Empty: v1.39.0
-=======
     Test_Config_UnifiedServiceTagging_CustomService: missing_feature
     Test_Config_UnifiedServiceTagging_Default: missing_feature
->>>>>>> 6b762588
   test_data_integrity.py:
     Test_LibraryHeaders: v1.29.0
   test_distributed.py:
