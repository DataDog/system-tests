tests/:
  apm_tracing_e2e/:
    test_otel.py:
      Test_Otel_Span:
        '*': missing_feature (/e2e_otel_span endpoint is only implemented in Java Spring Boot at the moment)
        spring-boot:  v0.1 # real version not known
    test_single_span.py:
      Test_SingleSpan:
        '*': missing_feature (/e2e_single_span endpoint is only implemented in Java Spring Boot at the moment)
        spring-boot:  v0.1 # real version not known
  appsec/:
    api_security/:
      test_schemas.py:
        Test_Schema_Request_Body: missing_feature
        Test_Schema_Request_Cookies: missing_feature
        Test_Schema_Request_Headers: missing_feature
        Test_Schema_Request_Path_Parameters: missing_feature
        Test_Schema_Request_Query_Parameters: missing_feature
        Test_Schema_Response_Body: missing_feature
        Test_Schema_Response_Headers: missing_feature
    iast/:
      sink/:
        test_command_injection.py:
          TestCommandInjection:
            '*': v1.1.0
            akka-http: v1.12.0
            jersey-grizzly2: v1.11.0
            ratpack: missing_feature
            resteasy-netty3: v1.11.0
            spring-boot-3-native: missing_feature (GraalVM. Tracing support only)
            vertx3: v1.12.0
            vertx4: v1.12.0
<<<<<<< HEAD
=======
        test_hsts_missing_header.py:
          Test_HstsMissingHeader:
            '*': missing_feature
            sping-boot-undertow: v1.20.0
            spring-boot: v1.20.0
            spring-boot-jetty: v1.20.0
            spring-boot-wildfly: v1.20.0
            uds-spring-boot: v1.20.0
>>>>>>> 1a86541e
        test_insecure_cookie.py:
          TestInsecureCookie:
            '*': v1.18.0
            akka-http: missing_feature
            ratpack: missing_feature
            spring-boot-3-native: missing_feature
        test_ldap_injection.py:
          TestLDAPInjection:
            '*': v1.7.0
            akka-http: v1.12.0
            jersey-grizzly2: v1.11.0
            ratpack: missing_feature
            resteasy-netty3: v1.11.0
            spring-boot-3-native: missing_feature (GraalVM. Tracing support only)
            vertx3: v1.12.0
            vertx4: v1.12.0
        test_no_httponly_cookie.py:
          TestNoHttponlyCookie:
            '*': v1.18.0
            akka-http: missing_feature
            ratpack: missing_feature
            spring-boot-3-native: missing_feature
        test_no_samesite_cookie.py:
          TestNoSamesiteCookie:
            '*': v1.18.0
            akka-http: missing_feature
            ratpack: missing_feature
            spring-boot-3-native: missing_feature
<<<<<<< HEAD
=======
        test_nosql_mongodb_injection.py:
          TestNoSqlMongodbInjection: missing_feature            
>>>>>>> 1a86541e
        test_path_traversal.py:
          TestPathTraversal:
            '*': v1.1.0
            akka-http: v1.12.0
            jersey-grizzly2: v1.11.0
            ratpack: missing_feature
            resteasy-netty3: v1.11.0
            spring-boot-3-native: missing_feature (GraalVM. Tracing support only)
            vertx3: v1.12.0
        test_sql_injection.py:
          TestSqlInjection:
            '*': v1.1.0
            akka-http: v1.12.0
            jersey-grizzly2: v1.11.0
            ratpack: missing_feature
            resteasy-netty3: v1.11.0
            spring-boot-3-native: missing_feature (GraalVM. Tracing support only)
            vertx3: v1.12.0
        test_ssrf.py:
          TestSSRF:
            '*': v1.14.0
            akka-http: missing_feature (No endpoint implemented)
            ratpack: missing_feature (No endpoint implemented)
            spring-boot-3-native: missing_feature (GraalVM. Tracing support only)
            vertx4: missing_feature (No endpoint implemented)
        test_trust_boundary_violation.py:
          Test_TrustBoundaryViolation: missing_feature
        test_unvalidated_redirect.py:
          TestUnvalidatedRedirect:
            '*': v1.16.0
            akka-http: missing_feature
            ratpack: missing_feature
            spring-boot-3-native: missing_feature (GraalVM. Tracing support only)
            spring-boot-jetty: v1.17.0
            vertx4: v1.17.0
        test_unvalidated_redirect_forward.py:
          TestUnvalidatedForward:
            '*': v1.16.0
            akka-http: irrelevant (No forward)
            jersey-grizzly2: irrelevant (No forward)
            ratpack: irrelevant (No forward)
            resteasy-netty3: irrelevant (No forward)
            spring-boot-3-native: missing_feature (GraalVM. Tracing support only)
            vertx4: v1.17.0
        test_weak_cipher.py:
          TestWeakCipher:
            '*': v0.108.0
            spring-boot-3-native: missing_feature (GraalVM. Tracing support only)
        test_weak_hash.py:
          TestWeakHash:
            '*': v0.108.0
            spring-boot-3-native: missing_feature (GraalVM. Tracing support only)
        test_weak_randomness.py:
          TestWeakRandomness:
            '*': v1.15.0
            spring-boot-3-native: missing_feature (GraalVM. Tracing support only)
<<<<<<< HEAD
=======
        test_xcontent_sniffing.py:
          Test_XContentSniffing:
            "*": "missing_feature"
            sping-boot-undertow: "bug (APPSEC-11353)"
            spring-boot: "bug (APPSEC-11353)"
            spring-boot-jetty: "bug (APPSEC-11353)"
            spring-boot-wildfly: "bug (APPSEC-11353)"
            uds-spring-boot: "bug (APPSEC-11353)"
>>>>>>> 1a86541e
        test_xpath_injection.py:
          TestXPathInjection:
            '*': v1.18.0
            ratpack: missing_feature
            spring-boot-3-native: missing_feature
        test_xss.py:
          TestXSS:
            '*': missing_feature
            spring-boot: v1.19.0
<<<<<<< HEAD
=======
            spring-boot-jetty: v1.19.0
            spring-boot-openliberty: v1.19.0
            spring-boot-payara: v1.19.0
            spring-boot-undertow: v1.19.0
            spring-boot-wildfly: v1.19.0
            uds-spring-boot: v1.19.0
>>>>>>> 1a86541e
      source/:
        test_body.py:
          TestRequestBody:
            '*': v1.7.0
            akka-http: v1.12.0
            jersey-grizzly2: missing_feature
            ratpack: missing_feature
            resteasy-netty3: missing_feature
            spring-boot-3-native: missing_feature (GraalVM. Tracing support only)
            vertx3: v1.12.0
            vertx4: v1.12.0
        test_cookie_name.py:
          TestCookieName:
            '*': v1.5.0
            akka-http: v1.12.0
            ratpack: missing_feature
            resteasy-netty3: missing_feature
            spring-boot-3-native: missing_feature (GraalVM. Tracing support only)
            vertx3: v1.12.0
            vertx4: v1.12.0
        test_cookie_value.py:
          TestCookieValue:
            '*': v1.5.0
            akka-http: v1.12.0
            jersey-grizzly2: v1.11.0
            ratpack: missing_feature
            resteasy-netty3: v1.11.0
            spring-boot-3-native: missing_feature (GraalVM. Tracing support only)
            vertx3: v1.12.0
            vertx4: v1.12.0
        test_header_name.py:
          TestHeaderName:
            '*': v1.5.0
            akka-http: v1.12.0
            jersey-grizzly2: v1.15.0
            ratpack: missing_feature
            resteasy-netty3: missing_feature
            spring-boot-3-native: missing_feature (GraalVM. Tracing support only)
            vertx3: v1.12.0
            vertx4: v1.12.0
        test_header_value.py:
          TestHeaderValue:
            '*': v1.5.0
            akka-http: v1.12.0
            jersey-grizzly2: v1.11.0
            ratpack: missing_feature
            resteasy-netty3: v1.11.0
            spring-boot-3-native: missing_feature (GraalVM. Tracing support only)
            vertx3: v1.12.0
            vertx4: v1.12.0
        test_parameter_name.py:
          TestParameterName:
            '*': v1.5.0
            akka-http: v1.12.0
            jersey-grizzly2: v1.15.0
            ratpack: missing_feature
            spring-boot-3-native: missing_feature (GraalVM. Tracing support only)
            vertx3: v1.12.0
            vertx4: v1.12.0
        test_parameter_value.py:
          TestParameterValue:
            '*': v1.5.0
            akka-http: v1.12.0
            jersey-grizzly2: v1.11.0
            ratpack: missing_feature
            resteasy-netty3: v1.11.0
            spring-boot-3-native: missing_feature (GraalVM. Tracing support only)
            vertx3: v1.12.0
            vertx4: v1.12.0
    waf/:
      test_addresses.py:
        Test_BodyJson:
          '*': v0.95.1
          akka-http: missing_feature (No AppSec support)
          ratpack: v0.99.0
          spring-boot-3-native: missing_feature (GraalVM. Tracing support only)
          spring-boot-payara: missing_feature (No AppSec support)
          vertx3: v0.99.0
          vertx4: bug (Capability to read body content is incomplete after vert.x
            4.0.0)
        Test_BodyRaw:
          '*': missing_feature
          akka-http: missing_feature (No AppSec support)
          spring-boot-3-native: missing_feature (GraalVM. Tracing support only)
          spring-boot-payara: missing_feature (No AppSec support)
        Test_BodyUrlEncoded:
          '*': v0.95.1
          akka-http: missing_feature (No AppSec support)
          ratpack: v0.99.0
          spring-boot-3-native: missing_feature (GraalVM. Tracing support only)
          spring-boot-payara: missing_feature (No AppSec support)
          spring-boot-undertow: v0.98.0
          vertx3: v0.99.0
        Test_BodyXml:
          '*': v0.95.1
          akka-http: missing_feature (No AppSec support)
          ratpack: v0.99.0
          spring-boot-3-native: missing_feature (GraalVM. Tracing support only)
          spring-boot-payara: missing_feature (No AppSec support)
          vertx3: missing_feature
          vertx4: bug (Capability to read body content is incomplete after vert.x
            4.0.0)
        Test_ClientIP: missing_feature
        Test_Cookies:
          akka-http: missing_feature (No AppSec support)
          spring-boot-3-native: missing_feature (GraalVM. Tracing support only)
          spring-boot-payara: missing_feature (No AppSec support)
        Test_FullGrpc: missing_feature
        Test_GraphQL: missing_feature
        Test_Headers:
          '*': v0.87.0
          akka-http: missing_feature (No AppSec support)
          spring-boot-3-native: missing_feature (GraalVM. Tracing support only)
          spring-boot-payara: missing_feature (No AppSec support)
        Test_Lambda: missing_feature
        Test_Method: missing_feature
        Test_PathParams:
          '*': v0.95.1
          akka-http: missing_feature (No AppSec support)
          jersey-grizzly2: missing_feature
          ratpack: v0.99.0
          resteasy-netty3: missing_feature
          spring-boot-3-native: missing_feature (GraalVM. Tracing support only)
          spring-boot-payara: missing_feature (No AppSec support)
          vertx3: v0.99.0
        Test_ResponseStatus:
          '*': v0.88.0
          akka-http: missing_feature (No AppSec support)
          spring-boot-3-native: missing_feature (GraalVM. Tracing support only)
          spring-boot-payara: missing_feature (No AppSec support)
        Test_UrlQuery:
          '*': v0.87.0
          akka-http: missing_feature (No AppSec support)
          spring-boot-3-native: missing_feature (GraalVM. Tracing support only)
          spring-boot-payara: missing_feature (No AppSec support)
        Test_UrlQueryKey:
          '*': v0.100.0
          akka-http: missing_feature (No AppSec support)
          spring-boot-3-native: missing_feature (GraalVM. Tracing support only)
          spring-boot-payara: missing_feature (No AppSec support)
        Test_UrlRaw:
          '*': v0.87.0
          akka-http: missing_feature (No AppSec support)
          spring-boot-3-native: missing_feature (GraalVM. Tracing support only)
          spring-boot-payara: missing_feature (No AppSec support)
        Test_gRPC:
          '*': v0.96.0
          akka-http: missing_feature (No AppSec support)
          jersey-grizzly2: irrelevant
          ratpack: irrelevant
          resteasy-netty3: irrelevant
          spring-boot: v0.109.0  # APPSEC-5426
          spring-boot-3-native: missing_feature (GraalVM. Tracing support only)
          spring-boot-payara: missing_feature (No AppSec support)
          vertx3: irrelevant
          vertx4: irrelevant
      test_blocking.py:
        Test_Blocking:
          '*': missing_feature
          jersey-grizzly2: v1.7.0
          ratpack: v1.7.0
          resteasy-netty3: v1.7.0
          spring-boot: v0.112.0
          spring-boot-3-native: missing_feature
          spring-boot-openliberty: v1.3.0
          spring-boot-payara: missing_feature (No AppSec support)
          spring-boot-undertow: v0.112.0
          spring-boot-wildfly: v0.112.0
          sprint-boot-jetty: v0.112.0
          uds-spring-boot: v0.112.0
          vertx3: v1.7.0
        Test_CustomBlockingResponse:
          '*': v1.11.0
          akka-http: missing_feature (No AppSec support)
          spring-boot-3-native: missing_feature (GraalVM. Tracing support only)
          spring-boot-payara: missing_feature (No AppSec support)
      test_custom_rules.py:
        Test_CustomRules: missing_feature
      test_exclusions.py:
        Test_Exclusions:
          '*': v1.6.0
          akka-http: missing_feature (No AppSec support)
          spring-boot-3-native: missing_feature (GraalVM. Tracing support only)
      test_miscs.py:
        Test_404:
          '*': v0.87.0
          akka-http: missing_feature (No AppSec support)
          spring-boot-3-native: missing_feature (GraalVM. Tracing support only)
          spring-boot-payara: missing_feature (No AppSec support)
        Test_CorrectOptionProcessing:
          '*': v0.87.0
          akka-http: missing_feature (No AppSec support)
          spring-boot-3-native: missing_feature (GraalVM. Tracing support only)
          spring-boot-payara: missing_feature (No AppSec support)
        Test_MultipleAttacks:
          '*': v0.92.0
          akka-http: missing_feature (No AppSec support)
          spring-boot-3-native: missing_feature (GraalVM. Tracing support only)
          spring-boot-payara: missing_feature (No AppSec support)
        Test_MultipleHighlight:
          '*': v0.95.0
          akka-http: missing_feature (No AppSec support)
          spring-boot-3-native: missing_feature (GraalVM. Tracing support only)
          spring-boot-payara: missing_feature (No AppSec support)
        Test_NoWafTimeout:
          akka-http: missing_feature (No AppSec support)
          spring-boot-payara: missing_feature (No AppSec support)
      test_reports.py:
        Test_Monitoring:
          '*': v0.100.0
          akka-http: missing_feature (No AppSec support)
          spring-boot-3-native: missing_feature (GraalVM. Tracing support only)
          spring-boot-payara: missing_feature (No AppSec support)
      test_rules.py:
        Test_CommandInjection:
          '*': v0.87.0
          akka-http: missing_feature (No AppSec support)
          spring-boot-3-native: missing_feature (GraalVM. Tracing support only)
          spring-boot-payara: missing_feature (No AppSec support)
        Test_DiscoveryScan:
          akka-http: missing_feature (No AppSec support)
          spring-boot-3-native: missing_feature (GraalVM. Tracing support only)
          spring-boot-payara: missing_feature (No AppSec support)
        Test_HttpProtocol:
          akka-http: missing_feature (No AppSec support)
          spring-boot-3-native: missing_feature (GraalVM. Tracing support only)
          spring-boot-payara: missing_feature (No AppSec support)
        Test_JavaCodeInjection:
          '*': v0.87.0
          akka-http: missing_feature (No AppSec support)
          spring-boot-3-native: missing_feature (GraalVM. Tracing support only)
          spring-boot-payara: missing_feature (No AppSec support)
        Test_JsInjection:
          '*': v0.87.0
          akka-http: missing_feature (No AppSec support)
          spring-boot-3-native: missing_feature (GraalVM. Tracing support only)
          spring-boot-payara: missing_feature (No AppSec support)
        Test_LFI:
          akka-http: missing_feature (No AppSec support)
          spring-boot-3-native: missing_feature (GraalVM. Tracing support only)
          spring-boot-payara: missing_feature (No AppSec support)
        Test_NoSqli:
          '*': v0.87.0
          akka-http: missing_feature (No AppSec support)
          spring-boot-3-native: missing_feature (GraalVM. Tracing support only)
          spring-boot-payara: missing_feature (No AppSec support)
        Test_PhpCodeInjection:
          '*': v0.87.0
          akka-http: missing_feature (No AppSec support)
          spring-boot-3-native: missing_feature (GraalVM. Tracing support only)
          spring-boot-payara: missing_feature (No AppSec support)
        Test_RFI:
          '*': v0.87.0
          akka-http: missing_feature (No AppSec support)
          spring-boot-3-native: missing_feature (GraalVM. Tracing support only)
          spring-boot-payara: missing_feature (No AppSec support)
        Test_SQLI:
          akka-http: missing_feature (No AppSec support)
          spring-boot-3-native: missing_feature (GraalVM. Tracing support only)
          spring-boot-payara: missing_feature (No AppSec support)
        Test_SSRF:
          '*': v0.87.0
          akka-http: missing_feature (No AppSec support)
          spring-boot-3-native: missing_feature (GraalVM. Tracing support only)
          spring-boot-payara: missing_feature (No AppSec support)
        Test_Scanners:
          '*': v0.87.0
          akka-http: missing_feature (No AppSec support)
          spring-boot-3-native: missing_feature (GraalVM. Tracing support only)
          spring-boot-payara: missing_feature (No AppSec support)
        Test_XSS:
          '*': v0.87.0
          akka-http: missing_feature (No AppSec support)
          spring-boot-3-native: missing_feature (GraalVM. Tracing support only)
          spring-boot-payara: missing_feature (No AppSec support)
      test_telemetry.py:
        Test_TelemetryMetrics:
          '*': v1.12.0
          akka-http: missing_feature (No AppSec support)
          spring-boot-3-native: missing_feature (GraalVM. Tracing support only)
    test_PII.py:
      Test_Scrubbing: missing_feature
    test_alpha.py:
      Test_Basic:
        '*': v0.87.0
        akka-http: missing_feature (No AppSec support)
        spring-boot-3-native: missing_feature (GraalVM. Tracing support only)
        spring-boot-payara: missing_feature (No AppSec support)
    test_automated_login_events.py:
      Test_Login_Events: missing_feature
      Test_Login_Events_Extended: missing_feature
    test_blocking_addresses.py:
      Test_BlockingAddresses:
        '*': missing_feature
        akka-http: missing_feature (Missing support)
        jersey-grizzly2: v1.7.0
        ratpack: v1.6.0
        resteasy-netty3: v1.7.0
<<<<<<< HEAD
        spring-boot: v0.110.0
=======
        spring-boot: v0.111.0  # initially v0.110.0, but was bugged
>>>>>>> 1a86541e
        spring-boot-3-native: missing_feature (GraalVM. Tracing support only)
        spring-boot-jetty: v0.111.0
        spring-boot-openliberty: v0.115.0
        spring-boot-payara: missing_feature (Missing support)
        spring-boot-undertow: v0.111.0
<<<<<<< HEAD
=======
        spring-boot-wildfly: v0.111.0
        uds-spring-boot: v0.110.0
>>>>>>> 1a86541e
        vertx3: v1.7.0
        vertx4: v1.7.0
      Test_BlockingGraphqlResolvers: missing_feature
      Test_Blocking_request_body:
        '*': v1.15.0
        akka-http: missing_feature (Missing support)
        spring-boot-3-native: missing_feature (GraalVM. Tracing support only)
        spring-boot-payara: missing_feature (Missing support)
      Test_Blocking_request_cookies:
        '*': missing_feature
        akka-http: missing_feature (Missing support)
        jersey-grizzly2: v1.7.0
        ratpack: v1.6.0
        resteasy-netty3: v1.7.0
        spring-boot: v0.110.0
        spring-boot-3-native: missing_feature (GraalVM. Tracing support only)
        spring-boot-jetty: v0.111.0
        spring-boot-openliberty: v0.115.0  # Supported since 0.111.0 but bugged in <0.115.0.
        spring-boot-payara: missing_feature (Missing support)
        spring-boot-undertow: v0.111.0
        vertx3: v1.7.0
        vertx4: v1.7.0
      Test_Blocking_request_headers:
        '*': missing_feature
        akka-http: missing_feature (Missing support)
        jersey-grizzly2: v1.7.0
        ratpack: v1.6.0
        resteasy-netty3: v1.7.0
        spring-boot: v0.110.0
        spring-boot-3-native: missing_feature (GraalVM. Tracing support only)
        spring-boot-jetty: v0.111.0
        spring-boot-openliberty: v0.115.0  # Supported since 0.111.0 but bugged in <0.115.0.
        spring-boot-payara: missing_feature (Missing support)
        spring-boot-undertow: v0.111.0
        vertx3: v1.7.0
        vertx4: v1.7.0
      Test_Blocking_request_method:
        '*': missing_feature
        akka-http: missing_feature (Missing support)
        jersey-grizzly2: v1.7.0
        ratpack: v1.6.0
        resteasy-netty3: v1.7.0
        spring-boot: v0.110.0
        spring-boot-3-native: missing_feature (GraalVM. Tracing support only)
        spring-boot-jetty: v0.111.0
        spring-boot-openliberty: v0.115.0  # Supported since 0.111.0 but bugged in <0.115.0.
        spring-boot-undertow: v0.111.0
        vertx3: v1.7.0
        vertx4: v1.7.0
      Test_Blocking_request_path_params:
        '*': v1.15.0
        akka-http: missing_feature (Missing support)
        spring-boot-3-native: missing_feature (GraalVM. Tracing support only)
        spring-boot-payara: missing_feature (Missing support)
      Test_Blocking_request_query:
        '*': missing_feature
        akka-http: missing_feature (Missing support)
        jersey-grizzly2: v1.7.0
        ratpack: v1.6.0
        resteasy-netty3: v1.7.0
        spring-boot: v0.110.0
        spring-boot-3-native: missing_feature (GraalVM. Tracing support only)
        spring-boot-jetty: v0.111.0
        spring-boot-openliberty: v0.115.0  # Supported since 0.111.0 but bugged in <0.115.0.
        spring-boot-payara: missing_feature (Missing support)
        spring-boot-undertow: v0.111.0
        vertx3: v1.7.0
        vertx4: v1.7.0
      Test_Blocking_request_uri:
        '*': missing_feature
        akka-http: missing_feature (Missing support)
        jersey-grizzly2: v1.7.0
        ratpack: v1.6.0
        resteasy-netty3: v1.7.0
        spring-boot: v0.110.0
        spring-boot-3-native: missing_feature (GraalVM. Tracing support only)
        spring-boot-jetty: v0.111.0
        spring-boot-openliberty: v0.115.0  # Supported since 0.111.0 but bugged in <0.115.0.
        spring-boot-undertow: v0.111.0
        vertx3: v1.7.0
        vertx4: v1.7.0
      Test_Blocking_response_headers:
        '*': missing_feature
        akka-http: missing_feature (Missing support)
        spring-boot-3-native: missing_feature (GraalVM. Tracing support only)
        spring-boot-payara: missing_feature (Missing support)
      Test_Blocking_response_status:
        '*': missing_feature
        akka-http: missing_feature (Missing support)
        spring-boot-3-native: missing_feature (GraalVM. Tracing support only)
        spring-boot-payara: missing_feature (Missing support)
    test_client_ip.py:
      Test_StandardTagsClientIp: v0.114.0
    test_conf.py:
      Test_ConfigurationVariables:
        '*': v0.100.0
        akka-http: missing_feature (No AppSec support)
        spring-boot-3-native: missing_feature (GraalVM. Tracing support only)
        spring-boot-payara: missing_feature (No AppSec support)
      Test_RuleSet_1_3_1:
        '*': v0.99.0
        akka-http: missing_feature (No AppSec support)
        spring-boot-3-native: missing_feature (GraalVM. Tracing support only)
        spring-boot-payara: missing_feature (No AppSec support)
      Test_StaticRuleSet:
        '*': v0.87.0
        akka-http: missing_feature (No AppSec support)
        spring-boot-3-native: missing_feature (GraalVM. Tracing support only)
        spring-boot-payara: missing_feature (No AppSec support)
    test_customconf.py:
      Test_ConfRuleSet:
        '*': v0.93.0
        akka-http: missing_feature (No AppSec support)
        spring-boot-3-native: missing_feature (GraalVM. Tracing support only)
      Test_CorruptedRules:
        '*': v0.93.0
        akka-http: missing_feature (No AppSec support)
        spring-boot-3-native: missing_feature (GraalVM. Tracing support only)
      Test_MissingRules:
        '*': v0.93.0
        akka-http: missing_feature (No AppSec support)
        spring-boot-3-native: missing_feature (GraalVM. Tracing support only)
      Test_NoLimitOnWafRules:
        '*': v0.97.0
        akka-http: missing_feature (No AppSec support)
        spring-boot-3-native: missing_feature (GraalVM. Tracing support only)
    test_docs.py:
      Test_InstallationDebugProcedure:
        spring-boot-3-native: missing_feature (GraalVM. Tracing support only)
      Test_InstallationInstructions:
        spring-boot-3-native: missing_feature (GraalVM. Tracing support only)
      Test_PublicDocumentation:
        spring-boot-3-native: missing_feature (GraalVM. Tracing support only)
    test_endpoint_ognl.py:
      Test_Ognl:
        akka-http: missing_feature (Need to build endpoint on weblog)
        jersey-grizzly2: missing_feature (Need to build endpoint on weblog)
        ratpack: missing_feature (Need to build endpoint on weblog)
        resteasy-netty3: missing_feature (Need to build endpoint on weblog)
        spring-boot-3-native: missing_feature (GraalVM. Tracing support only)
        vertx3: missing_feature (Need to build endpoint on weblog)
        vertx4: missing_feature (Need to build endpoint on weblog)
    test_endpoint_sqli.py:
      Test_Sqli:
        akka-http: missing_feature (Need to build endpoint on weblog)
        jersey-grizzly2: missing_feature (Need to build endpoint on weblog)
        ratpack: missing_feature (Need to build endpoint on weblog)
        resteasy-netty3: missing_feature (Need to build endpoint on weblog)
        spring-boot-3-native: missing_feature (GraalVM. Tracing support only)
        vertx3: missing_feature (Need to build endpoint on weblog)
        vertx4: missing_feature (Need to build endpoint on weblog)
<<<<<<< HEAD
=======
    test_endpoint_ssrf.py:
      Test_Ssrf: missing_feature (Need to build endpoint on weblog)
>>>>>>> 1a86541e
    test_event_tracking.py:
      Test_CustomEvent:
        '*': v1.8.0
        spring-boot-3-native: irrelevant (GraalVM. Tracing support only)
        spring-boot-payara: missing_feature (No AppSec support)
      Test_UserLoginFailureEvent:
        '*': v1.8.0
        spring-boot-3-native: irrelevant (GraalVM. Tracing support only)
        spring-boot-payara: missing_feature (No AppSec support)
      Test_UserLoginSuccessEvent:
        '*': v1.8.0
        spring-boot-3-native: irrelevant (GraalVM. Tracing support only)
        spring-boot-payara: missing_feature (No AppSec support)
    test_identify.py:
      Test_Basic: missing_feature
    test_ip_blocking_full_denylist.py:
      Test_AppSecIPBlockingFullDenylist: bug (RC payload limit)
        # '*': missing_feature
        # jersey-grizzly2: v1.7.0
        # ratpack: v1.7.0
        # resteasy-netty3: v1.7.0
        # spring-boot: v0.110.0
        # spring-boot-openliberty: v0.115.0
        # spring-boot-undertow: v0.111.0
        # sprint-boot-jetty: v0.111.0
        # vertx3: v1.7.0
    test_logs.py:
      Test_Standardization:
        akka-http: missing_feature (No AppSec support)
        spring-boot-3-native: missing_feature (GraalVM. Tracing support only)
        spring-boot-payara: missing_feature (No AppSec support)
      Test_StandardizationBlockMode: missing_feature
    test_rate_limiter.py:
      Test_Main:
        akka-http: missing_feature (No AppSec support)
        spring-boot-3-native: missing_feature (GraalVM. Tracing support only)
    test_reports.py:
      Test_AttackTimestamp:
        akka-http: missing_feature (No AppSec support)
        spring-boot-payara: missing_feature (No AppSec support)
<<<<<<< HEAD
      Test_ExtraTagsFromRule:
        '*': v1.14.0
        akka-http: missing_feature (No AppSec support)
        spring-boot-payara: missing_feature (No AppSec support)
=======
      Test_ExtraTagsFromRule: v1.22.0    # Supported since v1.22.0
>>>>>>> 1a86541e
      Test_HttpClientIP:
        '*': v0.98.1
        akka-http: missing_feature (No AppSec support)
        spring-boot-3-native: missing_feature (GraalVM. Tracing support only)
        spring-boot-payara: missing_feature (No AppSec support)
      Test_Info:
        '*': v0.87.0
        akka-http: missing_feature (No AppSec support)
        spring-boot-3-native: missing_feature (GraalVM. Tracing support only)
        spring-boot-payara: missing_feature (No AppSec support)
      Test_RequestHeaders:
        akka-http: missing_feature (No AppSec support)
        spring-boot-3-native: missing_feature (GraalVM. Tracing support only)
        spring-boot-payara: missing_feature (No AppSec support)
      Test_StatusCode:
        '*': v0.92.0
        akka-http: missing_feature (No AppSec support)
        spring-boot-3-native: missing_feature (GraalVM. Tracing support only)
        spring-boot-payara: missing_feature (No AppSec support)
      Test_TagsFromRule:
        akka-http: missing_feature (No AppSec support)
        spring-boot-payara: missing_feature (No AppSec support)
    test_request_blocking.py:
      Test_AppSecRequestBlocking:
        '*': missing_feature
        jersey-grizzly2: v1.9.0
        ratpack: v1.9.0
        resteasy-netty3: v1.9.0
        spring-boot: v1.9.0
        spring-boot-openliberty: v1.9.0
        spring-boot-undertow: v1.9.0
        sprint-boot-jetty: v1.9.0
        vertx3: v1.9.0
    test_runtime_activation.py:
      Test_RuntimeActivation:
        '*': v0.115.0
        akka-http: missing_feature (No AppSec support)
        spring-boot-3-native: missing_feature (GraalVM. Tracing support only)
    test_traces.py:
      Test_AppSecEventSpanTags:
        '*': v0.104.0
        akka-http: missing_feature (No AppSec support)
        spring-boot-3-native: missing_feature (GraalVM. Tracing support only)
        spring-boot-payara: missing_feature (No AppSec support)
      Test_AppSecObfuscator:
        '*': v0.113.0
        akka-http: missing_feature (No AppSec support)
        spring-boot-3-native: missing_feature (GraalVM. Tracing support only)
        spring-boot-payara: missing_feature (No AppSec support)
      Test_CollectRespondHeaders:
        '*': v0.102.0
        akka-http: missing_feature (No AppSec support)
        spring-boot-3-native: missing_feature (GraalVM. Tracing support only)
        spring-boot-payara: missing_feature (No AppSec support)
      Test_RetainTraces:
        '*': v0.92.0
        akka-http: missing_feature (No AppSec support)
        spring-boot-3-native: missing_feature (GraalVM. Tracing support only)
        spring-boot-payara: missing_feature (No AppSec support)
    test_user_blocking_full_denylist.py:
      Test_UserBlocking_FullDenylist: bug (RC payload limit)
        # '*': missing_feature
        # jersey-grizzly2: v1.7.0
        # ratpack: v1.7.0
        # resteasy-netty3: v1.7.0
        # spring-boot: v0.110.0
        # spring-boot-openliberty: v0.115.0
        # spring-boot-undertow: v0.111.0
        # sprint-boot-jetty: v0.111.0
        # vertx3: v1.7.0
    test_versions.py:
      Test_Events: v0.90.0
<<<<<<< HEAD
  integrations/:
    test_db_integrations_sql.py:
      Test_Mssql_db_integration:
        '*': missing_feature
        spring-boot: v1.12.0
      Test_Mysql_db_integration:
        '*': missing_feature
        spring-boot: v1.12.0
      Test_Postgres_db_integration:
=======
  debugger/:
    test_debugger.py:
      Test_Debugger_Line_Probe_Snaphots:
        '*': missing_feature
        spring-boot: v0.1  # real version not known
        uds-spring-boot: v0.1  # real version not known
      Test_Debugger_Method_Probe_Snaphots:
        '*': missing_feature
        spring-boot: v0.1  # real version not known
        uds-spring-boot: v0.1  # real version not known
      Test_Debugger_Mix_Log_Probe:
        '*': missing_feature
        spring-boot: v0.1  # real version not known
        uds-spring-boot: v0.1  # real version not known
      Test_Debugger_Probe_Statuses:
        '*': missing_feature
        spring-boot: v0.1  # real version not known
        uds-spring-boot: v0.1  # real version not known
  integrations/:
    test_cassandra.py:
      Test_Cassandra: bug (Endpoint is probably improperly implemented on weblog)
    test_db_integrations_sql.py:
      Test_Agent_Mssql_db_integration:
        '*': missing_feature
        spring-boot: v1.12.0
      Test_Agent_Mysql_db_integration:
        '*': missing_feature
        spring-boot: v1.12.0
      Test_Agent_Postgres_db_integration:
        '*': missing_feature
        spring-boot: v1.12.0
      Test_Tracer_Mssql_db_integration:
        '*': missing_feature
        spring-boot: v1.12.0
      Test_Tracer_Mysql_db_integration:
        '*': missing_feature
        spring-boot: v1.12.0
      Test_Tracer_Postgres_db_integration:
>>>>>>> 1a86541e
        '*': missing_feature
        spring-boot: v1.12.0
    test_dbm.py:
      Test_Dbm: missing_feature
    test_dsm.py:
      Test_DsmHttp:
        '*': missing_feature
        spring-boot: v1.12.1
      Test_DsmKafka:
        '*': missing_feature
        spring-boot: v1.13.0
      Test_DsmRabbitmq:
        '*': missing_feature
        spring-boot: v1.13.0
      Test_DsmRabbitmq_FanoutExchange:
        '*': missing_feature
        spring-boot: v1.13.0
      Test_DsmRabbitmq_TopicExchange:
        '*': missing_feature
        spring-boot: v1.13.0
<<<<<<< HEAD
  parametric/:
    test_dynamic_configuration.py:
      TestDynamicConfigV1: v1.17.0
=======
    test_mongo.py:
      Test_Mongo: bug (Endpoint is probably improperly implemented on weblog)
    test_sql.py:
      Test_Sql: bug (Endpoint is probably improperly implemented on weblog)
  parametric/:
    test_dynamic_configuration.py:
      TestDynamicConfigV1: v1.17.0
    test_tracer.py:
      Test_TracerSCITagging: v1.12.0
>>>>>>> 1a86541e
  remote_config/:
    test_remote_configuration.py:
      Test_RemoteConfigurationExtraServices: missing_feature
      Test_RemoteConfigurationUpdateSequenceASMDD:
        '*': v1.4.0
        spring-boot-3-native: missing_feature (GraalVM. Tracing support only)
<<<<<<< HEAD
      Test_RemoteConfigurationUpdateSequenceASMDDNoCache: missing_feature
      Test_RemoteConfigurationUpdateSequenceFeatures:
        '*': v1.4.0
        spring-boot-3-native: missing_feature (GraalVM. Tracing support only)
      Test_RemoteConfigurationUpdateSequenceFeaturesNoCache: v1.4.0
      Test_RemoteConfigurationUpdateSequenceLiveDebugging:
        '*': v1.4.0
        spring-boot-3-native: missing_feature (GraalVM. Tracing support only)
      Test_RemoteConfigurationUpdateSequenceLiveDebuggingNoCache: missing_feature
=======
      Test_RemoteConfigurationUpdateSequenceASMDDNoCache: irrelevant (cache is implemented)
      Test_RemoteConfigurationUpdateSequenceFeatures:
        '*': v1.4.0
        spring-boot-3-native: missing_feature (GraalVM. Tracing support only)
      Test_RemoteConfigurationUpdateSequenceFeaturesNoCache: irrelevant (cache is implemented)
      Test_RemoteConfigurationUpdateSequenceLiveDebugging:
        '*': v1.4.0
        spring-boot-3-native: missing_feature (GraalVM. Tracing support only)
      Test_RemoteConfigurationUpdateSequenceLiveDebuggingNoCache: irrelevant (cache is implemented)
>>>>>>> 1a86541e
  test_the_test/:
    test_decorators.py:
      Test_NotReleased: missing_feature
    test_json_report.py:
      Test_Mock: v0.0.99
  test_distributed.py:
    Test_DistributedHttp: missing_feature
  test_identify.py:
    Test_Basic: missing_feature
    Test_Propagate: missing_feature
    Test_Propagate_Legacy: missing_feature
  test_library_conf.py:
    Test_HeaderTags: missing_feature
    Test_HeaderTagsLongFormat: v0.102.0
    Test_HeaderTagsShortFormat: v0.102.0
  test_profiling.py:
    Test_Profile:
      akka-http: missing_feature (Endpoint not implemented)
      spring-boot-3-native: missing_feature (Tracing-only)
      vertx3: missing_feature (Endpoint not implemented)
      vertx4: missing_feature (Endpoint not implemented)
  test_sampling_rates.py:
    Test_SamplingDecisions:
      akka-http: missing_feature (Endpoint /sample_rate_route not implemented)
      jersey-grizzly2: missing_feature (Endpoint /sample_rate_route not implemented)
      ratpack: missing_feature (Endpoint /sample_rate_route not implemented)
      resteasy-netty3: missing_feature (Endpoint /sample_rate_route not implemented)
      vertx3: missing_feature (Endpoint /sample_rate_route not implemented)
      vertx4: missing_feature (Endpoint /sample_rate_route not implemented)
  test_scrubbing.py:
    Test_UrlQuery: v0.107.1
  test_semantic_conventions.py:
    Test_MetricsStandardTags: v1.6.0
  test_standard_tags.py:
    Test_StandardTagsClientIp:
      '*': v0.114.0
      akka-http: missing_feature (No AppSec support)
      spring-boot-3-native: missing_feature (GraalVM. Tracing support only)
    Test_StandardTagsMethod: v0.102.0
    Test_StandardTagsRoute:
      '*': missing_feature
      spring-boot: v0.102.0
      spring-boot-jetty: v0.102.0
    Test_StandardTagsStatusCode: v0.102.0
    Test_StandardTagsUrl: v0.107.1
    Test_StandardTagsUserAgent: v0.107.1
  test_telemetry.py:
    Test_DependencyEnable: v1.7.0
    Test_Log_Generation: missing_feature
    Test_MessageBatch: missing_feature
    Test_Metric_Generation_Disabled: missing_feature
    Test_Metric_Generation_Enabled: missing_feature
    Test_ProductsDisabled:
      '*': missing_feature
      spring-boot-3-native: missing_feature (GraalVM. Tracing support only)
    Test_Telemetry:
      '*': v0.108.1
      spring-boot-3-native: missing_feature (GraalVM. Tracing support only)
<<<<<<< HEAD
    Test_TelemetryV2: v1.22.0
=======
    Test_TelemetryV2: missing_feature
    
>>>>>>> 1a86541e
<|MERGE_RESOLUTION|>--- conflicted
+++ resolved
@@ -30,8 +30,6 @@
             spring-boot-3-native: missing_feature (GraalVM. Tracing support only)
             vertx3: v1.12.0
             vertx4: v1.12.0
-<<<<<<< HEAD
-=======
         test_hsts_missing_header.py:
           Test_HstsMissingHeader:
             '*': missing_feature
@@ -40,7 +38,6 @@
             spring-boot-jetty: v1.20.0
             spring-boot-wildfly: v1.20.0
             uds-spring-boot: v1.20.0
->>>>>>> 1a86541e
         test_insecure_cookie.py:
           TestInsecureCookie:
             '*': v1.18.0
@@ -69,11 +66,8 @@
             akka-http: missing_feature
             ratpack: missing_feature
             spring-boot-3-native: missing_feature
-<<<<<<< HEAD
-=======
         test_nosql_mongodb_injection.py:
           TestNoSqlMongodbInjection: missing_feature            
->>>>>>> 1a86541e
         test_path_traversal.py:
           TestPathTraversal:
             '*': v1.1.0
@@ -130,8 +124,6 @@
           TestWeakRandomness:
             '*': v1.15.0
             spring-boot-3-native: missing_feature (GraalVM. Tracing support only)
-<<<<<<< HEAD
-=======
         test_xcontent_sniffing.py:
           Test_XContentSniffing:
             "*": "missing_feature"
@@ -140,7 +132,6 @@
             spring-boot-jetty: "bug (APPSEC-11353)"
             spring-boot-wildfly: "bug (APPSEC-11353)"
             uds-spring-boot: "bug (APPSEC-11353)"
->>>>>>> 1a86541e
         test_xpath_injection.py:
           TestXPathInjection:
             '*': v1.18.0
@@ -150,15 +141,12 @@
           TestXSS:
             '*': missing_feature
             spring-boot: v1.19.0
-<<<<<<< HEAD
-=======
             spring-boot-jetty: v1.19.0
             spring-boot-openliberty: v1.19.0
             spring-boot-payara: v1.19.0
             spring-boot-undertow: v1.19.0
             spring-boot-wildfly: v1.19.0
             uds-spring-boot: v1.19.0
->>>>>>> 1a86541e
       source/:
         test_body.py:
           TestRequestBody:
@@ -457,21 +445,14 @@
         jersey-grizzly2: v1.7.0
         ratpack: v1.6.0
         resteasy-netty3: v1.7.0
-<<<<<<< HEAD
-        spring-boot: v0.110.0
-=======
         spring-boot: v0.111.0  # initially v0.110.0, but was bugged
->>>>>>> 1a86541e
         spring-boot-3-native: missing_feature (GraalVM. Tracing support only)
         spring-boot-jetty: v0.111.0
         spring-boot-openliberty: v0.115.0
         spring-boot-payara: missing_feature (Missing support)
         spring-boot-undertow: v0.111.0
-<<<<<<< HEAD
-=======
         spring-boot-wildfly: v0.111.0
         uds-spring-boot: v0.110.0
->>>>>>> 1a86541e
         vertx3: v1.7.0
         vertx4: v1.7.0
       Test_BlockingGraphqlResolvers: missing_feature
@@ -623,11 +604,8 @@
         spring-boot-3-native: missing_feature (GraalVM. Tracing support only)
         vertx3: missing_feature (Need to build endpoint on weblog)
         vertx4: missing_feature (Need to build endpoint on weblog)
-<<<<<<< HEAD
-=======
     test_endpoint_ssrf.py:
       Test_Ssrf: missing_feature (Need to build endpoint on weblog)
->>>>>>> 1a86541e
     test_event_tracking.py:
       Test_CustomEvent:
         '*': v1.8.0
@@ -668,14 +646,7 @@
       Test_AttackTimestamp:
         akka-http: missing_feature (No AppSec support)
         spring-boot-payara: missing_feature (No AppSec support)
-<<<<<<< HEAD
-      Test_ExtraTagsFromRule:
-        '*': v1.14.0
-        akka-http: missing_feature (No AppSec support)
-        spring-boot-payara: missing_feature (No AppSec support)
-=======
       Test_ExtraTagsFromRule: v1.22.0    # Supported since v1.22.0
->>>>>>> 1a86541e
       Test_HttpClientIP:
         '*': v0.98.1
         akka-http: missing_feature (No AppSec support)
@@ -748,17 +719,6 @@
         # vertx3: v1.7.0
     test_versions.py:
       Test_Events: v0.90.0
-<<<<<<< HEAD
-  integrations/:
-    test_db_integrations_sql.py:
-      Test_Mssql_db_integration:
-        '*': missing_feature
-        spring-boot: v1.12.0
-      Test_Mysql_db_integration:
-        '*': missing_feature
-        spring-boot: v1.12.0
-      Test_Postgres_db_integration:
-=======
   debugger/:
     test_debugger.py:
       Test_Debugger_Line_Probe_Snaphots:
@@ -797,7 +757,6 @@
         '*': missing_feature
         spring-boot: v1.12.0
       Test_Tracer_Postgres_db_integration:
->>>>>>> 1a86541e
         '*': missing_feature
         spring-boot: v1.12.0
     test_dbm.py:
@@ -818,11 +777,6 @@
       Test_DsmRabbitmq_TopicExchange:
         '*': missing_feature
         spring-boot: v1.13.0
-<<<<<<< HEAD
-  parametric/:
-    test_dynamic_configuration.py:
-      TestDynamicConfigV1: v1.17.0
-=======
     test_mongo.py:
       Test_Mongo: bug (Endpoint is probably improperly implemented on weblog)
     test_sql.py:
@@ -832,24 +786,12 @@
       TestDynamicConfigV1: v1.17.0
     test_tracer.py:
       Test_TracerSCITagging: v1.12.0
->>>>>>> 1a86541e
   remote_config/:
     test_remote_configuration.py:
       Test_RemoteConfigurationExtraServices: missing_feature
       Test_RemoteConfigurationUpdateSequenceASMDD:
         '*': v1.4.0
         spring-boot-3-native: missing_feature (GraalVM. Tracing support only)
-<<<<<<< HEAD
-      Test_RemoteConfigurationUpdateSequenceASMDDNoCache: missing_feature
-      Test_RemoteConfigurationUpdateSequenceFeatures:
-        '*': v1.4.0
-        spring-boot-3-native: missing_feature (GraalVM. Tracing support only)
-      Test_RemoteConfigurationUpdateSequenceFeaturesNoCache: v1.4.0
-      Test_RemoteConfigurationUpdateSequenceLiveDebugging:
-        '*': v1.4.0
-        spring-boot-3-native: missing_feature (GraalVM. Tracing support only)
-      Test_RemoteConfigurationUpdateSequenceLiveDebuggingNoCache: missing_feature
-=======
       Test_RemoteConfigurationUpdateSequenceASMDDNoCache: irrelevant (cache is implemented)
       Test_RemoteConfigurationUpdateSequenceFeatures:
         '*': v1.4.0
@@ -859,7 +801,6 @@
         '*': v1.4.0
         spring-boot-3-native: missing_feature (GraalVM. Tracing support only)
       Test_RemoteConfigurationUpdateSequenceLiveDebuggingNoCache: irrelevant (cache is implemented)
->>>>>>> 1a86541e
   test_the_test/:
     test_decorators.py:
       Test_NotReleased: missing_feature
@@ -918,9 +859,4 @@
     Test_Telemetry:
       '*': v0.108.1
       spring-boot-3-native: missing_feature (GraalVM. Tracing support only)
-<<<<<<< HEAD
     Test_TelemetryV2: v1.22.0
-=======
-    Test_TelemetryV2: missing_feature
-    
->>>>>>> 1a86541e
