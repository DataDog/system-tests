--- conflicted
+++ resolved
@@ -195,12 +195,9 @@
       Test_Parametric_Otel_Trace_Flush: missing_feature (otel api is not supported)
     test_partial_flushing.py:
       Test_Partial_Flushing: missing_feature
-<<<<<<< HEAD
-    test_span_events.py: missing_feature
-=======
     test_sampling_delegation.py:
       Test_Decisionless_Extraction: missing_feature (parametric app does not support trace/span/extract endpoint)
->>>>>>> 6bdccca9
+    test_span_events.py: missing_feature
     test_span_links.py: missing_feature
     test_telemetry.py:
       Test_Consistent_Configs: missing_feature
