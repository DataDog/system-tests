tests/:
  apm_tracing_e2e/:
    test_otel.py:
      Test_Otel_Span: missing_feature (missing /e2e_otel_span endpoint on weblog)
    test_single_span.py:
      Test_SingleSpan: missing_feature (missing /e2e_otel_span endpoint on weblog)
  appsec/:
    api_security/:
      test_apisec_sampling.py: irrelevant (ASM is not implemented in C++)
      test_schemas.py: irrelevant (ASM is not implemented in C++)
    iast/:
      sink/:
        test_command_injection.py: irrelevant (ASM is not implemented in C++)
        test_hardcoded_secrets.py: irrelevant (ASM is not implemented in C++)
        test_header_injection.py: irrelevant (ASM is not implemented in C++)
        test_hsts_missing_header.py: irrelevant (ASM is not implemented in C++)
        test_insecure_cookie.py: irrelevant (ASM is not implemented in C++)
        test_ldap_injection.py: irrelevant (ASM is not implemented in C++)
        test_no_httponly_cookie.py: irrelevant (ASM is not implemented in C++)
        test_no_samesite_cookie.py: irrelevant (ASM is not implemented in C++)
        test_nosql_mongodb_injection.py: irrelevant (ASM is not implemented in C++)
        test_path_traversal.py: irrelevant (ASM is not implemented in C++)
        test_sql_injection.py: irrelevant (ASM is not implemented in C++)
        test_ssrf.py: irrelevant (ASM is not implemented in C++)
        test_trust_boundary_violation.py: irrelevant (ASM is not implemented in C++)
        test_unvalidated_redirect.py: irrelevant (ASM is not implemented in C++)
        test_unvalidated_redirect_forward.py: irrelevant (ASM is not implemented in C++)
        test_weak_cipher.py: irrelevant (ASM is not implemented in C++)
        test_weak_hash.py: irrelevant (ASM is not implemented in C++)
        test_weak_randomness.py: irrelevant (ASM is not implemented in C++)
        test_xcontent_sniffing.py: irrelevant (ASM is not implemented in C++)       
        test_xpath_injection.py: irrelevant (ASM is not implemented in C++)
        test_xss.py: irrelevant (ASM is not implemented in C++)
      source/:
        test_body.py: irrelevant (ASM is not implemented in C++)
        test_cookie_name.py: irrelevant (ASM is not implemented in C++)
        test_cookie_value.py: irrelevant (ASM is not implemented in C++)
        test_header_name.py: irrelevant (ASM is not implemented in C++)
        test_header_value.py: irrelevant (ASM is not implemented in C++)
        test_multipart.py: irrelevant (ASM is not implemented in C++)
        test_parameter_name.py: irrelevant (ASM is not implemented in C++)
        test_parameter_value.py: irrelevant (ASM is not implemented in C++)
        test_path.py: irrelevant (ASM is not implemented in C++)
        test_uri.py: irrelevant (ASM is not implemented in C++)
    waf/:
      test_addresses.py: irrelevant (ASM is not implemented in C++)
      test_blocking.py: irrelevant (ASM is not implemented in C++)
      test_custom_rules.py: irrelevant (ASM is not implemented in C++)
      test_exclusions.py: irrelevant (ASM is not implemented in C++)
      test_miscs.py: irrelevant (ASM is not implemented in C++)
      test_reports.py: irrelevant (ASM is not implemented in C++)
      test_rules.py: irrelevant (ASM is not implemented in C++)
      test_telemetry.py: irrelevant (ASM is not implemented in C++)
    test_PII.py: irrelevant (ASM is not implemented in C++)
    test_alpha.py: irrelevant (ASM is not implemented in C++)
    test_automated_login_events.py: irrelevant (ASM is not implemented in C++)
    test_blocking_addresses.py: irrelevant (ASM is not implemented in C++)
    test_client_ip.py: irrelevant (ASM is not implemented in C++)
    test_conf.py: irrelevant (ASM is not implemented in C++)
    test_customconf.py: irrelevant (ASM is not implemented in C++)
    test_event_tracking.py: irrelevant (ASM is not implemented in C++)
    test_identify.py: irrelevant (ASM is not implemented in C++)
    test_ip_blocking_full_denylist.py: irrelevant (ASM is not implemented in C++)
    test_logs.py: irrelevant (ASM is not implemented in C++)
    test_rate_limiter.py: irrelevant (ASM is not implemented in C++)
    test_reports.py: irrelevant (ASM is not implemented in C++)
    test_request_blocking.py: irrelevant (ASM is not implemented in C++)
    test_runtime_activation.py: irrelevant (ASM is not implemented in C++)
    test_shell_execution.py: irrelevant (ASM is not implemented in C++)
    test_traces.py: irrelevant (ASM is not implemented in C++)
    test_user_blocking_full_denylist.py: irrelevant (ASM is not implemented in C++)
    test_versions.py: irrelevant (ASM is not implemented in C++)
  debugger/:
    test_debugger.py:
      Test_Debugger_Line_Probe_Snaphots: irrelevant
      Test_Debugger_Method_Probe_Snaphots: irrelevant
      Test_Debugger_Mix_Log_Probe: irrelevant
      Test_Debugger_Probe_Statuses: irrelevant
  integrations/:
    crossed_integrations/:
      test_kafka.py:
        Test_GolangKafka: missing_feature
        Test_JavaKafka: missing_feature
        Test_NodeJSKafka: missing_feature
        Test_PythonKafka: missing_feature
        Test_RubyKafka: missing_feature
      test_rabbitmq.py:
        Test_RabbitMQ_Trace_Context_Propagation: missing_feature
      test_sqs.py:
        Test_SQS_PROPAGATION_VIA_AWS_XRAY_HEADERS:
          "*": missing_feature (Endpoint not implemented)
        Test_SQS_PROPAGATION_VIA_MESSAGE_ATTRIBUTES:
          "*": missing_feature (Endpoint not implemented)
    test_db_integrations_sql.py: 
      Test_MsSql: missing_feature
      Test_MySql: missing_feature
      Test_Postgres: missing_feature
    test_dbm.py:
      Test_Dbm: missing_feature
    test_dsm.py:
      Test_DsmHttp: missing_feature
      Test_DsmKafka: missing_feature
      Test_DsmRabbitmq: missing_feature
      Test_DsmRabbitmq_FanoutExchange: missing_feature
      Test_DsmRabbitmq_TopicExchange: missing_feature
      Test_DsmSQS: missing_feature
  parametric/:
    test_dynamic_configuration.py:
<<<<<<< HEAD
      TestDynamicConfigHeaderTags: missing_feature
=======
      TestDynamicConfigTracingEnabled: missing_feature
>>>>>>> 82f6f6ef
      TestDynamicConfigV1: missing_feature
      TestDynamicConfigV2: missing_feature
    test_otel_span_methods.py: irrelevant (library does not implement OpenTelemetry)
    test_span_links.py: missing_feature
    test_telemetry.py:
      Test_Defaults: missing_feature
      Test_Environment: missing_feature
      Test_TelemetryInstallSignature: missing_feature
    test_trace_sampling.py:
      Test_Trace_Sampling_Basic: missing_feature
      Test_Trace_Sampling_Globs: missing_feature
      Test_Trace_Sampling_Resource: missing_feature
      Test_Trace_Sampling_Tags: missing_feature
    test_tracer.py:
      Test_TracerSCITagging: missing_feature
    test_tracer_flare.py:
      TestTracerFlareV1: missing_feature
  remote_config/:
    test_remote_configuration.py:
      Test_RemoteConfigurationExtraServices: missing_feature
      Test_RemoteConfigurationUpdateSequenceASMDD: missing_feature
      Test_RemoteConfigurationUpdateSequenceASMDDNoCache: missing_feature
      Test_RemoteConfigurationUpdateSequenceFeatures: missing_feature
      Test_RemoteConfigurationUpdateSequenceFeaturesNoCache: missing_feature
      Test_RemoteConfigurationUpdateSequenceLiveDebugging: missing_feature
      Test_RemoteConfigurationUpdateSequenceLiveDebuggingNoCache: missing_feature
  test_distributed.py:
    Test_DistributedHttp: missing_feature
  test_identify.py: irrelevant
  test_library_conf.py: irrelevant
  test_miscs.py: irrelevant
  test_profiling.py:
    Test_Profile: bug (No Content-Disposition, tests do not parse the content correcly)
  test_sampling_rates.py:
    Test_SamplingRates: missing_feature (https://github.com/DataDog/dd-opentracing-cpp/issues/173)
  test_scrubbing.py: irrelevant
  test_semantic_conventions.py:
    Test_MetaDatadogTags: bug (Inconsistent implementation across tracers; will need a dedicated testing scenario)
  test_standard_tags.py: irrelevant
  test_telemetry.py:
    Test_Log_Generation: missing_feature
    Test_MessageBatch: missing_feature
    Test_Metric_Generation_Disabled: missing_feature
    Test_Metric_Generation_Enabled: missing_feature
    Test_ProductsDisabled: irrelevant
    Test_Telemetry: missing_feature
    Test_TelemetryV2: missing_feature<|MERGE_RESOLUTION|>--- conflicted
+++ resolved
@@ -106,11 +106,8 @@
       Test_DsmSQS: missing_feature
   parametric/:
     test_dynamic_configuration.py:
-<<<<<<< HEAD
       TestDynamicConfigHeaderTags: missing_feature
-=======
       TestDynamicConfigTracingEnabled: missing_feature
->>>>>>> 82f6f6ef
       TestDynamicConfigV1: missing_feature
       TestDynamicConfigV2: missing_feature
     test_otel_span_methods.py: irrelevant (library does not implement OpenTelemetry)
