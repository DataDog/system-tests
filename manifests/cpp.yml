tests/:
  apm_tracing_e2e/:
    test_otel.py:
      Test_Otel_Span: missing_feature (missing /e2e_otel_span endpoint on weblog)
    test_single_span.py:
      Test_SingleSpan: missing_feature (missing /e2e_otel_span endpoint on weblog)
  appsec/:
    api_security/:
      test_schemas.py: irrelevant (ASM is not implemented in C++)
    iast/:
      sink/:
        test_command_injection.py: irrelevant (ASM is not implemented in C++)
        test_hsts_missing_header.py: irrelevant (ASM is not implemented in C++)
        test_insecure_cookie.py: irrelevant (ASM is not implemented in C++)
        test_ldap_injection.py: irrelevant (ASM is not implemented in C++)
        test_no_httponly_cookie.py: irrelevant (ASM is not implemented in C++)
        test_no_samesite_cookie.py: irrelevant (ASM is not implemented in C++)
        test_nosql_mongodb_injection.py: irrelevant (ASM is not implemented in C++)
        test_path_traversal.py: irrelevant (ASM is not implemented in C++)
        test_sql_injection.py: irrelevant (ASM is not implemented in C++)
        test_ssrf.py: irrelevant (ASM is not implemented in C++)
        test_trust_boundary_violation.py: irrelevant (ASM is not implemented in C++)
        test_unvalidated_redirect.py: irrelevant (ASM is not implemented in C++)
        test_unvalidated_redirect_forward.py: irrelevant (ASM is not implemented in C++)
        test_weak_cipher.py: irrelevant (ASM is not implemented in C++)
        test_weak_hash.py: irrelevant (ASM is not implemented in C++)
        test_weak_randomness.py: irrelevant (ASM is not implemented in C++)
        test_xcontent_sniffing.py: irrelevant (ASM is not implemented in C++)       
        test_xpath_injection.py: irrelevant (ASM is not implemented in C++)
        test_xss.py: irrelevant (ASM is not implemented in C++)
      source/:
        test_body.py: irrelevant (ASM is not implemented in C++)
        test_cookie_name.py: irrelevant (ASM is not implemented in C++)
        test_cookie_value.py: irrelevant (ASM is not implemented in C++)
        test_header_name.py: irrelevant (ASM is not implemented in C++)
        test_header_value.py: irrelevant (ASM is not implemented in C++)
        test_parameter_name.py: irrelevant (ASM is not implemented in C++)
        test_parameter_value.py: irrelevant (ASM is not implemented in C++)
    waf/:
      test_addresses.py: irrelevant (ASM is not implemented in C++)
      test_blocking.py: irrelevant (ASM is not implemented in C++)
      test_custom_rules.py: irrelevant (ASM is not implemented in C++)
      test_exclusions.py: irrelevant (ASM is not implemented in C++)
      test_miscs.py: irrelevant (ASM is not implemented in C++)
      test_reports.py: irrelevant (ASM is not implemented in C++)
      test_rules.py: irrelevant (ASM is not implemented in C++)
      test_telemetry.py: irrelevant (ASM is not implemented in C++)
    test_PII.py: irrelevant (ASM is not implemented in C++)
    test_alpha.py: irrelevant (ASM is not implemented in C++)
    test_automated_login_events.py: irrelevant (ASM is not implemented in C++)
    test_blocking_addresses.py: irrelevant (ASM is not implemented in C++)
    test_conf.py: irrelevant (ASM is not implemented in C++)
    test_customconf.py: irrelevant (ASM is not implemented in C++)
    test_docs.py: irrelevant (ASM is not implemented in C++)
    test_endpoint_ognl.py: irrelevant (ASM is not implemented in C++)
    test_endpoint_sqli.py: irrelevant (ASM is not implemented in C++)
    test_endpoint_ssrf.py: irrelevant (ASM is not implemented in C++)
    test_event_tracking.py: irrelevant (ASM is not implemented in C++)
    test_identify.py: irrelevant (ASM is not implemented in C++)
    test_ip_blocking_full_denylist.py: irrelevant (ASM is not implemented in C++)
    test_logs.py: irrelevant (ASM is not implemented in C++)
    test_rate_limiter.py: irrelevant (ASM is not implemented in C++)
    test_reports.py: irrelevant (ASM is not implemented in C++)
    test_request_blocking.py: irrelevant (ASM is not implemented in C++)
    test_runtime_activation.py: irrelevant (ASM is not implemented in C++)
    test_traces.py: irrelevant (ASM is not implemented in C++)
    test_user_blocking_full_denylist.py: irrelevant (ASM is not implemented in C++)
    test_versions.py: irrelevant (ASM is not implemented in C++)
  debugger/:
    test_debugger.py:
      Test_Debugger_Line_Probe_Snaphots: irrelevant
      Test_Debugger_Method_Probe_Snaphots: irrelevant
      Test_Debugger_Mix_Log_Probe: irrelevant
      Test_Debugger_Probe_Statuses: irrelevant
  integrations/:
    test_db_integrations_sql.py: 
<<<<<<< HEAD
      Test_Mssql_db_integration: missing_feature
      Test_Mysql_db_integration: missing_feature
      Test_Postgres_db_integration: missing_feature
=======
      Test_Agent_Mssql_db_integration: missing_feature
      Test_Agent_Mysql_db_integration: missing_feature
      Test_Agent_Postgres_db_integration: missing_feature
      Test_Tracer_Mssql_db_integration: missing_feature
      Test_Tracer_Mysql_db_integration: missing_feature
      Test_Tracer_Postgres_db_integration: missing_feature
>>>>>>> 1a86541e
    test_dbm.py:
      Test_Dbm: missing_feature
    test_dsm.py:
      Test_DsmHttp: missing_feature
      Test_DsmKafka: missing_feature
      Test_DsmRabbitmq: missing_feature
      Test_DsmRabbitmq_FanoutExchange: missing_feature
      Test_DsmRabbitmq_TopicExchange: missing_feature
  parametric/:
    test_dynamic_configuration.py:
      TestDynamicConfigV1: missing_feature
    test_tracer.py:
      Test_TracerSCITagging: missing_feature
  remote_config/:
    test_remote_configuration.py:
      Test_RemoteConfigurationExtraServices: missing_feature
      Test_RemoteConfigurationUpdateSequenceASMDD: missing_feature
      Test_RemoteConfigurationUpdateSequenceASMDDNoCache: missing_feature
      Test_RemoteConfigurationUpdateSequenceFeatures: missing_feature
      Test_RemoteConfigurationUpdateSequenceFeaturesNoCache: missing_feature
      Test_RemoteConfigurationUpdateSequenceLiveDebugging: missing_feature
      Test_RemoteConfigurationUpdateSequenceLiveDebuggingNoCache: missing_feature
  test_distributed.py:
    Test_DistributedHttp: missing_feature
  test_identify.py: irrelevant
  test_library_conf.py: irrelevant
  test_miscs.py: irrelevant
  test_profiling.py:
    Test_Profile: bug (No Content-Disposition, tests do not parse the content correcly)
  test_sampling_rates.py:
    Test_SamplingRates: missing_feature (https://github.com/DataDog/dd-opentracing-cpp/issues/173)
  test_scrubbing.py: irrelevant
  test_semantic_conventions.py:
    Test_MetaDatadogTags: bug (Inconsistent implementation across tracers; will need a dedicated testing scenario)
  test_standard_tags.py: irrelevant
  test_telemetry.py:
    Test_Log_Generation: missing_feature
    Test_MessageBatch: missing_feature
    Test_Metric_Generation_Disabled: missing_feature
    Test_Metric_Generation_Enabled: missing_feature
    Test_ProductsDisabled: irrelevant
    Test_Telemetry: missing_feature
    Test_TelemetryV2: missing_feature<|MERGE_RESOLUTION|>--- conflicted
+++ resolved
@@ -74,18 +74,12 @@
       Test_Debugger_Probe_Statuses: irrelevant
   integrations/:
     test_db_integrations_sql.py: 
-<<<<<<< HEAD
-      Test_Mssql_db_integration: missing_feature
-      Test_Mysql_db_integration: missing_feature
-      Test_Postgres_db_integration: missing_feature
-=======
       Test_Agent_Mssql_db_integration: missing_feature
       Test_Agent_Mysql_db_integration: missing_feature
       Test_Agent_Postgres_db_integration: missing_feature
       Test_Tracer_Mssql_db_integration: missing_feature
       Test_Tracer_Mysql_db_integration: missing_feature
       Test_Tracer_Postgres_db_integration: missing_feature
->>>>>>> 1a86541e
     test_dbm.py:
       Test_Dbm: missing_feature
     test_dsm.py:
