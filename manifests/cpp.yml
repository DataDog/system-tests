--- conflicted
+++ resolved
@@ -106,12 +106,9 @@
     test_otel_span_methods.py: irrelevant (library does not implement OpenTelemetry)
     test_span_links.py: missing_feature
     test_telemetry.py:
-<<<<<<< HEAD
       Test_Defaults: missing_feature
       Test_Environment: missing_feature
-=======
       Test_TelemetryInstallSignature: missing_feature
->>>>>>> ed594c69
     test_trace_sampling.py:
       Test_Trace_Sampling_Basic: missing_feature
       Test_Trace_Sampling_Globs: missing_feature
