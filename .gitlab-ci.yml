include:
  - remote: https://gitlab-templates.ddbuild.io/libdatadog/include/single-step-instrumentation-tests.yml

stages:
  - ruby_tracer
  - nodejs_tracer
  - java_tracer
  - python_tracer
  - dotnet_tracer
  - php_tracer
  - stats_results
  - parse_results
  - before_tests

.base_job_onboarding_system_tests:
  extends: .base_job_onboarding
  after_script:
    - SCENARIO_SUFIX=$(echo "$SCENARIO" | tr '[:upper:]' '[:lower:]')
    - REPORTS_PATH="reports/"
    - mkdir -p "$REPORTS_PATH"
    - cp -R logs_"${SCENARIO_SUFIX}" $REPORTS_PATH/
    - cp logs_"${SCENARIO_SUFIX}"/feature_parity.json "$REPORTS_PATH"/"${SCENARIO_SUFIX}".json
    - mv "$REPORTS_PATH"/logs_"${SCENARIO_SUFIX}" "$REPORTS_PATH"/logs_"${TEST_LIBRARY}"_"${ONBOARDING_FILTER_WEBLOG}"_"${SCENARIO_SUFIX}_${DEFAULT_VMS}"
  artifacts:
      when: always
      paths:
        - reports/

variables:
    # Do not modify this - must be the repository name for Kubernetes gitlab runners to run
    KUBERNETES_SERVICE_ACCOUNT_OVERWRITE: system-tests #helm-charts
    TEST: 1
    KUBERNETES_CPU_REQUEST: "6"
    KUBERNETES_CPU_LIMIT: "6"
    AMI_UPDATE:
      description: "Set to true to force the update the AMIs used in the system-tests"

onboarding_nodejs:
  extends: .base_job_onboarding_system_tests
  stage: nodejs_tracer
  allow_failure: true
  dependencies: []
  rules:
    - if: $CI_PIPELINE_SOURCE == "schedule"
      when: always
    - when: manual
  variables:
    TEST_LIBRARY: "nodejs"
  parallel:
      matrix:
        - ONBOARDING_FILTER_ENV: [dev, prod]
          ONBOARDING_FILTER_WEBLOG: [test-app-nodejs]
          SCENARIO: [HOST_AUTO_INJECTION_INSTALL_SCRIPT_PROFILING]
          DEFAULT_VMS: ["True","False"]
        - ONBOARDING_FILTER_ENV: [dev, prod]
          ONBOARDING_FILTER_WEBLOG: [test-app-nodejs-multicontainer]
          SCENARIO: [ CONTAINER_AUTO_INJECTION_INSTALL_SCRIPT_PROFILING]
          DEFAULT_VMS: ["True","False"]
        - ONBOARDING_FILTER_ENV: [dev, prod]
          ONBOARDING_FILTER_WEBLOG: [test-app-nodejs,test-app-nodejs-multicontainer]
          SCENARIO: [INSTALLER_AUTO_INJECTION,SIMPLE_AUTO_INJECTION_PROFILING]
          DEFAULT_VMS: ["True","False"]
        - ONBOARDING_FILTER_ENV: [dev, prod]
          ONBOARDING_FILTER_WEBLOG: [test-app-nodejs-16]
          SCENARIO: [INSTALLER_NOT_SUPPORTED_AUTO_INJECTION]
          DEFAULT_VMS: ["True","False"]
        - ONBOARDING_FILTER_ENV: [dev, prod]
          ONBOARDING_FILTER_WEBLOG: [test-app-nodejs]
          SCENARIO: [CHAOS_INSTALLER_AUTO_INJECTION]
          DEFAULT_VMS: ["True","False"]
  script:
      - ./build.sh -i runner
      - timeout 2700s ./run.sh $SCENARIO --vm-weblog ${ONBOARDING_FILTER_WEBLOG} --vm-env ${ONBOARDING_FILTER_ENV} --vm-library ${TEST_LIBRARY} --vm-provider aws --report-run-url ${CI_PIPELINE_URL} --report-environment ${ONBOARDING_FILTER_ENV} --vm-default-vms ${DEFAULT_VMS}

onboarding_java:
  extends: .base_job_onboarding_system_tests
  stage: java_tracer
  allow_failure: true
  dependencies: []
  rules:
    - if: $CI_PIPELINE_SOURCE == "schedule"
      when: always
    - when: manual
  variables:
    TEST_LIBRARY: "java"
  parallel:
      matrix:
        - ONBOARDING_FILTER_ENV: [dev, prod]
          ONBOARDING_FILTER_WEBLOG: [test-app-java]
          SCENARIO: [HOST_AUTO_INJECTION_INSTALL_SCRIPT_PROFILING]
          DEFAULT_VMS: ["True","False"]
        - ONBOARDING_FILTER_ENV: [dev, prod]
          ONBOARDING_FILTER_WEBLOG: [test-app-java-multicontainer,test-app-java-multialpine]
          SCENARIO: [CONTAINER_AUTO_INJECTION_INSTALL_SCRIPT_PROFILING]
          DEFAULT_VMS: ["True","False"]
        - ONBOARDING_FILTER_ENV: [dev, prod]
          ONBOARDING_FILTER_WEBLOG: [test-app-java,test-app-java-multicontainer,test-app-java-multialpine,test-app-java-buildpack]
          SCENARIO: [INSTALLER_AUTO_INJECTION]
          DEFAULT_VMS: ["True","False"]
        - ONBOARDING_FILTER_ENV: [dev, prod]
          ONBOARDING_FILTER_WEBLOG: [test-app-java,test-app-java-multicontainer,test-app-java-multialpine]
          SCENARIO: [SIMPLE_AUTO_INJECTION_PROFILING]
          DEFAULT_VMS: ["True","False"]
        - ONBOARDING_FILTER_ENV: [dev, prod]
          ONBOARDING_FILTER_WEBLOG: [test-app-java]
          SCENARIO: [CHAOS_INSTALLER_AUTO_INJECTION]
          DEFAULT_VMS: ["True","False"]
  script:
      - ./build.sh -i runner
      - timeout 2700s ./run.sh $SCENARIO --vm-weblog ${ONBOARDING_FILTER_WEBLOG} --vm-env ${ONBOARDING_FILTER_ENV} --vm-library ${TEST_LIBRARY} --vm-provider aws --report-run-url ${CI_PIPELINE_URL} --report-environment ${ONBOARDING_FILTER_ENV} --vm-default-vms ${DEFAULT_VMS}

onboarding_python:
  extends: .base_job_onboarding_system_tests
  stage: python_tracer
  allow_failure: true
  dependencies: []
  rules:
    - if: $CI_PIPELINE_SOURCE == "schedule"
      when: always
    - when: manual
  variables:
    TEST_LIBRARY: "python"
  parallel:
      matrix:
        - ONBOARDING_FILTER_ENV: [dev, prod]
          ONBOARDING_FILTER_WEBLOG: [test-app-python]
          SCENARIO: [HOST_AUTO_INJECTION_INSTALL_SCRIPT]
          DEFAULT_VMS: ["True","False"]
        - ONBOARDING_FILTER_ENV: [dev, prod]
          ONBOARDING_FILTER_WEBLOG: [test-app-python-container,test-app-python-alpine]
          SCENARIO: [ CONTAINER_AUTO_INJECTION_INSTALL_SCRIPT]
          DEFAULT_VMS: ["True","False"]
        - ONBOARDING_FILTER_ENV: [dev, prod]
          ONBOARDING_FILTER_WEBLOG: [
            test-app-python,
            test-app-python-multicontainer,
            test-app-python-multialpine
          ]
<<<<<<< HEAD
          SCENARIO: [INSTALLER_AUTO_INJECTION, CONTAINER_AUTO_INJECTION_INSTALL_SCRIPT_PROFILING, CONTAINER_AUTO_INJECTION_INSTALL_SCRIPT_CRASHTRACKING]
=======
          SCENARIO: [INSTALLER_AUTO_INJECTION]
          DEFAULT_VMS: ["True","False"]
>>>>>>> 25b62bd4
        - ONBOARDING_FILTER_ENV: [dev, prod]
          ONBOARDING_FILTER_WEBLOG: [test-app-python]
          SCENARIO: [CHAOS_INSTALLER_AUTO_INJECTION]
          DEFAULT_VMS: ["True","False"]
  script:
      - ./build.sh -i runner
      - timeout 2700s ./run.sh $SCENARIO --vm-weblog ${ONBOARDING_FILTER_WEBLOG} --vm-env ${ONBOARDING_FILTER_ENV} --vm-library ${TEST_LIBRARY} --vm-provider aws --report-run-url ${CI_PIPELINE_URL} --report-environment ${ONBOARDING_FILTER_ENV} --vm-default-vms ${DEFAULT_VMS}

onboarding_dotnet:
  extends: .base_job_onboarding_system_tests
  stage: dotnet_tracer
  allow_failure: true
  dependencies: []
  rules:
    - if: $CI_PIPELINE_SOURCE == "schedule"
      when: always
    - when: manual
  variables:
    TEST_LIBRARY: "dotnet"
  parallel:
      matrix:
        - ONBOARDING_FILTER_ENV: [dev, prod]
          ONBOARDING_FILTER_WEBLOG: [test-app-dotnet]
          SCENARIO: [HOST_AUTO_INJECTION_INSTALL_SCRIPT_PROFILING]
          DEFAULT_VMS: ["True","False"]
        - ONBOARDING_FILTER_ENV: [dev, prod]
          ONBOARDING_FILTER_WEBLOG: [test-app-dotnet-container]
          SCENARIO: [ CONTAINER_AUTO_INJECTION_INSTALL_SCRIPT_PROFILING]
          DEFAULT_VMS: ["True","False"]
        - ONBOARDING_FILTER_ENV: [dev, prod]
          ONBOARDING_FILTER_WEBLOG: [test-app-dotnet,test-app-dotnet-container]
<<<<<<< HEAD
          SCENARIO: [INSTALLER_AUTO_INJECTION, SIMPLE_AUTO_INJECTION_PROFILING, CONTAINER_AUTO_INJECTION_INSTALL_SCRIPT_CRASHTRACKING]
=======
          SCENARIO: [INSTALLER_AUTO_INJECTION, SIMPLE_AUTO_INJECTION_PROFILING]
          DEFAULT_VMS: ["True","False"]
>>>>>>> 25b62bd4
        - ONBOARDING_FILTER_ENV: [dev, prod]
          ONBOARDING_FILTER_WEBLOG: [test-app-dotnet]
          SCENARIO: [CHAOS_INSTALLER_AUTO_INJECTION]
          DEFAULT_VMS: ["True","False"]
  script:
      - ./build.sh -i runner
      - timeout 2700s ./run.sh $SCENARIO --vm-weblog ${ONBOARDING_FILTER_WEBLOG} --vm-env ${ONBOARDING_FILTER_ENV} --vm-library ${TEST_LIBRARY} --vm-provider aws --report-run-url ${CI_PIPELINE_URL} --report-environment ${ONBOARDING_FILTER_ENV} --vm-default-vms ${DEFAULT_VMS}

onboarding_ruby:
  extends: .base_job_onboarding_system_tests
  stage: ruby_tracer
  allow_failure: true
  dependencies: []
  rules:
    - if: $CI_PIPELINE_SOURCE == "schedule"
      when: always
    - when: manual
  variables:
    TEST_LIBRARY: "ruby"
  parallel:
      matrix:
        - ONBOARDING_FILTER_ENV: [dev, prod]
          ONBOARDING_FILTER_WEBLOG: [test-app-ruby]
          SCENARIO: [HOST_AUTO_INJECTION_INSTALL_SCRIPT]
          DEFAULT_VMS: ["True","False"]
        - ONBOARDING_FILTER_ENV: [dev, prod]
          ONBOARDING_FILTER_WEBLOG: [test-app-ruby-container]
          SCENARIO: [ CONTAINER_AUTO_INJECTION_INSTALL_SCRIPT]
          DEFAULT_VMS: ["True","False"]
        - ONBOARDING_FILTER_ENV: [dev, prod]
          ONBOARDING_FILTER_WEBLOG: [test-app-ruby,test-app-ruby-container, CONTAINER_AUTO_INJECTION_INSTALL_SCRIPT_CRASHTRACKING]
          SCENARIO: [INSTALLER_AUTO_INJECTION]
          DEFAULT_VMS: ["True","False"]
        - ONBOARDING_FILTER_ENV: [dev, prod]
          ONBOARDING_FILTER_WEBLOG: [test-app-ruby]
          SCENARIO: [CHAOS_INSTALLER_AUTO_INJECTION]
          DEFAULT_VMS: ["True","False"]
  script:
      - ./build.sh -i runner
      - timeout 2700s ./run.sh $SCENARIO --vm-weblog ${ONBOARDING_FILTER_WEBLOG} --vm-env ${ONBOARDING_FILTER_ENV} --vm-library ${TEST_LIBRARY} --vm-provider aws --report-run-url ${CI_PIPELINE_URL} --report-environment ${ONBOARDING_FILTER_ENV} --vm-default-vms ${DEFAULT_VMS}

onboarding_php:
  extends: .base_job_onboarding_system_tests
  stage: php_tracer
  allow_failure: true
  dependencies: []
  rules:
    - if: $CI_PIPELINE_SOURCE == "schedule"
      when: always
    - when: manual
  variables:
    TEST_LIBRARY: "php"
  parallel:
      matrix:
        - ONBOARDING_FILTER_ENV: [dev, prod]
          ONBOARDING_FILTER_WEBLOG: [test-app-php]
          SCENARIO: [HOST_AUTO_INJECTION_INSTALL_SCRIPT]
          DEFAULT_VMS: ["True","False"]
        - ONBOARDING_FILTER_ENV: [dev, prod]
          ONBOARDING_FILTER_WEBLOG: [test-app-php-container-83,test-app-php-alpine]
          SCENARIO: [CONTAINER_AUTO_INJECTION_INSTALL_SCRIPT]
          DEFAULT_VMS: ["True","False"]
        - ONBOARDING_FILTER_ENV: [dev, prod]
          ONBOARDING_FILTER_WEBLOG: [test-app-php, test-app-php-multicontainer, test-app-php-multialpine]
          SCENARIO: [INSTALLER_AUTO_INJECTION]
          DEFAULT_VMS: ["True","False"]
        - ONBOARDING_FILTER_ENV: [dev, prod]
          ONBOARDING_FILTER_WEBLOG: [test-app-php]
          SCENARIO: [CHAOS_INSTALLER_AUTO_INJECTION]
          DEFAULT_VMS: ["True","False"]
        - ONBOARDING_FILTER_ENV: [dev, prod]
          ONBOARDING_FILTER_WEBLOG: [test-app-php-container-56]
          SCENARIO: [INSTALLER_NOT_SUPPORTED_AUTO_INJECTION]
          DEFAULT_VMS: ["True","False"]
  script:
      - ./build.sh -i runner
      - timeout 2700s ./run.sh $SCENARIO --vm-weblog ${ONBOARDING_FILTER_WEBLOG} --vm-env ${ONBOARDING_FILTER_ENV} --vm-library ${TEST_LIBRARY} --vm-provider aws --report-run-url ${CI_PIPELINE_URL} --report-environment ${ONBOARDING_FILTER_ENV} --vm-default-vms ${DEFAULT_VMS}


onboarding_stats_results:
  image: 486234852809.dkr.ecr.us-east-1.amazonaws.com/ci/test-infra-definitions/runner:a58cc31c
  tags: ["arch:amd64"]
  stage: stats_results
  rules:
    - if: $CI_PIPELINE_SOURCE == "schedule"
  script:
      - |
        echo "---------------------"
        echo "Caches/AMIs created"
        echo "---------------------"
        for folder in reports/logs*/ ; do
          for filename in ./cache_created.log; do
            if [ -e ${filename} ]
            then
             cat ${filename}
            fi
          done
        done
        echo "---------------------"
        echo "Number of ec2 created"
        echo "---------------------"
        wc -l reports/logs*/vms_desc.log
onboarding_parse_results:
  image: 486234852809.dkr.ecr.us-east-1.amazonaws.com/ci/test-infra-definitions/runner:a58cc31c
  tags: ["arch:amd64"]
  stage: parse_results
  rules:
    - if: $CI_PIPELINE_SOURCE == "schedule" && $CI_COMMIT_BRANCH == "main"
  before_script:
    #We need authenticate on git repository
    - export FP_IMPORT_URL=$(aws ssm get-parameter --region us-east-1 --name ci.system-tests.fp-import-url --with-decryption --query "Parameter.Value" --out text)
    - export FP_API_KEY=$(aws ssm get-parameter --region us-east-1 --name ci.system-tests.fp-api-key --with-decryption --query "Parameter.Value" --out text)
  script:
      - |
        for folder in reports/logs*/ ; do
          echo "Checking folder: ${folder}"
          for filename in ./${folder}*_feature_parity.json; do
            if [ -e ${filename} ]
            then
              echo "Processing report: ${filename}"
              curl -X POST ${FP_IMPORT_URL} \
                --fail \
                --header "Content-Type: application/json" \
                --header "FP_API_KEY: ${FP_API_KEY}" \
                --data "@${filename}" \
                --include
            fi
          done
        done

check_merge_labels:
  #Build docker images if it's needed. Check if the PR has the labels associated with the image build.
  image: registry.ddbuild.io/images/ci_docker_base
  tags: ["runner:docker"]

  stage: before_tests
  allow_failure: true
  before_script:
    - export GH_TOKEN=$(aws ssm get-parameter --region us-east-1 --name ci.system-tests.gh-token --with-decryption --query "Parameter.Value" --out text)
    - export DOCKER_LOGIN=$(aws ssm get-parameter --region us-east-1 --name ci.system-tests.docker-login-write --with-decryption --query "Parameter.Value" --out text)
    - export DOCKER_LOGIN_PASS=$(aws ssm get-parameter --region us-east-1 --name ci.system-tests.docker-login-pass-write --with-decryption --query "Parameter.Value" --out text)
  script:
    -  echo $GH_TOKEN | docker login ghcr.io -u publisher --password-stdin
    - ./utils/scripts/get_pr_merged_labels.sh
  rules:
    - if: $CI_PIPELINE_SOURCE == "push" && $CI_COMMIT_BRANCH == "main"

generate_system_tests_images:
  image: registry.ddbuild.io/images/ci_docker_base
  tags: ["runner:docker"]

  stage: before_tests
  allow_failure: true
  before_script:
    - export GH_TOKEN=$(aws ssm get-parameter --region us-east-1 --name ci.system-tests.gh-token --with-decryption --query "Parameter.Value" --out text)
    - export DOCKER_LOGIN=$(aws ssm get-parameter --region us-east-1 --name ci.system-tests.docker-login-write --with-decryption --query "Parameter.Value" --out text)
    - export DOCKER_LOGIN_PASS=$(aws ssm get-parameter --region us-east-1 --name ci.system-tests.docker-login-pass-write --with-decryption --query "Parameter.Value" --out text)
  script:
      -  echo $GH_TOKEN | docker login ghcr.io -u publisher --password-stdin
      - ./utils/build/build_tracer_buddies.sh --push
      - ./utils/build/build_python_base_images.sh --push
      - ./lib-injection/build/build_lib_injection_images.sh
  when: manual<|MERGE_RESOLUTION|>--- conflicted
+++ resolved
@@ -136,12 +136,8 @@
             test-app-python-multicontainer,
             test-app-python-multialpine
           ]
-<<<<<<< HEAD
-          SCENARIO: [INSTALLER_AUTO_INJECTION, CONTAINER_AUTO_INJECTION_INSTALL_SCRIPT_PROFILING, CONTAINER_AUTO_INJECTION_INSTALL_SCRIPT_CRASHTRACKING]
-=======
-          SCENARIO: [INSTALLER_AUTO_INJECTION]
-          DEFAULT_VMS: ["True","False"]
->>>>>>> 25b62bd4
+          SCENARIO: [INSTALLER_AUTO_INJECTION, CONTAINER_AUTO_INJECTION_INSTALL_SCRIPT_PROFILING]
+          DEFAULT_VMS: ["True","False"]
         - ONBOARDING_FILTER_ENV: [dev, prod]
           ONBOARDING_FILTER_WEBLOG: [test-app-python]
           SCENARIO: [CHAOS_INSTALLER_AUTO_INJECTION]
@@ -173,12 +169,8 @@
           DEFAULT_VMS: ["True","False"]
         - ONBOARDING_FILTER_ENV: [dev, prod]
           ONBOARDING_FILTER_WEBLOG: [test-app-dotnet,test-app-dotnet-container]
-<<<<<<< HEAD
-          SCENARIO: [INSTALLER_AUTO_INJECTION, SIMPLE_AUTO_INJECTION_PROFILING, CONTAINER_AUTO_INJECTION_INSTALL_SCRIPT_CRASHTRACKING]
-=======
           SCENARIO: [INSTALLER_AUTO_INJECTION, SIMPLE_AUTO_INJECTION_PROFILING]
           DEFAULT_VMS: ["True","False"]
->>>>>>> 25b62bd4
         - ONBOARDING_FILTER_ENV: [dev, prod]
           ONBOARDING_FILTER_WEBLOG: [test-app-dotnet]
           SCENARIO: [CHAOS_INSTALLER_AUTO_INJECTION]
