--- conflicted
+++ resolved
@@ -201,11 +201,7 @@
           SCENARIO: [ CONTAINER_AUTO_INJECTION_INSTALL_SCRIPT]
           DEFAULT_VMS: ["True","False"]
         - ONBOARDING_FILTER_ENV: [dev, prod]
-<<<<<<< HEAD
-          ONBOARDING_FILTER_WEBLOG: [test-app-ruby,test-app-ruby-container, CONTAINER_AUTO_INJECTION_INSTALL_SCRIPT_CRASHTRACKING]
-=======
-          ONBOARDING_FILTER_WEBLOG: [test-app-ruby,test-app-ruby-multicontainer,test-app-ruby-multialpine]
->>>>>>> 2a24480b
+          ONBOARDING_FILTER_WEBLOG: [test-app-ruby,test-app-ruby-multicontainer,test-app-ruby-multialpine,CONTAINER_AUTO_INJECTION_INSTALL_SCRIPT_CRASHTRACKING]
           SCENARIO: [INSTALLER_AUTO_INJECTION]
           DEFAULT_VMS: ["True","False"]
         - ONBOARDING_FILTER_ENV: [dev, prod]
