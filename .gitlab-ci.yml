include:
  - remote: https://gitlab-templates.ddbuild.io/libdatadog/include/single-step-instrumentation-tests.yml

stages:
  - ruby_tracer
  - nodejs_tracer
  - java_tracer
  - python_tracer
  - dotnet_tracer
  - php_tracer
  - stats_results
  - parse_results
  - before_tests

.base_job_onboarding_system_tests:
  extends: .base_job_onboarding
  after_script:
    - SCENARIO_SUFIX=$(echo "$SCENARIO" | tr '[:upper:]' '[:lower:]')
    - REPORTS_PATH="reports/"
    - mkdir -p "$REPORTS_PATH"
    - cp -R logs_"${SCENARIO_SUFIX}" $REPORTS_PATH/
    - cp logs_"${SCENARIO_SUFIX}"/feature_parity.json "$REPORTS_PATH"/"${SCENARIO_SUFIX}".json
    - mv "$REPORTS_PATH"/logs_"${SCENARIO_SUFIX}" "$REPORTS_PATH"/logs_"${TEST_LIBRARY}"_"${ONBOARDING_FILTER_WEBLOG}"_"${SCENARIO_SUFIX}_${DEFAULT_VMS}"
  artifacts:
      when: always
      paths:
        - reports/

variables:
    # Do not modify this - must be the repository name for Kubernetes gitlab runners to run
    KUBERNETES_SERVICE_ACCOUNT_OVERWRITE: system-tests #helm-charts
    TEST: 1
    KUBERNETES_CPU_REQUEST: "6"
    KUBERNETES_CPU_LIMIT: "6"
    AMI_UPDATE:
      description: "Set to true to force the update the AMIs used in the system-tests"

onboarding_nodejs:
  extends: .base_job_onboarding_system_tests
  stage: nodejs_tracer
  allow_failure: true
  dependencies: []
  rules:
    - if: $CI_PIPELINE_SOURCE == "schedule"
      when: always
    - when: manual
  variables:
    TEST_LIBRARY: "nodejs"
  parallel:
      matrix:
        - ONBOARDING_FILTER_ENV: [dev, prod]
          ONBOARDING_FILTER_WEBLOG: [test-app-nodejs]
          SCENARIO: [HOST_AUTO_INJECTION_INSTALL_SCRIPT_PROFILING]
          DEFAULT_VMS: ["True","False"]
        - ONBOARDING_FILTER_ENV: [dev, prod]
          ONBOARDING_FILTER_WEBLOG: [test-app-nodejs-multicontainer]
          SCENARIO: [ CONTAINER_AUTO_INJECTION_INSTALL_SCRIPT_PROFILING]
          DEFAULT_VMS: ["True","False"]
        - ONBOARDING_FILTER_ENV: [dev, prod]
          ONBOARDING_FILTER_WEBLOG: [test-app-nodejs,test-app-nodejs-multicontainer]
          SCENARIO: [INSTALLER_AUTO_INJECTION,SIMPLE_AUTO_INJECTION_PROFILING]
          DEFAULT_VMS: ["True","False"]
        - ONBOARDING_FILTER_ENV: [dev, prod]
          ONBOARDING_FILTER_WEBLOG: [test-app-nodejs-16]
          SCENARIO: [INSTALLER_NOT_SUPPORTED_AUTO_INJECTION]
          DEFAULT_VMS: ["True","False"]
        - ONBOARDING_FILTER_ENV: [dev, prod]
          ONBOARDING_FILTER_WEBLOG: [test-app-nodejs]
          SCENARIO: [CHAOS_INSTALLER_AUTO_INJECTION]
          DEFAULT_VMS: ["True","False"]
  script:
      - ./build.sh -i runner
      - timeout 2700s ./run.sh $SCENARIO --vm-weblog ${ONBOARDING_FILTER_WEBLOG} --vm-env ${ONBOARDING_FILTER_ENV} --vm-library ${TEST_LIBRARY} --vm-provider aws --report-run-url ${CI_PIPELINE_URL} --report-environment ${ONBOARDING_FILTER_ENV} --vm-default-vms ${DEFAULT_VMS}

onboarding_java:
  extends: .base_job_onboarding_system_tests
  stage: java_tracer
  allow_failure: true
  dependencies: []
  rules:
    - if: $CI_PIPELINE_SOURCE == "schedule"
      when: always
    - when: manual
  variables:
    TEST_LIBRARY: "java"
  parallel:
      matrix:
        - ONBOARDING_FILTER_ENV: [dev, prod]
          ONBOARDING_FILTER_WEBLOG: [test-app-java]
          SCENARIO: [HOST_AUTO_INJECTION_INSTALL_SCRIPT_PROFILING]
          DEFAULT_VMS: ["True","False"]
        - ONBOARDING_FILTER_ENV: [dev, prod]
<<<<<<< HEAD
          ONBOARDING_FILTER_WEBLOG: [test-app-java-multicontainer]
          SCENARIO: [CONTAINER_AUTO_INJECTION_INSTALL_SCRIPT_PROFILING, CONTAINER_AUTO_INJECTION_INSTALL_SCRIPT_CRASHTRACKING]
=======
          ONBOARDING_FILTER_WEBLOG: [test-app-java-multicontainer,test-app-java-multialpine]
          SCENARIO: [CONTAINER_AUTO_INJECTION_INSTALL_SCRIPT_PROFILING]
          DEFAULT_VMS: ["True","False"]
>>>>>>> 0e526d5d
        - ONBOARDING_FILTER_ENV: [dev, prod]
          ONBOARDING_FILTER_WEBLOG: [test-app-java,test-app-java-multicontainer,test-app-java-multialpine,test-app-java-buildpack]
          SCENARIO: [INSTALLER_AUTO_INJECTION]
          DEFAULT_VMS: ["True","False"]
        - ONBOARDING_FILTER_ENV: [dev, prod]
          ONBOARDING_FILTER_WEBLOG: [test-app-java,test-app-java-multicontainer,test-app-java-multialpine]
          SCENARIO: [SIMPLE_AUTO_INJECTION_PROFILING]
          DEFAULT_VMS: ["True","False"]
        - ONBOARDING_FILTER_ENV: [dev, prod]
          ONBOARDING_FILTER_WEBLOG: [test-app-java]
          SCENARIO: [CHAOS_INSTALLER_AUTO_INJECTION]
          DEFAULT_VMS: ["True","False"]
  script:
      - ./build.sh -i runner
      - timeout 2700s ./run.sh $SCENARIO --vm-weblog ${ONBOARDING_FILTER_WEBLOG} --vm-env ${ONBOARDING_FILTER_ENV} --vm-library ${TEST_LIBRARY} --vm-provider aws --report-run-url ${CI_PIPELINE_URL} --report-environment ${ONBOARDING_FILTER_ENV} --vm-default-vms ${DEFAULT_VMS}

onboarding_python:
  extends: .base_job_onboarding_system_tests
  stage: python_tracer
  allow_failure: true
  dependencies: []
  rules:
    - if: $CI_PIPELINE_SOURCE == "schedule"
      when: always
    - when: manual
  variables:
    TEST_LIBRARY: "python"
  parallel:
      matrix:
        - ONBOARDING_FILTER_ENV: [dev, prod]
          ONBOARDING_FILTER_WEBLOG: [test-app-python]
          SCENARIO: [HOST_AUTO_INJECTION_INSTALL_SCRIPT]
          DEFAULT_VMS: ["True","False"]
        - ONBOARDING_FILTER_ENV: [dev, prod]
          ONBOARDING_FILTER_WEBLOG: [test-app-python-container,test-app-python-alpine]
          SCENARIO: [ CONTAINER_AUTO_INJECTION_INSTALL_SCRIPT]
          DEFAULT_VMS: ["True","False"]
        - ONBOARDING_FILTER_ENV: [dev, prod]
          ONBOARDING_FILTER_WEBLOG: [
            test-app-python,
            test-app-python-multicontainer,
            test-app-python-multialpine
          ]
<<<<<<< HEAD
          SCENARIO: [INSTALLER_AUTO_INJECTION, CONTAINER_AUTO_INJECTION_INSTALL_SCRIPT_CRASHTRACKING]
=======
          SCENARIO: [INSTALLER_AUTO_INJECTION]
          DEFAULT_VMS: ["True","False"]
>>>>>>> 0e526d5d
        - ONBOARDING_FILTER_ENV: [dev, prod]
          ONBOARDING_FILTER_WEBLOG: [test-app-python]
          SCENARIO: [CHAOS_INSTALLER_AUTO_INJECTION]
          DEFAULT_VMS: ["True","False"]
  script:
      - ./build.sh -i runner
      - timeout 2700s ./run.sh $SCENARIO --vm-weblog ${ONBOARDING_FILTER_WEBLOG} --vm-env ${ONBOARDING_FILTER_ENV} --vm-library ${TEST_LIBRARY} --vm-provider aws --report-run-url ${CI_PIPELINE_URL} --report-environment ${ONBOARDING_FILTER_ENV} --vm-default-vms ${DEFAULT_VMS}

onboarding_dotnet:
  extends: .base_job_onboarding_system_tests
  stage: dotnet_tracer
  allow_failure: true
  dependencies: []
  rules:
    - if: $CI_PIPELINE_SOURCE == "schedule"
      when: always
    - when: manual
  variables:
    TEST_LIBRARY: "dotnet"
  parallel:
      matrix:
        - ONBOARDING_FILTER_ENV: [dev, prod]
          ONBOARDING_FILTER_WEBLOG: [test-app-dotnet]
          SCENARIO: [HOST_AUTO_INJECTION_INSTALL_SCRIPT_PROFILING]
          DEFAULT_VMS: ["True","False"]
        - ONBOARDING_FILTER_ENV: [dev, prod]
          ONBOARDING_FILTER_WEBLOG: [test-app-dotnet-container]
<<<<<<< HEAD
          SCENARIO: [ CONTAINER_AUTO_INJECTION_INSTALL_SCRIPT_PROFILING, CONTAINER_AUTO_INJECTION_INSTALL_SCRIPT_CRASHTRACKING]
=======
          SCENARIO: [ CONTAINER_AUTO_INJECTION_INSTALL_SCRIPT_PROFILING]
          DEFAULT_VMS: ["True","False"]
>>>>>>> 0e526d5d
        - ONBOARDING_FILTER_ENV: [dev, prod]
          ONBOARDING_FILTER_WEBLOG: [test-app-dotnet,test-app-dotnet-container]
          SCENARIO: [INSTALLER_AUTO_INJECTION, SIMPLE_AUTO_INJECTION_PROFILING]
          DEFAULT_VMS: ["True","False"]
        - ONBOARDING_FILTER_ENV: [dev, prod]
          ONBOARDING_FILTER_WEBLOG: [test-app-dotnet]
          SCENARIO: [CHAOS_INSTALLER_AUTO_INJECTION]
          DEFAULT_VMS: ["True","False"]
  script:
      - ./build.sh -i runner
      - timeout 2700s ./run.sh $SCENARIO --vm-weblog ${ONBOARDING_FILTER_WEBLOG} --vm-env ${ONBOARDING_FILTER_ENV} --vm-library ${TEST_LIBRARY} --vm-provider aws --report-run-url ${CI_PIPELINE_URL} --report-environment ${ONBOARDING_FILTER_ENV} --vm-default-vms ${DEFAULT_VMS}

onboarding_ruby:
  extends: .base_job_onboarding_system_tests
  stage: ruby_tracer
  allow_failure: true
  dependencies: []
  rules:
    - if: $CI_PIPELINE_SOURCE == "schedule"
      when: always
    - when: manual
  variables:
    TEST_LIBRARY: "ruby"
  parallel:
      matrix:
        - ONBOARDING_FILTER_ENV: [dev, prod]
          ONBOARDING_FILTER_WEBLOG: [test-app-ruby]
          SCENARIO: [HOST_AUTO_INJECTION_INSTALL_SCRIPT]
          DEFAULT_VMS: ["True","False"]
        - ONBOARDING_FILTER_ENV: [dev, prod]
          ONBOARDING_FILTER_WEBLOG: [test-app-ruby-container]
<<<<<<< HEAD
          SCENARIO: [ CONTAINER_AUTO_INJECTION_INSTALL_SCRIPT, CONTAINER_AUTO_INJECTION_INSTALL_SCRIPT_CRASHTRACKING]
=======
          SCENARIO: [ CONTAINER_AUTO_INJECTION_INSTALL_SCRIPT]
          DEFAULT_VMS: ["True","False"]
>>>>>>> 0e526d5d
        - ONBOARDING_FILTER_ENV: [dev, prod]
          ONBOARDING_FILTER_WEBLOG: [test-app-ruby,test-app-ruby-container]
          SCENARIO: [INSTALLER_AUTO_INJECTION]
          DEFAULT_VMS: ["True","False"]
        - ONBOARDING_FILTER_ENV: [dev, prod]
          ONBOARDING_FILTER_WEBLOG: [test-app-ruby]
          SCENARIO: [CHAOS_INSTALLER_AUTO_INJECTION]
          DEFAULT_VMS: ["True","False"]
  script:
      - ./build.sh -i runner
      - timeout 2700s ./run.sh $SCENARIO --vm-weblog ${ONBOARDING_FILTER_WEBLOG} --vm-env ${ONBOARDING_FILTER_ENV} --vm-library ${TEST_LIBRARY} --vm-provider aws --report-run-url ${CI_PIPELINE_URL} --report-environment ${ONBOARDING_FILTER_ENV} --vm-default-vms ${DEFAULT_VMS}

onboarding_php:
  extends: .base_job_onboarding_system_tests
  stage: php_tracer
  allow_failure: true
  dependencies: []
  rules:
    - if: $CI_PIPELINE_SOURCE == "schedule"
      when: always
    - when: manual
  variables:
    TEST_LIBRARY: "php"
  parallel:
      matrix:
        - ONBOARDING_FILTER_ENV: [dev, prod]
          ONBOARDING_FILTER_WEBLOG: [test-app-php]
          SCENARIO: [HOST_AUTO_INJECTION_INSTALL_SCRIPT]
          DEFAULT_VMS: ["True","False"]
        - ONBOARDING_FILTER_ENV: [dev, prod]
          ONBOARDING_FILTER_WEBLOG: [test-app-php-container-83,test-app-php-alpine]
          SCENARIO: [CONTAINER_AUTO_INJECTION_INSTALL_SCRIPT]
          DEFAULT_VMS: ["True","False"]
        - ONBOARDING_FILTER_ENV: [dev, prod]
          ONBOARDING_FILTER_WEBLOG: [test-app-php, test-app-php-multicontainer, test-app-php-multialpine]
          SCENARIO: [INSTALLER_AUTO_INJECTION]
          DEFAULT_VMS: ["True","False"]
        - ONBOARDING_FILTER_ENV: [dev, prod]
          ONBOARDING_FILTER_WEBLOG: [test-app-php]
          SCENARIO: [CHAOS_INSTALLER_AUTO_INJECTION]
          DEFAULT_VMS: ["True","False"]
        - ONBOARDING_FILTER_ENV: [dev, prod]
          ONBOARDING_FILTER_WEBLOG: [test-app-php-container-56]
          SCENARIO: [INSTALLER_NOT_SUPPORTED_AUTO_INJECTION]
          DEFAULT_VMS: ["True","False"]
  script:
      - ./build.sh -i runner
      - timeout 2700s ./run.sh $SCENARIO --vm-weblog ${ONBOARDING_FILTER_WEBLOG} --vm-env ${ONBOARDING_FILTER_ENV} --vm-library ${TEST_LIBRARY} --vm-provider aws --report-run-url ${CI_PIPELINE_URL} --report-environment ${ONBOARDING_FILTER_ENV} --vm-default-vms ${DEFAULT_VMS}


onboarding_stats_results:
  image: 486234852809.dkr.ecr.us-east-1.amazonaws.com/ci/test-infra-definitions/runner:a58cc31c
  tags: ["arch:amd64"]
  stage: stats_results
  rules:
    - if: $CI_PIPELINE_SOURCE == "schedule"
  script:
      - |
        echo "---------------------"
        echo "Caches/AMIs created"
        echo "---------------------"
        for folder in reports/logs*/ ; do
          for filename in ./cache_created.log; do
            if [ -e ${filename} ]
            then
             cat ${filename}
            fi
          done
        done
        echo "---------------------"
        echo "Number of ec2 created"
        echo "---------------------"
        wc -l reports/logs*/vms_desc.log
onboarding_parse_results:
  image: 486234852809.dkr.ecr.us-east-1.amazonaws.com/ci/test-infra-definitions/runner:a58cc31c
  tags: ["arch:amd64"]
  stage: parse_results
  rules:
    - if: $CI_PIPELINE_SOURCE == "schedule" && $CI_COMMIT_BRANCH == "main"
  before_script:
    #We need authenticate on git repository
    - export FP_IMPORT_URL=$(aws ssm get-parameter --region us-east-1 --name ci.system-tests.fp-import-url --with-decryption --query "Parameter.Value" --out text)
    - export FP_API_KEY=$(aws ssm get-parameter --region us-east-1 --name ci.system-tests.fp-api-key --with-decryption --query "Parameter.Value" --out text)
  script:
      - |
        for folder in reports/logs*/ ; do
          echo "Checking folder: ${folder}"
          for filename in ./${folder}*_feature_parity.json; do
            if [ -e ${filename} ]
            then
              echo "Processing report: ${filename}"
              curl -X POST ${FP_IMPORT_URL} \
                --fail \
                --header "Content-Type: application/json" \
                --header "FP_API_KEY: ${FP_API_KEY}" \
                --data "@${filename}" \
                --include
            fi
          done
        done

check_merge_labels:
  #Build docker images if it's needed. Check if the PR has the labels associated with the image build.
  image: registry.ddbuild.io/images/ci_docker_base
  tags: ["runner:docker"]

  stage: before_tests
  allow_failure: true
  before_script:
    - export GH_TOKEN=$(aws ssm get-parameter --region us-east-1 --name ci.system-tests.gh-token --with-decryption --query "Parameter.Value" --out text)
    - export DOCKER_LOGIN=$(aws ssm get-parameter --region us-east-1 --name ci.system-tests.docker-login-write --with-decryption --query "Parameter.Value" --out text)
    - export DOCKER_LOGIN_PASS=$(aws ssm get-parameter --region us-east-1 --name ci.system-tests.docker-login-pass-write --with-decryption --query "Parameter.Value" --out text)
  script:
    -  echo $GH_TOKEN | docker login ghcr.io -u publisher --password-stdin
    - ./utils/scripts/get_pr_merged_labels.sh
  rules:
    - if: $CI_PIPELINE_SOURCE == "push" && $CI_COMMIT_BRANCH == "main"

generate_system_tests_images:
  image: registry.ddbuild.io/images/ci_docker_base
  tags: ["runner:docker"]

  stage: before_tests
  allow_failure: true
  before_script:
    - export GH_TOKEN=$(aws ssm get-parameter --region us-east-1 --name ci.system-tests.gh-token --with-decryption --query "Parameter.Value" --out text)
    - export DOCKER_LOGIN=$(aws ssm get-parameter --region us-east-1 --name ci.system-tests.docker-login-write --with-decryption --query "Parameter.Value" --out text)
    - export DOCKER_LOGIN_PASS=$(aws ssm get-parameter --region us-east-1 --name ci.system-tests.docker-login-pass-write --with-decryption --query "Parameter.Value" --out text)
  script:
      -  echo $GH_TOKEN | docker login ghcr.io -u publisher --password-stdin
      - ./utils/build/build_tracer_buddies.sh --push
      - ./utils/build/build_python_base_images.sh --push
      - ./lib-injection/build/build_lib_injection_images.sh
  when: manual<|MERGE_RESOLUTION|>--- conflicted
+++ resolved
@@ -90,14 +90,9 @@
           SCENARIO: [HOST_AUTO_INJECTION_INSTALL_SCRIPT_PROFILING]
           DEFAULT_VMS: ["True","False"]
         - ONBOARDING_FILTER_ENV: [dev, prod]
-<<<<<<< HEAD
-          ONBOARDING_FILTER_WEBLOG: [test-app-java-multicontainer]
+          ONBOARDING_FILTER_WEBLOG: [test-app-java-multicontainer,test-app-java-multialpine]
           SCENARIO: [CONTAINER_AUTO_INJECTION_INSTALL_SCRIPT_PROFILING, CONTAINER_AUTO_INJECTION_INSTALL_SCRIPT_CRASHTRACKING]
-=======
-          ONBOARDING_FILTER_WEBLOG: [test-app-java-multicontainer,test-app-java-multialpine]
-          SCENARIO: [CONTAINER_AUTO_INJECTION_INSTALL_SCRIPT_PROFILING]
-          DEFAULT_VMS: ["True","False"]
->>>>>>> 0e526d5d
+          DEFAULT_VMS: ["True","False"]
         - ONBOARDING_FILTER_ENV: [dev, prod]
           ONBOARDING_FILTER_WEBLOG: [test-app-java,test-app-java-multicontainer,test-app-java-multialpine,test-app-java-buildpack]
           SCENARIO: [INSTALLER_AUTO_INJECTION]
@@ -141,12 +136,8 @@
             test-app-python-multicontainer,
             test-app-python-multialpine
           ]
-<<<<<<< HEAD
           SCENARIO: [INSTALLER_AUTO_INJECTION, CONTAINER_AUTO_INJECTION_INSTALL_SCRIPT_CRASHTRACKING]
-=======
-          SCENARIO: [INSTALLER_AUTO_INJECTION]
-          DEFAULT_VMS: ["True","False"]
->>>>>>> 0e526d5d
+          DEFAULT_VMS: ["True","False"]
         - ONBOARDING_FILTER_ENV: [dev, prod]
           ONBOARDING_FILTER_WEBLOG: [test-app-python]
           SCENARIO: [CHAOS_INSTALLER_AUTO_INJECTION]
@@ -174,12 +165,8 @@
           DEFAULT_VMS: ["True","False"]
         - ONBOARDING_FILTER_ENV: [dev, prod]
           ONBOARDING_FILTER_WEBLOG: [test-app-dotnet-container]
-<<<<<<< HEAD
           SCENARIO: [ CONTAINER_AUTO_INJECTION_INSTALL_SCRIPT_PROFILING, CONTAINER_AUTO_INJECTION_INSTALL_SCRIPT_CRASHTRACKING]
-=======
-          SCENARIO: [ CONTAINER_AUTO_INJECTION_INSTALL_SCRIPT_PROFILING]
-          DEFAULT_VMS: ["True","False"]
->>>>>>> 0e526d5d
+          DEFAULT_VMS: ["True","False"]
         - ONBOARDING_FILTER_ENV: [dev, prod]
           ONBOARDING_FILTER_WEBLOG: [test-app-dotnet,test-app-dotnet-container]
           SCENARIO: [INSTALLER_AUTO_INJECTION, SIMPLE_AUTO_INJECTION_PROFILING]
@@ -211,12 +198,8 @@
           DEFAULT_VMS: ["True","False"]
         - ONBOARDING_FILTER_ENV: [dev, prod]
           ONBOARDING_FILTER_WEBLOG: [test-app-ruby-container]
-<<<<<<< HEAD
           SCENARIO: [ CONTAINER_AUTO_INJECTION_INSTALL_SCRIPT, CONTAINER_AUTO_INJECTION_INSTALL_SCRIPT_CRASHTRACKING]
-=======
-          SCENARIO: [ CONTAINER_AUTO_INJECTION_INSTALL_SCRIPT]
-          DEFAULT_VMS: ["True","False"]
->>>>>>> 0e526d5d
+          DEFAULT_VMS: ["True","False"]
         - ONBOARDING_FILTER_ENV: [dev, prod]
           ONBOARDING_FILTER_WEBLOG: [test-app-ruby,test-app-ruby-container]
           SCENARIO: [INSTALLER_AUTO_INJECTION]
