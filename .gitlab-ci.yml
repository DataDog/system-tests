stages:
  #- ruby_tracer
  #- nodejs_tracer
  #- java_tracer
  - python_tracer
  - dotnet_tracer
  #- parse_results
  - before_tests

.base_job_onboarding:
  only:
      - web
  image: 486234852809.dkr.ecr.us-east-1.amazonaws.com/ci/test-infra-definitions/runner:a58cc31c
  tags: ["arch:amd64"]
  before_script:
    - apt-get update
    - apt-get install -y jq
    # Setup AWS Credentials
    - mkdir -p ~/.aws
    - aws ssm get-parameter --region us-east-1 --name ci.system-tests.agent-qa-profile --with-decryption --query "Parameter.Value" --out text >> ~/.aws/config
    - export DD_API_KEY_ONBOARDING=$(aws ssm get-parameter --region us-east-1 --name ci.system-tests.dd-api-key-onboarding --with-decryption --query "Parameter.Value" --out text)
    - export DD_APP_KEY_ONBOARDING=$(aws ssm get-parameter --region us-east-1 --name ci.system-tests.dd-app-key-onboarding --with-decryption --query "Parameter.Value" --out text)
    - export ONBOARDING_AWS_INFRA_SUBNET_ID=$(aws ssm get-parameter --region us-east-1 --name ci.system-tests.aws-infra-subnet-id --with-decryption --query "Parameter.Value" --out text)
    - export ONBOARDING_AWS_INFRA_SECURITY_GROUPS_ID=$(aws ssm get-parameter --region us-east-1 --name ci.system-tests.aws-infra-securiy-groups-id --with-decryption --query "Parameter.Value" --out text)
    - export PULUMI_CONFIG_PASSPHRASE=$(aws ssm get-parameter --region us-east-1 --name ci.system-tests.pulumi-config-passphrase --with-decryption --query "Parameter.Value" --out text) 
    #Install plugins for PULUMI you need connect to gh. Sometimes this problem arises: GitHub rate limit exceeded
    - export GITHUB_TOKEN=$(aws ssm get-parameter --region us-east-1 --name ci.system-tests.gh-token --with-decryption --query "Parameter.Value" --out text) 
    #Avoid dockerhub rate limits
    - export DOCKER_LOGIN=$(aws ssm get-parameter --region us-east-1 --name ci.system-tests.docker-login --with-decryption --query "Parameter.Value" --out text) 
    - export DOCKER_LOGIN_PASS=$(aws ssm get-parameter --region us-east-1 --name ci.system-tests.docker-login-pass --with-decryption --query "Parameter.Value" --out text) 
    - export AWS_PROFILE=agent-qa-ci
    - pulumi login --local #"s3://dd-pulumi-state?region=us-east-1&awssdk=v2&profile=$AWS_PROFILE"
    - pulumi plugin install resource command 0.7.2
    - pulumi plugin install resource aws 5.41.0
  after_script:
    - SCENARIO_SUFIX=$(echo "$SCENARIO" | tr '[:upper:]' '[:lower:]')
    - REPORTS_PATH="reports/"
    - mkdir -p "$REPORTS_PATH"
    - cp -R logs_"${SCENARIO_SUFIX}" $REPORTS_PATH/
    - cp logs_"${SCENARIO_SUFIX}"/feature_parity.json "$REPORTS_PATH"/"${SCENARIO_SUFIX}".json
  artifacts:
      when: always
      paths:
        - reports/
 
variables:
    # Do not modify this - must be the repository name for Kubernetes gitlab runners to run
    KUBERNETES_SERVICE_ACCOUNT_OVERWRITE: system-tests #helm-charts
    TEST: 1
    
.onboarding_nodejs:
  extends: .base_job_onboarding
  stage: nodejs_tracer
  allow_failure: true
  dependencies: []
  only:
    - schedules
  variables:
    TEST_LIBRARY: "nodejs"
  parallel:
      matrix:
        - ONBOARDING_FILTER_ENV: [dev]
          ONBOARDING_FILTER_WEBLOG: [test-app-nodejs]
<<<<<<< HEAD
          SCENARIO: [HOST_AUTO_INJECTION, HOST_AUTO_INJECTION_INSTALL_SCRIPT]
        - ONBOARDING_FILTER_ENV: [dev]
          ONBOARDING_FILTER_WEBLOG: [test-shell-script]
          SCENARIO: [HOST_AUTO_INJECTION_BLOCK_LIST]    
        - ONBOARDING_FILTER_ENV: [dev]
          ONBOARDING_FILTER_WEBLOG: [test-app-nodejs-container,test-app-nodejs-alpine]
          SCENARIO: [CONTAINER_AUTO_INJECTION, CONTAINER_AUTO_INJECTION_INSTALL_SCRIPT]
         
  script:
      - ./build.sh -i runner
      - timeout 2700s ./run.sh $SCENARIO --obd-weblog ${ONBOARDING_FILTER_WEBLOG} --obd-env ${ONBOARDING_FILTER_ENV} --obd-library ${TEST_LIBRARY} --vm-provider aws
      
.onboarding_java:
=======
          SCENARIO: [ONBOARDING_HOST_INSTALL_MANUAL,ONBOARDING_CONTAINER_INSTALL_MANUAL, ONBOARDING_HOST_INSTALL_SCRIPT, ONBOARDING_CONTAINER_INSTALL_SCRIPT, ONBOARDING_HOST_UNINSTALL,ONBOARDING_CONTAINER_UNINSTALL, ONBOARDING_HOST_BLOCK_LIST] 
        - ONBOARDING_FILTER_ENV: [dev, prod]
          ONBOARDING_FILTER_WEBLOG: [test-app-nodejs-alpine]
          SCENARIO: [ONBOARDING_CONTAINER_INSTALL_MANUAL, ONBOARDING_CONTAINER_INSTALL_SCRIPT, ONBOARDING_CONTAINER_UNINSTALL]      
  script:
      - ./build.sh -i runner
      - timeout 2700s ./run.sh $SCENARIO --obd-weblog ${ONBOARDING_FILTER_WEBLOG} --obd-env ${ONBOARDING_FILTER_ENV} --obd-library ${TEST_LIBRARY} 

onboarding_java:
>>>>>>> 2374d120
  extends: .base_job_onboarding
  stage: java_tracer
  allow_failure: true
  dependencies: []
  only:
    - schedules
  variables:
    TEST_LIBRARY: "java"
  parallel:
      matrix:
        - ONBOARDING_FILTER_ENV: [dev]
          ONBOARDING_FILTER_WEBLOG: [test-app-java]
          SCENARIO: [HOST_AUTO_INJECTION, HOST_AUTO_INJECTION_INSTALL_SCRIPT]
        - ONBOARDING_FILTER_ENV: [dev]
          ONBOARDING_FILTER_WEBLOG: [test-shell-script]
          SCENARIO: [HOST_AUTO_INJECTION_BLOCK_LIST]      
        - ONBOARDING_FILTER_ENV: [dev]
          ONBOARDING_FILTER_WEBLOG: [test-app-java-container,test-app-java-buildpack,test-app-java-alpine]
          SCENARIO: [CONTAINER_AUTO_INJECTION, CONTAINER_AUTO_INJECTION_INSTALL_SCRIPT]
  script:
      - ./build.sh -i runner
      - timeout 2700s ./run.sh $SCENARIO --obd-weblog ${ONBOARDING_FILTER_WEBLOG} --obd-env ${ONBOARDING_FILTER_ENV} --obd-library ${TEST_LIBRARY} --vm-provider aws

onboarding_python:
  extends: .base_job_onboarding
  stage: python_tracer
  allow_failure: true
  dependencies: []
  only:
    - schedules
  variables:
    TEST_LIBRARY: "python"
  parallel:
      matrix:
        - ONBOARDING_FILTER_ENV: [dev]
          ONBOARDING_FILTER_WEBLOG: [test-app-python]
          SCENARIO: [HOST_AUTO_INJECTION, HOST_AUTO_INJECTION_INSTALL_SCRIPT]
        - ONBOARDING_FILTER_ENV: [dev]
          ONBOARDING_FILTER_WEBLOG: [test-shell-script]
          SCENARIO: [HOST_AUTO_INJECTION_BLOCK_LIST]    
        - ONBOARDING_FILTER_ENV: [dev]
          ONBOARDING_FILTER_WEBLOG: [test-app-python-container,test-app-python-alpine]
          SCENARIO: [CONTAINER_AUTO_INJECTION, CONTAINER_AUTO_INJECTION_INSTALL_SCRIPT]
  script:
      - ./build.sh -i runner
      - timeout 2700s ./run.sh $SCENARIO --obd-weblog ${ONBOARDING_FILTER_WEBLOG} --obd-env ${ONBOARDING_FILTER_ENV} --obd-library ${TEST_LIBRARY} --vm-provider aws

onboarding_dotnet:
  extends: .base_job_onboarding
  stage: dotnet_tracer
  allow_failure: true
  dependencies: []
  only:
    - schedules
  variables:
    TEST_LIBRARY: "dotnet"
  parallel:
      matrix:
        - ONBOARDING_FILTER_ENV: [dev]
          ONBOARDING_FILTER_WEBLOG: [test-app-dotnet]
          SCENARIO: [HOST_AUTO_INJECTION, HOST_AUTO_INJECTION_INSTALL_SCRIPT]
        - ONBOARDING_FILTER_ENV: [dev]
          ONBOARDING_FILTER_WEBLOG: [test-shell-script]
          SCENARIO: [HOST_AUTO_INJECTION_BLOCK_LIST]    
        - ONBOARDING_FILTER_ENV: [dev]
          ONBOARDING_FILTER_WEBLOG: [test-app-dotnet-container]
          SCENARIO: [CONTAINER_AUTO_INJECTION, CONTAINER_AUTO_INJECTION_INSTALL_SCRIPT]
  script:
      - ./build.sh -i runner
      - timeout 2700s ./run.sh $SCENARIO --obd-weblog ${ONBOARDING_FILTER_WEBLOG} --obd-env ${ONBOARDING_FILTER_ENV} --obd-library ${TEST_LIBRARY} --vm-provider aws

.onboarding_ruby:
  extends: .base_job_onboarding
  stage: ruby_tracer
  allow_failure: true
  dependencies: []
  only:
    - schedules
  variables:
    TEST_LIBRARY: "ruby"
  parallel:
      matrix:
        - ONBOARDING_FILTER_ENV: [dev]
          ONBOARDING_FILTER_WEBLOG: [test-app-ruby]
          SCENARIO: [HOST_AUTO_INJECTION, HOST_AUTO_INJECTION_INSTALL_SCRIPT]
        - ONBOARDING_FILTER_ENV: [dev]
          ONBOARDING_FILTER_WEBLOG: [test-shell-script]
          SCENARIO: [HOST_AUTO_INJECTION_BLOCK_LIST]      
        - ONBOARDING_FILTER_ENV: [dev]
          ONBOARDING_FILTER_WEBLOG: [test-app-ruby-container]
          SCENARIO: [CONTAINER_AUTO_INJECTION, CONTAINER_AUTO_INJECTION_INSTALL_SCRIPT]
  script:
      - ./build.sh -i runner
      - timeout 2700s ./run.sh $SCENARIO --obd-weblog ${ONBOARDING_FILTER_WEBLOG} --obd-env ${ONBOARDING_FILTER_ENV} --obd-library ${TEST_LIBRARY} --vm-provider aws

.onboarding_parse_results:
  image: 486234852809.dkr.ecr.us-east-1.amazonaws.com/ci/test-infra-definitions/runner:a58cc31c
  tags: ["arch:amd64"]
  stage: parse_results
  only:
    - schedules
  before_script:
    #We need authenticate on git repository
    - export FP_IMPORT_URL=$(aws ssm get-parameter --region us-east-1 --name ci.system-tests.fp-import-url --with-decryption --query "Parameter.Value" --out text) 
    - export FP_API_KEY=$(aws ssm get-parameter --region us-east-1 --name ci.system-tests.fp-api-key --with-decryption --query "Parameter.Value" --out text) 
  script:
      - |
        for folder in reports/logs*/ ; do
          curl -X POST ${FP_IMPORT_URL} \
            --fail \
            --header "Content-Type: application/json" \
            --header "FP_API_KEY: ${FP_API_KEY}" \
            --data "@./${folder}feature_parity.json" \
            --include
        done

check_merge_labels:
  image: registry.ddbuild.io/images/ci_docker_base
  tags: ["runner:docker"]
  stage: before_tests
  before_script:
    - export GH_TOKEN=$(aws ssm get-parameter --region us-east-1 --name ci.system-tests.gh-token --with-decryption --query "Parameter.Value" --out text) 
    - export DOCKER_LOGIN=$(aws ssm get-parameter --region us-east-1 --name ci.system-tests.docker-login-write --with-decryption --query "Parameter.Value" --out text) 
    - export DOCKER_LOGIN_PASS=$(aws ssm get-parameter --region us-east-1 --name ci.system-tests.docker-login-pass-write --with-decryption --query "Parameter.Value" --out text) 
  script:  
    - ./utils/scripts/get_pr_merged_labels.sh
  rules:
    - if: $CI_PIPELINE_SOURCE == "push" && $CI_COMMIT_BRANCH == "main"<|MERGE_RESOLUTION|>--- conflicted
+++ resolved
@@ -61,7 +61,6 @@
       matrix:
         - ONBOARDING_FILTER_ENV: [dev]
           ONBOARDING_FILTER_WEBLOG: [test-app-nodejs]
-<<<<<<< HEAD
           SCENARIO: [HOST_AUTO_INJECTION, HOST_AUTO_INJECTION_INSTALL_SCRIPT]
         - ONBOARDING_FILTER_ENV: [dev]
           ONBOARDING_FILTER_WEBLOG: [test-shell-script]
@@ -75,17 +74,6 @@
       - timeout 2700s ./run.sh $SCENARIO --obd-weblog ${ONBOARDING_FILTER_WEBLOG} --obd-env ${ONBOARDING_FILTER_ENV} --obd-library ${TEST_LIBRARY} --vm-provider aws
       
 .onboarding_java:
-=======
-          SCENARIO: [ONBOARDING_HOST_INSTALL_MANUAL,ONBOARDING_CONTAINER_INSTALL_MANUAL, ONBOARDING_HOST_INSTALL_SCRIPT, ONBOARDING_CONTAINER_INSTALL_SCRIPT, ONBOARDING_HOST_UNINSTALL,ONBOARDING_CONTAINER_UNINSTALL, ONBOARDING_HOST_BLOCK_LIST] 
-        - ONBOARDING_FILTER_ENV: [dev, prod]
-          ONBOARDING_FILTER_WEBLOG: [test-app-nodejs-alpine]
-          SCENARIO: [ONBOARDING_CONTAINER_INSTALL_MANUAL, ONBOARDING_CONTAINER_INSTALL_SCRIPT, ONBOARDING_CONTAINER_UNINSTALL]      
-  script:
-      - ./build.sh -i runner
-      - timeout 2700s ./run.sh $SCENARIO --obd-weblog ${ONBOARDING_FILTER_WEBLOG} --obd-env ${ONBOARDING_FILTER_ENV} --obd-library ${TEST_LIBRARY} 
-
-onboarding_java:
->>>>>>> 2374d120
   extends: .base_job_onboarding
   stage: java_tracer
   allow_failure: true
