include:
  - remote: https://gitlab-templates.ddbuild.io/libdatadog/include/single-step-instrumentation-tests.yml

stages:
  - ruby_tracer
  - nodejs_tracer
  - java_tracer
  - python_tracer
  - dotnet_tracer
  - php_tracer
  - stats_results
  - parse_results
  - before_tests

.base_job_onboarding_system_tests:
  extends: .base_job_onboarding
  after_script:
    - SCENARIO_SUFIX=$(echo "$SCENARIO" | tr '[:upper:]' '[:lower:]')
    - REPORTS_PATH="reports/"
    - mkdir -p "$REPORTS_PATH"
    - cp -R logs_"${SCENARIO_SUFIX}" $REPORTS_PATH/
    - cp logs_"${SCENARIO_SUFIX}"/feature_parity.json "$REPORTS_PATH"/"${SCENARIO_SUFIX}".json
    - mv "$REPORTS_PATH"/logs_"${SCENARIO_SUFIX}" "$REPORTS_PATH"/logs_"${TEST_LIBRARY}"_"${ONBOARDING_FILTER_WEBLOG}"_"${SCENARIO_SUFIX}_${DEFAULT_VMS}"
  artifacts:
      when: always
      paths:
        - reports/

variables:
    # Do not modify this - must be the repository name for Kubernetes gitlab runners to run
    KUBERNETES_SERVICE_ACCOUNT_OVERWRITE: system-tests #helm-charts
    TEST: 1
    KUBERNETES_CPU_REQUEST: "6"
    KUBERNETES_CPU_LIMIT: "6"
    AMI_UPDATE:
      description: "Set to true to force the update the AMIs used in the system-tests"

<<<<<<< HEAD
onboarding_install_extra_vms:
  extends: .base_job_onboarding_system_tests
  stage: extravms_tracer
  allow_failure: true
  dependencies: []
  rules:
    - if: $CI_PIPELINE_SOURCE == "schedule"
      when: always
    - when: manual
  variables:
    SCENARIO: "SIMPLE_INSTALLER_AUTO_INJECTION"
  parallel:
      matrix:
        - ONBOARDING_FILTER_ENV: [prod]
          ONBOARDING_FILTER_WEBLOG: [test-app-nodejs,test-app-nodejs-multicontainer]
          TEST_LIBRARY: "nodejs"
        - ONBOARDING_FILTER_ENV: [prod]
          ONBOARDING_FILTER_WEBLOG: [test-app-java,test-app-java-multicontainer,test-app-java-multialpine]
          TEST_LIBRARY: "java"
        - ONBOARDING_FILTER_ENV: [prod]
          ONBOARDING_FILTER_WEBLOG: [test-app-python,test-app-python-container,test-app-python-alpine]
          TEST_LIBRARY: "python"
        - ONBOARDING_FILTER_ENV: [prod]
          ONBOARDING_FILTER_WEBLOG: [test-app-dotnet,test-app-dotnet-container]
          TEST_LIBRARY: "dotnet"
        - ONBOARDING_FILTER_ENV: [prod]
          ONBOARDING_FILTER_WEBLOG: [test-app-ruby,test-app-ruby-container]
          TEST_LIBRARY: "ruby"
        - ONBOARDING_FILTER_ENV: [prod]
          ONBOARDING_FILTER_WEBLOG: [test-app-php,test-app-php-container-83,test-app-php-alpine]
          TEST_LIBRARY: "php"
  script:
      - ./build.sh -i runner
      - timeout 2700s ./run.sh $SCENARIO --vm-weblog ${ONBOARDING_FILTER_WEBLOG} --vm-env ${ONBOARDING_FILTER_ENV} --vm-library ${TEST_LIBRARY} --vm-provider aws --vm-default-vms False --report-run-url ${CI_PIPELINE_URL} --report-environment ${ONBOARDING_FILTER_ENV}
=======
>>>>>>> 192e0d49
onboarding_nodejs:
  extends: .base_job_onboarding_system_tests
  stage: nodejs_tracer
  allow_failure: true
  dependencies: []
  rules:
    - if: $CI_PIPELINE_SOURCE == "schedule"
      when: always
    - when: manual
  variables:
    TEST_LIBRARY: "nodejs"
  parallel:
      matrix:
        - ONBOARDING_FILTER_ENV: [dev, prod]
          ONBOARDING_FILTER_WEBLOG: [test-app-nodejs]
          SCENARIO: [HOST_AUTO_INJECTION_INSTALL_SCRIPT_PROFILING]
          DEFAULT_VMS: ["True","False"]
        - ONBOARDING_FILTER_ENV: [dev, prod]
          ONBOARDING_FILTER_WEBLOG: [test-app-nodejs-multicontainer]
          SCENARIO: [ CONTAINER_AUTO_INJECTION_INSTALL_SCRIPT_PROFILING]
          DEFAULT_VMS: ["True","False"]
        - ONBOARDING_FILTER_ENV: [dev, prod]
          ONBOARDING_FILTER_WEBLOG: [test-app-nodejs,test-app-nodejs-multicontainer]
          SCENARIO: [INSTALLER_AUTO_INJECTION,SIMPLE_AUTO_INJECTION_PROFILING]
          DEFAULT_VMS: ["True","False"]
        - ONBOARDING_FILTER_ENV: [dev, prod]
          ONBOARDING_FILTER_WEBLOG: [test-app-nodejs-16]
          SCENARIO: [INSTALLER_NOT_SUPPORTED_AUTO_INJECTION]
          DEFAULT_VMS: ["True","False"]
        - ONBOARDING_FILTER_ENV: [dev, prod]
          ONBOARDING_FILTER_WEBLOG: [test-app-nodejs]
          SCENARIO: [CHAOS_INSTALLER_AUTO_INJECTION]
          DEFAULT_VMS: ["True","False"]
  script:
      - ./build.sh -i runner
      - timeout 2700s ./run.sh $SCENARIO --vm-weblog ${ONBOARDING_FILTER_WEBLOG} --vm-env ${ONBOARDING_FILTER_ENV} --vm-library ${TEST_LIBRARY} --vm-provider aws --report-run-url ${CI_PIPELINE_URL} --report-environment ${ONBOARDING_FILTER_ENV} --vm-default-vms ${DEFAULT_VMS}

onboarding_java:
  extends: .base_job_onboarding_system_tests
  stage: java_tracer
  allow_failure: true
  dependencies: []
  rules:
    - if: $CI_PIPELINE_SOURCE == "schedule"
      when: always
    - when: manual
  variables:
    TEST_LIBRARY: "java"
  parallel:
      matrix:
        - ONBOARDING_FILTER_ENV: [dev, prod]
          ONBOARDING_FILTER_WEBLOG: [test-app-java]
          SCENARIO: [HOST_AUTO_INJECTION_INSTALL_SCRIPT_PROFILING]
          DEFAULT_VMS: ["True","False"]
        - ONBOARDING_FILTER_ENV: [dev, prod]
          ONBOARDING_FILTER_WEBLOG: [test-app-java-multicontainer,test-app-java-multialpine]
          SCENARIO: [CONTAINER_AUTO_INJECTION_INSTALL_SCRIPT_PROFILING]
          DEFAULT_VMS: ["True","False"]
        - ONBOARDING_FILTER_ENV: [dev, prod]
          ONBOARDING_FILTER_WEBLOG: [test-app-java,test-app-java-multicontainer,test-app-java-multialpine,test-app-java-buildpack]
          SCENARIO: [INSTALLER_AUTO_INJECTION]
          DEFAULT_VMS: ["True","False"]
        - ONBOARDING_FILTER_ENV: [dev, prod]
          ONBOARDING_FILTER_WEBLOG: [test-app-java,test-app-java-multicontainer,test-app-java-multialpine]
          SCENARIO: [SIMPLE_AUTO_INJECTION_PROFILING]
          DEFAULT_VMS: ["True","False"]
        - ONBOARDING_FILTER_ENV: [dev, prod]
          ONBOARDING_FILTER_WEBLOG: [test-app-java]
          SCENARIO: [CHAOS_INSTALLER_AUTO_INJECTION]
          DEFAULT_VMS: ["True","False"]
  script:
      - ./build.sh -i runner
      - timeout 2700s ./run.sh $SCENARIO --vm-weblog ${ONBOARDING_FILTER_WEBLOG} --vm-env ${ONBOARDING_FILTER_ENV} --vm-library ${TEST_LIBRARY} --vm-provider aws --report-run-url ${CI_PIPELINE_URL} --report-environment ${ONBOARDING_FILTER_ENV} --vm-default-vms ${DEFAULT_VMS}

onboarding_python:
  extends: .base_job_onboarding_system_tests
  stage: python_tracer
  allow_failure: true
  dependencies: []
  rules:
    - if: $CI_PIPELINE_SOURCE == "schedule"
      when: always
    - when: manual
  variables:
    TEST_LIBRARY: "python"
  parallel:
      matrix:
        - ONBOARDING_FILTER_ENV: [dev, prod]
          ONBOARDING_FILTER_WEBLOG: [test-app-python]
          SCENARIO: [HOST_AUTO_INJECTION_INSTALL_SCRIPT]
          DEFAULT_VMS: ["True","False"]
        - ONBOARDING_FILTER_ENV: [dev, prod]
          ONBOARDING_FILTER_WEBLOG: [test-app-python-container,test-app-python-alpine]
          SCENARIO: [ CONTAINER_AUTO_INJECTION_INSTALL_SCRIPT]
          DEFAULT_VMS: ["True","False"]
        - ONBOARDING_FILTER_ENV: [dev, prod]
          ONBOARDING_FILTER_WEBLOG: [
            test-app-python,
            test-app-python-multicontainer,
            test-app-python-multialpine
          ]
          SCENARIO: [INSTALLER_AUTO_INJECTION]
          DEFAULT_VMS: ["True","False"]
        - ONBOARDING_FILTER_ENV: [dev, prod]
          ONBOARDING_FILTER_WEBLOG: [test-app-python]
          SCENARIO: [CHAOS_INSTALLER_AUTO_INJECTION]
          DEFAULT_VMS: ["True","False"]
  script:
      - ./build.sh -i runner
      - timeout 2700s ./run.sh $SCENARIO --vm-weblog ${ONBOARDING_FILTER_WEBLOG} --vm-env ${ONBOARDING_FILTER_ENV} --vm-library ${TEST_LIBRARY} --vm-provider aws --report-run-url ${CI_PIPELINE_URL} --report-environment ${ONBOARDING_FILTER_ENV} --vm-default-vms ${DEFAULT_VMS}

onboarding_dotnet:
  extends: .base_job_onboarding_system_tests
  stage: dotnet_tracer
  allow_failure: true
  dependencies: []
  rules:
    - if: $CI_PIPELINE_SOURCE == "schedule"
      when: always
    - when: manual
  variables:
    TEST_LIBRARY: "dotnet"
  parallel:
      matrix:
        - ONBOARDING_FILTER_ENV: [dev, prod]
          ONBOARDING_FILTER_WEBLOG: [test-app-dotnet]
          SCENARIO: [HOST_AUTO_INJECTION_INSTALL_SCRIPT_PROFILING]
          DEFAULT_VMS: ["True","False"]
        - ONBOARDING_FILTER_ENV: [dev, prod]
          ONBOARDING_FILTER_WEBLOG: [test-app-dotnet-container]
          SCENARIO: [ CONTAINER_AUTO_INJECTION_INSTALL_SCRIPT_PROFILING]
          DEFAULT_VMS: ["True","False"]
        - ONBOARDING_FILTER_ENV: [dev, prod]
          ONBOARDING_FILTER_WEBLOG: [test-app-dotnet,test-app-dotnet-container]
          SCENARIO: [INSTALLER_AUTO_INJECTION, SIMPLE_AUTO_INJECTION_PROFILING]
          DEFAULT_VMS: ["True","False"]
        - ONBOARDING_FILTER_ENV: [dev, prod]
          ONBOARDING_FILTER_WEBLOG: [test-app-dotnet]
          SCENARIO: [CHAOS_INSTALLER_AUTO_INJECTION]
          DEFAULT_VMS: ["True","False"]
  script:
      - ./build.sh -i runner
      - timeout 2700s ./run.sh $SCENARIO --vm-weblog ${ONBOARDING_FILTER_WEBLOG} --vm-env ${ONBOARDING_FILTER_ENV} --vm-library ${TEST_LIBRARY} --vm-provider aws --report-run-url ${CI_PIPELINE_URL} --report-environment ${ONBOARDING_FILTER_ENV} --vm-default-vms ${DEFAULT_VMS}

onboarding_ruby:
  extends: .base_job_onboarding_system_tests
  stage: ruby_tracer
  allow_failure: true
  dependencies: []
  rules:
    - if: $CI_PIPELINE_SOURCE == "schedule"
      when: always
    - when: manual
  variables:
    TEST_LIBRARY: "ruby"
  parallel:
      matrix:
        - ONBOARDING_FILTER_ENV: [dev, prod]
          ONBOARDING_FILTER_WEBLOG: [test-app-ruby]
          SCENARIO: [HOST_AUTO_INJECTION_INSTALL_SCRIPT]
          DEFAULT_VMS: ["True","False"]
        - ONBOARDING_FILTER_ENV: [dev, prod]
          ONBOARDING_FILTER_WEBLOG: [test-app-ruby-container]
          SCENARIO: [ CONTAINER_AUTO_INJECTION_INSTALL_SCRIPT]
          DEFAULT_VMS: ["True","False"]
        - ONBOARDING_FILTER_ENV: [dev, prod]
          ONBOARDING_FILTER_WEBLOG: [test-app-ruby,test-app-ruby-container]
          SCENARIO: [INSTALLER_AUTO_INJECTION]
          DEFAULT_VMS: ["True","False"]
        - ONBOARDING_FILTER_ENV: [dev, prod]
          ONBOARDING_FILTER_WEBLOG: [test-app-ruby]
          SCENARIO: [CHAOS_INSTALLER_AUTO_INJECTION]
          DEFAULT_VMS: ["True","False"]
  script:
      - ./build.sh -i runner
      - timeout 2700s ./run.sh $SCENARIO --vm-weblog ${ONBOARDING_FILTER_WEBLOG} --vm-env ${ONBOARDING_FILTER_ENV} --vm-library ${TEST_LIBRARY} --vm-provider aws --report-run-url ${CI_PIPELINE_URL} --report-environment ${ONBOARDING_FILTER_ENV} --vm-default-vms ${DEFAULT_VMS}

onboarding_php:
  extends: .base_job_onboarding_system_tests
  stage: php_tracer
  allow_failure: true
  dependencies: []
  rules:
    - if: $CI_PIPELINE_SOURCE == "schedule"
      when: always
    - when: manual
  variables:
    TEST_LIBRARY: "php"
  parallel:
      matrix:
        - ONBOARDING_FILTER_ENV: [dev, prod]
          ONBOARDING_FILTER_WEBLOG: [test-app-php]
          SCENARIO: [HOST_AUTO_INJECTION_INSTALL_SCRIPT]
          DEFAULT_VMS: ["True","False"]
        - ONBOARDING_FILTER_ENV: [dev, prod]
          ONBOARDING_FILTER_WEBLOG: [test-app-php-container-83,test-app-php-alpine]
          SCENARIO: [CONTAINER_AUTO_INJECTION_INSTALL_SCRIPT]
          DEFAULT_VMS: ["True","False"]
        - ONBOARDING_FILTER_ENV: [dev, prod]
          ONBOARDING_FILTER_WEBLOG: [test-app-php, test-app-php-multicontainer, test-app-php-multialpine]
          SCENARIO: [INSTALLER_AUTO_INJECTION]
          DEFAULT_VMS: ["True","False"]
        - ONBOARDING_FILTER_ENV: [dev, prod]
          ONBOARDING_FILTER_WEBLOG: [test-app-php]
          SCENARIO: [CHAOS_INSTALLER_AUTO_INJECTION]
          DEFAULT_VMS: ["True","False"]
        - ONBOARDING_FILTER_ENV: [dev, prod]
          ONBOARDING_FILTER_WEBLOG: [test-app-php-container-56]
          SCENARIO: [INSTALLER_NOT_SUPPORTED_AUTO_INJECTION]
          DEFAULT_VMS: ["True","False"]
  script:
      - ./build.sh -i runner
      - timeout 2700s ./run.sh $SCENARIO --vm-weblog ${ONBOARDING_FILTER_WEBLOG} --vm-env ${ONBOARDING_FILTER_ENV} --vm-library ${TEST_LIBRARY} --vm-provider aws --report-run-url ${CI_PIPELINE_URL} --report-environment ${ONBOARDING_FILTER_ENV} --vm-default-vms ${DEFAULT_VMS}


onboarding_stats_results:
  image: 486234852809.dkr.ecr.us-east-1.amazonaws.com/ci/test-infra-definitions/runner:a58cc31c
  tags: ["arch:amd64"]
  stage: stats_results
  rules:
    - if: $CI_PIPELINE_SOURCE == "schedule"
  script:
      - |
        echo "---------------------"
        echo "Caches/AMIs created"
        echo "---------------------"
        for folder in reports/logs*/ ; do
          for filename in ./cache_created.log; do
            if [ -e ${filename} ]
            then
             cat ${filename}
            fi
          done
        done
        echo "---------------------"
        echo "Number of ec2 created"
        echo "---------------------"
        wc -l reports/logs*/vms_desc.log
onboarding_parse_results:
  image: 486234852809.dkr.ecr.us-east-1.amazonaws.com/ci/test-infra-definitions/runner:a58cc31c
  tags: ["arch:amd64"]
  stage: parse_results
  rules:
    - if: $CI_PIPELINE_SOURCE == "schedule" && $CI_COMMIT_BRANCH == "main"
  before_script:
    #We need authenticate on git repository
    - export FP_IMPORT_URL=$(aws ssm get-parameter --region us-east-1 --name ci.system-tests.fp-import-url --with-decryption --query "Parameter.Value" --out text)
    - export FP_API_KEY=$(aws ssm get-parameter --region us-east-1 --name ci.system-tests.fp-api-key --with-decryption --query "Parameter.Value" --out text)
  script:
      - |
        for folder in reports/logs*/ ; do
          echo "Checking folder: ${folder}"
          for filename in ./${folder}*_feature_parity.json; do
            if [ -e ${filename} ]
            then
              echo "Processing report: ${filename}"
              curl -X POST ${FP_IMPORT_URL} \
                --fail \
                --header "Content-Type: application/json" \
                --header "FP_API_KEY: ${FP_API_KEY}" \
                --data "@${filename}" \
                --include
            fi
          done
        done

check_merge_labels:
  #Build docker images if it's needed. Check if the PR has the labels associated with the image build.
  image: registry.ddbuild.io/images/ci_docker_base
  tags: ["runner:docker"]

  stage: before_tests
  allow_failure: true
  before_script:
    - export GH_TOKEN=$(aws ssm get-parameter --region us-east-1 --name ci.system-tests.gh-token --with-decryption --query "Parameter.Value" --out text)
    - export DOCKER_LOGIN=$(aws ssm get-parameter --region us-east-1 --name ci.system-tests.docker-login-write --with-decryption --query "Parameter.Value" --out text)
    - export DOCKER_LOGIN_PASS=$(aws ssm get-parameter --region us-east-1 --name ci.system-tests.docker-login-pass-write --with-decryption --query "Parameter.Value" --out text)
  script:
    -  echo $GH_TOKEN | docker login ghcr.io -u publisher --password-stdin
    - ./utils/scripts/get_pr_merged_labels.sh
  rules:
    - if: $CI_PIPELINE_SOURCE == "push" && $CI_COMMIT_BRANCH == "main"

generate_system_tests_images:
  image: registry.ddbuild.io/images/ci_docker_base
  tags: ["runner:docker"]

  stage: before_tests
  allow_failure: true
  before_script:
    - export GH_TOKEN=$(aws ssm get-parameter --region us-east-1 --name ci.system-tests.gh-token --with-decryption --query "Parameter.Value" --out text)
    - export DOCKER_LOGIN=$(aws ssm get-parameter --region us-east-1 --name ci.system-tests.docker-login-write --with-decryption --query "Parameter.Value" --out text)
    - export DOCKER_LOGIN_PASS=$(aws ssm get-parameter --region us-east-1 --name ci.system-tests.docker-login-pass-write --with-decryption --query "Parameter.Value" --out text)
  script:
      -  echo $GH_TOKEN | docker login ghcr.io -u publisher --password-stdin
      - ./utils/build/build_tracer_buddies.sh --push
      - ./utils/build/build_python_base_images.sh --push
      - ./lib-injection/build/build_lib_injection_images.sh
  when: manual<|MERGE_RESOLUTION|>--- conflicted
+++ resolved
@@ -35,43 +35,6 @@
     AMI_UPDATE:
       description: "Set to true to force the update the AMIs used in the system-tests"
 
-<<<<<<< HEAD
-onboarding_install_extra_vms:
-  extends: .base_job_onboarding_system_tests
-  stage: extravms_tracer
-  allow_failure: true
-  dependencies: []
-  rules:
-    - if: $CI_PIPELINE_SOURCE == "schedule"
-      when: always
-    - when: manual
-  variables:
-    SCENARIO: "SIMPLE_INSTALLER_AUTO_INJECTION"
-  parallel:
-      matrix:
-        - ONBOARDING_FILTER_ENV: [prod]
-          ONBOARDING_FILTER_WEBLOG: [test-app-nodejs,test-app-nodejs-multicontainer]
-          TEST_LIBRARY: "nodejs"
-        - ONBOARDING_FILTER_ENV: [prod]
-          ONBOARDING_FILTER_WEBLOG: [test-app-java,test-app-java-multicontainer,test-app-java-multialpine]
-          TEST_LIBRARY: "java"
-        - ONBOARDING_FILTER_ENV: [prod]
-          ONBOARDING_FILTER_WEBLOG: [test-app-python,test-app-python-container,test-app-python-alpine]
-          TEST_LIBRARY: "python"
-        - ONBOARDING_FILTER_ENV: [prod]
-          ONBOARDING_FILTER_WEBLOG: [test-app-dotnet,test-app-dotnet-container]
-          TEST_LIBRARY: "dotnet"
-        - ONBOARDING_FILTER_ENV: [prod]
-          ONBOARDING_FILTER_WEBLOG: [test-app-ruby,test-app-ruby-container]
-          TEST_LIBRARY: "ruby"
-        - ONBOARDING_FILTER_ENV: [prod]
-          ONBOARDING_FILTER_WEBLOG: [test-app-php,test-app-php-container-83,test-app-php-alpine]
-          TEST_LIBRARY: "php"
-  script:
-      - ./build.sh -i runner
-      - timeout 2700s ./run.sh $SCENARIO --vm-weblog ${ONBOARDING_FILTER_WEBLOG} --vm-env ${ONBOARDING_FILTER_ENV} --vm-library ${TEST_LIBRARY} --vm-provider aws --vm-default-vms False --report-run-url ${CI_PIPELINE_URL} --report-environment ${ONBOARDING_FILTER_ENV}
-=======
->>>>>>> 192e0d49
 onboarding_nodejs:
   extends: .base_job_onboarding_system_tests
   stage: nodejs_tracer
