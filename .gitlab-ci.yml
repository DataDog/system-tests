include:
  - remote: https://gitlab-templates.ddbuild.io/libdatadog/include/single-step-instrumentation-tests.yml

stages:
  - extravms_tracer
  - ruby_tracer
  - nodejs_tracer
  - java_tracer
  - python_tracer
  - dotnet_tracer
  - php_tracer
  - stats_results
  - parse_results
  - before_tests

.base_job_onboarding_system_tests:
  extends: .base_job_onboarding
  after_script:
    - SCENARIO_SUFIX=$(echo "$SCENARIO" | tr '[:upper:]' '[:lower:]')
    - REPORTS_PATH="reports/"
    - mkdir -p "$REPORTS_PATH"
    - cp -R logs_"${SCENARIO_SUFIX}" $REPORTS_PATH/
    - cp logs_"${SCENARIO_SUFIX}"/feature_parity.json "$REPORTS_PATH"/"${SCENARIO_SUFIX}".json
    - mv "$REPORTS_PATH"/logs_"${SCENARIO_SUFIX}" "$REPORTS_PATH"/logs_"${TEST_LIBRARY}"_"${ONBOARDING_FILTER_WEBLOG}"_"${SCENARIO_SUFIX}"
  artifacts:
      when: always
      paths:
        - reports/

variables:
    # Do not modify this - must be the repository name for Kubernetes gitlab runners to run
    KUBERNETES_SERVICE_ACCOUNT_OVERWRITE: system-tests #helm-charts
    TEST: 1
    KUBERNETES_CPU_REQUEST: "6"
    KUBERNETES_CPU_LIMIT: "6"
    AMI_UPDATE:
      description: "Set to true to force the update the AMIs used in the system-tests"

onboarding_install_extra_vms:
  extends: .base_job_onboarding_system_tests
  stage: extravms_tracer
  allow_failure: true
  dependencies: []
  rules:
    - if: $CI_PIPELINE_SOURCE == "schedule"
      when: always
    - when: manual
  variables:
    SCENARIO: "SIMPLE_INSTALLER_AUTO_INJECTION"
  parallel:
      matrix:
        - ONBOARDING_FILTER_ENV: [prod]
          ONBOARDING_FILTER_WEBLOG: [test-app-nodejs,test-app-nodejs-multicontainer]
          TEST_LIBRARY: "nodejs"
        - ONBOARDING_FILTER_ENV: [prod]
          ONBOARDING_FILTER_WEBLOG: [test-app-java,test-app-java-multicontainer,test-app-java-multialpine]
          TEST_LIBRARY: "java"
        - ONBOARDING_FILTER_ENV: [prod]
          ONBOARDING_FILTER_WEBLOG: [test-app-python,test-app-python-container,test-app-python-alpine]
          TEST_LIBRARY: "python"
        - ONBOARDING_FILTER_ENV: [prod]
          ONBOARDING_FILTER_WEBLOG: [test-app-dotnet,test-app-dotnet-container]
          TEST_LIBRARY: "dotnet"
        - ONBOARDING_FILTER_ENV: [prod]
          ONBOARDING_FILTER_WEBLOG: [test-app-ruby,test-app-ruby-container]
          TEST_LIBRARY: "ruby"
        - ONBOARDING_FILTER_ENV: [prod]
          ONBOARDING_FILTER_WEBLOG: [test-app-php,test-app-php-container-83,test-app-php-alpine]
          TEST_LIBRARY: "php"
  script:
      - ./build.sh -i runner
      - timeout 2700s ./run.sh $SCENARIO --vm-weblog ${ONBOARDING_FILTER_WEBLOG} --vm-env ${ONBOARDING_FILTER_ENV} --vm-library ${TEST_LIBRARY} --vm-provider aws --vm-default-vms False --report-run-url ${CI_PIPELINE_URL} --report-environment ${ONBOARDING_FILTER_ENV}
onboarding_nodejs:
  extends: .base_job_onboarding_system_tests
  stage: nodejs_tracer
  allow_failure: true
  dependencies: []
  rules:
    - if: $CI_PIPELINE_SOURCE == "schedule"
      when: always
    - when: manual
  variables:
    TEST_LIBRARY: "nodejs"
  parallel:
      matrix:
        - ONBOARDING_FILTER_ENV: [dev, prod]
          ONBOARDING_FILTER_WEBLOG: [test-app-nodejs]
          SCENARIO: [HOST_AUTO_INJECTION_INSTALL_SCRIPT_PROFILING]
        - ONBOARDING_FILTER_ENV: [dev, prod]
          ONBOARDING_FILTER_WEBLOG: [test-app-nodejs-multicontainer]
          SCENARIO: [ CONTAINER_AUTO_INJECTION_INSTALL_SCRIPT_PROFILING]
        - ONBOARDING_FILTER_ENV: [dev, prod]
          ONBOARDING_FILTER_WEBLOG: [test-app-nodejs,test-app-nodejs-multicontainer]
          SCENARIO: [INSTALLER_AUTO_INJECTION,SIMPLE_AUTO_INJECTION_PROFILING]
        - ONBOARDING_FILTER_ENV: [dev, prod]
          ONBOARDING_FILTER_WEBLOG: [test-app-nodejs-16]
          SCENARIO: [INSTALLER_NOT_SUPPORTED_AUTO_INJECTION]
        - ONBOARDING_FILTER_ENV: [dev, prod]
          ONBOARDING_FILTER_WEBLOG: [test-app-nodejs]
          SCENARIO: [CHAOS_INSTALLER_AUTO_INJECTION]
  script:
      - ./build.sh -i runner
      - timeout 2700s ./run.sh $SCENARIO --vm-weblog ${ONBOARDING_FILTER_WEBLOG} --vm-env ${ONBOARDING_FILTER_ENV} --vm-library ${TEST_LIBRARY} --vm-provider aws --report-run-url ${CI_PIPELINE_URL} --report-environment ${ONBOARDING_FILTER_ENV}

onboarding_java:
  extends: .base_job_onboarding_system_tests
  stage: java_tracer
  allow_failure: true
  dependencies: []
  rules:
    - if: $CI_PIPELINE_SOURCE == "schedule"
      when: always
    - when: manual
  variables:
    TEST_LIBRARY: "java"
  parallel:
      matrix:
        - ONBOARDING_FILTER_ENV: [dev, prod]
          ONBOARDING_FILTER_WEBLOG: [test-app-java]
          SCENARIO: [HOST_AUTO_INJECTION_INSTALL_SCRIPT_PROFILING]
        - ONBOARDING_FILTER_ENV: [dev, prod]
<<<<<<< HEAD
          ONBOARDING_FILTER_WEBLOG: [test-shell-script]
          SCENARIO: [INSTALLER_AUTO_INJECTION_BLOCK_LIST]
        - ONBOARDING_FILTER_ENV: [dev, prod]
          ONBOARDING_FILTER_WEBLOG: [test-app-java-multicontainer,test-app-java-multialpine]
          SCENARIO: [CONTAINER_AUTO_INJECTION_INSTALL_SCRIPT]
        - ONBOARDING_FILTER_ENV: [dev, prod]
          ONBOARDING_FILTER_WEBLOG: [test-app-java-multicontainer,test-app-java-multialpine]
=======
          ONBOARDING_FILTER_WEBLOG: [test-app-java-multicontainer]
>>>>>>> 0a3f77aa
          SCENARIO: [CONTAINER_AUTO_INJECTION_INSTALL_SCRIPT_PROFILING]
        - ONBOARDING_FILTER_ENV: [dev, prod]
          ONBOARDING_FILTER_WEBLOG: [test-app-java,test-app-java-multicontainer,test-app-java-multialpine,test-app-java-buildpack]
          SCENARIO: [INSTALLER_AUTO_INJECTION]
        - ONBOARDING_FILTER_ENV: [dev, prod]
          ONBOARDING_FILTER_WEBLOG: [test-app-java,test-app-java-multicontainer,test-app-java-multialpine]
          SCENARIO: [SIMPLE_AUTO_INJECTION_PROFILING]
        - ONBOARDING_FILTER_ENV: [dev, prod]
          ONBOARDING_FILTER_WEBLOG: [test-app-java]
          SCENARIO: [CHAOS_INSTALLER_AUTO_INJECTION]
  script:
      - ./build.sh -i runner
      - timeout 2700s ./run.sh $SCENARIO --vm-weblog ${ONBOARDING_FILTER_WEBLOG} --vm-env ${ONBOARDING_FILTER_ENV} --vm-library ${TEST_LIBRARY} --vm-provider aws --report-run-url ${CI_PIPELINE_URL} --report-environment ${ONBOARDING_FILTER_ENV}

onboarding_python:
  extends: .base_job_onboarding_system_tests
  stage: python_tracer
  allow_failure: true
  dependencies: []
  rules:
    - if: $CI_PIPELINE_SOURCE == "schedule"
      when: always
    - when: manual
  variables:
    TEST_LIBRARY: "python"
  parallel:
      matrix:
        - ONBOARDING_FILTER_ENV: [dev, prod]
          ONBOARDING_FILTER_WEBLOG: [test-app-python]
          SCENARIO: [HOST_AUTO_INJECTION_INSTALL_SCRIPT]
        - ONBOARDING_FILTER_ENV: [dev, prod]
          ONBOARDING_FILTER_WEBLOG: [test-app-python-container,test-app-python-alpine]
          SCENARIO: [ CONTAINER_AUTO_INJECTION_INSTALL_SCRIPT]
        - ONBOARDING_FILTER_ENV: [dev, prod]
          ONBOARDING_FILTER_WEBLOG: [
            test-app-python,
            test-app-python-multicontainer,
            test-app-python-multialpine
          ]
          SCENARIO: [INSTALLER_AUTO_INJECTION]
        - ONBOARDING_FILTER_ENV: [dev, prod]
          ONBOARDING_FILTER_WEBLOG: [test-app-python]
          SCENARIO: [CHAOS_INSTALLER_AUTO_INJECTION]
  script:
      - ./build.sh -i runner
      - timeout 2700s ./run.sh $SCENARIO --vm-weblog ${ONBOARDING_FILTER_WEBLOG} --vm-env ${ONBOARDING_FILTER_ENV} --vm-library ${TEST_LIBRARY} --vm-provider aws --report-run-url ${CI_PIPELINE_URL} --report-environment ${ONBOARDING_FILTER_ENV}

onboarding_dotnet:
  extends: .base_job_onboarding_system_tests
  stage: dotnet_tracer
  allow_failure: true
  dependencies: []
  rules:
    - if: $CI_PIPELINE_SOURCE == "schedule"
      when: always
    - when: manual
  variables:
    TEST_LIBRARY: "dotnet"
  parallel:
      matrix:
        - ONBOARDING_FILTER_ENV: [dev, prod]
          ONBOARDING_FILTER_WEBLOG: [test-app-dotnet]
          SCENARIO: [HOST_AUTO_INJECTION_INSTALL_SCRIPT_PROFILING]
        - ONBOARDING_FILTER_ENV: [dev, prod]
          ONBOARDING_FILTER_WEBLOG: [test-app-dotnet-container]
          SCENARIO: [ CONTAINER_AUTO_INJECTION_INSTALL_SCRIPT_PROFILING]
        - ONBOARDING_FILTER_ENV: [dev, prod]
          ONBOARDING_FILTER_WEBLOG: [test-app-dotnet,test-app-dotnet-container]
          SCENARIO: [INSTALLER_AUTO_INJECTION, SIMPLE_AUTO_INJECTION_PROFILING]
        - ONBOARDING_FILTER_ENV: [dev, prod]
          ONBOARDING_FILTER_WEBLOG: [test-app-dotnet]
          SCENARIO: [CHAOS_INSTALLER_AUTO_INJECTION]
  script:
      - ./build.sh -i runner
      - timeout 2700s ./run.sh $SCENARIO --vm-weblog ${ONBOARDING_FILTER_WEBLOG} --vm-env ${ONBOARDING_FILTER_ENV} --vm-library ${TEST_LIBRARY} --vm-provider aws --report-run-url ${CI_PIPELINE_URL} --report-environment ${ONBOARDING_FILTER_ENV}

onboarding_ruby:
  extends: .base_job_onboarding_system_tests
  stage: ruby_tracer
  allow_failure: true
  dependencies: []
  rules:
    - if: $CI_PIPELINE_SOURCE == "schedule"
      when: always
    - when: manual
  variables:
    TEST_LIBRARY: "ruby"
  parallel:
      matrix:
        - ONBOARDING_FILTER_ENV: [dev, prod]
          ONBOARDING_FILTER_WEBLOG: [test-app-ruby]
          SCENARIO: [HOST_AUTO_INJECTION_INSTALL_SCRIPT]
        - ONBOARDING_FILTER_ENV: [dev, prod]
          ONBOARDING_FILTER_WEBLOG: [test-app-ruby-container]
          SCENARIO: [ CONTAINER_AUTO_INJECTION_INSTALL_SCRIPT]
        - ONBOARDING_FILTER_ENV: [dev, prod]
          ONBOARDING_FILTER_WEBLOG: [test-app-ruby,test-app-ruby-container]
          SCENARIO: [INSTALLER_AUTO_INJECTION]
        - ONBOARDING_FILTER_ENV: [dev, prod]
          ONBOARDING_FILTER_WEBLOG: [test-app-ruby]
          SCENARIO: [CHAOS_INSTALLER_AUTO_INJECTION]
  script:
      - ./build.sh -i runner
      - timeout 2700s ./run.sh $SCENARIO --vm-weblog ${ONBOARDING_FILTER_WEBLOG} --vm-env ${ONBOARDING_FILTER_ENV} --vm-library ${TEST_LIBRARY} --vm-provider aws --report-run-url ${CI_PIPELINE_URL} --report-environment ${ONBOARDING_FILTER_ENV}

onboarding_php:
  extends: .base_job_onboarding_system_tests
  stage: php_tracer
  allow_failure: true
  dependencies: []
  rules:
    - if: $CI_PIPELINE_SOURCE == "schedule"
      when: always
    - when: manual
  variables:
    TEST_LIBRARY: "php"
  parallel:
      matrix:
        - ONBOARDING_FILTER_ENV: [dev, prod]
          ONBOARDING_FILTER_WEBLOG: [test-app-php]
          SCENARIO: [HOST_AUTO_INJECTION_INSTALL_SCRIPT]
        - ONBOARDING_FILTER_ENV: [dev, prod]
          ONBOARDING_FILTER_WEBLOG: [test-app-php-container-83,test-app-php-alpine]
          SCENARIO: [CONTAINER_AUTO_INJECTION_INSTALL_SCRIPT]
        - ONBOARDING_FILTER_ENV: [dev, prod]
          ONBOARDING_FILTER_WEBLOG: [test-app-php, test-app-php-multicontainer, test-app-php-multialpine]
          SCENARIO: [INSTALLER_AUTO_INJECTION]
        - ONBOARDING_FILTER_ENV: [dev, prod]
          ONBOARDING_FILTER_WEBLOG: [test-app-php]
          SCENARIO: [CHAOS_INSTALLER_AUTO_INJECTION]
        - ONBOARDING_FILTER_ENV: [dev, prod]
          ONBOARDING_FILTER_WEBLOG: [test-app-php-container-56]
          SCENARIO: [INSTALLER_NOT_SUPPORTED_AUTO_INJECTION]
  script:
      - ./build.sh -i runner
      - timeout 2700s ./run.sh $SCENARIO --vm-weblog ${ONBOARDING_FILTER_WEBLOG} --vm-env ${ONBOARDING_FILTER_ENV} --vm-library ${TEST_LIBRARY} --vm-provider aws --report-run-url ${CI_PIPELINE_URL} --report-environment ${ONBOARDING_FILTER_ENV}


onboarding_stats_results:
  image: 486234852809.dkr.ecr.us-east-1.amazonaws.com/ci/test-infra-definitions/runner:a58cc31c
  tags: ["arch:amd64"]
  stage: stats_results
  rules:
    - if: $CI_PIPELINE_SOURCE == "schedule"
  script:
      - |
        echo "---------------------"
        echo "Caches/AMIs created"
        echo "---------------------"
        for folder in reports/logs*/ ; do
          for filename in ./cache_created.log; do
            if [ -e ${filename} ]
            then
             cat ${filename}
            fi
          done
        done
        echo "---------------------"
        echo "Number of ec2 created"
        echo "---------------------"
        wc -l reports/logs*/vms_desc.log
onboarding_parse_results:
  image: 486234852809.dkr.ecr.us-east-1.amazonaws.com/ci/test-infra-definitions/runner:a58cc31c
  tags: ["arch:amd64"]
  stage: parse_results
  rules:
    - if: $CI_PIPELINE_SOURCE == "schedule" && $CI_COMMIT_BRANCH == "main"
  before_script:
    #We need authenticate on git repository
    - export FP_IMPORT_URL=$(aws ssm get-parameter --region us-east-1 --name ci.system-tests.fp-import-url --with-decryption --query "Parameter.Value" --out text)
    - export FP_API_KEY=$(aws ssm get-parameter --region us-east-1 --name ci.system-tests.fp-api-key --with-decryption --query "Parameter.Value" --out text)
  script:
      - |
        for folder in reports/logs*/ ; do
          echo "Checking folder: ${folder}"
          for filename in ./${folder}*_feature_parity.json; do
            if [ -e ${filename} ]
            then
              echo "Processing report: ${filename}"
              curl -X POST ${FP_IMPORT_URL} \
                --fail \
                --header "Content-Type: application/json" \
                --header "FP_API_KEY: ${FP_API_KEY}" \
                --data "@${filename}" \
                --include
            fi
          done
        done

check_merge_labels:
  #Build docker images if it's needed. Check if the PR has the labels associated with the image build.
  image: registry.ddbuild.io/images/ci_docker_base
  tags: ["runner:docker"]

  stage: before_tests
  allow_failure: true
  before_script:
    - export GH_TOKEN=$(aws ssm get-parameter --region us-east-1 --name ci.system-tests.gh-token --with-decryption --query "Parameter.Value" --out text)
    - export DOCKER_LOGIN=$(aws ssm get-parameter --region us-east-1 --name ci.system-tests.docker-login-write --with-decryption --query "Parameter.Value" --out text)
    - export DOCKER_LOGIN_PASS=$(aws ssm get-parameter --region us-east-1 --name ci.system-tests.docker-login-pass-write --with-decryption --query "Parameter.Value" --out text)
  script:
    -  echo $GH_TOKEN | docker login ghcr.io -u publisher --password-stdin
    - ./utils/scripts/get_pr_merged_labels.sh
  rules:
    - if: $CI_PIPELINE_SOURCE == "push" && $CI_COMMIT_BRANCH == "main"

generate_system_tests_images:
  image: registry.ddbuild.io/images/ci_docker_base
  tags: ["runner:docker"]

  stage: before_tests
  allow_failure: true
  before_script:
    - export GH_TOKEN=$(aws ssm get-parameter --region us-east-1 --name ci.system-tests.gh-token --with-decryption --query "Parameter.Value" --out text)
    - export DOCKER_LOGIN=$(aws ssm get-parameter --region us-east-1 --name ci.system-tests.docker-login-write --with-decryption --query "Parameter.Value" --out text)
    - export DOCKER_LOGIN_PASS=$(aws ssm get-parameter --region us-east-1 --name ci.system-tests.docker-login-pass-write --with-decryption --query "Parameter.Value" --out text)
  script:
      -  echo $GH_TOKEN | docker login ghcr.io -u publisher --password-stdin
      - ./utils/build/build_tracer_buddies.sh --push
      - ./utils/build/build_python_base_images.sh --push
      - ./lib-injection/build/build_lib_injection_images.sh
  when: manual<|MERGE_RESOLUTION|>--- conflicted
+++ resolved
@@ -119,17 +119,7 @@
           ONBOARDING_FILTER_WEBLOG: [test-app-java]
           SCENARIO: [HOST_AUTO_INJECTION_INSTALL_SCRIPT_PROFILING]
         - ONBOARDING_FILTER_ENV: [dev, prod]
-<<<<<<< HEAD
-          ONBOARDING_FILTER_WEBLOG: [test-shell-script]
-          SCENARIO: [INSTALLER_AUTO_INJECTION_BLOCK_LIST]
-        - ONBOARDING_FILTER_ENV: [dev, prod]
           ONBOARDING_FILTER_WEBLOG: [test-app-java-multicontainer,test-app-java-multialpine]
-          SCENARIO: [CONTAINER_AUTO_INJECTION_INSTALL_SCRIPT]
-        - ONBOARDING_FILTER_ENV: [dev, prod]
-          ONBOARDING_FILTER_WEBLOG: [test-app-java-multicontainer,test-app-java-multialpine]
-=======
-          ONBOARDING_FILTER_WEBLOG: [test-app-java-multicontainer]
->>>>>>> 0a3f77aa
           SCENARIO: [CONTAINER_AUTO_INJECTION_INSTALL_SCRIPT_PROFILING]
         - ONBOARDING_FILTER_ENV: [dev, prod]
           ONBOARDING_FILTER_WEBLOG: [test-app-java,test-app-java-multicontainer,test-app-java-multialpine,test-app-java-buildpack]
