include:
  - remote: https://gitlab-templates.ddbuild.io/libdatadog/include/single-step-instrumentation-tests.yml

stages:
  - child_pipelines
  - ruby_tracer
  - nodejs_tracer
  - java_tracer
  - python_tracer
  - dotnet_tracer
  - php_tracer
  - stats_results
  - parse_results
  - before_tests

.base_job_onboarding_system_tests:
  extends: .base_job_onboarding
  after_script:
    - SCENARIO_SUFIX=$(echo "$SCENARIO" | tr '[:upper:]' '[:lower:]')
    - REPORTS_PATH="reports/"
    - mkdir -p "$REPORTS_PATH"
    - cp -R logs_"${SCENARIO_SUFIX}" $REPORTS_PATH/
    - cp logs_"${SCENARIO_SUFIX}"/feature_parity.json "$REPORTS_PATH"/"${SCENARIO_SUFIX}".json
    - mv "$REPORTS_PATH"/logs_"${SCENARIO_SUFIX}" "$REPORTS_PATH"/logs_"${TEST_LIBRARY}"_"${ONBOARDING_FILTER_WEBLOG}"_"${SCENARIO_SUFIX}_${DEFAULT_VMS}"
  artifacts:
      when: always
      paths:
        - reports/

variables:
    # Do not modify this - must be the repository name for Kubernetes gitlab runners to run
    KUBERNETES_SERVICE_ACCOUNT_OVERWRITE: system-tests #helm-charts
    TEST: 1
    KUBERNETES_CPU_REQUEST: "6"
    KUBERNETES_CPU_LIMIT: "6"
    AMI_UPDATE:
      description: "Set to true to force the update the AMIs used in the system-tests"
    ONBOARDING_FILTER_ENV: "prod"
    ONLY_TEST_LIBRARY: ""
    DD_INSTALLER_LIBRARY_VERSION:
      description: "Set the version of the library to be installed. Use the pipeline id pipeline-${CI_PIPELINE_ID}"
    DD_INSTALLER_INJECTOR_VERSION:
      description: "Set the version of the injector to be installed. Use the pipeline id pipeline-${CI_PIPELINE_ID}"

onboarding_nodejs:
  extends: .base_job_onboarding_system_tests
  stage: nodejs_tracer
  allow_failure: true
  needs: []
  rules:
    - if: $CI_PIPELINE_SOURCE == "schedule" && ($ONLY_TEST_LIBRARY == "" || $ONLY_TEST_LIBRARY == "nodejs")
      when: always
    - when: manual
  variables:
    TEST_LIBRARY: "nodejs"
  parallel:
      matrix:
        - ONBOARDING_FILTER_WEBLOG: [test-app-nodejs]
          SCENARIO:
            - HOST_AUTO_INJECTION_INSTALL_SCRIPT
            - HOST_AUTO_INJECTION_INSTALL_SCRIPT_PROFILING
          DEFAULT_VMS: ["True", "False"]
        - ONBOARDING_FILTER_WEBLOG: [test-app-nodejs-multicontainer]
          SCENARIO:
            - CONTAINER_AUTO_INJECTION_INSTALL_SCRIPT
            - CONTAINER_AUTO_INJECTION_INSTALL_SCRIPT_PROFILING
          DEFAULT_VMS: ["True", "False"]
        - ONBOARDING_FILTER_WEBLOG: [test-app-nodejs,test-app-nodejs-container]
          SCENARIO: [INSTALLER_AUTO_INJECTION,SIMPLE_AUTO_INJECTION_PROFILING]
          DEFAULT_VMS: ["True", "False"]
        - ONBOARDING_FILTER_WEBLOG: [test-app-nodejs-16, test-app-nodejs-unsupported-defaults]
          SCENARIO: [INSTALLER_NOT_SUPPORTED_AUTO_INJECTION]
          DEFAULT_VMS: ["True", "False"]
        - ONBOARDING_FILTER_WEBLOG: [test-app-nodejs]
          SCENARIO: [CHAOS_INSTALLER_AUTO_INJECTION]
          DEFAULT_VMS: ["True", "False"]
        - ONBOARDING_FILTER_WEBLOG: [test-app-nodejs-multicontainer,test-app-nodejs-esm]
          SCENARIO: [SIMPLE_INSTALLER_AUTO_INJECTION]
          DEFAULT_VMS: ["True", "False"]
  script:
      - ./build.sh -i runner
      - timeout 2700s ./run.sh $SCENARIO --vm-weblog ${ONBOARDING_FILTER_WEBLOG} --vm-env ${ONBOARDING_FILTER_ENV} --vm-library ${TEST_LIBRARY} --vm-provider aws --report-run-url ${CI_PIPELINE_URL} --report-environment ${ONBOARDING_FILTER_ENV} --vm-default-vms ${DEFAULT_VMS}

onboarding_java:
  extends: .base_job_onboarding_system_tests
  stage: java_tracer
  allow_failure: true
  needs: []
  rules:
    - if: $CI_PIPELINE_SOURCE == "schedule" && ($ONLY_TEST_LIBRARY == "" || $ONLY_TEST_LIBRARY == "java")
      when: always
    - when: manual
  variables:
    TEST_LIBRARY: "java"
  parallel:
      matrix:
        - ONBOARDING_FILTER_WEBLOG: [test-app-java]
          SCENARIO:
            - HOST_AUTO_INJECTION_INSTALL_SCRIPT
            - HOST_AUTO_INJECTION_INSTALL_SCRIPT_PROFILING
          DEFAULT_VMS: ["True", "False"]
        - ONBOARDING_FILTER_WEBLOG: [test-app-java-multicontainer,test-app-java-multialpine]
          SCENARIO:
            - CONTAINER_AUTO_INJECTION_INSTALL_SCRIPT
            - CONTAINER_AUTO_INJECTION_INSTALL_SCRIPT_PROFILING
          DEFAULT_VMS: ["True", "False"]
        - ONBOARDING_FILTER_WEBLOG: [test-app-java,test-app-java-container,test-app-java-alpine,test-app-java-buildpack]
          SCENARIO: [INSTALLER_AUTO_INJECTION]
          DEFAULT_VMS: ["True", "False"]
        - ONBOARDING_FILTER_WEBLOG: [test-app-java,test-app-java-multicontainer,test-app-java-multialpine]
          SCENARIO: [SIMPLE_AUTO_INJECTION_PROFILING]
          DEFAULT_VMS: ["True", "False"]
        - ONBOARDING_FILTER_WEBLOG: [test-app-java]
          SCENARIO: [CHAOS_INSTALLER_AUTO_INJECTION]
          DEFAULT_VMS: ["True", "False"]
        - ONBOARDING_FILTER_WEBLOG: [test-app-java-multicontainer,test-app-java-multialpine]
          SCENARIO: [SIMPLE_INSTALLER_AUTO_INJECTION]
          DEFAULT_VMS: ["True", "False"]
  script:
      - ./build.sh -i runner
      - timeout 2700s ./run.sh $SCENARIO --vm-weblog ${ONBOARDING_FILTER_WEBLOG} --vm-env ${ONBOARDING_FILTER_ENV} --vm-library ${TEST_LIBRARY} --vm-provider aws --report-run-url ${CI_PIPELINE_URL} --report-environment ${ONBOARDING_FILTER_ENV} --vm-default-vms ${DEFAULT_VMS}
onboarding_python:
  extends: .base_job_onboarding_system_tests
  stage: python_tracer
  allow_failure: true
  needs: []
  rules:
    - if: $CI_PIPELINE_SOURCE == "schedule" && ($ONLY_TEST_LIBRARY == "" || $ONLY_TEST_LIBRARY == "python")
      when: always
    - when: manual
  variables:
    TEST_LIBRARY: "python"
  parallel:
      matrix:
        - ONBOARDING_FILTER_WEBLOG: [test-app-python]
          SCENARIO: [HOST_AUTO_INJECTION_INSTALL_SCRIPT]
          DEFAULT_VMS: ["True", "False"]
        - ONBOARDING_FILTER_WEBLOG: [test-app-python-container,test-app-python-alpine]
          SCENARIO: [ CONTAINER_AUTO_INJECTION_INSTALL_SCRIPT]
          DEFAULT_VMS: ["True", "False"]
        - ONBOARDING_FILTER_WEBLOG: [
            test-app-python,
            test-app-python-container,
            test-app-python-alpine
          ]
          SCENARIO: [INSTALLER_AUTO_INJECTION]
          DEFAULT_VMS: ["True", "False"]
        - ONBOARDING_FILTER_WEBLOG: [test-app-python]
          SCENARIO: [CHAOS_INSTALLER_AUTO_INJECTION]
          DEFAULT_VMS: ["True", "False"]
        - ONBOARDING_FILTER_WEBLOG: [test-app-python-multicontainer,test-app-python-multialpine]
          SCENARIO: [SIMPLE_INSTALLER_AUTO_INJECTION]
          DEFAULT_VMS: ["True", "False"]
        - ONBOARDING_FILTER_WEBLOG: [test-app-python-unsupported-defaults,test-app-python-27]
          SCENARIO: [INSTALLER_NOT_SUPPORTED_AUTO_INJECTION]
          DEFAULT_VMS: ["True", "False"]
  script:
      - ./build.sh -i runner
      - timeout 2700s ./run.sh $SCENARIO --vm-weblog ${ONBOARDING_FILTER_WEBLOG} --vm-env ${ONBOARDING_FILTER_ENV} --vm-library ${TEST_LIBRARY} --vm-provider aws --report-run-url ${CI_PIPELINE_URL} --report-environment ${ONBOARDING_FILTER_ENV} --vm-default-vms ${DEFAULT_VMS}

onboarding_dotnet:
  extends: .base_job_onboarding_system_tests
  stage: dotnet_tracer
  allow_failure: true
  needs: []
  rules:
    - if: $CI_PIPELINE_SOURCE == "schedule" && ($ONLY_TEST_LIBRARY == "" || $ONLY_TEST_LIBRARY == "dotnet")
      when: always
    - when: manual
  variables:
    TEST_LIBRARY: "dotnet"
  parallel:
      matrix:
        - ONBOARDING_FILTER_WEBLOG: [test-app-dotnet]
          SCENARIO:
            - HOST_AUTO_INJECTION_INSTALL_SCRIPT
            - HOST_AUTO_INJECTION_INSTALL_SCRIPT_PROFILING
          DEFAULT_VMS: ["True", "False"]
        - ONBOARDING_FILTER_WEBLOG: [test-app-dotnet-container]
          SCENARIO:
            - CONTAINER_AUTO_INJECTION_INSTALL_SCRIPT
            - CONTAINER_AUTO_INJECTION_INSTALL_SCRIPT_PROFILING
          DEFAULT_VMS: ["True", "False"]
        - ONBOARDING_FILTER_WEBLOG: [test-app-dotnet,test-app-dotnet-container]
          SCENARIO: [INSTALLER_AUTO_INJECTION, SIMPLE_AUTO_INJECTION_PROFILING]
          DEFAULT_VMS: ["True", "False"]
        - ONBOARDING_FILTER_WEBLOG: [test-app-dotnet]
          SCENARIO: [CHAOS_INSTALLER_AUTO_INJECTION]
          DEFAULT_VMS: ["True", "False"]
        - ONBOARDING_FILTER_WEBLOG: [test-app-dotnet-multicontainer,test-app-dotnet-multialpine]
          SCENARIO: [SIMPLE_INSTALLER_AUTO_INJECTION]
          DEFAULT_VMS: ["True", "False"]
  script:
      - ./build.sh -i runner
      - timeout 2700s ./run.sh $SCENARIO --vm-weblog ${ONBOARDING_FILTER_WEBLOG} --vm-env ${ONBOARDING_FILTER_ENV} --vm-library ${TEST_LIBRARY} --vm-provider aws --report-run-url ${CI_PIPELINE_URL} --report-environment ${ONBOARDING_FILTER_ENV} --vm-default-vms ${DEFAULT_VMS}

onboarding_ruby:
  extends: .base_job_onboarding_system_tests
  stage: ruby_tracer
  allow_failure: true
<<<<<<< HEAD
  dependencies: []
  timeout: 90 minutes
=======
  needs: []
>>>>>>> dd6a9874
  rules:
    - if: $CI_PIPELINE_SOURCE == "schedule" && ($ONLY_TEST_LIBRARY == "" || $ONLY_TEST_LIBRARY == "ruby")
      when: always
    - when: manual
  variables:
    TEST_LIBRARY: "ruby"
    SKIP_AMI_CACHE: "true"
  parallel:
      matrix:
        - ONBOARDING_FILTER_WEBLOG: [test-app-ruby]
          SCENARIO: [HOST_AUTO_INJECTION_INSTALL_SCRIPT]
          DEFAULT_VMS: ["True", "False"]
        - ONBOARDING_FILTER_WEBLOG: [test-app-ruby-container]
          SCENARIO: [ CONTAINER_AUTO_INJECTION_INSTALL_SCRIPT]
          DEFAULT_VMS: ["True", "False"]
        - ONBOARDING_FILTER_WEBLOG: [test-app-ruby,test-app-ruby-container]
          SCENARIO: [INSTALLER_AUTO_INJECTION]
          DEFAULT_VMS: ["True", "False"]
        - ONBOARDING_FILTER_WEBLOG: [test-app-ruby]
          SCENARIO: [CHAOS_INSTALLER_AUTO_INJECTION]
          DEFAULT_VMS: ["True", "False"]
        - ONBOARDING_FILTER_WEBLOG: [test-app-ruby-multicontainer]
          SCENARIO: [SIMPLE_INSTALLER_AUTO_INJECTION]
          DEFAULT_VMS: ["True", "False"]
  script:
      - ./build.sh -i runner
      - timeout 4800s ./run.sh $SCENARIO --vm-weblog ${ONBOARDING_FILTER_WEBLOG} --vm-env ${ONBOARDING_FILTER_ENV} --vm-library ${TEST_LIBRARY} --vm-provider aws --report-run-url ${CI_PIPELINE_URL} --report-environment ${ONBOARDING_FILTER_ENV} --vm-default-vms All

onboarding_php:
  extends: .base_job_onboarding_system_tests
  stage: php_tracer
  allow_failure: true
  needs: []
  rules:
    - if: $CI_PIPELINE_SOURCE == "schedule" && ($ONLY_TEST_LIBRARY == "" || $ONLY_TEST_LIBRARY == "php")
      when: always
    - when: manual
  variables:
    TEST_LIBRARY: "php"
  parallel:
      matrix:
        - ONBOARDING_FILTER_WEBLOG: [test-app-php]
          SCENARIO: [HOST_AUTO_INJECTION_INSTALL_SCRIPT]
          DEFAULT_VMS: ["True", "False"]
        - ONBOARDING_FILTER_WEBLOG: [test-app-php-container-83,test-app-php-alpine]
          SCENARIO: [CONTAINER_AUTO_INJECTION_INSTALL_SCRIPT]
          DEFAULT_VMS: ["True", "False"]
        - ONBOARDING_FILTER_WEBLOG: [test-app-php, test-app-php-container-83, test-app-php-alpine]
          SCENARIO: [INSTALLER_AUTO_INJECTION]
          DEFAULT_VMS: ["True", "False"]
        - ONBOARDING_FILTER_WEBLOG: [test-app-php]
          SCENARIO: [CHAOS_INSTALLER_AUTO_INJECTION]
          DEFAULT_VMS: ["True", "False"]
        - ONBOARDING_FILTER_WEBLOG: [test-app-php-container-56]
          SCENARIO: [INSTALLER_NOT_SUPPORTED_AUTO_INJECTION]
          DEFAULT_VMS: ["True", "False"]
        - ONBOARDING_FILTER_WEBLOG: [test-app-php-multicontainer, test-app-php-multialpine]
          SCENARIO: [SIMPLE_INSTALLER_AUTO_INJECTION]
          DEFAULT_VMS: ["True", "False"]
  script:
      - ./build.sh -i runner
      - timeout 2700s ./run.sh $SCENARIO --vm-weblog ${ONBOARDING_FILTER_WEBLOG} --vm-env ${ONBOARDING_FILTER_ENV} --vm-library ${TEST_LIBRARY} --vm-provider aws --report-run-url ${CI_PIPELINE_URL} --report-environment ${ONBOARDING_FILTER_ENV} --vm-default-vms ${DEFAULT_VMS}


onboarding_stats_results:
  image: 486234852809.dkr.ecr.us-east-1.amazonaws.com/ci/test-infra-definitions/runner:a58cc31c
  tags: ["arch:amd64"]
  stage: stats_results
  rules:
    - if: $CI_PIPELINE_SOURCE == "schedule"
  script:
      - |
        echo "---------------------"
        echo "Caches/AMIs created"
        echo "---------------------"
        for folder in reports/logs*/ ; do
          for filename in ./cache_created.log; do
            if [ -e ${filename} ]
            then
             cat ${filename}
            fi
          done
        done
        echo "---------------------"
        echo "Number of ec2 created"
        echo "---------------------"
        wc -l reports/logs*/vms_desc.log
onboarding_parse_results:
  image: 486234852809.dkr.ecr.us-east-1.amazonaws.com/ci/test-infra-definitions/runner:a58cc31c
  tags: ["arch:amd64"]
  stage: parse_results
  rules:
    - if: $CI_PIPELINE_SOURCE == "schedule" && $CI_COMMIT_BRANCH == "main"
  before_script:
    #We need authenticate on git repository
    - export FP_IMPORT_URL=$(aws ssm get-parameter --region us-east-1 --name ci.system-tests.fp-import-url --with-decryption --query "Parameter.Value" --out text)
    - export FP_API_KEY=$(aws ssm get-parameter --region us-east-1 --name ci.system-tests.fp-api-key --with-decryption --query "Parameter.Value" --out text)
  script:
      - |
        for folder in reports/logs*/ ; do
          echo "Checking folder: ${folder}"
          for filename in ./${folder}*_feature_parity.json; do
            if [ -e ${filename} ]
            then
              echo "Processing report: ${filename}"
              curl -X POST ${FP_IMPORT_URL} \
                --fail \
                --header "Content-Type: application/json" \
                --header "FP_API_KEY: ${FP_API_KEY}" \
                --data "@${filename}" \
                --include
            fi
          done
        done

check_merge_labels:
  #Build docker images if it's needed. Check if the PR has the labels associated with the image build.
  image: registry.ddbuild.io/images/ci_docker_base
  tags: ["runner:docker"]

  stage: before_tests
  allow_failure: true
  before_script:
    - export GH_TOKEN=$(aws ssm get-parameter --region us-east-1 --name ci.system-tests.gh-token --with-decryption --query "Parameter.Value" --out text)
    - export DOCKER_LOGIN=$(aws ssm get-parameter --region us-east-1 --name ci.system-tests.docker-login-write --with-decryption --query "Parameter.Value" --out text)
    - export DOCKER_LOGIN_PASS=$(aws ssm get-parameter --region us-east-1 --name ci.system-tests.docker-login-pass-write --with-decryption --query "Parameter.Value" --out text)
  script:
    -  echo $GH_TOKEN | docker login ghcr.io -u publisher --password-stdin
    - ./utils/scripts/get_pr_merged_labels.sh
  rules:
    - if: $CI_PIPELINE_SOURCE == "push" && $CI_COMMIT_BRANCH == "main"

generate_system_tests_images:
  image: registry.ddbuild.io/images/ci_docker_base
  tags: ["runner:docker"]

  stage: before_tests
  allow_failure: true
  before_script:
    - export GH_TOKEN=$(aws ssm get-parameter --region us-east-1 --name ci.system-tests.gh-token --with-decryption --query "Parameter.Value" --out text)
    - export DOCKER_LOGIN=$(aws ssm get-parameter --region us-east-1 --name ci.system-tests.docker-login-write --with-decryption --query "Parameter.Value" --out text)
    - export DOCKER_LOGIN_PASS=$(aws ssm get-parameter --region us-east-1 --name ci.system-tests.docker-login-pass-write --with-decryption --query "Parameter.Value" --out text)
  script:
      -  echo $GH_TOKEN | docker login ghcr.io -u publisher --password-stdin
      - ./utils/build/build_tracer_buddies.sh --push
      - ./utils/build/build_python_base_images.sh --push
      - ./lib-injection/build/build_lib_injection_images.sh
  when: manual

generate_docker_ssi_pipeline:
  image: 486234852809.dkr.ecr.us-east-1.amazonaws.com/ci/test-infra-definitions/runner:a58cc31c
  stage: child_pipelines
  tags: ["arch:amd64"]
  needs: []
  script:
    - python utils/docker_ssi/docker_ssi_matrix_builder.py --format yaml --output-file ssi_pipeline.yml
  artifacts:
    paths:
      - ssi_pipeline.yml

docker_ssi_pipeline:
  stage: child_pipelines
  needs: ["generate_docker_ssi_pipeline"]
  rules:
    - if: $CI_PIPELINE_SOURCE == "schedule"
      when: always
    - when: manual
      allow_failure: true
  variables:
    PARENT_PIPELINE_SOURCE: $CI_PIPELINE_SOURCE
  trigger:
    include:
      - artifact: ssi_pipeline.yml
        job: generate_docker_ssi_pipeline
    strategy: depend<|MERGE_RESOLUTION|>--- conflicted
+++ resolved
@@ -198,12 +198,8 @@
   extends: .base_job_onboarding_system_tests
   stage: ruby_tracer
   allow_failure: true
-<<<<<<< HEAD
-  dependencies: []
+  needs: []
   timeout: 90 minutes
-=======
-  needs: []
->>>>>>> dd6a9874
   rules:
     - if: $CI_PIPELINE_SOURCE == "schedule" && ($ONLY_TEST_LIBRARY == "" || $ONLY_TEST_LIBRARY == "ruby")
       when: always
