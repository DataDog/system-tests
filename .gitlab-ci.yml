include:
  - remote: https://gitlab-templates.ddbuild.io/libdatadog/include/single-step-instrumentation-tests.yml

stages:
  - ruby_tracer
  - nodejs_tracer
  - java_tracer
  - python_tracer
  - dotnet_tracer
  - parse_results
  - before_tests

<<<<<<< HEAD
.base_job_onboarding:
  only:
      - web
  image: 486234852809.dkr.ecr.us-east-1.amazonaws.com/ci/test-infra-definitions/runner:a58cc31c
  tags: ["arch:amd64"]
  before_script:
    # Setup AWS Credentials
    - mkdir -p ~/.aws
    - aws ssm get-parameter --region us-east-1 --name ci.system-tests.agent-qa-profile --with-decryption --query "Parameter.Value" --out text >> ~/.aws/config
    - export DD_API_KEY_ONBOARDING=$(aws ssm get-parameter --region us-east-1 --name ci.system-tests.dd-api-key-onboarding --with-decryption --query "Parameter.Value" --out text)
    - export DD_APP_KEY_ONBOARDING=$(aws ssm get-parameter --region us-east-1 --name ci.system-tests.dd-app-key-onboarding --with-decryption --query "Parameter.Value" --out text)
    - export ONBOARDING_AWS_INFRA_SUBNET_ID=$(aws ssm get-parameter --region us-east-1 --name ci.system-tests.aws-infra-subnet-id --with-decryption --query "Parameter.Value" --out text)
    - export ONBOARDING_AWS_INFRA_SECURITY_GROUPS_ID=$(aws ssm get-parameter --region us-east-1 --name ci.system-tests.aws-infra-securiy-groups-id --with-decryption --query "Parameter.Value" --out text)
    - export ONBOARDING_AWS_INFRA_IAM_INSTANCE_PROFILE=ec2InstanceRole
    - export PULUMI_CONFIG_PASSPHRASE=$(aws ssm get-parameter --region us-east-1 --name ci.system-tests.pulumi-config-passphrase --with-decryption --query "Parameter.Value" --out text) 
    #Install plugins for PULUMI you need connect to gh. Sometimes this problem arises: GitHub rate limit exceeded
    - export GITHUB_TOKEN=$(aws ssm get-parameter --region us-east-1 --name ci.system-tests.gh-token --with-decryption --query "Parameter.Value" --out text) 
    #Avoid dockerhub rate limits
    - export DOCKER_LOGIN=$(aws ssm get-parameter --region us-east-1 --name ci.system-tests.docker-login --with-decryption --query "Parameter.Value" --out text) 
    - export DOCKER_LOGIN_PASS=$(aws ssm get-parameter --region us-east-1 --name ci.system-tests.docker-login-pass --with-decryption --query "Parameter.Value" --out text) 
    - export AWS_PROFILE=agent-qa-ci
    - pulumi login --local #"s3://dd-pulumi-state?region=us-east-1&awssdk=v2&profile=$AWS_PROFILE"
    - pulumi plugin install resource command 0.7.2
    - pulumi plugin install resource aws 5.41.0
=======
.base_job_onboarding_system_tests:
  extends: .base_job_onboarding
>>>>>>> e47ccdab
  after_script:
    - SCENARIO_SUFIX=$(echo "$SCENARIO" | tr '[:upper:]' '[:lower:]')
    - REPORTS_PATH="reports/"
    - mkdir -p "$REPORTS_PATH"
    - cp -R logs_"${SCENARIO_SUFIX}" $REPORTS_PATH/
    - cp logs_"${SCENARIO_SUFIX}"/feature_parity.json "$REPORTS_PATH"/"${SCENARIO_SUFIX}".json
    - mv "$REPORTS_PATH"/logs_"${SCENARIO_SUFIX}" "$REPORTS_PATH"/logs_"${TEST_LIBRARY}"_"${ONBOARDING_FILTER_WEBLOG}"_"${SCENARIO_SUFIX}" 
  artifacts:
      when: always
      paths:
        - reports/
 
variables:
    # Do not modify this - must be the repository name for Kubernetes gitlab runners to run
    KUBERNETES_SERVICE_ACCOUNT_OVERWRITE: system-tests #helm-charts
    TEST: 1
    
onboarding_nodejs:
  extends: .base_job_onboarding_system_tests
  stage: nodejs_tracer
  allow_failure: true
  dependencies: []
  only:
    - schedules
  variables:
    TEST_LIBRARY: "nodejs"
  parallel:
      matrix:
        - ONBOARDING_FILTER_ENV: [dev, prod]
          ONBOARDING_FILTER_WEBLOG: [test-app-nodejs]
          SCENARIO: [HOST_AUTO_INJECTION, HOST_AUTO_INJECTION_INSTALL_SCRIPT]
        - ONBOARDING_FILTER_ENV: [dev, prod]
          ONBOARDING_FILTER_WEBLOG: [test-shell-script]
          SCENARIO: [HOST_AUTO_INJECTION_BLOCK_LIST]    
        - ONBOARDING_FILTER_ENV: [dev, prod]
          ONBOARDING_FILTER_WEBLOG: [test-app-nodejs-container,test-app-nodejs-alpine]
          SCENARIO: [CONTAINER_AUTO_INJECTION, CONTAINER_AUTO_INJECTION_INSTALL_SCRIPT]
         
  script:
      - ./build.sh -i runner
      - timeout 2700s ./run.sh $SCENARIO --vm-weblog ${ONBOARDING_FILTER_WEBLOG} --vm-env ${ONBOARDING_FILTER_ENV} --vm-library ${TEST_LIBRARY} --vm-provider aws

onboarding_java:
  extends: .base_job_onboarding_system_tests
  stage: java_tracer
  allow_failure: true
  dependencies: []
  only:
    - schedules
  variables:
    TEST_LIBRARY: "java"
  parallel:
      matrix:
        - ONBOARDING_FILTER_ENV: [dev, prod]
          ONBOARDING_FILTER_WEBLOG: [test-app-java]
          SCENARIO: [HOST_AUTO_INJECTION, HOST_AUTO_INJECTION_INSTALL_SCRIPT]
        - ONBOARDING_FILTER_ENV: [dev, prod]
          ONBOARDING_FILTER_WEBLOG: [test-shell-script]
          SCENARIO: [HOST_AUTO_INJECTION_BLOCK_LIST]      
        - ONBOARDING_FILTER_ENV: [dev, prod]
          ONBOARDING_FILTER_WEBLOG: [test-app-java-container,test-app-java-buildpack,test-app-java-alpine]
          SCENARIO: [CONTAINER_AUTO_INJECTION, CONTAINER_AUTO_INJECTION_INSTALL_SCRIPT]
        - ONBOARDING_FILTER_ENV: [dev, prod]
          ONBOARDING_FILTER_WEBLOG: [test-app-java,test-app-java-container,test-app-java-buildpack,test-app-java-alpine]
          SCENARIO: [INSTALLER_AUTO_INJECTION]
  script:
      - ./build.sh -i runner
      - timeout 2700s ./run.sh $SCENARIO --vm-weblog ${ONBOARDING_FILTER_WEBLOG} --vm-env ${ONBOARDING_FILTER_ENV} --vm-library ${TEST_LIBRARY} --vm-provider aws

onboarding_python:
  extends: .base_job_onboarding_system_tests
  stage: python_tracer
  allow_failure: true
  dependencies: []
  only:
    - schedules
  variables:
    TEST_LIBRARY: "python"
  parallel:
      matrix:
        - ONBOARDING_FILTER_ENV: [dev, prod]
          ONBOARDING_FILTER_WEBLOG: [test-app-python]
          SCENARIO: [HOST_AUTO_INJECTION, HOST_AUTO_INJECTION_INSTALL_SCRIPT]
        - ONBOARDING_FILTER_ENV: [dev, prod]
          ONBOARDING_FILTER_WEBLOG: [test-shell-script]
          SCENARIO: [HOST_AUTO_INJECTION_BLOCK_LIST]    
        - ONBOARDING_FILTER_ENV: [dev, prod]
          ONBOARDING_FILTER_WEBLOG: [test-app-python-container,test-app-python-alpine]
          SCENARIO: [CONTAINER_AUTO_INJECTION, CONTAINER_AUTO_INJECTION_INSTALL_SCRIPT]
        - ONBOARDING_FILTER_ENV: [dev, prod]
          ONBOARDING_FILTER_WEBLOG: [test-app-python,test-app-python-container,test-app-python-alpine]
          SCENARIO: [INSTALLER_AUTO_INJECTION]
  script:
      - ./build.sh -i runner
      - timeout 2700s ./run.sh $SCENARIO --vm-weblog ${ONBOARDING_FILTER_WEBLOG} --vm-env ${ONBOARDING_FILTER_ENV} --vm-library ${TEST_LIBRARY} --vm-provider aws

onboarding_dotnet:
  extends: .base_job_onboarding_system_tests
  stage: dotnet_tracer
  allow_failure: true
  dependencies: []
  only:
    - schedules
  variables:
    TEST_LIBRARY: "dotnet"
  parallel:
      matrix:
        - ONBOARDING_FILTER_ENV: [dev, prod]
          ONBOARDING_FILTER_WEBLOG: [test-app-dotnet]
          SCENARIO: [HOST_AUTO_INJECTION, HOST_AUTO_INJECTION_INSTALL_SCRIPT]
        - ONBOARDING_FILTER_ENV: [dev, prod]
          ONBOARDING_FILTER_WEBLOG: [test-shell-script]
          SCENARIO: [HOST_AUTO_INJECTION_BLOCK_LIST]    
        - ONBOARDING_FILTER_ENV: [dev, prod]
          ONBOARDING_FILTER_WEBLOG: [test-app-dotnet-container]
          SCENARIO: [CONTAINER_AUTO_INJECTION, CONTAINER_AUTO_INJECTION_INSTALL_SCRIPT]
  script:
      - ./build.sh -i runner
      - timeout 2700s ./run.sh $SCENARIO --vm-weblog ${ONBOARDING_FILTER_WEBLOG} --vm-env ${ONBOARDING_FILTER_ENV} --vm-library ${TEST_LIBRARY} --vm-provider aws

onboarding_ruby:
  extends: .base_job_onboarding_system_tests
  stage: ruby_tracer
  allow_failure: true
  dependencies: []
  only:
    - schedules
  variables:
    TEST_LIBRARY: "ruby"
  parallel:
      matrix:
        - ONBOARDING_FILTER_ENV: [dev, prod]
          ONBOARDING_FILTER_WEBLOG: [test-app-ruby]
          SCENARIO: [HOST_AUTO_INJECTION, HOST_AUTO_INJECTION_INSTALL_SCRIPT]
        - ONBOARDING_FILTER_ENV: [dev, prod]
          ONBOARDING_FILTER_WEBLOG: [test-shell-script]
          SCENARIO: [HOST_AUTO_INJECTION_BLOCK_LIST]      
        - ONBOARDING_FILTER_ENV: [dev, prod]
          ONBOARDING_FILTER_WEBLOG: [test-app-ruby-container]
          SCENARIO: [CONTAINER_AUTO_INJECTION, CONTAINER_AUTO_INJECTION_INSTALL_SCRIPT]
  script:
      - ./build.sh -i runner
      - timeout 2700s ./run.sh $SCENARIO --vm-weblog ${ONBOARDING_FILTER_WEBLOG} --vm-env ${ONBOARDING_FILTER_ENV} --vm-library ${TEST_LIBRARY} --vm-provider aws

onboarding_parse_results:
  image: 486234852809.dkr.ecr.us-east-1.amazonaws.com/ci/test-infra-definitions/runner:a58cc31c
  tags: ["arch:amd64"]
  stage: parse_results
  only:
    - schedules
  before_script:
    #We need authenticate on git repository
    - export FP_IMPORT_URL=$(aws ssm get-parameter --region us-east-1 --name ci.system-tests.fp-import-url --with-decryption --query "Parameter.Value" --out text) 
    - export FP_API_KEY=$(aws ssm get-parameter --region us-east-1 --name ci.system-tests.fp-api-key --with-decryption --query "Parameter.Value" --out text) 
  script:
      - |
        for folder in reports/logs*/ ; do
          if [ -e ./${folder}feature_parity.json ]
          then
            curl -X POST ${FP_IMPORT_URL} \
              --fail \
              --header "Content-Type: application/json" \
              --header "FP_API_KEY: ${FP_API_KEY}" \
              --data "@./${folder}feature_parity.json" \
              --include
          fi
        done

check_merge_labels:
  #Build docker images if it's needed. Check if the PR has the labels associated with the image build.
  image: registry.ddbuild.io/images/ci_docker_base
  tags: ["runner:docker"]

  stage: before_tests
  allow_failure: true
  before_script:
    - export GH_TOKEN=$(aws ssm get-parameter --region us-east-1 --name ci.system-tests.gh-token --with-decryption --query "Parameter.Value" --out text) 
    - export DOCKER_LOGIN=$(aws ssm get-parameter --region us-east-1 --name ci.system-tests.docker-login-write --with-decryption --query "Parameter.Value" --out text) 
    - export DOCKER_LOGIN_PASS=$(aws ssm get-parameter --region us-east-1 --name ci.system-tests.docker-login-pass-write --with-decryption --query "Parameter.Value" --out text) 
  script:
    - ./utils/scripts/get_pr_merged_labels.sh
  rules:
    - if: $CI_PIPELINE_SOURCE == "push" && $CI_COMMIT_BRANCH == "main"<|MERGE_RESOLUTION|>--- conflicted
+++ resolved
@@ -10,35 +10,8 @@
   - parse_results
   - before_tests
 
-<<<<<<< HEAD
-.base_job_onboarding:
-  only:
-      - web
-  image: 486234852809.dkr.ecr.us-east-1.amazonaws.com/ci/test-infra-definitions/runner:a58cc31c
-  tags: ["arch:amd64"]
-  before_script:
-    # Setup AWS Credentials
-    - mkdir -p ~/.aws
-    - aws ssm get-parameter --region us-east-1 --name ci.system-tests.agent-qa-profile --with-decryption --query "Parameter.Value" --out text >> ~/.aws/config
-    - export DD_API_KEY_ONBOARDING=$(aws ssm get-parameter --region us-east-1 --name ci.system-tests.dd-api-key-onboarding --with-decryption --query "Parameter.Value" --out text)
-    - export DD_APP_KEY_ONBOARDING=$(aws ssm get-parameter --region us-east-1 --name ci.system-tests.dd-app-key-onboarding --with-decryption --query "Parameter.Value" --out text)
-    - export ONBOARDING_AWS_INFRA_SUBNET_ID=$(aws ssm get-parameter --region us-east-1 --name ci.system-tests.aws-infra-subnet-id --with-decryption --query "Parameter.Value" --out text)
-    - export ONBOARDING_AWS_INFRA_SECURITY_GROUPS_ID=$(aws ssm get-parameter --region us-east-1 --name ci.system-tests.aws-infra-securiy-groups-id --with-decryption --query "Parameter.Value" --out text)
-    - export ONBOARDING_AWS_INFRA_IAM_INSTANCE_PROFILE=ec2InstanceRole
-    - export PULUMI_CONFIG_PASSPHRASE=$(aws ssm get-parameter --region us-east-1 --name ci.system-tests.pulumi-config-passphrase --with-decryption --query "Parameter.Value" --out text) 
-    #Install plugins for PULUMI you need connect to gh. Sometimes this problem arises: GitHub rate limit exceeded
-    - export GITHUB_TOKEN=$(aws ssm get-parameter --region us-east-1 --name ci.system-tests.gh-token --with-decryption --query "Parameter.Value" --out text) 
-    #Avoid dockerhub rate limits
-    - export DOCKER_LOGIN=$(aws ssm get-parameter --region us-east-1 --name ci.system-tests.docker-login --with-decryption --query "Parameter.Value" --out text) 
-    - export DOCKER_LOGIN_PASS=$(aws ssm get-parameter --region us-east-1 --name ci.system-tests.docker-login-pass --with-decryption --query "Parameter.Value" --out text) 
-    - export AWS_PROFILE=agent-qa-ci
-    - pulumi login --local #"s3://dd-pulumi-state?region=us-east-1&awssdk=v2&profile=$AWS_PROFILE"
-    - pulumi plugin install resource command 0.7.2
-    - pulumi plugin install resource aws 5.41.0
-=======
 .base_job_onboarding_system_tests:
   extends: .base_job_onboarding
->>>>>>> e47ccdab
   after_script:
     - SCENARIO_SUFIX=$(echo "$SCENARIO" | tr '[:upper:]' '[:lower:]')
     - REPORTS_PATH="reports/"
