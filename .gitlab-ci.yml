include:
  - remote: https://gitlab-templates.ddbuild.io/libdatadog/include/single-step-instrumentation-tests.yml

stages:
  - extravms_tracer
  - ruby_tracer
  - nodejs_tracer
  - java_tracer
  - python_tracer
  - dotnet_tracer
  - php_tracer
  - parse_results
  - before_tests

.base_job_onboarding_system_tests:
  extends: .base_job_onboarding
  after_script:
    - SCENARIO_SUFIX=$(echo "$SCENARIO" | tr '[:upper:]' '[:lower:]')
    - REPORTS_PATH="reports/"
    - mkdir -p "$REPORTS_PATH"
    - cp -R logs_"${SCENARIO_SUFIX}" $REPORTS_PATH/
    - cp logs_"${SCENARIO_SUFIX}"/feature_parity.json "$REPORTS_PATH"/"${SCENARIO_SUFIX}".json
    - mv "$REPORTS_PATH"/logs_"${SCENARIO_SUFIX}" "$REPORTS_PATH"/logs_"${TEST_LIBRARY}"_"${ONBOARDING_FILTER_WEBLOG}"_"${SCENARIO_SUFIX}"
  artifacts:
      when: always
      paths:
        - reports/

variables:
    # Do not modify this - must be the repository name for Kubernetes gitlab runners to run
    KUBERNETES_SERVICE_ACCOUNT_OVERWRITE: system-tests #helm-charts
    TEST: 1
    KUBERNETES_CPU_REQUEST: "6"
    KUBERNETES_CPU_LIMIT: "6"
    AMI_UPDATE:
      description: "Set to true to force the update the AMIs used in the system-tests"

onboarding_install_extra_vms:
  extends: .base_job_onboarding_system_tests
  stage: extravms_tracer
  allow_failure: true
  dependencies: []
  rules:
    - if: $CI_PIPELINE_SOURCE == "schedule"
      when: always
    - when: manual
  variables:
    SCENARIO: "SIMPLE_INSTALLER_AUTO_INJECTION"
  parallel:
      matrix:
        - ONBOARDING_FILTER_ENV: [prod]
          ONBOARDING_FILTER_WEBLOG: [test-app-nodejs,test-app-nodejs-multicontainer]
          TEST_LIBRARY: "nodejs"
        - ONBOARDING_FILTER_ENV: [prod]
          ONBOARDING_FILTER_WEBLOG: [test-app-java,test-app-java-multicontainer]
          TEST_LIBRARY: "java"
        - ONBOARDING_FILTER_ENV: [prod]
          ONBOARDING_FILTER_WEBLOG: [test-app-python,test-app-python-container,test-app-python-alpine]
          TEST_LIBRARY: "python"
        - ONBOARDING_FILTER_ENV: [prod]
          ONBOARDING_FILTER_WEBLOG: [test-app-dotnet,test-app-dotnet-container]
          TEST_LIBRARY: "dotnet"
        - ONBOARDING_FILTER_ENV: [prod]
          ONBOARDING_FILTER_WEBLOG: [test-app-ruby,test-app-ruby-container]
          TEST_LIBRARY: "ruby"
        - ONBOARDING_FILTER_ENV: [prod]
          ONBOARDING_FILTER_WEBLOG: [test-app-php,test-app-php-container-83,test-app-php-container-alpine]
          TEST_LIBRARY: "php"
  script:
      - ./build.sh -i runner
      - timeout 2700s ./run.sh $SCENARIO --vm-weblog ${ONBOARDING_FILTER_WEBLOG} --vm-env ${ONBOARDING_FILTER_ENV} --vm-library ${TEST_LIBRARY} --vm-provider aws --vm-default-vms False --report-run-url ${CI_PIPELINE_URL} --report-environment ${ONBOARDING_FILTER_ENV}
onboarding_nodejs:
  extends: .base_job_onboarding_system_tests
  stage: nodejs_tracer
  allow_failure: true
  dependencies: []
  rules:
    - if: $CI_PIPELINE_SOURCE == "schedule"
      when: always
    - when: manual
  variables:
    TEST_LIBRARY: "nodejs"
  parallel:
      matrix:
        - ONBOARDING_FILTER_ENV: [dev, prod]
          ONBOARDING_FILTER_WEBLOG: [test-app-nodejs]
          SCENARIO: [HOST_AUTO_INJECTION_INSTALL_SCRIPT_PROFILING]
        - ONBOARDING_FILTER_ENV: [dev, prod]
          ONBOARDING_FILTER_WEBLOG: [test-app-nodejs-multicontainer]
          SCENARIO: [ CONTAINER_AUTO_INJECTION_INSTALL_SCRIPT_PROFILING]
        - ONBOARDING_FILTER_ENV: [dev, prod]
          ONBOARDING_FILTER_WEBLOG: [test-app-nodejs,test-app-nodejs-multicontainer]
          SCENARIO: [INSTALLER_AUTO_INJECTION,SIMPLE_AUTO_INJECTION_PROFILING]
        - ONBOARDING_FILTER_ENV: [dev, prod]
          ONBOARDING_FILTER_WEBLOG: [test-app-nodejs-16]
          SCENARIO: [INSTALLER_NOT_SUPPORTED_AUTO_INJECTION]
        - ONBOARDING_FILTER_ENV: [dev, prod]
          ONBOARDING_FILTER_WEBLOG: [test-app-nodejs]
          SCENARIO: [CHAOS_INSTALLER_AUTO_INJECTION]
  script:
      - ./build.sh -i runner
      - timeout 2700s ./run.sh $SCENARIO --vm-weblog ${ONBOARDING_FILTER_WEBLOG} --vm-env ${ONBOARDING_FILTER_ENV} --vm-library ${TEST_LIBRARY} --vm-provider aws --report-run-url ${CI_PIPELINE_URL} --report-environment ${ONBOARDING_FILTER_ENV}

onboarding_java:
  extends: .base_job_onboarding_system_tests
  stage: java_tracer
  allow_failure: true
  dependencies: []
  rules:
    - if: $CI_PIPELINE_SOURCE == "schedule"
      when: always
    - when: manual
  variables:
    TEST_LIBRARY: "java"
  parallel:
      matrix:
        - ONBOARDING_FILTER_ENV: [dev, prod]
          ONBOARDING_FILTER_WEBLOG: [test-app-java]
          SCENARIO: [HOST_AUTO_INJECTION_INSTALL_SCRIPT_PROFILING]
        - ONBOARDING_FILTER_ENV: [dev, prod]
          ONBOARDING_FILTER_WEBLOG: [test-app-java-multicontainer]
          SCENARIO: [CONTAINER_AUTO_INJECTION_INSTALL_SCRIPT_PROFILING]
        - ONBOARDING_FILTER_ENV: [dev, prod]
          ONBOARDING_FILTER_WEBLOG: [test-app-java,test-app-java-multicontainer,test-app-java-buildpack]
          SCENARIO: [INSTALLER_AUTO_INJECTION]
        - ONBOARDING_FILTER_ENV: [dev, prod]
          ONBOARDING_FILTER_WEBLOG: [test-app-java,test-app-java-multicontainer]
          SCENARIO: [SIMPLE_AUTO_INJECTION_PROFILING]
        - ONBOARDING_FILTER_ENV: [dev, prod]
          ONBOARDING_FILTER_WEBLOG: [test-app-java]
          SCENARIO: [CHAOS_INSTALLER_AUTO_INJECTION]
  script:
      - ./build.sh -i runner
      - timeout 2700s ./run.sh $SCENARIO --vm-weblog ${ONBOARDING_FILTER_WEBLOG} --vm-env ${ONBOARDING_FILTER_ENV} --vm-library ${TEST_LIBRARY} --vm-provider aws --report-run-url ${CI_PIPELINE_URL} --report-environment ${ONBOARDING_FILTER_ENV}

onboarding_python:
  extends: .base_job_onboarding_system_tests
  stage: python_tracer
  allow_failure: true
  dependencies: []
  rules:
    - if: $CI_PIPELINE_SOURCE == "schedule"
      when: always
    - when: manual
  variables:
    TEST_LIBRARY: "python"
  parallel:
      matrix:
        - ONBOARDING_FILTER_ENV: [dev, prod]
          ONBOARDING_FILTER_WEBLOG: [test-app-python]
          SCENARIO: [HOST_AUTO_INJECTION_INSTALL_SCRIPT]
        - ONBOARDING_FILTER_ENV: [dev, prod]
          ONBOARDING_FILTER_WEBLOG: [test-app-python-container,test-app-python-alpine]
          SCENARIO: [ CONTAINER_AUTO_INJECTION_INSTALL_SCRIPT]
        - ONBOARDING_FILTER_ENV: [dev, prod]
          ONBOARDING_FILTER_WEBLOG: [
            test-app-python,
            test-app-python-multicontainer,
            test-app-python-multialpine
          ]
          SCENARIO: [INSTALLER_AUTO_INJECTION]
        - ONBOARDING_FILTER_ENV: [dev, prod]
          ONBOARDING_FILTER_WEBLOG: [test-app-python]
          SCENARIO: [CHAOS_INSTALLER_AUTO_INJECTION]
  script:
      - ./build.sh -i runner
      - timeout 2700s ./run.sh $SCENARIO --vm-weblog ${ONBOARDING_FILTER_WEBLOG} --vm-env ${ONBOARDING_FILTER_ENV} --vm-library ${TEST_LIBRARY} --vm-provider aws --report-run-url ${CI_PIPELINE_URL} --report-environment ${ONBOARDING_FILTER_ENV}

onboarding_dotnet:
  extends: .base_job_onboarding_system_tests
  stage: dotnet_tracer
  allow_failure: true
  dependencies: []
  rules:
    - if: $CI_PIPELINE_SOURCE == "schedule"
      when: always
    - when: manual
  variables:
    TEST_LIBRARY: "dotnet"
  parallel:
      matrix:
        - ONBOARDING_FILTER_ENV: [dev, prod]
          ONBOARDING_FILTER_WEBLOG: [test-app-dotnet]
          SCENARIO: [HOST_AUTO_INJECTION_INSTALL_SCRIPT_PROFILING]
        - ONBOARDING_FILTER_ENV: [dev, prod]
          ONBOARDING_FILTER_WEBLOG: [test-app-dotnet-container]
          SCENARIO: [ CONTAINER_AUTO_INJECTION_INSTALL_SCRIPT_PROFILING]
        - ONBOARDING_FILTER_ENV: [dev, prod]
          ONBOARDING_FILTER_WEBLOG: [test-app-dotnet,test-app-dotnet-container]
          SCENARIO: [INSTALLER_AUTO_INJECTION, SIMPLE_AUTO_INJECTION_PROFILING]
        - ONBOARDING_FILTER_ENV: [dev, prod]
          ONBOARDING_FILTER_WEBLOG: [test-app-dotnet]
          SCENARIO: [CHAOS_INSTALLER_AUTO_INJECTION]
  script:
      - ./build.sh -i runner
      - timeout 2700s ./run.sh $SCENARIO --vm-weblog ${ONBOARDING_FILTER_WEBLOG} --vm-env ${ONBOARDING_FILTER_ENV} --vm-library ${TEST_LIBRARY} --vm-provider aws --report-run-url ${CI_PIPELINE_URL} --report-environment ${ONBOARDING_FILTER_ENV}

onboarding_ruby:
  extends: .base_job_onboarding_system_tests
  stage: ruby_tracer
  allow_failure: true
  dependencies: []
  rules:
    - if: $CI_PIPELINE_SOURCE == "schedule"
      when: always
    - when: manual
  variables:
    TEST_LIBRARY: "ruby"
  parallel:
      matrix:
        - ONBOARDING_FILTER_ENV: [dev, prod]
          ONBOARDING_FILTER_WEBLOG: [test-app-ruby]
          SCENARIO: [HOST_AUTO_INJECTION_INSTALL_SCRIPT]
        - ONBOARDING_FILTER_ENV: [dev, prod]
          ONBOARDING_FILTER_WEBLOG: [test-app-ruby-container]
          SCENARIO: [ CONTAINER_AUTO_INJECTION_INSTALL_SCRIPT]
        - ONBOARDING_FILTER_ENV: [dev, prod]
          ONBOARDING_FILTER_WEBLOG: [test-app-ruby,test-app-ruby-container]
          SCENARIO: [INSTALLER_AUTO_INJECTION]
        - ONBOARDING_FILTER_ENV: [dev, prod]
          ONBOARDING_FILTER_WEBLOG: [test-app-ruby]
          SCENARIO: [CHAOS_INSTALLER_AUTO_INJECTION]
  script:
      - ./build.sh -i runner
      - timeout 2700s ./run.sh $SCENARIO --vm-weblog ${ONBOARDING_FILTER_WEBLOG} --vm-env ${ONBOARDING_FILTER_ENV} --vm-library ${TEST_LIBRARY} --vm-provider aws --report-run-url ${CI_PIPELINE_URL} --report-environment ${ONBOARDING_FILTER_ENV}

onboarding_php:
  extends: .base_job_onboarding_system_tests
  stage: php_tracer
  allow_failure: true
  dependencies: []
  rules:
    - if: $CI_PIPELINE_SOURCE == "schedule"
      when: always
    - when: manual
  variables:
    TEST_LIBRARY: "php"
  parallel:
      matrix:
        - ONBOARDING_FILTER_ENV: [dev, prod]
          ONBOARDING_FILTER_WEBLOG: [test-app-php]
          SCENARIO: [HOST_AUTO_INJECTION_INSTALL_SCRIPT]
        - ONBOARDING_FILTER_ENV: [dev, prod]
<<<<<<< HEAD
          ONBOARDING_FILTER_WEBLOG: [test-app-php-container-83,test-app-php-container-alpine]
=======
          ONBOARDING_FILTER_WEBLOG: [test-shell-script]
          SCENARIO: [INSTALLER_AUTO_INJECTION_BLOCK_LIST]
        - ONBOARDING_FILTER_ENV: [dev, prod]
          ONBOARDING_FILTER_WEBLOG: [test-app-php-container-83,test-app-php-alpine]
>>>>>>> 93663609
          SCENARIO: [CONTAINER_AUTO_INJECTION_INSTALL_SCRIPT]
        - ONBOARDING_FILTER_ENV: [dev, prod]
          ONBOARDING_FILTER_WEBLOG: [test-app-php, test-app-php-multicontainer, test-app-php-multialpine]
          SCENARIO: [INSTALLER_AUTO_INJECTION]
        - ONBOARDING_FILTER_ENV: [dev, prod]
          ONBOARDING_FILTER_WEBLOG: [test-app-php]
          SCENARIO: [CHAOS_INSTALLER_AUTO_INJECTION]
        - ONBOARDING_FILTER_ENV: [dev, prod]
          ONBOARDING_FILTER_WEBLOG: [test-app-php-container-56]
          SCENARIO: [INSTALLER_NOT_SUPPORTED_AUTO_INJECTION]
  script:
      - ./build.sh -i runner
      - timeout 2700s ./run.sh $SCENARIO --vm-weblog ${ONBOARDING_FILTER_WEBLOG} --vm-env ${ONBOARDING_FILTER_ENV} --vm-library ${TEST_LIBRARY} --vm-provider aws --report-run-url ${CI_PIPELINE_URL} --report-environment ${ONBOARDING_FILTER_ENV}

onboarding_parse_results:
  image: 486234852809.dkr.ecr.us-east-1.amazonaws.com/ci/test-infra-definitions/runner:a58cc31c
  tags: ["arch:amd64"]
  stage: parse_results
  rules:
    - if: $CI_PIPELINE_SOURCE == "schedule" && $CI_COMMIT_BRANCH == "main"
  before_script:
    #We need authenticate on git repository
    - export FP_IMPORT_URL=$(aws ssm get-parameter --region us-east-1 --name ci.system-tests.fp-import-url --with-decryption --query "Parameter.Value" --out text)
    - export FP_API_KEY=$(aws ssm get-parameter --region us-east-1 --name ci.system-tests.fp-api-key --with-decryption --query "Parameter.Value" --out text)
  script:
      - |
        for folder in reports/logs*/ ; do
          echo "Checking folder: ${folder}"
          for filename in ./${folder}*_feature_parity.json; do
            if [ -e ${filename} ]
            then
              echo "Processing report: ${filename}"
              curl -X POST ${FP_IMPORT_URL} \
                --fail \
                --header "Content-Type: application/json" \
                --header "FP_API_KEY: ${FP_API_KEY}" \
                --data "@${filename}" \
                --include
            fi
          done
        done

check_merge_labels:
  #Build docker images if it's needed. Check if the PR has the labels associated with the image build.
  image: registry.ddbuild.io/images/ci_docker_base
  tags: ["runner:docker"]

  stage: before_tests
  allow_failure: true
  before_script:
    - export GH_TOKEN=$(aws ssm get-parameter --region us-east-1 --name ci.system-tests.gh-token --with-decryption --query "Parameter.Value" --out text)
    - export DOCKER_LOGIN=$(aws ssm get-parameter --region us-east-1 --name ci.system-tests.docker-login-write --with-decryption --query "Parameter.Value" --out text)
    - export DOCKER_LOGIN_PASS=$(aws ssm get-parameter --region us-east-1 --name ci.system-tests.docker-login-pass-write --with-decryption --query "Parameter.Value" --out text)
  script:
    -  echo $GH_TOKEN | docker login ghcr.io -u publisher --password-stdin
    - ./utils/scripts/get_pr_merged_labels.sh
  rules:
    - if: $CI_PIPELINE_SOURCE == "push" && $CI_COMMIT_BRANCH == "main"

generate_system_tests_images:
  image: registry.ddbuild.io/images/ci_docker_base
  tags: ["runner:docker"]

  stage: before_tests
  allow_failure: true
  before_script:
    - export GH_TOKEN=$(aws ssm get-parameter --region us-east-1 --name ci.system-tests.gh-token --with-decryption --query "Parameter.Value" --out text)
    - export DOCKER_LOGIN=$(aws ssm get-parameter --region us-east-1 --name ci.system-tests.docker-login-write --with-decryption --query "Parameter.Value" --out text)
    - export DOCKER_LOGIN_PASS=$(aws ssm get-parameter --region us-east-1 --name ci.system-tests.docker-login-pass-write --with-decryption --query "Parameter.Value" --out text)
  script:
      -  echo $GH_TOKEN | docker login ghcr.io -u publisher --password-stdin
      - ./utils/build/build_tracer_buddies.sh --push
      - ./utils/build/build_python_base_images.sh --push
      - ./lib-injection/build/build_lib_injection_images.sh
  when: manual<|MERGE_RESOLUTION|>--- conflicted
+++ resolved
@@ -241,14 +241,7 @@
           ONBOARDING_FILTER_WEBLOG: [test-app-php]
           SCENARIO: [HOST_AUTO_INJECTION_INSTALL_SCRIPT]
         - ONBOARDING_FILTER_ENV: [dev, prod]
-<<<<<<< HEAD
           ONBOARDING_FILTER_WEBLOG: [test-app-php-container-83,test-app-php-container-alpine]
-=======
-          ONBOARDING_FILTER_WEBLOG: [test-shell-script]
-          SCENARIO: [INSTALLER_AUTO_INJECTION_BLOCK_LIST]
-        - ONBOARDING_FILTER_ENV: [dev, prod]
-          ONBOARDING_FILTER_WEBLOG: [test-app-php-container-83,test-app-php-alpine]
->>>>>>> 93663609
           SCENARIO: [CONTAINER_AUTO_INJECTION_INSTALL_SCRIPT]
         - ONBOARDING_FILTER_ENV: [dev, prod]
           ONBOARDING_FILTER_WEBLOG: [test-app-php, test-app-php-multicontainer, test-app-php-multialpine]
