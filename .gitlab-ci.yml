--- conflicted
+++ resolved
@@ -93,12 +93,7 @@
         - ONBOARDING_FILTER_WEBLOG: [test-app-java-multicontainer,test-app-java-multialpine]
           SCENARIO: [CONTAINER_AUTO_INJECTION_INSTALL_SCRIPT_PROFILING]
           DEFAULT_VMS: ["True","False"]
-<<<<<<< HEAD
         - ONBOARDING_FILTER_WEBLOG: [test-app-java,test-app-java-multicontainer,test-app-java-multialpine,test-app-java-buildpack]
-=======
-        - ONBOARDING_FILTER_ENV: [dev, prod]
-          ONBOARDING_FILTER_WEBLOG: [test-app-java,test-app-java-multicontainer,test-app-java-multialpine,test-app-java-buildpack,test-app-java-container]
->>>>>>> dac4562c
           SCENARIO: [INSTALLER_AUTO_INJECTION]
           DEFAULT_VMS: ["True","False"]
         - ONBOARDING_FILTER_WEBLOG: [test-app-java,test-app-java-multicontainer,test-app-java-multialpine]
@@ -163,12 +158,8 @@
         - ONBOARDING_FILTER_WEBLOG: [test-app-dotnet-container]
           SCENARIO: [ CONTAINER_AUTO_INJECTION_INSTALL_SCRIPT_PROFILING]
           DEFAULT_VMS: ["True","False"]
-<<<<<<< HEAD
-        - ONBOARDING_FILTER_WEBLOG: [test-app-dotnet,test-app-dotnet-container]
-=======
         - ONBOARDING_FILTER_ENV: [dev, prod]
           ONBOARDING_FILTER_WEBLOG: [test-app-dotnet,test-app-dotnet-multicontainer,test-app-dotnet-multialpine]
->>>>>>> dac4562c
           SCENARIO: [INSTALLER_AUTO_INJECTION, SIMPLE_AUTO_INJECTION_PROFILING]
           DEFAULT_VMS: ["True","False"]
         - ONBOARDING_FILTER_WEBLOG: [test-app-dotnet]
