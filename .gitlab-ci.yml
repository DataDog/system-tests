--- conflicted
+++ resolved
@@ -198,12 +198,7 @@
         - ONBOARDING_FILTER_WEBLOG: [test-app-ruby-container]
           SCENARIO: [ CONTAINER_AUTO_INJECTION_INSTALL_SCRIPT]
           DEFAULT_VMS: ["True","False"]
-<<<<<<< HEAD
-        - ONBOARDING_FILTER_ENV: [dev, prod]
-          ONBOARDING_FILTER_WEBLOG: [test-app-ruby,test-app-ruby-multicontainer,test-app-ruby-multialpine,CONTAINER_AUTO_INJECTION_INSTALL_SCRIPT_CRASHTRACKING]
-=======
         - ONBOARDING_FILTER_WEBLOG: [test-app-ruby,test-app-ruby-container]
->>>>>>> 37a6e0e8
           SCENARIO: [INSTALLER_AUTO_INJECTION]
           DEFAULT_VMS: ["True","False"]
         - ONBOARDING_FILTER_WEBLOG: [test-app-ruby]
