#!/bin/bash

<<<<<<< HEAD
set -e
=======
# -e Exit early for any failed commands
# -x Print commands that are run
set -ex
>>>>>>> 365e48e0

## HELPERS
function echoerr() {
    echo "$@" 1>&2;
}
## end HELPERS

if [ -z "${BASE_DIR}" ] ; then
    echoerr "MUST define BASE_DIR before sourcing this file"
    exit 1
fi
if [ -z "${TEST_LIBRARY}" ] ; then
    echoerr "MUST define TEST_LIBRARY before sourcing this file"
    exit 1
fi

if [ -z "${WEBLOG_VARIANT}" ] ; then
    echoerr "You should define WEBLOG_VARIANT before sourcing this file"
fi

if [ -z "${DOCKER_REGISTRY_IMAGES_PATH}" ] ; then
    echoerr "MUST define DOCKER_REGISTRY_IMAGES_PATH. For example: ghcr.io/datadog"
    exit 1
fi

if [ -z "${DOCKER_IMAGE_TAG}" ] ; then
    echo "DOCKER_IMAGE_TAG environment variable is not defined. Using default tag:local"
    export DOCKER_IMAGE_TAG=local
fi

if [ -z "${DOCKER_IMAGE_WEBLOG_TAG}" ] ; then
    echo "DOCKER_IMAGE_WEBLOG_TAG environment variable is not defined. Using value of variable DOCKER_IMAGE_TAG:[${DOCKER_IMAGE_TAG}] "
    export DOCKER_IMAGE_WEBLOG_TAG=$DOCKER_IMAGE_TAG
fi

if [ -z "${DD_API_KEY}" ] ; then
    echo "MOCK API KEY"
    export DD_API_KEY=apikey
    export DD_APP_KEY=appkey
fi

# TODO: homogenize the names of things. nodejs or js? python or py? Source of problems!!!!
 [[ $TEST_LIBRARY = nodejs ]] && init_image_repo_alias=js || init_image_repo_alias=$TEST_LIBRARY
 [[ $init_image_repo_alias = python ]] && init_image_repo_alias=py
 [[ $TEST_LIBRARY = nodejs ]] && init_image_alias=js || init_image_alias=$TEST_LIBRARY


if [ "$DOCKER_IMAGE_TAG" == "latest" ]; then
    # Release version are published in docker.io
    export INIT_DOCKER_IMAGE_REPO=docker.io/datadog/dd-lib-${init_image_alias}-init
elif [ "$DOCKER_IMAGE_TAG" == "local" ]; then
    # Docker hub doesn't allow multi level repo paths
    export INIT_DOCKER_IMAGE_REPO=${DOCKER_REGISTRY_IMAGES_PATH}/dd-lib-${init_image_alias}-init
else
    export INIT_DOCKER_IMAGE_REPO=${DOCKER_REGISTRY_IMAGES_PATH}/dd-trace-${init_image_repo_alias}/dd-lib-${init_image_alias}-init
fi

export APP_DOCKER_IMAGE_REPO=${DOCKER_REGISTRY_IMAGES_PATH}/system-tests/${WEBLOG_VARIANT}

if [ "$DOCKER_IMAGE_WEBLOG_TAG" == "local" ]; then
    #Docker hub doesn't allow multi level repo paths
    export APP_DOCKER_IMAGE_REPO=${DOCKER_REGISTRY_IMAGES_PATH}/${WEBLOG_VARIANT}
fi

export LIBRARY_INJECTION_INIT_IMAGE=${INIT_DOCKER_IMAGE_REPO}:${DOCKER_IMAGE_TAG}
export LIBRARY_INJECTION_TEST_APP_IMAGE=${APP_DOCKER_IMAGE_REPO}:${DOCKER_IMAGE_WEBLOG_TAG}
export SRC_DIR=${BASE_DIR}/src
export LIBRARY_DIR=${BASE_DIR}/${TEST_LIBRARY}

echo "------------------------------------------------------------------------"
printf '%s\t%s\n' "Library test dir:" "${LIBRARY_DIR}" \
                  "Test library:" "${TEST_LIBRARY}" \
                  "Weblog variant:" "${WEBLOG_VARIANT}" \
                  "Src dir:" "${SRC_DIR}" \
                  "Init image name: " "${LIBRARY_INJECTION_INIT_IMAGE}" \
                  "Test app image: " "${LIBRARY_INJECTION_TEST_APP_IMAGE}" |
  expand -t 20
echo "------------------------------------------------------------------------"

export USE_ADMISSION_CONTROLLER=0
export USE_UDS=0

## MODIFIERS
function uds() {
    export USE_UDS=1
}

function network() {
    export USE_UDS=0
}

function use-admission-controller() {
    export USE_ADMISSION_CONTROLLER=1
}

## FUNCTIONS
function reset-cluster() {
    if [[ "$(kind get clusters)" =~ "lib-injection-testing" ]] ;  then
        kind delete cluster --name lib-injection-testing
    fi
}

function reset-buildx() {
    if [[ "$(docker buildx ls)" =~ "lib-injection-testing" ]] ;  then
        echo "deleting docker buildx builder: lib-injection-testing"
        docker buildx rm lib-injection-testing
    fi
}

function reset-deploys() {
    reset-app
    helm uninstall datadog
    kubectl delete daemonset datadog
    kubectl delete pods -l app=datadog
}

function reset-all() {
    reset-cluster
    reset-buildx
}

function ensure-cluster() {
    if ! [[ "$(kind get clusters)" =~ "lib-injection-testing" ]] ;  then
        kind create cluster --image=kindest/node:v1.25.3@sha256:f52781bc0d7a19fb6c405c2af83abfeb311f130707a0e219175677e366cc45d1 --name lib-injection-testing --config "${SRC_DIR}/test/resources/kind-config.yaml"
    fi
<<<<<<< HEAD
=======
    # Wait for the nodes to be ready before proceeding... important
    # as many of the k8s deploy commands will return successful even
    # if the nodes aren't up.
>>>>>>> 365e48e0
    kubectl wait --for=condition=Ready nodes --all --timeout=5m
}

function ensure-buildx() {
    if ! [[ "$(docker buildx ls)" =~ "lib-injection-testing" ]] ;  then
        docker buildx create --name lib-injection-testing
    fi
    docker buildx use lib-injection-testing
}

function deploy-operator() {
    operator_file=${BASE_DIR}/common/operator-helm-values.yaml
    if [ ${USE_UDS} -eq 1 ] ; then
      echo "[Deploy operator] Using UDS"  
      operator_file=${BASE_DIR}/common/operator-helm-values-uds.yaml
    fi
    echo "[Deploy operator] Configuring helm repository"
    helm repo add datadog https://helm.datadoghq.com
    helm repo update

    echo "[Deploy operator] helm install datadog with config file [${operator_file}]"
    helm install datadog --set datadog.apiKey=${DD_API_KEY} --set datadog.appKey=${DD_APP_KEY} -f "${operator_file}" datadog/datadog
    
    sleep 15 && kubectl get pods

    pod_name=$(kubectl get pods -l app=datadog-cluster-agent -o name)
    kubectl wait "${pod_name}" --for condition=ready --timeout=5m
    sleep 15 && kubectl get pods
}

function deploy-operator-auto() {
    echo "[Deploy operator] Using Patcher"
    operator_file=${BASE_DIR}/common/operator-helm-values-auto.yaml

    echo "[Deploy operator] Configuring helm repository"
    helm repo add datadog https://helm.datadoghq.com
    helm repo update

    echo "[Deploy operator] helm install datadog with config file [${operator_file}]"
<<<<<<< HEAD
    helm install datadog --set datadog.apiKey=${DD_API_KEY} --set datadog.appKey=${DD_APP_KEY} -f "${operator_file}" datadog/datadog
    
    # TODO: This is a hack until the patching permission is added in the official helm chart.
    echo "[Deploy operator] adding patch permissions to the datadog-cluster-agent clusterrole"
    kubectl patch clusterrole datadog-cluster-agent --type='json' -p '[{"op": "add", "path": "/rules/0", "value":{ "apiGroups": ["apps"], "resources": ["deployments"], "verbs": ["patch"]}}]'
   
    sleep 15 && kubectl get pods

=======
    helm install datadog --wait --set datadog.apiKey=${DD_API_KEY} --set datadog.appKey=${DD_APP_KEY} -f "${operator_file}" datadog/datadog 
>>>>>>> 365e48e0
    pod_name=$(kubectl get pods -l app=datadog-cluster-agent -o name)
    kubectl wait "${pod_name}" --for condition=ready --timeout=5m
    sleep 15 && kubectl get pods
}

function deploy-test-agent() {
    echo "[Deploy] deploy-test-agent"
    kubectl apply -f "${SRC_DIR}/test/resources/dd-apm-test-agent-config.yaml"
<<<<<<< HEAD
    kubectl rollout status daemonset/datadog

    echo "[Deploy] Get pods"
    sleep 15 && kubectl get pods -l app=datadog

    pod_name=$(kubectl get pods -l app=datadog -o name)

    echo "[Deploy] pod_name: ${pod_name} waiting"
    kubectl wait "${pod_name}" --for condition=ready --timeout=5m
    sleep 15 && kubectl get pods -l app=datadog
=======
    kubectl rollout status daemonset/datadog --timeout=5m
    echo "[Deploy] Wait for test agent pod"
    kubectl wait --for=condition=ready pod -l app=datadog --timeout=5m
    kubectl get pods -l app=datadog
>>>>>>> 365e48e0
    echo "[Deploy] deploy-test-agent done"
}

function deploy-agents-manual() {
    echo "[Deploy] deploy-agents"
    deploy-test-agent
    if [ ${USE_ADMISSION_CONTROLLER} -eq 1 ] ;  then
        echo "[Deploy] Using admission controller"
        deploy-operator
    fi
<<<<<<< HEAD
}

function deploy-agents-auto() {
    echo "[Deploy] deploy-agents"
    deploy-test-agent
    echo "[Deploy] Cluster Agent with patcher enabled"
    deploy-operator-auto
    sleep 30
=======
    deploy-test-agent
>>>>>>> 365e48e0
}

function reset-app() {
    kubectl delete pods my-app
}

function apply-config-auto() {
    echo "[Auto Config] Triggering config change"
    config_name="${CONFIG_NAME:-config}"
    kubectl apply -f ${BASE_DIR}/build/docker/${TEST_LIBRARY}/${config_name}.yaml
    echo "[Auto Config] Waiting on the cluster agent to pick up the changes"
    sleep 90
    echo "[Auto Config] apply-config-auto: waiting for deployments/test-${TEST_LIBRARY}-deployment available"
    kubectl rollout status deployments/test-${TEST_LIBRARY}-deployment --timeout=5m
    for p in $(kubectl get pods | grep Terminating | awk '{print $1}'); do kubectl delete pod $p --grace-period=0 --force;done
    kubectl get pods
    echo "[Auto Config] apply-config-auto: done"
}

function deploy-app-manual() {
    app_name=my-app
    echo "[Deploy] deploy-app: ${app_name} . Using UDS: ${USE_UDS}. Using adm.controller: ${USE_ADMISSION_CONTROLLER}"
    [[ $TEST_LIBRARY = nodejs ]] && library=js || library=$TEST_LIBRARY
    echo "[Deploy] Using library alias: ${library}"

    helm template lib-injection/common \
      -f "lib-injection/build/docker/$TEST_LIBRARY/values-override.yaml" \
      --set library="${library}" \
      --set as_pod="true" \
      --set app=${app_name} \
      --set use_uds=${USE_UDS} \
      --set use_admission_controller=${USE_ADMISSION_CONTROLLER} \
      --set test_app_image="${LIBRARY_INJECTION_TEST_APP_IMAGE}" \
      --set init_image="${LIBRARY_INJECTION_INIT_IMAGE}" \
       | kubectl apply -f -
    echo "[Deploy] deploy-app: waiting for pod/${app_name} ready"
    kubectl wait pod/${app_name} --for condition=ready --timeout=5m
    sleep 5 && kubectl get pods
    echo "[Deploy] deploy-app done"
}

function deploy-app-auto() {
    echo "[Deploy] deploy-app-auto: deploying app for library ${TEST_LIBRARY}"
    deployment_name=test-${TEST_LIBRARY}-deployment
    helm template lib-injection/common \
      -f "lib-injection/build/docker/$TEST_LIBRARY/values-override.yaml" \
      --set library="${TEST_LIBRARY}" \
      --set as_deployment="true" \
      --set deployment=${deployment_name} \
      --set test_app_image="${LIBRARY_INJECTION_TEST_APP_IMAGE}" \
       | kubectl apply -f -

    echo "[Deploy] deploy-app-auto: waiting for deployments/${deployment_name} available"
    kubectl rollout status deployments/${deployment_name} --timeout=5m
    kubectl wait deployments/${deployment_name} --for condition=Available=True --timeout=5m
    for p in $(kubectl get pods | grep Terminating | awk '{print $1}'); do kubectl delete pod $p --grace-period=0 --force;done
    sleep 5 && kubectl get pods

    echo "[Deploy] deploy-app-auto: done"
}

function trigger-app-rolling-update() {
    echo "[Deploy] trigger-app-rolling-update: updating deployment app ${TEST_LIBRARY}"
    deployment_name=test-${TEST_LIBRARY}-deployment
    kubectl set env deploy ${deployment_name} ENV_FOO=ENV_BAR

    echo "[Deploy] trigger-app-rolling-update: waiting for deployments/${deployment_name} available"
    kubectl rollout status deployments/${deployment_name} --timeout=5m
    kubectl wait deployments/${deployment_name} --for condition=Available=True --timeout=5m
    for p in $(kubectl get pods | grep Terminating | awk '{print $1}'); do kubectl delete pod $p --grace-period=0 --force;done
    sleep 15 && kubectl get pods

    echo "[Deploy] trigger-app-rolling-update: done"
}

function check-for-env-vars() {
    sleep 15 && kubectl get pods
    pod=$(kubectl get pods --field-selector=status.phase=Running --sort-by=.metadata.creationTimestamp -l app=${TEST_LIBRARY}-app -o name | head -n 1)
    echo "[Test] test for env vars ${pod}"
    trace_sample_rate="0.90"
    if [[ $CONFIG_NAME = "config-1" ]] ;  then
        trace_sample_rate="0.50"
    fi
    # TODO: extend the list of tested env vars
    kubectl get ${pod} -oyaml | grep -A1 DD_TRACE_SAMPLE_RATE | grep ${trace_sample_rate}
}

function check-for-pod-metadata() {
    sleep 15 && kubectl get pods
    pod=$(kubectl get pods --field-selector=status.phase=Running --sort-by=.metadata.creationTimestamp -l app=${TEST_LIBRARY}-app -o name | head -n 1)
    echo "[Test] test for labels/annotations ${pod}"
    [[ $TEST_LIBRARY = nodejs ]] && library=js || library=$TEST_LIBRARY
    # TODO: check for label/annotation values not only the presence
    enabled=$(kubectl get ${pod} -ojson | jq .metadata.labels | jq '."admission.datadoghq.com/enabled"')
    if [[ $enabled != "\"true\"" ]]; then
        echo "[Test] annotation 'admission.datadoghq.com/enabled' wasn't \"true\", got \"${enabled}\""
        exit 1
    fi
    kubectl get ${pod} -ojson | jq .metadata.annotations | grep "admission.datadoghq.com/${library}-lib.version"
    kubectl get ${pod} -ojson | jq .metadata.annotations | grep "admission.datadoghq.com/${library}-lib.config.v1"
}

function check-for-no-pod-metadata() {
    sleep 15 && kubectl get pods
    pod=$(kubectl get pods --field-selector=status.phase=Running --sort-by=.metadata.creationTimestamp -l app=${TEST_LIBRARY}-app -o name | head -n 1)
    echo "[Test] test for labels/annotations ${pod}"
    [[ $TEST_LIBRARY = nodejs ]] && library=js || library=$TEST_LIBRARY
    has_enabled_key=$(kubectl get ${pod} -ojson | jq .metadata.labels | jq 'has("admission.datadoghq.com/enabled")')
    if [[ $has_enabled_key != "false" ]]; then
        echo "[Test] annotation 'admission.datadoghq.com/enabled' was unexpectedly applied to the pod!"
        exit 1
    fi
}

function check-for-disabled-pod-metadata() {
    sleep 15 && kubectl get pods
    pod=$(kubectl get pods --field-selector=status.phase=Running --sort-by=.metadata.creationTimestamp -l app=${TEST_LIBRARY}-app -o name | head -n 1)
    echo "[Test] test for labels/annotations ${pod}"
    [[ $TEST_LIBRARY = nodejs ]] && library=js || library=$TEST_LIBRARY
    enabled=$(kubectl get ${pod} -ojson | jq .metadata.labels | jq '."admission.datadoghq.com/enabled"')
    if [[ $enabled != "\"false\"" ]]; then
        echo "[Test] label 'admission.datadoghq.com/enabled' wasn't \"false\", got \"${enabled}\""
        exit 1
    fi
}

function check-for-deploy-metadata() {
    deployment_name=test-${TEST_LIBRARY}-deployment
    echo "[Test] test for labels/annotations ${deployment_name}"
    rev="0"
    if [[ $CONFIG_NAME = "config-1" ]] ;  then
        rev="1"
    fi
    kubectl get deploy ${deployment_name} -ojson | jq .metadata.annotations | jq -e '."admission.datadoghq.com/rc.id"' | grep "11777398274940883092"
    kubectl get deploy ${deployment_name} -ojson | jq .metadata.annotations | jq -e '."admission.datadoghq.com/rc.rev"' | grep ${rev}
}

function test-for-traces-manual() {
    echo "[Test] test for traces"

    tmpfile=$(mktemp -t traces.XXXXXX)
    echo "tmp file in ${tmpfile}"

    wget -O $(readlink -f "${tmpfile}") http://localhost:18126/test/traces || true
    traces=`cat ${tmpfile}`
    echo "[Test] ${traces}"
    if [[ ${#traces} -lt 3 ]] ; then
        echoerr "No traces reported - ${traces}"
        print-debug-info-manual || true
        reset-all
        exit 1
    else
        count=`jq '. | length' <<< "${traces}"`
        echo "Received ${count} traces so far"
    fi
    print-debug-info-manual || true
    echo "[Test] test-for traces completed successfully"
    reset-all
}

function test-for-traces-auto() {
    echo "[Test] test for traces"

    tmpfile=$(mktemp -t traces.XXXXXX)
    echo "tmp file in ${tmpfile}"

    wget -O $(readlink -f "${tmpfile}") http://localhost:18126/test/traces || true
    traces=`cat ${tmpfile}`
    echo "[Test] ${traces}"
    if [[ ${#traces} -lt 3 ]] ; then
        echoerr "No traces reported - ${traces}"
        print-debug-info-auto || true
        reset-all
        exit 1
    else
        count=`jq '. | length' <<< "${traces}"`
        echo "Received ${count} traces so far"
    fi
    print-debug-info-auto || true
    echo "[Test] test-for-traces completed successfully"
}

function print-debug-info-auto() {
    log_dir=${BASE_DIR}/../logs_lib-injection
    mkdir -p ${log_dir}/pod
    echo "[debug] Generating debug log files... (${log_dir})"
    echo "[debug] Export: Current cluster status"
    kubectl get pods > "${log_dir}/cluster_pods.log"
<<<<<<< HEAD
    kubectl get deployments datadog-cluster-agent > "${log_dir}/cluster_deployments.log"

    echo "[debug] Export: Daemonset logs"
    kubectl logs daemonset/datadog > "${log_dir}/daemonset_datadog.log"

    echo "[debug] Library deployment yaml and pod logs"
    kubectl get deploy test-${TEST_LIBRARY}-deployment -oyaml > "${log_dir}/test-${TEST_LIBRARY}-deployment.yaml"
    kubectl get pods -l app=${TEST_LIBRARY}-app
    pod=$(kubectl get pods -l app=${TEST_LIBRARY}-app -o name)
    kubectl get ${pod} -oyaml > "${log_dir}/${pod}.yaml"
    kubectl logs ${pod} > "${log_dir}/${pod}.log"

    echo "[debug] Cluster agent logs"
    pod_cluster_name=$(kubectl get pods -l app=datadog-cluster-agent -o name)
    kubectl logs ${pod_cluster_name} > "${log_dir}/${pod_cluster_name}.log"
}

function print-debug-info-manual(){
    log_dir=${BASE_DIR}/../logs_lib-injection
    mkdir -p ${log_dir}/pod
    echo "[debug] Generating debug log files... (${log_dir})"
    echo "[debug] Export: Current cluster status"
    kubectl get pods > "${log_dir}/cluster_pods.log"
    kubectl get deployments datadog-cluster-agent > "${log_dir}/cluster_deployments.log"

=======
    kubectl get deployments datadog-cluster-agent > "${log_dir}/cluster_deployments.log" || true
 
>>>>>>> 365e48e0
    echo "[debug] Export: Describe my-app status"
    kubectl describe pod my-app > "${log_dir}/my-app_describe.log"
    kubectl logs pod/my-app > "${log_dir}/my-app.log"

    echo "[debug] Export: Daemonset logs"
    kubectl logs daemonset/datadog > "${log_dir}/daemonset_datadog.log"

    if [ ${USE_ADMISSION_CONTROLLER} -eq 1 ] ;  then 
        pod_cluster_name=$(kubectl get pods -l app=datadog-cluster-agent -o name)

        echo "[debug] Export: Describe datadog-cluster-agent"
        kubectl describe ${pod_cluster_name} > "${log_dir}/${pod_cluster_name}_describe.log"
        kubectl logs ${pod_cluster_name} > "${log_dir}/${pod_cluster_name}.log"

        echo "[debug] Export: Telemetry datadog-cluster-agent"
        kubectl exec -it ${pod_cluster_name} -- agent telemetry > "${log_dir}/${pod_cluster_name}_telemetry.log"

        echo "[debug] Export: Status datadog-cluster-agent"
<<<<<<< HEAD
        #Sometimes this command fails.Ignoring this error
=======
        # Sometimes this command fails. Ignore this error
>>>>>>> 365e48e0
        kubectl exec -it ${pod_cluster_name} -- agent status > "${log_dir}/${pod_cluster_name}_status.log" || true
    fi
}

function build-and-push-test-app-image() { 
    current_dir=$(pwd)
    cd lib-injection/build/docker/$TEST_LIBRARY/$WEBLOG_VARIANT
    ./build.sh
    cd $current_dir
}

# Used only to local testing
function build-and-push-init-image() {
    ensure-buildx

    if [ -z "${BUILDX_PLATFORMS}" ] ; then
        BUILDX_PLATFORMS=`docker buildx imagetools inspect --raw busybox:latest | jq -r 'reduce (.manifests[] | [ .platform.os, .platform.architecture, .platform.variant ] | join("/") | sub("\\/$"; "")) as $item (""; . + "," + $item)' | sed 's/,//'`
    fi

    echo "Installing tracer"
    sh $(pwd)/lib-injection/build/docker/${TEST_LIBRARY}/install_ddtrace.sh $(pwd)/binaries

    #TODO change this. Two options: 1) not build the image, pull it (best option). 2) change to main branch
    echo "Building init image"  
    echo "docker buildx build https://github.com/DataDog/dd-trace-${init_image_repo_alias}.git#robertomonteromiguel/lib_injection_system_tests_integration:lib-injection --build-context ${TEST_LIBRARY}_agent=$(pwd)/binaries/ --platform ${BUILDX_PLATFORMS} -t "${INIT_DOCKER_IMAGE_REPO}:${DOCKER_IMAGE_TAG}" --push "
   
}<|MERGE_RESOLUTION|>--- conflicted
+++ resolved
@@ -1,12 +1,9 @@
 #!/bin/bash
 
-<<<<<<< HEAD
-set -e
-=======
 # -e Exit early for any failed commands
 # -x Print commands that are run
 set -ex
->>>>>>> 365e48e0
+
 
 ## HELPERS
 function echoerr() {
@@ -132,12 +129,9 @@
     if ! [[ "$(kind get clusters)" =~ "lib-injection-testing" ]] ;  then
         kind create cluster --image=kindest/node:v1.25.3@sha256:f52781bc0d7a19fb6c405c2af83abfeb311f130707a0e219175677e366cc45d1 --name lib-injection-testing --config "${SRC_DIR}/test/resources/kind-config.yaml"
     fi
-<<<<<<< HEAD
-=======
     # Wait for the nodes to be ready before proceeding... important
     # as many of the k8s deploy commands will return successful even
     # if the nodes aren't up.
->>>>>>> 365e48e0
     kubectl wait --for=condition=Ready nodes --all --timeout=5m
 }
 
@@ -159,7 +153,7 @@
     helm repo update
 
     echo "[Deploy operator] helm install datadog with config file [${operator_file}]"
-    helm install datadog --set datadog.apiKey=${DD_API_KEY} --set datadog.appKey=${DD_APP_KEY} -f "${operator_file}" datadog/datadog
+    helm install datadog --wait --set datadog.apiKey=${DD_API_KEY} --set datadog.appKey=${DD_APP_KEY} -f "${operator_file}" datadog/datadog 
     
     sleep 15 && kubectl get pods
 
@@ -177,8 +171,7 @@
     helm repo update
 
     echo "[Deploy operator] helm install datadog with config file [${operator_file}]"
-<<<<<<< HEAD
-    helm install datadog --set datadog.apiKey=${DD_API_KEY} --set datadog.appKey=${DD_APP_KEY} -f "${operator_file}" datadog/datadog
+    helm install datadog --wait --set datadog.apiKey=${DD_API_KEY} --set datadog.appKey=${DD_APP_KEY} -f "${operator_file}" datadog/datadog
     
     # TODO: This is a hack until the patching permission is added in the official helm chart.
     echo "[Deploy operator] adding patch permissions to the datadog-cluster-agent clusterrole"
@@ -186,9 +179,6 @@
    
     sleep 15 && kubectl get pods
 
-=======
-    helm install datadog --wait --set datadog.apiKey=${DD_API_KEY} --set datadog.appKey=${DD_APP_KEY} -f "${operator_file}" datadog/datadog 
->>>>>>> 365e48e0
     pod_name=$(kubectl get pods -l app=datadog-cluster-agent -o name)
     kubectl wait "${pod_name}" --for condition=ready --timeout=5m
     sleep 15 && kubectl get pods
@@ -197,23 +187,10 @@
 function deploy-test-agent() {
     echo "[Deploy] deploy-test-agent"
     kubectl apply -f "${SRC_DIR}/test/resources/dd-apm-test-agent-config.yaml"
-<<<<<<< HEAD
-    kubectl rollout status daemonset/datadog
-
-    echo "[Deploy] Get pods"
-    sleep 15 && kubectl get pods -l app=datadog
-
-    pod_name=$(kubectl get pods -l app=datadog -o name)
-
-    echo "[Deploy] pod_name: ${pod_name} waiting"
-    kubectl wait "${pod_name}" --for condition=ready --timeout=5m
-    sleep 15 && kubectl get pods -l app=datadog
-=======
     kubectl rollout status daemonset/datadog --timeout=5m
     echo "[Deploy] Wait for test agent pod"
     kubectl wait --for=condition=ready pod -l app=datadog --timeout=5m
     kubectl get pods -l app=datadog
->>>>>>> 365e48e0
     echo "[Deploy] deploy-test-agent done"
 }
 
@@ -224,7 +201,6 @@
         echo "[Deploy] Using admission controller"
         deploy-operator
     fi
-<<<<<<< HEAD
 }
 
 function deploy-agents-auto() {
@@ -233,9 +209,7 @@
     echo "[Deploy] Cluster Agent with patcher enabled"
     deploy-operator-auto
     sleep 30
-=======
     deploy-test-agent
->>>>>>> 365e48e0
 }
 
 function reset-app() {
@@ -424,8 +398,17 @@
     echo "[debug] Generating debug log files... (${log_dir})"
     echo "[debug] Export: Current cluster status"
     kubectl get pods > "${log_dir}/cluster_pods.log"
-<<<<<<< HEAD
     kubectl get deployments datadog-cluster-agent > "${log_dir}/cluster_deployments.log"
+ 
+    echo "[debug] Export: Describe my-app status"
+    kubectl describe pod my-app > ${log_dir}/my-app_describe.log
+    kubectl logs pod/my-app > ${log_dir}/my-app.log
+    kubectl get pods > "${log_dir}/cluster_pods.log"
+    kubectl get deployments datadog-cluster-agent > "${log_dir}/cluster_deployments.log" || true
+ 
+    echo "[debug] Export: Describe my-app status"
+    kubectl describe pod my-app > "${log_dir}/my-app_describe.log"
+    kubectl logs pod/my-app > "${log_dir}/my-app.log"
 
     echo "[debug] Export: Daemonset logs"
     kubectl logs daemonset/datadog > "${log_dir}/daemonset_datadog.log"
@@ -450,10 +433,6 @@
     kubectl get pods > "${log_dir}/cluster_pods.log"
     kubectl get deployments datadog-cluster-agent > "${log_dir}/cluster_deployments.log"
 
-=======
-    kubectl get deployments datadog-cluster-agent > "${log_dir}/cluster_deployments.log" || true
- 
->>>>>>> 365e48e0
     echo "[debug] Export: Describe my-app status"
     kubectl describe pod my-app > "${log_dir}/my-app_describe.log"
     kubectl logs pod/my-app > "${log_dir}/my-app.log"
@@ -472,11 +451,7 @@
         kubectl exec -it ${pod_cluster_name} -- agent telemetry > "${log_dir}/${pod_cluster_name}_telemetry.log"
 
         echo "[debug] Export: Status datadog-cluster-agent"
-<<<<<<< HEAD
-        #Sometimes this command fails.Ignoring this error
-=======
         # Sometimes this command fails. Ignore this error
->>>>>>> 365e48e0
         kubectl exec -it ${pod_cluster_name} -- agent status > "${log_dir}/${pod_cluster_name}_status.log" || true
     fi
 }
