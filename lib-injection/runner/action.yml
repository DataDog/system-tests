name: Lib injection test runner
description: "Lib injection tests runner"

inputs:
  docker-registry:
    description: Docker registry to be used to push weblog images
    required: true
  docker-registry-username:
    description: username for Docker registry
    required: true
  docker-registry-password:
    description: password for Docker registry
    required: true
  test-script:
    description: test script to run
    required: true
runs:
  using: composite
  steps:
      - name: Checkout system tests
        uses: actions/checkout@ac593985615ec2ede58e132d2e21d2b1cbd6127c  # 3.3.0
        with:
          repository: 'DataDog/system-tests'
          path: './system-tests'

      - name: Set up QEMU
        uses: docker/setup-qemu-action@8b122486cedac8393e77aa9734c3528886e4a1a8  # 2.0.0

      - name: Set up Docker Buildx
        uses: docker/setup-buildx-action@8c0edbc76e98fa90f69d9a2c020dcb50019dc325 # 2.2.1
        with:
          install: true
          config-inline: |
            [worker.oci]
              max-parallelism = 1

      - name: Log in to the Container registry
        uses: docker/login-action@f4ef78c080cd8ba55a85445d5b36e214a81df20a # 2.1.0
        with:
          registry: ${{ inputs.docker-registry }}
          username: ${{ inputs.docker-registry-username }}
          password: ${{ inputs.docker-registry-password}}

      - name: Build injection image
        shell: bash
        run: |
          cd system-tests
          ./lib-injection/execFunction.sh build-and-push-test-app-image
          ./lib-injection/build.sh

      - name: Run lib injection tests
        shell: bash
        run: |
          cd system-tests
          ${{ inputs.test-script }}

<<<<<<< HEAD
#       - name: Compress lib injection logs
#         shell: bash
#         if: ${{ always() }}
#         run: cd system-tests && tar -czvf ../artifact.tar.gz $(ls | grep logs)
#
#      - name: Upload lib injection logs
#        uses: actions/upload-artifact@0b7f8abb1508181956e8e162db84b466c27e18ce # 3.1.2
#        if: ${{ always() }}
#        with:
#          name: ${{ env.MODE }}-lib-injection_${{ env.TEST_LIBRARY }}_${{ matrix.weblog-variant }}_${{ matrix.lib-injection-connection }}_${{ matrix.lib-injection-use-admission-controller }}_${{ env.DOCKER_IMAGE_TAG}}
#          path: artifact.tar.gz
=======
      - name: Compress lib injection logs
        shell: bash
        if: ${{ always() }}
        run: cd system-tests && tar -czvf ../artifact.tar.gz $(ls | grep logs)

      - name: Upload lib injection logs
        uses: actions/upload-artifact@0b7f8abb1508181956e8e162db84b466c27e18ce # 3.1.2
        if: ${{ always() }}
        with:
          name: library-injection_${{ env.TEST_LIBRARY }}_${{ matrix.weblog-variant }}_${{ matrix.lib-injection-connection }}_${{ matrix.lib-injection-use-admission-controller }}_${{ env.DOCKER_IMAGE_TAG}}
          path: artifact.tar.gz
>>>>>>> 365e48e0
<|MERGE_RESOLUTION|>--- conflicted
+++ resolved
@@ -54,19 +54,6 @@
           cd system-tests
           ${{ inputs.test-script }}
 
-<<<<<<< HEAD
-#       - name: Compress lib injection logs
-#         shell: bash
-#         if: ${{ always() }}
-#         run: cd system-tests && tar -czvf ../artifact.tar.gz $(ls | grep logs)
-#
-#      - name: Upload lib injection logs
-#        uses: actions/upload-artifact@0b7f8abb1508181956e8e162db84b466c27e18ce # 3.1.2
-#        if: ${{ always() }}
-#        with:
-#          name: ${{ env.MODE }}-lib-injection_${{ env.TEST_LIBRARY }}_${{ matrix.weblog-variant }}_${{ matrix.lib-injection-connection }}_${{ matrix.lib-injection-use-admission-controller }}_${{ env.DOCKER_IMAGE_TAG}}
-#          path: artifact.tar.gz
-=======
       - name: Compress lib injection logs
         shell: bash
         if: ${{ always() }}
@@ -77,5 +64,4 @@
         if: ${{ always() }}
         with:
           name: library-injection_${{ env.TEST_LIBRARY }}_${{ matrix.weblog-variant }}_${{ matrix.lib-injection-connection }}_${{ matrix.lib-injection-use-admission-controller }}_${{ env.DOCKER_IMAGE_TAG}}
-          path: artifact.tar.gz
->>>>>>> 365e48e0
+          path: artifact.tar.gz