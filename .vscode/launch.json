{
    // Use IntelliSense to learn about possible attributes.
    // Hover to view descriptions of existing attributes.
    // For more information, visit: https://go.microsoft.com/fwlink/?linkid=830387
    "version": "0.2.0",
    "configurations": [
        {
            "name": "Run DEFAULT scenario",
            "type": "python",
            "request": "launch",
            "module": "pytest",
            "args": ["-p", "no:warnings"],
            "console": "integratedTerminal",
            "justMyCode": true
        },
        {
            "name": "Replay DEFAULT scenario",
            "type": "python",
            "request": "launch",
            "module": "pytest",
            "args": ["-p", "no:warnings", "--replay"],
            "console": "integratedTerminal",
            "justMyCode": true
        },
        {
            "name": "Run INTEGRATIONS scenario",
            "type": "python",
            "request": "launch",
            "module": "pytest",
            "args": ["-S", "INTEGRATIONS", "-p", "no:warnings"],
            "console": "integratedTerminal",
            "justMyCode": true
        },
        {
            "name": "Run LIBRARY_CONF_CUSTOM_HEADERS_LONG scenario",
            "type": "python",
            "request": "launch",
            "module": "pytest",
            "args": ["-S", "LIBRARY_CONF_CUSTOM_HEADERS_LONG", "-p", "no:warnings"],
            "console": "integratedTerminal",
            "justMyCode": true
        },
        {
            "name": "Run PROFILING scenario",
            "type": "python",
            "request": "launch",
            "module": "pytest",
            "args": ["-S", "PROFILING", "-p", "no:warnings"],
            "console": "integratedTerminal",
            "justMyCode": true
        },
        {
            "name": "Run REMOTE_CONFIG_MOCKED_BACKEND_ASM_FEATURES scenario",
            "type": "python",
            "request": "launch",
            "module": "pytest",
            "args": ["-S", "REMOTE_CONFIG_MOCKED_BACKEND_ASM_FEATURES", "-p", "no:warnings"],
            "console": "integratedTerminal",
            "justMyCode": true
        },
        {
            "name": "Replay REMOTE_CONFIG_MOCKED_BACKEND_ASM_FEATURES scenario",
            "type": "python",
            "request": "launch",
            "module": "pytest",
            "args": ["-S", "REMOTE_CONFIG_MOCKED_BACKEND_ASM_FEATURES", "-p", "no:warnings", "--replay"],
            "console": "integratedTerminal",
            "justMyCode": true
        },
        {
            "name": "Replay SAMPLING scenario",
            "type": "python",
            "request": "launch",
            "module": "pytest",
            "args": ["-S", "SAMPLING", "-p", "no:warnings", "--replay"],
            "console": "integratedTerminal",
            "justMyCode": true
        },
        {
            "name": "Run TEST_THE_TEST scenario",
            "type": "python",
            "request": "launch",
            "module": "pytest",
            "args": ["-S", "TEST_THE_TEST", "-p", "no:warnings"],
            "console": "integratedTerminal",
            "justMyCode": true
        },
        {
<<<<<<< HEAD
            "name": "Run GRAPHQL_APPSEC scenario",
            "type": "python",
            "request": "launch",
            "module": "pytest",
            "args": ["-S", "GRAPHQL_APPSEC", "-p", "no:warnings"],
            "console": "integratedTerminal",
            "justMyCode": true
        }
=======
            "name": "Python: Current File",
            "type": "python",
            "request": "launch",
            "program": "${file}",
            "console": "integratedTerminal",
            "justMyCode": true,
            "env": {
                "PYTHONPATH": "."
            }
        },
>>>>>>> a37909e5
    ]
}<|MERGE_RESOLUTION|>--- conflicted
+++ resolved
@@ -86,7 +86,6 @@
             "justMyCode": true
         },
         {
-<<<<<<< HEAD
             "name": "Run GRAPHQL_APPSEC scenario",
             "type": "python",
             "request": "launch",
@@ -94,8 +93,8 @@
             "args": ["-S", "GRAPHQL_APPSEC", "-p", "no:warnings"],
             "console": "integratedTerminal",
             "justMyCode": true
-        }
-=======
+        },
+        {
             "name": "Python: Current File",
             "type": "python",
             "request": "launch",
@@ -106,6 +105,5 @@
                 "PYTHONPATH": "."
             }
         },
->>>>>>> a37909e5
     ]
 }