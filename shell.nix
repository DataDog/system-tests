--- conflicted
+++ resolved
@@ -1,6 +1,3 @@
-<<<<<<< HEAD
-(builtins.getFlake ("git+file://" + toString ./.)).devShells.${builtins.currentSystem}.default
-=======
 # flake-compat shim for usage without flakes
 (import
   (
@@ -11,5 +8,4 @@
     }
   )
   { src = ./.; }
-).shellNix
->>>>>>> 015482e3
+).shellNix