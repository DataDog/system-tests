--- conflicted
+++ resolved
@@ -127,11 +127,7 @@
 </string>
 ```
 
-<<<<<<< HEAD
-## \[GET, POST, OPTIONS\] /tag_value/:tag_value/:status_code
-=======
 ### \[GET, POST, OPTIONS\] /tag_value/:tag_value/:status_code
->>>>>>> 1a86541e
 
 This endpoint must accept two required parameters (the first is a string, the second is an integer) and are part of the URL path.
 
@@ -168,11 +164,7 @@
 
 Make sure to especify the Content-Type header as `application/json`
 
-<<<<<<< HEAD
-### Example
-=======
 #### Example
->>>>>>> 1a86541e
 
 ```
 /tag_value/tainted_value/418?Content-Language=fr&custom_field=myvalue
@@ -380,11 +372,7 @@
 ### GET /debugger
 These endpoints are used for the Live Debugger tests in `test_debugger.py`. Currently, they are placeholders but will eventually be used to create and test different probe definitions.
 
-<<<<<<< HEAD
-### GET /debugger/log
-=======
 #### GET /debugger/log
->>>>>>> 1a86541e
 This endpoint will be used to validate the log probe.
 
 #### GET /debugger/metric
