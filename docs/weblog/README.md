--- conflicted
+++ resolved
@@ -197,7 +197,6 @@
 
 
 Supported Libraries:
-<<<<<<< HEAD
   - Python:
     - [pyscopg](https://www.psycopg.org/docs/index.html) (Python PostgreSQL adapter)
   - .NET:
@@ -206,12 +205,6 @@
   - PHP:
     - [pdo](https://www.php.net/manual/en/book.pdo.php) (Data Objects for accessing multiple databases)
     - [mysqli](https://www.php.net/manual/en/book.mysqli.php) (Extension that interacts with MySQL)
-=======
-  - pyscopg (Python PostgreSQL adapter)
-  - npgsql (ADO.NET Data Provider for PostgreSQL)
-  - mysql (ADO.NET driver for MySQL)
-  - sqlclient (Microsoft Data Provider for SQLServer & Azure SQL Database)
->>>>>>> ca9a5dad
 
 ## GET /dsm
 
