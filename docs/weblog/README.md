--- conflicted
+++ resolved
@@ -212,12 +212,11 @@
 - `user`: user id.
   - Possible values: `blockedUser`
 
-<<<<<<< HEAD
 ## GET /load_dependency
 
 This endpoint loads a module/package in applicable languages. It's mainly used for telemetry tests to verify that 
 the `dependencies-loaded` event is appropriately triggered.
-=======
+
 ## GET /e2e_single_span
 
 This endpoint will create two spans, a parent span (which is a root-span), and a child span.
@@ -231,5 +230,4 @@
 The following query parameters are optional:
 - `shouldIndex`: Valid values are `1` and `0`. When `shouldIndex=1` is provided, special tags are added in the spans that will force their indexation in the APM backend, without explicit retention filters needed.
 
-This endpoint is used for the Single Spans tests (`test_single_span.py`).
->>>>>>> 250fa482
+This endpoint is used for the Single Spans tests (`test_single_span.py`).