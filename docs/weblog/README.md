# Weblog

A weblog is a web app that system uses to test the library. A weblog app is required for each platform that the system tests will test. The weblog must implement a number of different end points.

## Disclaimer

This document describes endpoints implemented on weblog. Though, it's not a complete description, and can contains mistakes. The source of truth are the test itself. If a weblog endpoint passes system tests, then you can consider it as ok. And if it does not passes it, then you must correct it, even if it's in line with this document.

**You are strongly encouraged to help others by submitting corrections when you notice issues with this document.**

# Endpoints

All those endpoints must respond `200`. If content is not precised, it means that it's not tested. But for coherence, the content most used is precised.

## `GET /` and `POST /` (aka plain text end point)

The following text may be written to the body of the response:

```
Hello world!\n
```

## `GET /headers`

This end point must set the following headers:

```
content-type: text
content-length: 16
content-language: en-US
```

Note: The content length must be present, whatever the value as long as it's numeric.

The following text may be written to the body of the response:

```
Hello headers!\n
```

# GET /identify

This endpoint must set the following tags on the local root span:

```
usr.id
usr.email
usr.name
usr.session_id
usr.role
usr.scope
```

The value of each tag should be the tag name, for example `usr.id` should be set to `usr.id`.

# GET /identify-propagate

This endpoint must set the following tags on the local root span:

```
_dd.p.usr_id
```

The value of `_dd.p.usr.id` should be `dXNyLmlk`, which is the base64 encoding of `usr.id`.

## GET /params/%s

This end point must accept a parameter that is a string and is part of the URL path.

The following text may be written to the body of the response:

```
Hello world!\n
```

## GET /sample_rate_route/%i

This endpoint must accpect a parameter `i` as an integer.

The following text may be written to the body of the response:

```
Hello world!\n
```

## GET /spans

The end point may accept two query string parameters:

* `repeats` - this is the number of spans that should be manually created (default `1`). Span must be flatten (not nested)
* `garbage` - this is the number of tags that should added to each a span (default `1`). Tag must be of the form `garbage{i}: Random string`, `i` starting at `0`

The following text should be written to the body of the response:

```
Generated {repeats} spans with {garbage} garbage tags\n
```

Where `repeats` and `garbage` are the parameters read from the query string.

## GET /sqli

The end point must accept a query string parameter `q`. This parameter should be used as part of a query that is executed against a real database (to ensure a database span is created).

The output of the query should be written to the body of the response.

## `GET /status`

The end point must accept a query string parameter `code`, which should be an integer. This parameter should be come the status code of the response message.

## \[All HTTP verbs\] /waf

This is a generic endpoint. It must accept all methods, all content types, all queries and all sub paths, including empty ones.

The following text should be written to the body of the response:

```
Hello world!\n
```

In particular, it accepts and parse JSON and XML content. A typical XML content is :

```xml
<?xml version='1.0' encoding='utf-8'?>
<string attack="attr">
    content
</string>
```
## `GET /iast/insecure_hashing/deduplicate`

Parameterless end point. This endpoint contains a vulnerable souce code line (weak hashing) in a loop. 

## `GET /iast/insecure_hashing/multiple_hash`

Parameterless end point. This endpoint contains 2 different insecure hashing operations (for example md5 and sha1). These operations are located in differents points of the executed source code. 

## `GET /iast/insecure_hashing/test_secure_algorithm`

The endpoint executes a unique operation of String hashing with secure SHA-256 algorithm

<<<<<<< HEAD
The endpoint executes a unique operation of String hashing with given algorithm name 

## GET /make_distant_call

This endpoint accept a mandatory parameter `url`. It'll make a call to these url, and should returns a JSON response : 

```json
{
    "url": <url in paramter>,
    "status_code": <status code of the response>,
    "request_headers": <request headers as a dict>,
    "response_headers": <response headers as a dict>,
}
```
=======
## `GET /iast/insecure_hashing/test_md5_algorithm`

The endpoint executes a unique operation of String hashing with unsecure MD5 algorithm
>>>>>>> c75c1f64
<|MERGE_RESOLUTION|>--- conflicted
+++ resolved
@@ -138,7 +138,6 @@
 
 The endpoint executes a unique operation of String hashing with secure SHA-256 algorithm
 
-<<<<<<< HEAD
 The endpoint executes a unique operation of String hashing with given algorithm name 
 
 ## GET /make_distant_call
@@ -153,8 +152,7 @@
     "response_headers": <response headers as a dict>,
 }
 ```
-=======
+
 ## `GET /iast/insecure_hashing/test_md5_algorithm`
 
-The endpoint executes a unique operation of String hashing with unsecure MD5 algorithm
->>>>>>> c75c1f64
+The endpoint executes a unique operation of String hashing with unsecure MD5 algorithm