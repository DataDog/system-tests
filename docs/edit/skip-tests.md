--- conflicted
+++ resolved
@@ -2,13 +2,9 @@
 
 * `@irrelevant`: The tested feature/behavior is irrelevant to the library, meaning the feature is either purposefully not supported by the lib or cannot reasonably be implemented
 * `@missing_feature`: The tested feature/behavior does not exist in the library or there is a deficit in the test library that blocks this test from executing for the lib. **The test will be executed** and being ignored if it fails. If it passes, a warning will be added in thee output (`XPASS`)
+* `@incomplete_test_app` (sublass of `missing feature`): There is a deficit in the weblog/parametric apps or testing interface that prevents us from validating a feature across different applications.
 * `@bug`: The lib does not implement the feature correctly/up to spec. **The test will be executed** and being ignored if it fails. If it passes, a warning will be added in thee output (`XPASS`)
 * `@flaky` (subclass of `bug`): The feature sometimes fails, sometimes passes. It's not reliable, so don't run it.
-<<<<<<< HEAD
-* `@missing_feature`: The tested feature/behavior does not exist in the library
-* `@incomplete_test_app`: There is a deficit in the weblog/parametric apps or testing interface that prevents us from validating a feature across different applications.
-=======
->>>>>>> 0ea89efc
 
 To skip specific test functions within a test class, use them as in-line decorators (Example below).
 To skip test classes or test files, use the decorator in the library's [manifest file](./manifest.md).
