--- conflicted
+++ resolved
@@ -1,8 +1,4 @@
-<<<<<<< HEAD
-System tests are feature-oriented. It means that "features" drive how tests are organized.
-=======
 System tests are feature-oriented; put another way, tests certify which features are supported in each client library (and the supported library versions). Each test class must belong to a "feature", where "features" map to entries in the [Feature Parity Dashboard](https://feature-parity.us1.prod.dog/). We use the @features decorators to achieve this.
->>>>>>> 6bca8183
 
 For example, you have a new feature called `Awesome feature`, which is part of a meta feature called `stuffs`. We add a new file called `tests/test_stuffs.py` and add a test class with some boilerplate code, and a basic test:
 
@@ -15,7 +11,6 @@
 
     def test_basic(self)
         assert P==NP
-<<<<<<< HEAD
 ```
 
 Several key points:
@@ -42,54 +37,4 @@
 
 ## Skip tests
 
-Three decorators will helps you to skip some test function or class, depending on the skip reason:
-
-* `@irrelevant`: no need to test, the test is skipped
-* `@flaky`: The feature sometimes fails, sometimes passed, the test is skipped
-* `@bug`: known bug, the test is executed, and a warning is reported if it succeed
-* `@missing_feature`: feature or use case is not yet implemented, the test is executed, and a warning is reported if it succeed
-
-They takes several arguments:
-
-* `condition`: boolean, tell if it's relevant or not. As it's the first argument, you can omit the arguement name
-* `library`: provide library. version numbers are allowed (`java@1.2.4`)
-* `weblog_variant`: if you want to skip the test for a specific weblog
-
-And then, an `reason` argument with mor details. It's very handy for `@bug`, the best is providing a JIRA tickets number.
-
-
-```python
-from utils import irrelevant
-
-
-@irrelevant(library="nodejs")
-class Test_AwesomeFeature:
-    """ Short description of Awesome feature """
-
-    @bug(weblog_variant="echo", reason="JIRA-666")
-    def test_basic(self)
-        assert P==NP
-
-    @missing_feature(library="java@1.2.4", reason="still an hypothesis")
-    def test_extended(self)
-        assert riemann.zetas.zeros.real == 0.5
-
-    @missing_feature(reason="Maybe too soon")
-    def test_full(self)
-        assert 42
-```
-
-## Declare a RFC
-
-When the RFC exists, you must use this decorator:
-```python
-from utils import rfc
-
-
-@rfc("http://www.claymath.org/millennium-problems")
-class Test_Millenium:
-    """ Test on small details """
-```
-=======
-```
->>>>>>> 6bca8183
+See [skip-tests.md](/docs/edit/skip-tests.md)