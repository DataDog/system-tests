--- conflicted
+++ resolved
@@ -28,17 +28,11 @@
 
 ## Golang library
 
-<<<<<<< HEAD
-1. Add a file `golang-load-from-go-get`, the content will be installed by `go get`. Content example:
-    * `github.com/DataDog/dd-trace-go/v2@master`
-2. Clone the dd-trace-go repo inside `binaries`
-=======
 Create a file `golang-load-from-go-get` under the `binaries` directory that specifies the target build. The content of this file will be installed by the weblog or parametric app via `go get` when the test image is built.
 * Content example:
-    * `gopkg.in/DataDog/dd-trace-go.v1@main` Test the main branch
-    * `gopkg.in/DataDog/dd-trace-go.v1@v1.67.0` Test the 1.67.0 release
-    * `gopkg.in/DataDog/dd-trace-go.v1@<commit_hash>` Test un-merged changes
->>>>>>> 4fe4740a
+    * `github.com/DataDog/dd-trace-go/v2@main` Test the main branch
+    * `github.com/DataDog/dd-trace-go/v2@v2.0.0` Test the 2.0.0 release
+    * `github.com/DataDog/dd-trace-go/v2@<commit_hash>` Test un-merged changes
 
 ## Java library
 
