--- conflicted
+++ resolved
@@ -215,42 +215,22 @@
 
 The sample applications currently available in GHCR are:
 
-<<<<<<< HEAD
-| LANG    | WEBLOG IMAGE |
-|---------|--------------|
-| Java    | ghcr.io/datadog/system-tests/dd-lib-java-init-test-app:latest  |
-| Java    | ghcr.io/datadog/system-tests/dd-djm-spark-test-app:latest  |
-| .NET    | ghcr.io/datadog/system-tests/dd-lib-dotnet-init-test-app:latest  |
-| Node.js | ghcr.io/datadog/system-tests/sample-app:latest  |
-| Python  | ghcr.io/datadog/system-tests/dd-lib-python-init-test-django:latest  |
-| Python  | ghcr.io/datadog/system-tests/dd-lib-python-init-test-django-gunicorn:latest  |
-| Python  | ghcr.io/datadog/system-tests/dd-lib-python-init-test-django-gunicorn-alpine:latest  |
-| Python  | ghcr.io/datadog/system-tests/dd-lib-python-init-test-django-preinstalled:latest  |
-| Python  | ghcr.io/datadog/system-tests/dd-lib-python-init-test-django-unsupported-package-force:latest  |
-| Python  | ghcr.io/datadog/system-tests/dd-lib-python-init-test-django-uvicorn:latest  |
-| Python  | ghcr.io/datadog/system-tests/dd-lib-python-init-test-protobuf-old:latest  |
-| Ruby    | ghcr.io/datadog/system-tests/dd-lib-ruby-init-test-rails:latest  |
-| Ruby    | ghcr.io/datadog/system-tests/dd-lib-ruby-init-test-rails-explicit":latest  |
-| Ruby    | ghcr.io/datadog/system-tests/dd-lib-ruby-init-test-rails-gemsrb:latest  |
-=======
-
-| LANG   | WEBLOG IMAGE                                                                                 |
-| -------- | ---------------------------------------------------------------------------------------------- |
-| Java   | ghcr.io/datadog/system-tests/dd-lib-java-init-test-app:latest                                |
-| Java   | ghcr.io/datadog/system-tests/dd-djm-spark-test-app:latest                                    |
-| DotNet | ghcr.io/datadog/system-tests/dd-lib-dotnet-init-test-app:latest                              |
-| Nodejs | ghcr.io/datadog/system-tests/sample-app:latest                                               |
-| Python | ghcr.io/datadog/system-tests/dd-lib-python-init-test-django:latest                           |
-| Python | ghcr.io/datadog/system-tests/dd-lib-python-init-test-django-gunicorn:latest                  |
-| Python | ghcr.io/datadog/system-tests/dd-lib-python-init-test-django-gunicorn-alpine:latest           |
-| Python | ghcr.io/datadog/system-tests/dd-lib-python-init-test-django-preinstalled:latest              |
-| Python | ghcr.io/datadog/system-tests/dd-lib-python-init-test-django-unsupported-package-force:latest |
-| Python | ghcr.io/datadog/system-tests/dd-lib-python-init-test-django-uvicorn:latest                   |
-| Python | ghcr.io/datadog/system-tests/dd-lib-python-init-test-protobuf-old:latest                     |
-| Ruby   | ghcr.io/datadog/system-tests/dd-lib-ruby-init-test-rails:latest                              |
-| Ruby   | ghcr.io/datadog/system-tests/dd-lib-ruby-init-test-rails-explicit":latest                    |
-| Ruby   | ghcr.io/datadog/system-tests/dd-lib-ruby-init-test-rails-gemsrb:latest                       |
->>>>>>> 5431f19d
+| LANG    | WEBLOG IMAGE                                                                                 |
+| ------- | -------------------------------------------------------------------------------------------- |
+| Java    | ghcr.io/datadog/system-tests/dd-lib-java-init-test-app:latest                                |
+| Java    | ghcr.io/datadog/system-tests/dd-djm-spark-test-app:latest                                    |
+| .NET    | ghcr.io/datadog/system-tests/dd-lib-dotnet-init-test-app:latest                              |
+| Node.js | ghcr.io/datadog/system-tests/sample-app:latest                                               |
+| Python  | ghcr.io/datadog/system-tests/dd-lib-python-init-test-django:latest                           |
+| Python  | ghcr.io/datadog/system-tests/dd-lib-python-init-test-django-gunicorn:latest                  |
+| Python  | ghcr.io/datadog/system-tests/dd-lib-python-init-test-django-gunicorn-alpine:latest           |
+| Python  | ghcr.io/datadog/system-tests/dd-lib-python-init-test-django-preinstalled:latest              |
+| Python  | ghcr.io/datadog/system-tests/dd-lib-python-init-test-django-unsupported-package-force:latest |
+| Python  | ghcr.io/datadog/system-tests/dd-lib-python-init-test-django-uvicorn:latest                   |
+| Python  | ghcr.io/datadog/system-tests/dd-lib-python-init-test-protobuf-old:latest                     |
+| Ruby    | ghcr.io/datadog/system-tests/dd-lib-ruby-init-test-rails:latest                              |
+| Ruby    | ghcr.io/datadog/system-tests/dd-lib-ruby-init-test-rails-explicit":latest                    |
+| Ruby    | ghcr.io/datadog/system-tests/dd-lib-ruby-init-test-rails-gemsrb:latest                       |
 
 ##### Library init image
 
@@ -261,34 +241,18 @@
 
 The list of available images is:
 
-<<<<<<< HEAD
-| LANG    | LIB INIT IMAGE |
-|---------|----------------|
-| Java    | gcr.io/datadoghq/dd-lib-java-init:latest |
-| Java    | ghcr.io/datadog/dd-trace-java/dd-lib-java-init:latest_snapshot  |
-| .NET    | gcr.io/datadoghq/dd-lib-dotnet-init:latest |
+| LANG    | LIB INIT IMAGE                                                     |
+| ------- | ------------------------------------------------------------------ |
+| Java    | gcr.io/datadoghq/dd-lib-java-init:latest                           |
+| Java    | ghcr.io/datadog/dd-trace-java/dd-lib-java-init:latest_snapshot     |
+| .NET    | gcr.io/datadoghq/dd-lib-dotnet-init:latest                         |
 | .NET    | ghcr.io/datadog/dd-trace-dotnet/dd-lib-dotnet-init:latest_snapshot |
-| Node.js | gcr.io/datadoghq/dd-lib-js-init:latest |
-| Node.js | ghcr.io/datadog/dd-trace-js/dd-lib-js-init:latest_snapshot |
-| Python  | gcr.io/datadoghq/dd-lib-python-init:latest |
-| Python  | ghcr.io/datadog/dd-trace-py/dd-lib-python-init:latest_snapshot  |
-| Ruby    | gcr.io/datadoghq/dd-lib-ruby-init:latest  |
-| Ruby    | ghcr.io/datadog/dd-trace-rb/dd-lib-ruby-init:latest_snapshot |
-=======
-
-| LANG   | LIB INIT IMAGE                                                     |
-| -------- | -------------------------------------------------------------------- |
-| Java   | gcr.io/datadoghq/dd-lib-java-init:latest                           |
-| Java   | ghcr.io/datadog/dd-trace-java/dd-lib-java-init:latest_snapshot     |
-| DotNet | gcr.io/datadoghq/dd-lib-dotnet-init:latest                         |
-| DotNet | ghcr.io/datadog/dd-trace-dotnet/dd-lib-dotnet-init:latest_snapshot |
-| Nodejs | gcr.io/datadoghq/dd-lib-js-init:latest                             |
-| Nodejs | ghcr.io/datadog/dd-trace-js/dd-lib-js-init:latest_snapshot         |
-| Python | gcr.io/datadoghq/dd-lib-python-init:latest                         |
-| Python | ghcr.io/datadog/dd-trace-py/dd-lib-python-init:latest_snapshot     |
-| Ruby   | gcr.io/datadoghq/dd-lib-ruby-init:latest                           |
-| Ruby   | ghcr.io/datadog/dd-trace-rb/dd-lib-ruby-init:latest_snapshot       |
->>>>>>> 5431f19d
+| Node.js | gcr.io/datadoghq/dd-lib-js-init:latest                             |
+| Node.js | ghcr.io/datadog/dd-trace-js/dd-lib-js-init:latest_snapshot         |
+| Python  | gcr.io/datadoghq/dd-lib-python-init:latest                         |
+| Python  | ghcr.io/datadog/dd-trace-py/dd-lib-python-init:latest_snapshot     |
+| Ruby    | gcr.io/datadoghq/dd-lib-ruby-init:latest                           |
+| Ruby    | ghcr.io/datadog/dd-trace-rb/dd-lib-ruby-init:latest_snapshot       |
 
 ##### Datadog Cluster Agent
 
