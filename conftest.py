--- conflicted
+++ resolved
@@ -215,12 +215,9 @@
 
     terminal.write("\n\n")
 
-<<<<<<< HEAD
     if not context.scenario.name.startswith("ONBOARDING"):
-        context.scenario.post_setup(session)
-=======
+        context.scenario.post_setup()
     context.scenario.post_setup()
->>>>>>> 9821fc06
 
 
 def pytest_runtest_call(item):
