--- conflicted
+++ resolved
@@ -105,15 +105,6 @@
         logger.terminal.write(" *** .:: Sleep mode activated. Press Ctrl+C to exit ::. *** ")
         logger.terminal.write("\n ********************************************************** \n\n")
 
-<<<<<<< HEAD
-    if session.config.option.collectonly:
-        return
-
-    if not hasattr(session.config, "workerinput"):
-        context.scenario.session_start()
-
-=======
->>>>>>> 39bf65e0
 
 # called when each test item is collected
 def _collect_item_metadata(item):
