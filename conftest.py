# Unless explicitly stated otherwise all files in this repository are licensed under the the Apache License Version 2.0.
# This product includes software developed at Datadog (https://www.datadoghq.com/).
# Copyright 2021 Datadog, Inc.
import json
import os
import time
import types

import pytest
from pytest_jsonreport.plugin import JSONReport

from manifests.parser.core import load as load_manifests
from utils import context
from utils._context._scenarios import scenarios
from utils.tools import logger
from utils.scripts.junit_report import junit_modifyreport
from utils._context.library_version import LibraryVersion
from utils._decorators import released, configure as configure_decorators
from utils.properties_serialization import SetupProperties

# Monkey patch JSON-report plugin to avoid noise in report
JSONReport.pytest_terminal_summary = lambda *args, **kwargs: None  # noqa: ARG005

# pytest does not keep a trace of deselected items, so we keep it in a global variable
_deselected_items = []
setup_properties = SetupProperties()


def pytest_addoption(parser):
    parser.addoption(
        "--scenario", "-S", type=str, action="store", default="DEFAULT", help="Unique identifier of scenario"
    )
    parser.addoption("--replay", "-R", action="store_true", help="Replay tests based on logs")
    parser.addoption("--sleep", action="store_true", help="Startup scenario without launching the tests (keep running)")
    parser.addoption(
        "--force-execute", "-F", action="append", default=[], help="Item to execute, even if they are skipped"
    )
    parser.addoption("--scenario-report", action="store_true", help="Produce a report on nodeids and their scenario")

    parser.addoption("--force-dd-trace-debug", action="store_true", help="Set DD_TRACE_DEBUG to true")
    parser.addoption("--force-dd-iast-debug", action="store_true", help="Set DD_IAST_DEBUG_ENABLED to true")
    # k8s scenarios mandatory parameters
    parser.addoption("--k8s-weblog", type=str, action="store", help="Set weblog to deploy on k8s")
    parser.addoption("--k8s-library", type=str, action="store", help="Set language to test")
    parser.addoption(
        "--k8s-lib-init-img", type=str, action="store", help="Set tracers init image on the docker registry"
    )
    parser.addoption("--k8s-weblog-img", type=str, action="store", help="Set test app image on the docker registry")
    parser.addoption("--k8s-cluster-version", type=str, action="store", help="Set the datadog agent version")

    # Onboarding scenarios mandatory parameters
    parser.addoption("--vm-weblog", type=str, action="store", help="Set virtual machine weblog")
    parser.addoption("--vm-library", type=str, action="store", help="Set virtual machine library to test")
    parser.addoption("--vm-env", type=str, action="store", help="Set virtual machine environment")
    parser.addoption("--vm-provider", type=str, action="store", help="Set provider for VMs")
    parser.addoption("--vm-only-branch", type=str, action="store", help="Filter to execute only one vm branch")
    parser.addoption("--vm-only", type=str, action="store", help="Filter to execute only one vm name")
    parser.addoption("--vm-skip-branches", type=str, action="store", help="Filter exclude vm branches")
    parser.addoption(
        "--vm-gitlab-pipeline",
        type=str,
        action="store",
        help="Generate pipeline for Gitlab CI. Not run the tests. Values: one-pipeline, system-tests",
    )

    parser.addoption(
        "--vm-default-vms",
        type=str,
        action="store",
        help="True launch vms marked as default, False launch only no default vm. All launch all vms",
        default="True",
    )

    # Docker ssi scenarios
    parser.addoption("--ssi-weblog", type=str, action="store", help="Set docker ssi weblog")
    parser.addoption("--ssi-library", type=str, action="store", help="Set docker ssi library to test")
    parser.addoption("--ssi-base-image", type=str, action="store", help="Set docker ssi base image to build")
    parser.addoption("--ssi-arch", type=str, action="store", help="Set docker ssi archictecture of the base image")
    parser.addoption(
        "--ssi-installable-runtime",
        type=str,
        action="store",
        help=(
            """Set the language runtime to install on the docker base image. """
            """Empty if we don't want to install any runtime"""
        ),
    )
    parser.addoption("--ssi-push-base-images", "-P", action="store_true", help="Push docker ssi base images")
    parser.addoption("--ssi-force-build", "-B", action="store_true", help="Force build ssi base images")

    # Parametric scenario options
    parser.addoption(
        "--library",
        "-L",
        type=str,
        action="store",
        default="",
        help="Library to test (e.g. 'python', 'ruby')",
        choices=["cpp", "golang", "dotnet", "java", "nodejs", "php", "python", "ruby"],
    )

    # report data to feature parity dashboard
    parser.addoption(
        "--report-run-url", type=str, action="store", default=None, help="URI of the run who produced the report"
    )
    parser.addoption(
        "--report-environment", type=str, action="store", default=None, help="The environment the test is run under"
    )


def pytest_configure(config):
    if not config.option.force_dd_trace_debug and os.environ.get("SYSTEM_TESTS_FORCE_DD_TRACE_DEBUG") == "true":
        config.option.force_dd_trace_debug = True

    if not config.option.force_dd_iast_debug and os.environ.get("SYSTEM_TESTS_FORCE_DD_IAST_DEBUG") == "true":
        config.option.force_dd_iast_debug = True

    # handle options that can be filled by environ
    if not config.option.report_environment and "SYSTEM_TESTS_REPORT_ENVIRONMENT" in os.environ:
        config.option.report_environment = os.environ["SYSTEM_TESTS_REPORT_ENVIRONMENT"]

    if not config.option.report_run_url and "SYSTEM_TESTS_REPORT_RUN_URL" in os.environ:
        config.option.report_run_url = os.environ["SYSTEM_TESTS_REPORT_RUN_URL"]

    # First of all, we must get the current scenario
    for name in dir(scenarios):
        if name.upper() == config.option.scenario:
            context.scenario = getattr(scenarios, name)
            break

    if context.scenario is None:
        pytest.exit(f"Scenario {config.option.scenario} does not exist", 1)

    context.scenario.pytest_configure(config)

    if not config.option.replay and not config.option.collectonly:
        config.option.json_report_file = f"{context.scenario.host_log_folder}/report.json"
        config.option.xmlpath = f"{context.scenario.host_log_folder}/reportJunit.xml"

    configure_decorators(config)


# Called at the very begening
def pytest_sessionstart(session):
    # get the terminal to allow logging directly in stdout
    logger.terminal = session.config.pluginmanager.get_plugin("terminalreporter")

    # if only collect tests, do not start the scenario
    if not session.config.option.collectonly:
        context.scenario.pytest_sessionstart(session)

    if session.config.option.sleep:
        logger.terminal.write("\n ********************************************************** \n")
        logger.terminal.write(" *** .:: Sleep mode activated. Press Ctrl+C to exit ::. *** ")
        logger.terminal.write("\n ********************************************************** \n\n")


# called when each test item is collected
def _collect_item_metadata(item):
    result = {
        "details": None,
        "testDeclaration": None,
        "features": [marker.kwargs["feature_id"] for marker in item.iter_markers("features")],
    }

    # get the reason form skip before xfail
    markers = [*item.iter_markers("skip"), *item.iter_markers("skipif"), *item.iter_markers("xfail")]
    for marker in markers:
        skip_reason = _get_skip_reason_from_marker(marker)

        if skip_reason is not None:
            # if any irrelevant declaration exists, it is the one we need to expose
            if skip_reason.startswith("irrelevant") or result["details"] is None:
                result["details"] = skip_reason

    if result["details"]:
        logger.debug(f"{item.nodeid} => {result['details']} => skipped")

        if result["details"].startswith("irrelevant"):
            result["testDeclaration"] = "irrelevant"
        elif result["details"].startswith("flaky"):
            result["testDeclaration"] = "flaky"
        elif result["details"].startswith("bug"):
            result["testDeclaration"] = "bug"
        elif result["details"].startswith("incomplete_test_app"):
            result["testDeclaration"] = "incompleteTestApp"
        elif result["details"].startswith("missing_feature"):
            result["testDeclaration"] = "notImplemented"
        elif "got empty parameter set" in result["details"]:
            # Case of a test with no parameters. Onboarding: we removed the parameter/machine with excludedBranches
            logger.info(f"No parameters found for ${item.nodeid}")
        else:
            raise ValueError(f"Unexpected test declaration for {item.nodeid} : {result['details']}")

    return result


def _get_skip_reason_from_marker(marker):
    if marker.name == "skipif":
        if all(marker.args):
            return marker.kwargs.get("reason", "")
    elif marker.name in ("skip", "xfail"):
        if len(marker.args):  # if un-named arguments are present, the first one is the reason
            return marker.args[0]

        # otherwise, search in named arguments
        return marker.kwargs.get("reason", "")

    return None


def pytest_pycollect_makemodule(module_path, parent):
    # As now, declaration only works for tracers at module level

    library = context.scenario.library.library

    manifests = load_manifests()

    nodeid = str(module_path.relative_to(module_path.cwd()))

    if nodeid not in manifests or library not in manifests[nodeid]:
        return None

    declaration: str = manifests[nodeid][library]

    logger.info(f"Manifest declaration found for {nodeid}: {declaration}")

    mod: pytest.Module = pytest.Module.from_parent(parent, path=module_path)

    if declaration.startswith(("irrelevant", "flaky")):
        mod.add_marker(pytest.mark.skip(reason=declaration))
        logger.debug(f"Module {nodeid} is skipped by manifest file because {declaration}")
    else:
        mod.add_marker(pytest.mark.xfail(reason=declaration))
        logger.debug(f"Module {nodeid} is xfailed by manifest file because {declaration}")

    return mod


@pytest.hookimpl(tryfirst=True)
def pytest_pycollect_makeitem(collector, name, obj):
    if collector.istestclass(obj, name):
        if obj is None:
            message = f"""{collector.nodeid} is not properly collected.
            You may have forgotten to return a value in a decorator like @features"""
            raise ValueError(message)

        manifest = load_manifests()

        nodeid = f"{collector.nodeid}::{name}"

        if nodeid in manifest:
            declaration = manifest[nodeid]
            logger.info(f"Manifest declaration found for {nodeid}: {declaration}")

            try:
                released(**declaration)(obj)
            except Exception as e:
                raise ValueError(f"Unexpected error for {nodeid}.") from e


def pytest_collection_modifyitems(session, config, items: list[pytest.Item]):
    """Unselect items that are not included in the current scenario"""

    logger.debug("pytest_collection_modifyitems")

    selected = []
    deselected = []

    all_declared_scenarios = {}

    def iter_markers(self, name=None):
        return (x[1] for x in self.iter_markers_with_node(name=name) if x[1].name not in ("skip", "skipif", "xfail"))

    for item in items:
        scenario_markers = list(item.iter_markers("scenario"))
        if len(scenario_markers) == 0:
            declared_scenarios = ["DEFAULT"]
        else:
            declared_scenarios = [marker.args[0] for marker in scenario_markers]

        all_declared_scenarios[item.nodeid] = declared_scenarios

        # If we are running scenario with the option sleep, we deselect all
        if session.config.option.sleep or session.config.option.vm_gitlab_pipeline:
            deselected.append(item)
            continue

<<<<<<< HEAD
        if context.scenario.is_part_of(declared_scenarios):
=======
        if context.scenario.name == declared_scenario:
>>>>>>> 5b707a0b
            logger.info(f"{item.nodeid} is included in {context.scenario}")
            selected.append(item)

            for forced in config.option.force_execute:
                if item.nodeid.startswith(forced):
                    logger.info(f"{item.nodeid} is normally skipped, but forced thanks to -F {forced}")
                    # when user specified a test to be forced, we need to run it if it is skipped/xfailed, but also
                    # if any of it's parent is marked as skipped/xfailed. The trick is to monkey path the
                    # iter_markers method (this method is used by pytest internally to get all markers of a test item,
                    # including parent's markers) to exclude the skip, skipif and xfail markers.
                    item.iter_markers = types.MethodType(iter_markers, item)

        else:
            logger.debug(f"{item.nodeid} is not included in {context.scenario}")
            deselected.append(item)
    items[:] = selected
    config.hook.pytest_deselected(items=deselected)

    if config.option.scenario_report:
        with open(f"{context.scenario.host_log_folder}/scenarios.json", "w", encoding="utf-8") as f:
            json.dump(all_declared_scenarios, f, indent=2)


def pytest_deselected(items):
    _deselected_items.extend(items)


def _item_is_skipped(item):
    return any(item.iter_markers("skip"))


def pytest_collection_finish(session: pytest.Session):
    if session.config.option.collectonly:
        return

    if session.config.option.sleep:  # on this mode, we simply sleep, not running any test or setup
        try:
            while True:
                time.sleep(1)
        except KeyboardInterrupt:  # catching ctrl+C
            context.scenario.close_targets()
            return

    if session.config.option.replay:
        setup_properties.load(context.scenario.host_log_folder)

    last_item_file = ""
    for item in session.items:
        if _item_is_skipped(item):
            continue

        if not item.instance:  # item is a method bounded to a class
            continue

        # the test method name is like test_xxxx
        # we replace the test_ by setup_, and call it if it exists

        setup_method_name = f"setup_{item.name[5:]}"

        if not hasattr(item.instance, setup_method_name):
            continue

        item_file = item.nodeid.split(":", 1)[0]
        if last_item_file != item_file:
            if len(last_item_file) == 0:
                logger.terminal.write_sep("-", "tests setup", bold=True)

            logger.terminal.write(f"\n{item_file} ")
            last_item_file = item_file

        setup_method = getattr(item.instance, setup_method_name)
        try:
            if session.config.option.replay:
                logger.debug(f"Restore properties of {setup_method} for {item}")
                setup_properties.restore_properties(item)
            else:
                logger.debug(f"Call {setup_method} for {item}")
                setup_method()
                setup_properties.store_properties(item)
        except Exception:
            logger.exception("Unexpected failure during setup method call")
            logger.terminal.write("x", bold=True, red=True)
            context.scenario.close_targets()
            raise
        else:
            logger.terminal.write(".", bold=True, green=True)

    logger.terminal.write("\n\n")

    if not session.config.option.replay:
        setup_properties.dump(context.scenario.host_log_folder)

    context.scenario.post_setup()


def pytest_runtest_call(item):
    # add a log line for each request made by the setup, to help debugging
    setup_properties.log_requests(item)


@pytest.hookimpl(optionalhook=True)
def pytest_json_runtest_metadata(item, call):
    if call.when != "setup":
        return {}

    return _collect_item_metadata(item)


def pytest_json_modifyreport(json_report):
    try:
        # add usefull data for reporting
        json_report["context"] = context.serialize()

        logger.debug("Modifying JSON report finished")

    except:
        logger.error("Fail to modify json report", exc_info=True)


def pytest_sessionfinish(session, exitstatus):
    logger.info("Executing pytest_sessionfinish")

    context.scenario.pytest_sessionfinish(session, exitstatus)

    if session.config.option.collectonly or session.config.option.replay:
        return

    # xdist: pytest_sessionfinish function runs at the end of all tests. If you check for the worker input attribute,
    # it will run in the master thread after all other processes have finished testing
    if context.scenario.is_main_worker:
        with open(f"{context.scenario.host_log_folder}/known_versions.json", "w", encoding="utf-8") as f:
            json.dump(
                {library: sorted(versions) for library, versions in LibraryVersion.known_versions.items()}, f, indent=2
            )

        data = session.config._json_report.report  # noqa: SLF001

        try:
            junit_modifyreport(
                data, session.config.option.xmlpath, junit_properties=context.scenario.get_junit_properties()
            )

            export_feature_parity_dashboard(session, data)
        except Exception:
            logger.exception("Fail to export export reports", exc_info=True)

    if session.config.option.vm_gitlab_pipeline:
        NO_TESTS_COLLECTED = 5  # noqa: N806
        SUCCESS = 0  # noqa: N806
        if exitstatus == NO_TESTS_COLLECTED:
            session.exitstatus = SUCCESS


def export_feature_parity_dashboard(session, data):
    tests = [convert_test_to_feature_parity_model(test) for test in data["tests"]]

    result = {
        "runUrl": session.config.option.report_run_url or "https://github.com/DataDog/system-tests",
        "runDate": data["created"],
        "environment": session.config.option.report_environment or "local",
        "testSource": "systemtests",
        "language": context.scenario.library.library,
        "variant": context.weblog_variant,
        "testedDependencies": [
            {"name": name, "version": str(version)} for name, version in context.scenario.components.items()
        ],
        "configuration": context.configuration,
        "scenario": context.scenario.name,
        "tests": [test for test in tests if test is not None],
    }
    context.scenario.customize_feature_parity_dashboard(result)
    with open(f"{context.scenario.host_log_folder}/feature_parity.json", "w", encoding="utf-8") as f:
        json.dump(result, f, indent=2)


def convert_test_to_feature_parity_model(test):
    result = {
        "path": test["nodeid"],
        "lineNumber": test["lineno"],
        "outcome": test["outcome"],
        "testDeclaration": test["metadata"]["testDeclaration"],
        "details": test["metadata"]["details"],
        "features": test["metadata"]["features"],
    }

    # exclude features.not_reported
    return result if -1 not in result["features"] else None


## Fixtures corners
@pytest.fixture(scope="session", name="session")
def fixture_session(request):
    return request.session


@pytest.fixture(scope="session", name="deselected_items")
def fixture_deselected_items():
    return _deselected_items<|MERGE_RESOLUTION|>--- conflicted
+++ resolved
@@ -286,11 +286,7 @@
             deselected.append(item)
             continue
 
-<<<<<<< HEAD
-        if context.scenario.is_part_of(declared_scenarios):
-=======
-        if context.scenario.name == declared_scenario:
->>>>>>> 5b707a0b
+        if context.scenario.name in declared_scenarios:
             logger.info(f"{item.nodeid} is included in {context.scenario}")
             selected.append(item)
 
