--- conflicted
+++ resolved
@@ -170,18 +170,7 @@
             declaration = manifest[nodeid]
             logger.info(f"Manifest declaration found for {nodeid}: {declaration}")
 
-<<<<<<< HEAD
             released(**{context.scenario.library.library: declaration})(obj)
-=======
-            if isinstance(declaration, dict) or declaration.startswith("v"):
-                released(**{library: declaration})(obj)
-            elif declaration == "?" or declaration.startswith("missing_feature"):
-                released(**{library: declaration})(obj)
-            elif declaration.startswith("not relevant") or declaration.startswith("flaky"):
-                _get_skipped_item(obj, declaration)
-            else:
-                _get_expected_failure_item(obj, declaration)
->>>>>>> 8accdfa6
 
 
 def pytest_collection_modifyitems(session, config, items):
