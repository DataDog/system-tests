# Unless explicitly stated otherwise all files in this repository are licensed under the the Apache License Version 2.0.
# This product includes software developed at Datadog (https://www.datadoghq.com/).
# Copyright 2021 Datadog, Inc.
import os
import json

from pytest_jsonreport.plugin import JSONReport

from utils import context, interfaces
from utils.proxy.core import start_proxy
from utils.tools import logger
from utils.scripts.junit_report import junit_modifyreport
from utils._context.library_version import LibraryVersion
from utils._context.containers import agent_container, weblog_container


# Monkey patch JSON-report plugin to avoid noise in report
JSONReport.pytest_terminal_summary = lambda *args, **kwargs: None

_docs = {}
_skip_reasons = {}
_release_versions = {}
_coverages = {}
_rfcs = {}

# Called at the very begening
def pytest_sessionstart(session):
    terminal = session.config.pluginmanager.get_plugin("terminalreporter")

    def print_info(info):
        logger.debug(info)
        terminal.write_line(info)

    if "SYSTEMTESTS_SCENARIO" in os.environ:  # means the we are running test_the_test

        if not session.config.option.collectonly:
            start_proxy()

        terminal.write_sep("=", "Tested components", bold=True)
        print_info(f"Library: {context.library}")
        print_info(f"Agent: {context.agent_version}")
        if context.library == "php":
            print_info(f"AppSec: {context.php_appsec}")

        if context.libddwaf_version:
            print_info(f"libddwaf: {context.libddwaf_version}")

        if context.appsec_rules_file:
            print_info(f"AppSec rules version: {context.appsec_rules_version}")

        if context.uds_mode:
            print_info(f"UDS socket: {context.uds_socket}")

        print_info(f"Weblog variant: {context.weblog_variant}")
        print_info(f"Backend: {context.dd_site}")
        print_info(f"Scenario: {context.scenario}")


# called when each test item is collected
def _collect_item_metadata(item):

    _docs[item.nodeid] = item.obj.__doc__
    _docs[item.parent.nodeid] = item.parent.obj.__doc__

    _release_versions[item.parent.nodeid] = getattr(item.parent.obj, "__released__", None)

    if hasattr(item.parent.obj, "__coverage__"):
        _coverages[item.parent.nodeid] = getattr(item.parent.obj, "__coverage__")

    if hasattr(item.parent.obj, "__rfc__"):
        _rfcs[item.parent.nodeid] = getattr(item.parent.obj, "__rfc__")
    if hasattr(item.obj, "__rfc__"):
        _rfcs[item.nodeid] = getattr(item.obj, "__rfc__")

    if hasattr(item.parent.parent, "obj"):
        _docs[item.parent.parent.nodeid] = item.parent.parent.obj.__doc__
    else:
        _docs[item.parent.parent.nodeid] = "Unexpected structure"

    markers = item.own_markers

    parent = item.parent
    while parent is not None:
        markers += parent.own_markers
        parent = parent.parent

    for marker in reversed(markers):
        skip_reason = _get_skip_reason_from_marker(marker)
        if skip_reason:
            logger.debug(f"{item.nodeid} => {skip_reason} => skipped")
            _skip_reasons[item.nodeid] = skip_reason
            break


def _get_skip_reason_from_marker(marker):
    if marker.name == "skipif":
        if all(marker.args):
            return marker.kwargs.get("reason", "")
    elif marker.name in ("skip", "xfail"):
        if len(marker.args):  # if un-named arguments are present, the first one is the reason
            return marker.args[0]

        # otherwise, search in named arguments
        return marker.kwargs.get("reason", "")

    return None


def pytest_collection_modifyitems(session, config, items):
    """unselect items that are not included in the current scenario"""

    def get_declared_scenario(item):
        for marker in item.own_markers:
            if marker.name == "scenario":
                return marker.args[0]

        for marker in item.parent.own_markers:
            if marker.name == "scenario":
                return marker.args[0]

        return None

    scenario = os.environ.get("SYSTEMTESTS_SCENARIO", "DEFAULT")

    if scenario == "CUSTOM":
        # user has specifed which test to run, do nothing
        return

    selected = []
    deselected = []

    for item in items:
        declared_scenario = get_declared_scenario(item)

        if declared_scenario == scenario or declared_scenario is None and scenario == "DEFAULT":
            logger.info(f"{item.nodeid} is included in scenario {scenario}")
            selected.append(item)
            _collect_item_metadata(item)
        else:
            logger.debug(f"{item.nodeid} is not included in scenario {scenario}")
            deselected.append(item)

    items[:] = selected
    config.hook.pytest_deselected(items=deselected)


def _item_is_skipped(item):
    for marker in item.own_markers:
        if marker.name in ("skip",):
            return True

    for marker in item.parent.own_markers:
        if marker.name in ("skip",):
            return True

    return False


def pytest_collection_finish(session):

    if session.config.option.collectonly:
        return

    terminal = session.config.pluginmanager.get_plugin("terminalreporter")

    terminal.write_line("Executing weblog warmup...")

    try:
        context.execute_warmups()

        last_file = ""
        for item in session.items:

            if _item_is_skipped(item):
                continue

            if not item.instance:  # item is a method bounded to a class
                continue

            # the test metohd name is like test_xxxx
            # we replace the test_ by setup_, and call it if it exists

            setup_method_name = f"setup_{item.name[5:]}"

            if not hasattr(item.instance, setup_method_name):
                continue

            if last_file != item.location[0]:
                if len(last_file) == 0:
                    terminal.write_sep("-", "Tests setup", bold=True)

                terminal.write(f"\n{item.location[0]} ")
                last_file = item.location[0]

            setup_method = getattr(item.instance, setup_method_name)
            logger.debug(f"Call {setup_method} for {item}")
            try:
                setup_method()
            except Exception:
                logger.exception("Unexpected failure during setup method call")
                terminal.write("x", bold=True, red=True)
                raise
            else:
                terminal.write(".", bold=True, green=True)

        terminal.write("\n\n")

<<<<<<< HEAD
        _wait_interface(interfaces.library, session)
        _wait_interface(interfaces.agent, session)
        _wait_interface(interfaces.backend, session)

        context.collect_logs()

        _wait_interface(interfaces.library_stdout, session)
        _wait_interface(interfaces.library_dotnet_managed, session)

    except:
        context.collect_logs()
        raise
    finally:
        context.close_targets()
=======
    _wait_interface(interfaces.library, session)
    _wait_interface(interfaces.library_stdout, session)
    _wait_interface(interfaces.library_dotnet_managed, session)
    _wait_interface(interfaces.agent, session)
    _wait_interface(interfaces.agent_stdout, session)
    _wait_interface(interfaces.backend, session)
>>>>>>> 2b060068


def _wait_interface(interface, session):
    terminal = session.config.pluginmanager.get_plugin("terminalreporter")
    terminal.write_sep("-", f"Wait for {interface} ({interface.timeout}s)")
    terminal.flush()

    interface.wait()


def pytest_json_modifyreport(json_report):

    try:
        logger.debug("Modifying JSON report")

        # populate and adjust some data
        for test in json_report["tests"]:
            test["skip_reason"] = _skip_reasons.get(test["nodeid"])

        # add usefull data for reporting
        json_report["docs"] = _docs
        json_report["context"] = context.serialize()
        json_report["release_versions"] = _release_versions
        json_report["rfcs"] = _rfcs
        json_report["coverages"] = _coverages

        # clean useless and volumetric data
        del json_report["collectors"]

        for test in json_report["tests"]:
            for k in ("setup", "call", "teardown", "keywords", "lineno"):
                if k in test:
                    del test[k]

        logger.debug("Modifying JSON report finished")
    except:
        logger.error("Fail to modify json report", exc_info=True)


def pytest_sessionfinish(session, exitstatus):

    json.dump(
        {library: sorted(versions) for library, versions in LibraryVersion.known_versions.items()},
        open("logs/known_versions.json", "w", encoding="utf-8"),
        indent=2,
    )

    _pytest_junit_modifyreport()

    if "SYSTEMTESTS_SCENARIO" in os.environ:  # means the we are running test_the_test
        # TODO : shutdown proxy
        # data_collector.join(timeout=10)
        ...


def _pytest_junit_modifyreport():
    json_report_path = "logs/report.json"
    junit_report_path = "logs/reportJunit.xml"

    with open(json_report_path, encoding="utf-8") as f:
        json_report = json.load(f)
        junit_modifyreport(
            json_report, junit_report_path, _skip_reasons, _docs, _rfcs, _coverages, _release_versions,
        )<|MERGE_RESOLUTION|>--- conflicted
+++ resolved
@@ -11,7 +11,6 @@
 from utils.tools import logger
 from utils.scripts.junit_report import junit_modifyreport
 from utils._context.library_version import LibraryVersion
-from utils._context.containers import agent_container, weblog_container
 
 
 # Monkey patch JSON-report plugin to avoid noise in report
@@ -205,7 +204,6 @@
 
         terminal.write("\n\n")
 
-<<<<<<< HEAD
         _wait_interface(interfaces.library, session)
         _wait_interface(interfaces.agent, session)
         _wait_interface(interfaces.backend, session)
@@ -214,20 +212,13 @@
 
         _wait_interface(interfaces.library_stdout, session)
         _wait_interface(interfaces.library_dotnet_managed, session)
+        _wait_interface(interfaces.agent_stdout, session)
 
     except:
         context.collect_logs()
         raise
     finally:
         context.close_targets()
-=======
-    _wait_interface(interfaces.library, session)
-    _wait_interface(interfaces.library_stdout, session)
-    _wait_interface(interfaces.library_dotnet_managed, session)
-    _wait_interface(interfaces.agent, session)
-    _wait_interface(interfaces.agent_stdout, session)
-    _wait_interface(interfaces.backend, session)
->>>>>>> 2b060068
 
 
 def _wait_interface(interface, session):
