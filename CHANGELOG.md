## Change Log

All notable changes to this project will be documented in this file.

<<<<<<< HEAD
=======
### September 2023 (84 PR merged)

* 2023-09-25 [New weblog variant: testing new Python version 3.12](https://github.com/DataDog/system-tests/pull/1617)
* 2023-09-22 [DB Integrations scenario: validate DB query reporting](https://github.com/DataDog/system-tests/pull/1601)
* 2023-09-20 [Parametric tests can use version in decorator/manifest file](https://github.com/DataDog/system-tests/pull/1589)
* 2023-09-08 [Agent version can be used in decorators and manifest file](https://github.com/DataDog/system-tests/pull/1577)
* 2023-09-08 [DB Integrations scenario: validate DB query reporting](https://github.com/DataDog/system-tests/pull/1410)
* All the month: lot of PR to migrate all `released` decorators to manifest files :tada:

>>>>>>> 1a86541e
### August 2023 (71 PR merged)

* 2023-08-31 [Deserilize appsec tags in deserializer](https://github.com/DataDog/system-tests/pull/1543) ASM data are visible as plain JSON in logs
* 2023-08-18 [Add stdout interface for postgres DB container](https://github.com/DataDog/system-tests/pull/1496) Ability to make assertion on DB containers (like Postgres) logs
* 2023-08-14 [Add pylint](https://github.com/DataDog/system-tests/pull/1486) Code quality for system-tests internales
* 2023-08-16 [Implementation of manifest files](https://github.com/DataDog/system-tests/pull/1481) :tada:


### July 2023 (86 PR merged)

* 2023-07-31 [Add library version detection for parametric tests](https://github.com/DataDog/system-tests/pull/1442) Parametric tests can now use `@released`
* 2023-07-19 [Merge parametric CI inside main CI](https://github.com/DataDog/system-tests/pull/1415) Lot of simplifications in system tests CI
* 2023-07-21 [RFC: manifest file](https://github.com/DataDog/system-tests/pull/1338) Manifest file RFC is validated !
* 2023-07-04 [Live Debugger test scenarios](https://github.com/DataDog/system-tests/pull/1296) New scenario for live debugger features


### June 2023 (77 PR merged)

* 2023-06-12 [VsCode configuration files](https://github.com/DataDog/system-tests/pull/1244): Run and debug your test
* 2023-06-16 [Force a test execution](https://github.com/DataDog/system-tests/pull/1270): Temporary force a test to be executed in your CI ([doc](https://github.com/DataDog/system-tests/blob/main/docs/execute/force-execute.md))
* 2023-06-22 [Migrate parametric tests](https://github.com/DataDog/system-tests/pull/1279): Parametric tests are now a regular scenario of system tests
* 2023-06-07 [New onboarding tests](https://github.com/DataDog/system-tests/pull/1191): Test the APM onboarding experience for customers using lib injection ([doc](https://github.com/DataDog/system-tests/tree/main/tests/onboarding))
* 2023-06-26 [New java weblog: spring-boot-payara](https://github.com/DataDog/system-tests/pull/1287)
* Some performance improvements on build step. 


### May 2023 (65 PR merged)

* 2023-05-30 [Each tracer team is owner of its weblog variants](https://github.com/DataDog/system-tests/pull/1216) by @smola
* 2023-05-23 [New java weblog : akka-http](https://github.com/DataDog/system-tests/pull/1064) by @cataphract
* 2023-05-16 [Replay mode :tada:](https://github.com/DataDog/system-tests/pull/1169) by @cbeauchesne
* 2023-05-09 [Ability to run a set of scenario](https://github.com/DataDog/system-tests/pull/1133) by @cbeauchesne
* 2023-05-02 [New java weblog : Vert.x 4.x](https://github.com/DataDog/system-tests/pull/1012) by @manuel-alvarez-alvarez


### April 2023 (85 PR merged)

* 2023-04-28 [Show requests/response in log on failure ](https://github.com/DataDog/system-tests/pull/1128) by @cbeauchesne
* 2023-04-27 [Allow to specify an arbitrary test file in a non-default scenario](https://github.com/DataDog/system-tests/pull/1124) by @cbeauchesne
* 2023-04-25 [Add opentelemetry intake end-to-end system tests](https://github.com/DataDog/system-tests/pull/976) by @songy23
* 2023-04-25 [new onboarding tests](https://github.com/DataDog/system-tests/pull/930) by @robertomonteromiguel
* 2023-04-25 [Update CODEOWNERS : Add @DataDog/appsec-libraries to owmers of tests/appsec folder ](https://github.com/DataDog/system-tests/pull/1090) by @cbeauchesne
* 2023-04-19 [Runner is now in executed on host](https://github.com/DataDog/system-tests/pull/958) by @cbeauchesne
* 2023-04-13 [Add Vert.x support for java IAST](https://github.com/DataDog/system-tests/pull/969) by @manuel-alvarez-alvarez

### March 2023 (76 PR merged)

* ...

### February 2023 (74 PR merged)

* ...<|MERGE_RESOLUTION|>--- conflicted
+++ resolved
@@ -2,8 +2,6 @@
 
 All notable changes to this project will be documented in this file.
 
-<<<<<<< HEAD
-=======
 ### September 2023 (84 PR merged)
 
 * 2023-09-25 [New weblog variant: testing new Python version 3.12](https://github.com/DataDog/system-tests/pull/1617)
@@ -13,7 +11,6 @@
 * 2023-09-08 [DB Integrations scenario: validate DB query reporting](https://github.com/DataDog/system-tests/pull/1410)
 * All the month: lot of PR to migrate all `released` decorators to manifest files :tada:
 
->>>>>>> 1a86541e
 ### August 2023 (71 PR merged)
 
 * 2023-08-31 [Deserilize appsec tags in deserializer](https://github.com/DataDog/system-tests/pull/1543) ASM data are visible as plain JSON in logs
