import base64
import os
import time

from utils import context, weblog, interfaces, scenarios, irrelevant
from utils.tools import logger, get_rid_from_request
from ._test_validator_trace import validate_all_traces
from ._test_validator_log import validate_log, validate_log_trace_correlation
from ._test_validator_metric import validate_metrics


def _get_dd_trace_id(otel_trace_id: str, use_128_bits_trace_id: bool) -> int:
    otel_trace_id_bytes = base64.b64decode(otel_trace_id)
    if use_128_bits_trace_id:
        return int.from_bytes(otel_trace_id_bytes, "big")
    return int.from_bytes(otel_trace_id_bytes[8:], "big")


@scenarios.otel_tracing_e2e
@irrelevant(context.library != "java_otel")
class Test_OTelTracingE2E:
    def setup_main(self):
        self.use_128_bits_trace_id = False
        self.r = weblog.get(path="/basic/trace")

    def test_main(self):
        otel_trace_ids = set(interfaces.open_telemetry.get_otel_trace_id(request=self.r))
        assert len(otel_trace_ids) == 2
        dd_trace_ids = [_get_dd_trace_id(otel_trace_id, self.use_128_bits_trace_id) for otel_trace_id in otel_trace_ids]

        try:
            # The 1st account has traces sent by DD Agent
            traces_agent = [
                interfaces.backend.assert_otlp_trace_exist(
                    request=self.r,
                    dd_trace_id=dd_trace_id,
                    dd_api_key=os.environ["DD_API_KEY"],
                    dd_app_key=os.environ.get("DD_APP_KEY", os.environ.get("DD_APPLICATION_KEY")),
                )
                for dd_trace_id in dd_trace_ids
            ]

            # The 2nd account has traces via the backend OTLP intake endpoint
            traces_intake = [
                interfaces.backend.assert_otlp_trace_exist(
                    request=self.r,
                    dd_trace_id=dd_trace_id,
                    dd_api_key=os.environ["DD_API_KEY_2"],
                    dd_app_key=os.environ["DD_APP_KEY_2"],
                )
                for dd_trace_id in dd_trace_ids
            ]

            # The 3rd account has traces sent by OTel Collector
            traces_collector = [
                interfaces.backend.assert_otlp_trace_exist(
                    request=self.r,
                    dd_trace_id=dd_trace_id,
                    dd_api_key=os.environ["DD_API_KEY_3"],
                    dd_app_key=os.environ["DD_APP_KEY_3"],
                )
                for dd_trace_id in dd_trace_ids
            ]

        except ValueError:
            logger.warning("Backend does not provide traces")
            return

        validate_all_traces(traces_agent, traces_intake, traces_collector, self.use_128_bits_trace_id)


@scenarios.otel_metric_e2e
<<<<<<< HEAD
@irrelevant(context.library != "open_telemetry")
=======
@irrelevant(context.library != "java_otel")
@flaky(True, reason="Backend responses often don't include series")
>>>>>>> afd8176c
class Test_OTelMetricE2E:
    def setup_main(self):
        self.start = int(time.time())
        self.r = weblog.get(path="/basic/metric")
        self.expected_metrics = [
            "example.counter",
            "example.histogram",
            "example.histogram.sum",
            "example.histogram.count",
            "example.histogram.min",
            "example.histogram.max",
        ]

    def test_main(self):
        end = int(time.time())
        rid = get_rid_from_request(self.r).lower()
        try:
            # The 1st account has metrics sent by DD Agent
            metrics_agent = [
                interfaces.backend.query_timeseries(
                    start=self.start,
                    end=end,
                    rid=rid,
                    metric=metric,
                    dd_api_key=os.environ["DD_API_KEY"],
                    dd_app_key=os.environ.get("DD_APP_KEY", os.environ.get("DD_APPLICATION_KEY")),
                )
                for metric in self.expected_metrics
            ]

            # The 3rd account has metrics sent by OTel Collector
            metrics_collector = [
                interfaces.backend.query_timeseries(
                    start=self.start,
                    end=end,
                    rid=rid,
                    metric=metric,
                    dd_api_key=os.environ["DD_API_KEY_3"],
                    dd_app_key=os.environ["DD_APP_KEY_3"],
                )
                for metric in self.expected_metrics
            ]

        except ValueError:
            logger.warning("Backend does not provide series")
            return

        validate_metrics(metrics_agent, metrics_collector)


@scenarios.otel_log_e2e
@irrelevant(context.library != "java_otel")
class Test_OTelLogE2E:
    def setup_main(self):
        self.r = weblog.get(path="/basic/log")
        self.use_128_bits_trace_id = False

    def test_main(self):
        rid = get_rid_from_request(self.r)
        otel_trace_ids = set(interfaces.open_telemetry.get_otel_trace_id(request=self.r))
        assert len(otel_trace_ids) == 1
        dd_trace_id = _get_dd_trace_id(list(otel_trace_ids)[0], self.use_128_bits_trace_id)

        # The 1st account has logs and traces sent by Agent
        try:
            log_agent = interfaces.backend.get_logs(
                query=f"trace_id:{dd_trace_id}",
                rid=rid,
                dd_api_key=os.environ["DD_API_KEY"],
                dd_app_key=os.environ.get("DD_APP_KEY", os.environ.get("DD_APPLICATION_KEY")),
            )
            otel_log_trace_attrs = validate_log(log_agent, rid, "datadog_agent")
            trace_agent = interfaces.backend.assert_otlp_trace_exist(
                request=self.r,
                dd_trace_id=dd_trace_id,
                dd_api_key=os.environ["DD_API_KEY"],
                dd_app_key=os.environ.get("DD_APP_KEY", os.environ.get("DD_APPLICATION_KEY")),
            )
        except ValueError:
            logger.warning("Backend does not provide logs")
            return
        validate_log_trace_correlation(otel_log_trace_attrs, trace_agent)

        # The 3rd account has logs and traces sent by OTel Collector
        try:
            log_collector = interfaces.backend.get_logs(
                query=f"trace_id:{dd_trace_id}",
                rid=rid,
                dd_api_key=os.environ["DD_API_KEY_3"],
                dd_app_key=os.environ["DD_APP_KEY_3"],
            )
            otel_log_trace_attrs = validate_log(log_collector, rid, "datadog_exporter")
            trace_collector = interfaces.backend.assert_otlp_trace_exist(
                request=self.r,
                dd_trace_id=dd_trace_id,
                dd_api_key=os.environ["DD_API_KEY_3"],
                dd_app_key=os.environ["DD_APP_KEY_3"],
            )
        except ValueError:
            logger.warning("Backend does not provide traces")
            return
        validate_log_trace_correlation(otel_log_trace_attrs, trace_collector)<|MERGE_RESOLUTION|>--- conflicted
+++ resolved
@@ -70,12 +70,7 @@
 
 
 @scenarios.otel_metric_e2e
-<<<<<<< HEAD
-@irrelevant(context.library != "open_telemetry")
-=======
 @irrelevant(context.library != "java_otel")
-@flaky(True, reason="Backend responses often don't include series")
->>>>>>> afd8176c
 class Test_OTelMetricE2E:
     def setup_main(self):
         self.start = int(time.time())
