import base64
import os
import time

<<<<<<< HEAD
from utils import context, weblog, interfaces, scenarios, irrelevant, flaky
from utils.tools import get_rid_from_request
=======
from utils import context, weblog, interfaces, scenarios, irrelevant
from utils.tools import logger, get_rid_from_request
>>>>>>> 1a86541e
from ._test_validator_trace import validate_all_traces
from ._test_validator_log import validate_log, validate_log_trace_correlation
from ._test_validator_metric import validate_metrics


def _get_dd_trace_id(otel_trace_id: str, use_128_bits_trace_id: bool) -> int:
    otel_trace_id_bytes = base64.b64decode(otel_trace_id)
    if use_128_bits_trace_id:
        return int.from_bytes(otel_trace_id_bytes, "big")
    return int.from_bytes(otel_trace_id_bytes[8:], "big")


@scenarios.otel_tracing_e2e
@irrelevant(context.library != "java_otel")
class Test_OTelTracingE2E:
    def setup_main(self):
        self.use_128_bits_trace_id = False
        self.r = weblog.get(path="/basic/trace")

    def test_main(self):
        otel_trace_ids = set(interfaces.open_telemetry.get_otel_trace_id(request=self.r))
        assert len(otel_trace_ids) == 2
        dd_trace_ids = [_get_dd_trace_id(otel_trace_id, self.use_128_bits_trace_id) for otel_trace_id in otel_trace_ids]

        try:
            # The 1st account has traces sent by DD Agent
            traces_agent = [
                interfaces.backend.assert_otlp_trace_exist(
                    request=self.r,
                    dd_trace_id=dd_trace_id,
                    dd_api_key=os.environ["DD_API_KEY"],
                    dd_app_key=os.environ.get("DD_APP_KEY", os.environ.get("DD_APPLICATION_KEY")),
                )
                for dd_trace_id in dd_trace_ids
            ]

            # The 2nd account has traces via the backend OTLP intake endpoint
            traces_intake = [
                interfaces.backend.assert_otlp_trace_exist(
                    request=self.r,
                    dd_trace_id=dd_trace_id,
                    dd_api_key=os.environ["DD_API_KEY_2"],
                    dd_app_key=os.environ["DD_APP_KEY_2"],
                )
                for dd_trace_id in dd_trace_ids
            ]

            # The 3rd account has traces sent by OTel Collector
            traces_collector = [
                interfaces.backend.assert_otlp_trace_exist(
                    request=self.r,
                    dd_trace_id=dd_trace_id,
                    dd_api_key=os.environ["DD_API_KEY_3"],
                    dd_app_key=os.environ["DD_APP_KEY_3"],
                )
                for dd_trace_id in dd_trace_ids
            ]

        except ValueError:
            logger.warning("Backend does not provide traces")
            return

        validate_all_traces(traces_agent, traces_intake, traces_collector, self.use_128_bits_trace_id)


@scenarios.otel_metric_e2e
<<<<<<< HEAD
@irrelevant(context.library != "open_telemetry")
@flaky(reason="Backend responses often don't include series")
=======
@irrelevant(context.library != "java_otel")
>>>>>>> 1a86541e
class Test_OTelMetricE2E:
    def setup_main(self):
        self.start = int(time.time())
        self.r = weblog.get(path="/basic/metric")
        self.expected_metrics = [
            "example.counter",
            "example.histogram",
            "example.histogram.sum",
            "example.histogram.count",
            "example.histogram.min",
            "example.histogram.max",
        ]

    def test_main(self):
        end = int(time.time())
        rid = get_rid_from_request(self.r).lower()
        try:
            # The 1st account has metrics sent by DD Agent
            metrics_agent = [
                interfaces.backend.query_timeseries(
                    start=self.start,
                    end=end,
                    rid=rid,
                    metric=metric,
                    dd_api_key=os.environ["DD_API_KEY"],
                    dd_app_key=os.environ.get("DD_APP_KEY", os.environ.get("DD_APPLICATION_KEY")),
                )
                for metric in self.expected_metrics
            ]

            # The 3rd account has metrics sent by OTel Collector
            metrics_collector = [
                interfaces.backend.query_timeseries(
                    start=self.start,
                    end=end,
                    rid=rid,
                    metric=metric,
                    dd_api_key=os.environ["DD_API_KEY_3"],
                    dd_app_key=os.environ["DD_APP_KEY_3"],
                )
                for metric in self.expected_metrics
            ]

        except ValueError:
            logger.warning("Backend does not provide series")
            return

        validate_metrics(metrics_agent, metrics_collector)


@scenarios.otel_log_e2e
@irrelevant(context.library != "java_otel")
class Test_OTelLogE2E:
    def setup_main(self):
        self.r = weblog.get(path="/basic/log")
        self.use_128_bits_trace_id = False

    def test_main(self):
        rid = get_rid_from_request(self.r)
        otel_trace_ids = set(interfaces.open_telemetry.get_otel_trace_id(request=self.r))
        assert len(otel_trace_ids) == 1
        dd_trace_id = _get_dd_trace_id(list(otel_trace_ids)[0], self.use_128_bits_trace_id)

        # The 1st account has logs and traces sent by Agent
<<<<<<< HEAD
        log_agent = interfaces.backend.get_logs(
            query=f"trace_id:{dd_trace_id}",
            rid=rid,
            dd_api_key=os.environ["DD_API_KEY"],
            dd_app_key=os.environ.get("DD_APP_KEY", os.environ.get("DD_APPLICATION_KEY")),
        )
        otel_log_trace_attrs = validate_log(log_agent, rid, "datadog_agent")
        trace_agent = interfaces.backend.assert_otlp_trace_exist(
            request=self.r,
            dd_trace_id=dd_trace_id,
            dd_api_key=os.environ["DD_API_KEY"],
            dd_app_key=os.environ.get("DD_APP_KEY", os.environ.get("DD_APPLICATION_KEY")),
        )
        validate_log_trace_correlation(otel_log_trace_attrs, trace_agent)

        # The 3rd account has logs and traces sent by OTel Collector
        log_collector = interfaces.backend.get_logs(
            query=f"trace_id:{dd_trace_id}",
            rid=rid,
            dd_api_key=os.environ["DD_API_KEY_3"],
            dd_app_key=os.environ["DD_APP_KEY_3"],
        )
        otel_log_trace_attrs = validate_log(log_collector, rid, "datadog_exporter")
        trace_collector = interfaces.backend.assert_otlp_trace_exist(
            request=self.r,
            dd_trace_id=dd_trace_id,
            dd_api_key=os.environ["DD_API_KEY_3"],
            dd_app_key=os.environ["DD_APP_KEY_3"],
        )
=======
        try:
            log_agent = interfaces.backend.get_logs(
                query=f"trace_id:{dd_trace_id}",
                rid=rid,
                dd_api_key=os.environ["DD_API_KEY"],
                dd_app_key=os.environ.get("DD_APP_KEY", os.environ.get("DD_APPLICATION_KEY")),
            )
            otel_log_trace_attrs = validate_log(log_agent, rid, "datadog_agent")
            trace_agent = interfaces.backend.assert_otlp_trace_exist(
                request=self.r,
                dd_trace_id=dd_trace_id,
                dd_api_key=os.environ["DD_API_KEY"],
                dd_app_key=os.environ.get("DD_APP_KEY", os.environ.get("DD_APPLICATION_KEY")),
            )
        except ValueError:
            logger.warning("Backend does not provide logs")
            return
        validate_log_trace_correlation(otel_log_trace_attrs, trace_agent)

        # The 3rd account has logs and traces sent by OTel Collector
        try:
            log_collector = interfaces.backend.get_logs(
                query=f"trace_id:{dd_trace_id}",
                rid=rid,
                dd_api_key=os.environ["DD_API_KEY_3"],
                dd_app_key=os.environ["DD_APP_KEY_3"],
            )
            otel_log_trace_attrs = validate_log(log_collector, rid, "datadog_exporter")
            trace_collector = interfaces.backend.assert_otlp_trace_exist(
                request=self.r,
                dd_trace_id=dd_trace_id,
                dd_api_key=os.environ["DD_API_KEY_3"],
                dd_app_key=os.environ["DD_APP_KEY_3"],
            )
        except ValueError:
            logger.warning("Backend does not provide traces")
            return
>>>>>>> 1a86541e
        validate_log_trace_correlation(otel_log_trace_attrs, trace_collector)<|MERGE_RESOLUTION|>--- conflicted
+++ resolved
@@ -2,13 +2,8 @@
 import os
 import time
 
-<<<<<<< HEAD
-from utils import context, weblog, interfaces, scenarios, irrelevant, flaky
-from utils.tools import get_rid_from_request
-=======
 from utils import context, weblog, interfaces, scenarios, irrelevant
 from utils.tools import logger, get_rid_from_request
->>>>>>> 1a86541e
 from ._test_validator_trace import validate_all_traces
 from ._test_validator_log import validate_log, validate_log_trace_correlation
 from ._test_validator_metric import validate_metrics
@@ -75,12 +70,7 @@
 
 
 @scenarios.otel_metric_e2e
-<<<<<<< HEAD
-@irrelevant(context.library != "open_telemetry")
-@flaky(reason="Backend responses often don't include series")
-=======
 @irrelevant(context.library != "java_otel")
->>>>>>> 1a86541e
 class Test_OTelMetricE2E:
     def setup_main(self):
         self.start = int(time.time())
@@ -145,37 +135,6 @@
         dd_trace_id = _get_dd_trace_id(list(otel_trace_ids)[0], self.use_128_bits_trace_id)
 
         # The 1st account has logs and traces sent by Agent
-<<<<<<< HEAD
-        log_agent = interfaces.backend.get_logs(
-            query=f"trace_id:{dd_trace_id}",
-            rid=rid,
-            dd_api_key=os.environ["DD_API_KEY"],
-            dd_app_key=os.environ.get("DD_APP_KEY", os.environ.get("DD_APPLICATION_KEY")),
-        )
-        otel_log_trace_attrs = validate_log(log_agent, rid, "datadog_agent")
-        trace_agent = interfaces.backend.assert_otlp_trace_exist(
-            request=self.r,
-            dd_trace_id=dd_trace_id,
-            dd_api_key=os.environ["DD_API_KEY"],
-            dd_app_key=os.environ.get("DD_APP_KEY", os.environ.get("DD_APPLICATION_KEY")),
-        )
-        validate_log_trace_correlation(otel_log_trace_attrs, trace_agent)
-
-        # The 3rd account has logs and traces sent by OTel Collector
-        log_collector = interfaces.backend.get_logs(
-            query=f"trace_id:{dd_trace_id}",
-            rid=rid,
-            dd_api_key=os.environ["DD_API_KEY_3"],
-            dd_app_key=os.environ["DD_APP_KEY_3"],
-        )
-        otel_log_trace_attrs = validate_log(log_collector, rid, "datadog_exporter")
-        trace_collector = interfaces.backend.assert_otlp_trace_exist(
-            request=self.r,
-            dd_trace_id=dd_trace_id,
-            dd_api_key=os.environ["DD_API_KEY_3"],
-            dd_app_key=os.environ["DD_APP_KEY_3"],
-        )
-=======
         try:
             log_agent = interfaces.backend.get_logs(
                 query=f"trace_id:{dd_trace_id}",
@@ -213,5 +172,4 @@
         except ValueError:
             logger.warning("Backend does not provide traces")
             return
->>>>>>> 1a86541e
         validate_log_trace_correlation(otel_log_trace_attrs, trace_collector)