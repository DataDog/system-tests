--- conflicted
+++ resolved
@@ -147,15 +147,10 @@
         self._setup_all()
 
     @features.ssi_service_tracking
-<<<<<<< HEAD
-    # Nodejs app does not report telemetry configurations for payment-service
     @incomplete_test_app(context.library == "nodejs", reason="APMAPI-12345")
-=======
-    @missing_feature(context.library in ("nodejs", "dotnet", "java", "ruby"), reason="Not implemented yet")
     @missing_feature(context.library < "python@3.8.0.dev", reason="Not implemented")
     @irrelevant(context.library == "python" and context.installed_language_runtime < "3.9.0")
     @irrelevant(context.library == "php" and context.installed_language_runtime < "7.0")
->>>>>>> f1b1b5f6
     def test_instrumentation_source_ssi(self):
         logger.info("Testing Docker SSI service tracking")
         # Get all captured telemetry configuration data
