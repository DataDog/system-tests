from urllib.parse import urlparse

from utils import scenarios, features, context, irrelevant, bug, interfaces, weblog, logger, missing_feature


@scenarios.docker_ssi
class TestDockerSSIFeatures:
    """Test the ssi in a simulated host injection environment (docker container + test agent)
    We test that the injection is performed and traces and telemetry are generated.
    If the language version is not supported, we only check that we don't break the app and telemetry is generated.
    """

    _r = None

    def _setup_all(self):
        if TestDockerSSIFeatures._r is None:
            parsed_url = urlparse(scenarios.docker_ssi.weblog_url)
            logger.info(f"Setting up Docker SSI installation WEBLOG_URL {scenarios.docker_ssi.weblog_url}")
            TestDockerSSIFeatures._r = weblog.request(
                "GET", parsed_url.path, domain=parsed_url.hostname, port=parsed_url.port
            )
            logger.info(f"Setup Docker SSI installation {TestDockerSSIFeatures._r}")

        self.r = TestDockerSSIFeatures._r

    def setup_install_supported_runtime(self):
        self._setup_all()

    @features.ssi_guardrails
    @bug(condition="centos-7" in context.weblog_variant and context.library == "java", reason="APMON-1490")
    @irrelevant(context.library == "python" and context.installed_language_runtime < "3.8.0")
    @irrelevant(context.library == "java" and context.installed_language_runtime < "1.8.0_0")
    @irrelevant(context.library == "php" and context.installed_language_runtime < "7.0")
    @irrelevant(context.library == "nodejs" and context.installed_language_runtime < "17.0")
    @irrelevant(context.library >= "python@3.0.0.dev" and context.installed_language_runtime < "3.8.0")
    @irrelevant(context.library < "python@3.0.0.dev" and context.installed_language_runtime < "3.7.0")
    def test_install_supported_runtime(self):
        logger.info(f"Testing Docker SSI installation on supported lang runtime: {context.library}")
        assert self.r.status_code == 200, f"Failed to get response from {scenarios.docker_ssi.weblog_url}"

        # If the language version is supported there are traces related with the request
        traces_for_request = interfaces.test_agent.get_traces(request=self.r)
        assert traces_for_request, f"No traces found for request {self.r.get_rid()}"
        assert "runtime-id" in traces_for_request["meta"], "No runtime-id found in traces"

        # There is telemetry data related with the runtime-id
        telemetry_data = interfaces.test_agent.get_telemetry_for_runtime(traces_for_request["meta"]["runtime-id"])
        assert telemetry_data, "No telemetry data found"

    def setup_install_weblog_running(self):
        self._setup_all()

    @features.ssi_guardrails
    @bug(
        condition="centos-7" in context.weblog_variant and context.library == "java",
        reason="APMON-1490",
    )
    def test_install_weblog_running(self):
        logger.info(f"Testing Docker SSI installation. The weblog should be running: {context.library}")
        assert self.r.status_code == 200, f"Failed to get response from {scenarios.docker_ssi.weblog_url}"

    @features.ssi_guardrails
    @bug(
        condition="centos-7" in context.weblog_variant and context.library == "java",
        reason="APMON-1490",
    )
    @irrelevant(context.library == "java" and context.installed_language_runtime < "1.8.0_0")
    @irrelevant(context.library == "php" and context.installed_language_runtime < "7.0")
<<<<<<< HEAD
=======
    @irrelevant(context.library == "python" and context.installed_language_runtime < "3.8.0")
>>>>>>> e9e23d92
    @irrelevant(context.library == "nodejs" and context.installed_language_runtime < "17.0")
    @irrelevant(context.library >= "python@3.0.0.dev" and context.installed_language_runtime < "3.8.0")
    @irrelevant(context.library < "python@3.0.0.dev" and context.installed_language_runtime < "3.7.0")
    def test_telemetry(self):
        # There is telemetry data about the auto instrumentation injector. We only validate there is data
        telemetry_autoinject_data = interfaces.test_agent.get_telemetry_for_autoinject()
        assert len(telemetry_autoinject_data) >= 1
        inject_success = False
        for data in telemetry_autoinject_data:
            if data["metric"] == "inject.success":
                inject_success = True
                break
        assert inject_success, "No telemetry data found for inject.success"

        # There is telemetry data about the library entrypoint. We only validate there is data
        telemetry_autoinject_data = interfaces.test_agent.get_telemetry_for_autoinject_library_entrypoint()
        assert len(telemetry_autoinject_data) >= 1
        inject_success = False
        for data in telemetry_autoinject_data:
            if data["metric"] == "library_entrypoint.complete":
                inject_success = True
                break
        assert inject_success, "No telemetry data found for library_entrypoint.complete"

    @features.ssi_guardrails
    @irrelevant(context.library == "java" and context.installed_language_runtime >= "1.8.0_0")
    @irrelevant(context.library == "php" and context.installed_language_runtime >= "7.0")
<<<<<<< HEAD
    @irrelevant(context.library >= "python@3.0.0.dev" and context.installed_language_runtime > "3.8.0")
    @irrelevant(context.library < "python@3.0.0.dev" and context.installed_language_runtime > "3.7.0")
=======
    @irrelevant(context.library == "python" and context.installed_language_runtime >= "3.8.0")
    @bug(context.library == "python", reason="INPLAT-448")
>>>>>>> e9e23d92
    @bug(context.library == "nodejs" and context.installed_language_runtime < "12.17.0", reason="INPLAT-252")
    @bug(context.library == "java" and context.installed_language_runtime == "1.7.0-201", reason="INPLAT-427")
    @bug(context.library >= "python@3.0.0.dev" and context.installed_language_runtime < "3.8.0", reason="INPLAT-448")
    @irrelevant(context.library == "nodejs" and context.installed_language_runtime >= "17.0")
    def test_telemetry_abort(self):
        # There is telemetry data about the auto instrumentation injector. We only validate there is data
        telemetry_autoinject_data = interfaces.test_agent.get_telemetry_for_autoinject()
        assert len(telemetry_autoinject_data) >= 1
        inject_result = None
        for data in telemetry_autoinject_data:
            if data["metric"] == "inject.success":
                inject_result = True
                break
            if data["metric"] == "inject.skip" or data["metric"] == "inject.error":
                inject_result = False
                break

        assert inject_result is not None, "No telemetry data found for inject.success, inject.skip or inject.error"

        # The injector detected by itself that the version is not supported
        if inject_result is False:
            return

        # There is telemetry data about the library entrypoint. We only validate there is data
        telemetry_autoinject_data = interfaces.test_agent.get_telemetry_for_autoinject_library_entrypoint()
        assert len(telemetry_autoinject_data) >= 1
        abort = False
        for data in telemetry_autoinject_data:
            if data["metric"] == "library_entrypoint.abort":
                abort = True
                break
        assert abort, "No telemetry data found for library_entrypoint.abort"

    def setup_service_name(self):
        self._setup_all()

    @features.ssi_service_naming
    @irrelevant(
        condition=not context.weblog_variant.startswith("tomcat-app")
        and not context.weblog_variant.startswith("websphere-app")
        and not context.weblog_variant.startswith("jboss-app")
    )
    def test_service_name(self):
        logger.info("Testing Docker SSI service name")
        # There are traces related with the request and the service name is payment-service
        traces_for_request = interfaces.test_agent.get_traces(request=self.r)
        assert traces_for_request, f"No traces found for request {self.r.get_rid()}"
        assert "service" in traces_for_request, "No service name found in traces"
        assert (
            traces_for_request["service"] == "payment-service"
        ), f"Service name is not payment-service but {traces_for_request['service']}"

    def setup_instrumentation_source_ssi(self):
        self._setup_all()

    @features.ssi_service_tracking
    @missing_feature(context.library in ("nodejs", "dotnet", "java", "php", "ruby"), reason="Not implemented yet")
<<<<<<< HEAD
    @irrelevant(context.library >= "python@3.0.0.dev" and context.installed_language_runtime < "3.8.0")
    @irrelevant(context.library < "python@3.0.0.dev" and context.installed_language_runtime < "3.7.0")
=======
    @missing_feature(context.library < "python@3.8.0.dev", reason="INPLAT-448")
    @irrelevant(context.library == "python" and context.installed_language_runtime < "3.8.0")
>>>>>>> e9e23d92
    def test_instrumentation_source_ssi(self):
        logger.info("Testing Docker SSI service tracking")
        # There are traces related with the request
        root_span = interfaces.test_agent.get_traces(request=self.r)
        assert root_span, f"No traces found for request {self.r.get_rid()}"
        assert "service" in root_span, f"No service name found in root_span: {root_span}"
        # Get all captured telemetry configuration data
        configurations = interfaces.test_agent.get_telemetry_configurations(
            root_span["service"], root_span["meta"]["runtime-id"]
        )

        # Check that instrumentation source is ssi
        injection_source = configurations.get("instrumentation_source")
        assert injection_source, f"instrumentation_source not found in configuration {configurations}"
        assert injection_source["value"] == "ssi", f"instrumentation_source value is not ssi {injection_source}"<|MERGE_RESOLUTION|>--- conflicted
+++ resolved
@@ -66,13 +66,11 @@
     )
     @irrelevant(context.library == "java" and context.installed_language_runtime < "1.8.0_0")
     @irrelevant(context.library == "php" and context.installed_language_runtime < "7.0")
-<<<<<<< HEAD
-=======
-    @irrelevant(context.library == "python" and context.installed_language_runtime < "3.8.0")
->>>>>>> e9e23d92
     @irrelevant(context.library == "nodejs" and context.installed_language_runtime < "17.0")
     @irrelevant(context.library >= "python@3.0.0.dev" and context.installed_language_runtime < "3.8.0")
     @irrelevant(context.library < "python@3.0.0.dev" and context.installed_language_runtime < "3.7.0")
+    @bug(context.library == "python@2.19.1", reason="INPLAT-448")
+    @bug(context.library >= "python@3.0.0dev", reason="INPLAT-448")
     def test_telemetry(self):
         # There is telemetry data about the auto instrumentation injector. We only validate there is data
         telemetry_autoinject_data = interfaces.test_agent.get_telemetry_for_autoinject()
@@ -97,13 +95,8 @@
     @features.ssi_guardrails
     @irrelevant(context.library == "java" and context.installed_language_runtime >= "1.8.0_0")
     @irrelevant(context.library == "php" and context.installed_language_runtime >= "7.0")
-<<<<<<< HEAD
     @irrelevant(context.library >= "python@3.0.0.dev" and context.installed_language_runtime > "3.8.0")
     @irrelevant(context.library < "python@3.0.0.dev" and context.installed_language_runtime > "3.7.0")
-=======
-    @irrelevant(context.library == "python" and context.installed_language_runtime >= "3.8.0")
-    @bug(context.library == "python", reason="INPLAT-448")
->>>>>>> e9e23d92
     @bug(context.library == "nodejs" and context.installed_language_runtime < "12.17.0", reason="INPLAT-252")
     @bug(context.library == "java" and context.installed_language_runtime == "1.7.0-201", reason="INPLAT-427")
     @bug(context.library >= "python@3.0.0.dev" and context.installed_language_runtime < "3.8.0", reason="INPLAT-448")
@@ -161,13 +154,8 @@
 
     @features.ssi_service_tracking
     @missing_feature(context.library in ("nodejs", "dotnet", "java", "php", "ruby"), reason="Not implemented yet")
-<<<<<<< HEAD
-    @irrelevant(context.library >= "python@3.0.0.dev" and context.installed_language_runtime < "3.8.0")
-    @irrelevant(context.library < "python@3.0.0.dev" and context.installed_language_runtime < "3.7.0")
-=======
-    @missing_feature(context.library < "python@3.8.0.dev", reason="INPLAT-448")
+    @missing_feature(context.library < "python@3.8.0.dev", reason="Not implemented")
     @irrelevant(context.library == "python" and context.installed_language_runtime < "3.8.0")
->>>>>>> e9e23d92
     def test_instrumentation_source_ssi(self):
         logger.info("Testing Docker SSI service tracking")
         # There are traces related with the request
