from urllib.parse import urlparse

from utils import scenarios, features, context, irrelevant, bug, interfaces
from utils import weblog
from utils.tools import logger, get_rid_from_request


@scenarios.docker_ssi
class TestDockerSSIFeatures:
    """ Test the ssi in a simulated host injection environment (docker container + test agent)
    We test that the injection is performed and traces and telemetry are generated.
    If the language version is not supported, we only check that we don't break the app and telemetry is generated."""

    _r = None

    def _setup_all(self):
        if TestDockerSSIFeatures._r is None:
            parsed_url = urlparse(context.scenario.weblog_url)
            logger.info(f"Setting up Docker SSI installation WEBLOG_URL {context.scenario.weblog_url}")
            TestDockerSSIFeatures._r = weblog.request(
                "GET", parsed_url.path, domain=parsed_url.hostname, port=parsed_url.port
            )
            logger.info(f"Setup Docker SSI installation {TestDockerSSIFeatures._r}")

        self.r = TestDockerSSIFeatures._r

    def setup_install_supported_runtime(self):
        self._setup_all()

    @features.ssi_guardrails
    @bug(
        condition="centos-7" in context.weblog_variant and context.library == "java", reason="APMON-1490",
    )
    @bug(condition=context.library == "python", reason="INPLAT-11")
    @irrelevant(context.library == "java" and context.installed_language_runtime < "1.8.0_0")
    @irrelevant(context.library == "php" and context.installed_language_runtime < "7.0")
    @irrelevant(context.library == "nodejs" and context.installed_language_runtime < "17.0")
    def test_install_supported_runtime(self):
        logger.info(f"Testing Docker SSI installation on supported lang runtime: {context.scenario.library.library}")
        assert self.r.status_code == 200, f"Failed to get response from {context.scenario.weblog_url}"

        # If the language version is supported there are traces related with the request
        traces_for_request = interfaces.test_agent.get_traces(request=self.r)
        assert traces_for_request, f"No traces found for request {get_rid_from_request(self.r)}"
        assert "runtime-id" in traces_for_request["meta"], "No runtime-id found in traces"

        # There is telemetry data related with the runtime-id
        telemetry_data = interfaces.test_agent.get_telemetry_for_runtime(traces_for_request["meta"]["runtime-id"])
        assert telemetry_data, "No telemetry data found"

    def setup_install_weblog_running(self):
        self._setup_all()

    @features.ssi_guardrails
    @bug(
        condition="centos-7" in context.scenario.weblog_variant and context.scenario.library.library == "java",
        reason="APMON-1490",
    )
    def test_install_weblog_running(self):
        logger.info(
            f"Testing Docker SSI installation. The weblog should be running: {context.scenario.library.library}"
        )
        assert self.r.status_code == 200, f"Failed to get response from {context.scenario.weblog_url}"

    @features.ssi_guardrails
    @bug(
        condition="centos-7" in context.scenario.weblog_variant and context.scenario.library.library == "java",
        reason="APMON-1490",
    )
    @irrelevant(context.library == "java" and context.installed_language_runtime < "1.8.0_0")
    @irrelevant(context.library == "php" and context.installed_language_runtime < "7.0")
    @irrelevant(context.library == "python" and context.installed_language_runtime < "3.7.0")
    @irrelevant(context.library == "nodejs" and context.installed_language_runtime < "17.0")
    def test_telemetry(self):
        # There is telemetry data about the auto instrumentation injector. We only validate there is data
        telemetry_autoinject_data = interfaces.test_agent.get_telemetry_for_autoinject()
        assert len(telemetry_autoinject_data) >= 1
        inject_success = False
        for data in telemetry_autoinject_data:
            if data["metric"] == "inject.success":
                inject_success = True
                break
        assert inject_success, "No telemetry data found for inject.success"

        # There is telemetry data about the library entrypoint. We only validate there is data
        telemetry_autoinject_data = interfaces.test_agent.get_telemetry_for_autoinject_library_entrypoint()
        assert len(telemetry_autoinject_data) >= 1
        inject_success = False
        for data in telemetry_autoinject_data:
            if data["metric"] == "library_entrypoint.complete":
                inject_success = True
                break
        assert inject_success, "No telemetry data found for library_entrypoint.complete"

    @features.ssi_guardrails
    @irrelevant(context.library == "java" and context.installed_language_runtime >= "1.8.0_0")
    @irrelevant(context.library == "php" and context.installed_language_runtime >= "7.0")
    @irrelevant(context.library == "python" and context.installed_language_runtime >= "3.7.0")
<<<<<<< HEAD
    @irrelevant(
        context.library == "nodejs" and context.installed_language_runtime >= "12.17.0",
        reason="Telemetry reporting is not supported on Node.js < 12.17.0"
    )
=======
    @irrelevant(context.library == "nodejs" and context.installed_language_runtime >= "17.0")
>>>>>>> baf6e6a1
    def test_telemetry_abort(self):
        # There is telemetry data about the auto instrumentation injector. We only validate there is data
        telemetry_autoinject_data = interfaces.test_agent.get_telemetry_for_autoinject()
        assert len(telemetry_autoinject_data) >= 1
        inject_result = None
        for data in telemetry_autoinject_data:
            if data["metric"] == "inject.success":
                inject_result = True
                break
            if data["metric"] == "inject.skip" or data["metric"] == "inject.error":
                inject_result = False
                break

        assert inject_result != None, "No telemetry data found for inject.success, inject.skip or inject.error"

        # The injector detected by itself that the version is not supported
        if inject_result == False:
            return

        # There is telemetry data about the library entrypoint. We only validate there is data
        telemetry_autoinject_data = interfaces.test_agent.get_telemetry_for_autoinject_library_entrypoint()
        assert len(telemetry_autoinject_data) >= 1
        abort = False
        for data in telemetry_autoinject_data:
            if data["metric"] == "library_entrypoint.abort":
                abort = True
                break
        assert abort, "No telemetry data found for library_entrypoint.abort"

    def setup_service_name(self):
        self._setup_all()

    @features.ssi_service_naming
    @irrelevant(condition=not context.weblog_variant.startswith("tomcat-app"))
    @irrelevant(condition=not context.weblog_variant.startswith("websphere-app"))
    @irrelevant(condition=not context.weblog_variant.startswith("jboss-app"))
    def test_service_name(self):
        logger.info("Testing Docker SSI service name")
        # There are traces related with the request and the service name is payment-service
        traces_for_request = interfaces.test_agent.get_traces(request=self.r)
        assert traces_for_request, f"No traces found for request {get_rid_from_request(self.r)}"
        assert "service" in traces_for_request, "No service name found in traces"
        assert (
            traces_for_request["service"] == "payment-service"
        ), f"Service name is not payment-service but {traces_for_request['service']}"<|MERGE_RESOLUTION|>--- conflicted
+++ resolved
@@ -96,14 +96,8 @@
     @irrelevant(context.library == "java" and context.installed_language_runtime >= "1.8.0_0")
     @irrelevant(context.library == "php" and context.installed_language_runtime >= "7.0")
     @irrelevant(context.library == "python" and context.installed_language_runtime >= "3.7.0")
-<<<<<<< HEAD
-    @irrelevant(
-        context.library == "nodejs" and context.installed_language_runtime >= "12.17.0",
-        reason="Telemetry reporting is not supported on Node.js < 12.17.0"
-    )
-=======
+    @bug(context.library == "nodejs" and context.installed_language_runtime >= "12.17.0", reason="INPLAT-252")
     @irrelevant(context.library == "nodejs" and context.installed_language_runtime >= "17.0")
->>>>>>> baf6e6a1
     def test_telemetry_abort(self):
         # There is telemetry data about the auto instrumentation injector. We only validate there is data
         telemetry_autoinject_data = interfaces.test_agent.get_telemetry_for_autoinject()
