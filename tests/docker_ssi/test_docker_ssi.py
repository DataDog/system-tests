from urllib.parse import urlparse

from tests.parametric.test_telemetry import _mapped_telemetry_name
from utils import (
    scenarios,
    features,
    context,
    irrelevant,
    bug,
    interfaces,
    weblog,
    logger,
    missing_feature,
)


@scenarios.docker_ssi
class TestDockerSSIFeatures:
    """Test the ssi in a simulated host injection environment (docker container + test agent)
    We test that the injection is performed and traces and telemetry are generated.
    If the language version is not supported, we only check that we don't break the app and telemetry is generated.
    """

    _r = None

    def _setup_all(self):
        if TestDockerSSIFeatures._r is None:
            parsed_url = urlparse(scenarios.docker_ssi.weblog_url)
            logger.info(f"Setting up Docker SSI installation WEBLOG_URL {scenarios.docker_ssi.weblog_url}")
            TestDockerSSIFeatures._r = weblog.request(
                "GET", parsed_url.path, domain=parsed_url.hostname, port=parsed_url.port
            )
            logger.info(f"Setup Docker SSI installation {TestDockerSSIFeatures._r}")

        self.r = TestDockerSSIFeatures._r

    def setup_install_supported_runtime(self):
        self._setup_all()

    @features.ssi_guardrails
    @bug(condition="centos-7" in context.weblog_variant and context.library == "java", reason="APMON-1490")
    @irrelevant(context.library == "python" and context.installed_language_runtime < "3.8.0")
    @irrelevant(context.library == "java" and context.installed_language_runtime < "1.8.0_0")
    @irrelevant(context.library == "php" and context.installed_language_runtime < "7.0")
    @irrelevant(context.library == "nodejs" and context.installed_language_runtime < "17.0")
    @irrelevant(context.library >= "python@4.0.0rc1" and context.installed_language_runtime < "3.9.0")
    def test_install_supported_runtime(self):
        logger.info(f"Testing Docker SSI installation on supported lang runtime: {context.library}")
        assert self.r.status_code == 200, f"Failed to get response from {scenarios.docker_ssi.weblog_url}"

        # If the language version is supported there are traces related with the request
        traces_for_request = interfaces.test_agent.get_traces(request=self.r)
        assert traces_for_request, f"No traces found for request {self.r.get_rid()}"
        assert "runtime-id" in traces_for_request["meta"], "No runtime-id found in traces"

        # There is telemetry data related with the runtime-id
        telemetry_data = interfaces.test_agent.get_telemetry_for_runtime(traces_for_request["meta"]["runtime-id"])
        assert telemetry_data, "No telemetry data found"

    def setup_install_weblog_running(self):
        self._setup_all()

    @features.ssi_guardrails
    @bug(
        condition="centos-7" in context.weblog_variant and context.library == "java",
        reason="APMON-1490",
    )
    def test_install_weblog_running(self):
        logger.info(f"Testing Docker SSI installation. The weblog should be running: {context.library}")
        assert self.r.status_code == 200, f"Failed to get response from {scenarios.docker_ssi.weblog_url}"

    @features.ssi_guardrails
    @bug(
        condition="centos-7" in context.weblog_variant and context.library == "java",
        reason="APMON-1490",
    )
    @irrelevant(context.library == "java" and context.installed_language_runtime < "1.8.0_0")
    @irrelevant(context.library == "php" and context.installed_language_runtime < "7.0")
    @irrelevant(context.library == "nodejs" and context.installed_language_runtime < "17.0")
    @irrelevant(context.library >= "python@4.0.0rc1" and context.installed_language_runtime < "3.9.0")
    @bug(context.library == "python@2.19.1", reason="INPLAT-448")
    @bug("python@3.0.0.dev" <= context.library < "python@3.11.0.dev", reason="INPLAT-448")
    def test_telemetry(self):
        # There is telemetry data about the auto instrumentation injector. We only validate there is data
        telemetry_autoinject_data = interfaces.test_agent.get_telemetry_for_autoinject()
        assert len(telemetry_autoinject_data) >= 1
        inject_success = False
        for data in telemetry_autoinject_data:
            if data["metric"] == "inject.success":
                inject_success = True
                break
        assert inject_success, "No telemetry data found for inject.success"

        # There is telemetry data about the library entrypoint. We only validate there is data
        telemetry_autoinject_data = interfaces.test_agent.get_telemetry_for_autoinject_library_entrypoint()
        assert len(telemetry_autoinject_data) >= 1
        inject_success = False
        for data in telemetry_autoinject_data:
            if data["metric"] == "library_entrypoint.complete":
                inject_success = True
                break
        assert inject_success, "No telemetry data found for library_entrypoint.complete"

    @features.ssi_guardrails
    @irrelevant(context.library == "java" and context.installed_language_runtime >= "1.8.0_0")
    @irrelevant(context.library == "php" and context.installed_language_runtime >= "7.0")
<<<<<<< HEAD
    @irrelevant(context.library >= "python@3.0.0.dev" and context.installed_language_runtime < "3.8.0")
    @irrelevant(context.library < "python@3.0.0.dev" and context.installed_language_runtime > "3.7.0")
    @bug(context.library == "nodejs" and context.installed_language_runtime < "12.17.0", reason="INPLAT-252")
    @bug(context.library == "java" and context.installed_language_runtime == "1.7.0-201", reason="INPLAT-427")
    @bug("python@3.0.0.dev" <= context.library < "python@3.11.0.dev", reason="INPLAT-448")
=======
    @irrelevant(context.library == "python")
    @bug(context.library == "nodejs" and context.installed_language_runtime < "12.17.0", reason="INPLAT-252")
    @bug(context.library == "java" and context.installed_language_runtime == "1.7.0-201", reason="INPLAT-427")
>>>>>>> 08369f42
    @irrelevant(context.library == "nodejs" and context.installed_language_runtime >= "17.0")
    @irrelevant(context.library == "dotnet" and context.installed_language_runtime >= "6.0.0")
    def test_telemetry_abort(self):
        # There is telemetry data about the auto instrumentation injector. We only validate there is data
        telemetry_autoinject_data = interfaces.test_agent.get_telemetry_for_autoinject()
        assert len(telemetry_autoinject_data) >= 1
        inject_result = None
        for data in telemetry_autoinject_data:
            if data["metric"] == "inject.success":
                inject_result = True
                break
            if data["metric"] == "inject.skip" or data["metric"] == "inject.error":
                inject_result = False
                break

        assert inject_result is not None, "No telemetry data found for inject.success, inject.skip or inject.error"

        # The injector detected by itself that the version is not supported
        if inject_result is False:
            return

        # There is telemetry data about the library entrypoint. We only validate there is data
        telemetry_autoinject_data = interfaces.test_agent.get_telemetry_for_autoinject_library_entrypoint()
        assert len(telemetry_autoinject_data) >= 1
        abort = False
        for data in telemetry_autoinject_data:
            if data["metric"] == "library_entrypoint.abort":
                abort = True
                break
        assert abort, "No telemetry data found for library_entrypoint.abort"

    def setup_instrumentation_source_ssi(self):
        self._setup_all()

    @features.ssi_service_tracking
    @irrelevant(context.library == "python" and context.installed_language_runtime < "3.9.0")
    @irrelevant(context.library == "java" and context.installed_language_runtime < "1.8.0_0")
    @irrelevant(context.library == "php" and context.installed_language_runtime < "7.1")
    @irrelevant(context.library == "nodejs" and context.installed_language_runtime < "17.0")
    @irrelevant(context.library >= "python@4.0.0.dev" and context.installed_language_runtime < "3.9.0")
    @irrelevant(context.library < "python@4.0.0.dev" and context.installed_language_runtime < "3.8.0")
    @missing_feature(context.library < "java@1.52.0", reason="Not implemented yet")
    @missing_feature(context.library < "python@3.11.0", reason="Not implemented yet")
    @missing_feature(context.library < "dotnet@3.22.0", reason="Not implemented yet")
    @missing_feature(context.library < "nodejs@5.66.0", reason="Not implemented yet")
    @missing_feature(context.library < "php@1.12.0", reason="Not implemented yet")
    @missing_feature(context.library < "ruby@v2.19.0", reason="Not implemented yet")
    def test_instrumentation_source_ssi(self):
        logger.info("Testing Docker SSI service tracking")
        # Get the latest (effective) configurations
        telemetry_names: list[str] = _mapped_telemetry_name("instrumentation_source")
        configurations = interfaces.test_agent.get_telemetry_configurations()

        for name in telemetry_names:
            if name in configurations:
                instrumentation_source: dict = configurations[name]
                assert instrumentation_source.get("value") == "ssi", f"{name}=ssi not found in {configurations}"

    def setup_injection_metadata(self):
        self._setup_all()

    @features.ssi_injection_metadata
<<<<<<< HEAD
    @missing_feature(context.library in ("dotnet", "java", "php", "ruby", "nodejs"), reason="Not implemented yet")
    @missing_feature(context.library < "python@3.11.0.dev", reason="Not implemented")
    @irrelevant(
        context.library == "python" and context.installed_language_runtime < "3.8.0",
        reason="We don't support this runtime",
    )
=======
    @irrelevant(context.library == "python" and context.installed_language_runtime < "3.8.0")
    @irrelevant(context.library == "java" and context.installed_language_runtime < "1.8.0_0")
    @irrelevant(context.library == "php" and context.installed_language_runtime < "7.1")
    @irrelevant(context.library == "nodejs" and context.installed_language_runtime < "17.0")
    @irrelevant(context.library >= "python@4.0.0rc1" and context.installed_language_runtime < "3.9.0")
    @missing_feature(context.library < "java@1.52.0", reason="Not implemented yet")
    @missing_feature(context.library < "python@3.11.0", reason="Not implemented yet")
    @missing_feature(context.library < "dotnet@3.22.0", reason="Not implemented yet")
    @missing_feature(context.library < "nodejs@5.66.0", reason="Not implemented yet")
    @missing_feature(context.library < "php@1.12.0", reason="Not implemented yet")
    @missing_feature(context.library < "ruby@v2.19.0", reason="Not implemented yet")
>>>>>>> 08369f42
    def test_injection_metadata(self):
        logger.info("Testing injection result variables")
        events = interfaces.test_agent.get_injection_metadata_for_autoinject()
        events = sorted(events, key=lambda x: x["timestamp_millis"])
        assert len(events) >= 2

        injector_event = events[0]
        assert injector_event["component"] == "injector"
        assert injector_event["result"] == "success"
        assert injector_event["result_class"] == "success"
        assert injector_event["result_reason"] != ""

        tracer_event = events[1]
<<<<<<< HEAD
        assert tracer_event["component"] == context.library.name
=======
>>>>>>> 08369f42
        assert tracer_event["result"] == "success"
        assert tracer_event["result_class"] == "success"
        assert tracer_event["result_reason"] != ""<|MERGE_RESOLUTION|>--- conflicted
+++ resolved
@@ -104,17 +104,11 @@
     @features.ssi_guardrails
     @irrelevant(context.library == "java" and context.installed_language_runtime >= "1.8.0_0")
     @irrelevant(context.library == "php" and context.installed_language_runtime >= "7.0")
-<<<<<<< HEAD
     @irrelevant(context.library >= "python@3.0.0.dev" and context.installed_language_runtime < "3.8.0")
     @irrelevant(context.library < "python@3.0.0.dev" and context.installed_language_runtime > "3.7.0")
     @bug(context.library == "nodejs" and context.installed_language_runtime < "12.17.0", reason="INPLAT-252")
     @bug(context.library == "java" and context.installed_language_runtime == "1.7.0-201", reason="INPLAT-427")
     @bug("python@3.0.0.dev" <= context.library < "python@3.11.0.dev", reason="INPLAT-448")
-=======
-    @irrelevant(context.library == "python")
-    @bug(context.library == "nodejs" and context.installed_language_runtime < "12.17.0", reason="INPLAT-252")
-    @bug(context.library == "java" and context.installed_language_runtime == "1.7.0-201", reason="INPLAT-427")
->>>>>>> 08369f42
     @irrelevant(context.library == "nodejs" and context.installed_language_runtime >= "17.0")
     @irrelevant(context.library == "dotnet" and context.installed_language_runtime >= "6.0.0")
     def test_telemetry_abort(self):
@@ -177,14 +171,11 @@
         self._setup_all()
 
     @features.ssi_injection_metadata
-<<<<<<< HEAD
-    @missing_feature(context.library in ("dotnet", "java", "php", "ruby", "nodejs"), reason="Not implemented yet")
     @missing_feature(context.library < "python@3.11.0.dev", reason="Not implemented")
     @irrelevant(
         context.library == "python" and context.installed_language_runtime < "3.8.0",
         reason="We don't support this runtime",
     )
-=======
     @irrelevant(context.library == "python" and context.installed_language_runtime < "3.8.0")
     @irrelevant(context.library == "java" and context.installed_language_runtime < "1.8.0_0")
     @irrelevant(context.library == "php" and context.installed_language_runtime < "7.1")
@@ -196,7 +187,6 @@
     @missing_feature(context.library < "nodejs@5.66.0", reason="Not implemented yet")
     @missing_feature(context.library < "php@1.12.0", reason="Not implemented yet")
     @missing_feature(context.library < "ruby@v2.19.0", reason="Not implemented yet")
->>>>>>> 08369f42
     def test_injection_metadata(self):
         logger.info("Testing injection result variables")
         events = interfaces.test_agent.get_injection_metadata_for_autoinject()
@@ -210,10 +200,7 @@
         assert injector_event["result_reason"] != ""
 
         tracer_event = events[1]
-<<<<<<< HEAD
         assert tracer_event["component"] == context.library.name
-=======
->>>>>>> 08369f42
         assert tracer_event["result"] == "success"
         assert tracer_event["result_class"] == "success"
         assert tracer_event["result_reason"] != ""