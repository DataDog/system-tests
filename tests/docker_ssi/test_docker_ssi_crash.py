from urllib.parse import urlparse

from utils import (
    bug,
    irrelevant,
    scenarios,
    features,
    context,
    interfaces,
)
from utils import weblog, logger


@scenarios.docker_ssi
class TestDockerSSICrash:
    """Test the ssi in a simulated host injection environment (docker container + test agent)
    We test scenarios when the application crashes and sends a crash report.
    """

    _r = None

    def setup_crash(self):
        if TestDockerSSICrash._r is None:
            parsed_url = urlparse(scenarios.docker_ssi.weblog_url + "/crashme")
            logger.info(f"Setting up Docker SSI installation WEBLOG_URL {scenarios.docker_ssi.weblog_url}")
            TestDockerSSICrash._r = weblog.request(
                "GET", parsed_url.path, domain=parsed_url.hostname, port=parsed_url.port
            )
            logger.info(f"Setup Docker SSI installation {TestDockerSSICrash._r}")

        self.r = TestDockerSSICrash._r

    @features.ssi_crashtracking
    @bug(condition=context.library not in ("python", "nodejs", "dotnet"), reason="INPLAT-11")
    @irrelevant(context.library == "python" and context.installed_language_runtime < "3.7.0")
    @irrelevant(context.library == "nodejs" and context.installed_language_runtime < "17.0")
<<<<<<< HEAD
    @bug(context.library >= "python@3.0.0.dev", reason="INPLAT-448")
=======
    @bug(context.library >= "python@3.2", reason="INPLAT-448")
>>>>>>> 92748b91
    def test_crash(self):
        """Validate that a crash report is generated when the application crashes"""
        logger.info(f"Testing Docker SSI crash tracking: {context.library.name}")
        assert (
            self.r.status_code is None
        ), f"Response from request {scenarios.docker_ssi.weblog_url + '/crashme'} was supposed to fail: {self.r}"

        # No traces should have been generated
        assert not interfaces.test_agent.get_traces(
            self.r
        ), f"Traces found for request {scenarios.docker_ssi.weblog_url + '/crashme'}"

        # Crash report should have been generated
        crash_reports = interfaces.test_agent.get_crash_reports()
        assert crash_reports, "No crash report found"
        assert len(crash_reports) == 1, "More than one crash report found"<|MERGE_RESOLUTION|>--- conflicted
+++ resolved
@@ -34,11 +34,7 @@
     @bug(condition=context.library not in ("python", "nodejs", "dotnet"), reason="INPLAT-11")
     @irrelevant(context.library == "python" and context.installed_language_runtime < "3.7.0")
     @irrelevant(context.library == "nodejs" and context.installed_language_runtime < "17.0")
-<<<<<<< HEAD
     @bug(context.library >= "python@3.0.0.dev", reason="INPLAT-448")
-=======
-    @bug(context.library >= "python@3.2", reason="INPLAT-448")
->>>>>>> 92748b91
     def test_crash(self):
         """Validate that a crash report is generated when the application crashes"""
         logger.info(f"Testing Docker SSI crash tracking: {context.library.name}")
