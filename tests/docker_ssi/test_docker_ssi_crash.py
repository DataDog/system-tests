from urllib.parse import urlparse

from utils import (
    bug,
    irrelevant,
    scenarios,
    features,
    context,
    interfaces,
)
from utils import weblog, logger


<<<<<<< HEAD
=======
@scenarios.docker_ssi_crashtracking
>>>>>>> d6456863
class TestDockerSSICrash:
    """Test the ssi in a simulated host injection environment (docker container + test agent)
    We test scenarios when the application crashes and sends a crash report.
    """

    _r = None

    @bug(context.library == "python", force_skip=True, reason="INPLAT-448")
    def setup_crash(self):
        if TestDockerSSICrash._r is None:
            parsed_url = urlparse(scenarios.docker_ssi_crashtracking.weblog_url)
            logger.info(
                f"Setting up Docker SSI installation WEBLOG_URL {scenarios.docker_ssi_crashtracking.weblog_url}"
            )
            r_ready = weblog.request("GET", parsed_url.path, domain=parsed_url.hostname, port=parsed_url.port)
            logger.info(f"Check Docker SSI installation https status: {r_ready.status_code}")
            parsed_url = urlparse(scenarios.docker_ssi_crashtracking.weblog_url + "/crashme")
            TestDockerSSICrash._r = weblog.request(
                "GET", parsed_url.path, domain=parsed_url.hostname, port=parsed_url.port
            )
            logger.info(f"Setup Docker SSI installation {TestDockerSSICrash._r}")

        self.r = TestDockerSSICrash._r

    @features.ssi_crashtracking
    @bug(condition=context.library in ("java", "php", "ruby"), reason="INPLAT-11")
    @bug(context.library == "python", force_skip=True, reason="INPLAT-448")
    @irrelevant(context.library == "python" and context.installed_language_runtime < "3.7.0")
    @irrelevant(context.library == "nodejs" and context.installed_language_runtime < "17.0")
    def test_crash(self):
        """Validate that a crash report is generated when the application crashes"""
        logger.info(f"Testing Docker SSI crash tracking: {context.library.name}")
        assert (
            self.r.status_code is None
        ), f"Response from request {scenarios.docker_ssi_crashtracking.weblog_url + '/crashme'} was supposed to fail: {self.r}"

        # No traces should have been generated
        assert not interfaces.test_agent.get_traces(
            self.r
        ), f"Traces found for request {scenarios.docker_ssi_crashtracking.weblog_url + '/crashme'}"

        # Crash report should have been generated
        crash_reports = interfaces.test_agent.get_crash_reports()
        assert crash_reports, "No crash report found"
        assert len(crash_reports) == 1, "More than one crash report found"<|MERGE_RESOLUTION|>--- conflicted
+++ resolved
@@ -11,10 +11,7 @@
 from utils import weblog, logger
 
 
-<<<<<<< HEAD
-=======
 @scenarios.docker_ssi_crashtracking
->>>>>>> d6456863
 class TestDockerSSICrash:
     """Test the ssi in a simulated host injection environment (docker container + test agent)
     We test scenarios when the application crashes and sends a crash report.
