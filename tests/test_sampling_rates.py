--- conflicted
+++ resolved
@@ -108,10 +108,6 @@
         assert len(trace_ids) == 0, f"Some traces have not been sent by the agent: {trace_ids}"
 
 
-<<<<<<< HEAD
-@missing_feature(library="ruby", reason="Endpoint /sample_rate_route not implemented")
-=======
->>>>>>> 1a86541e
 @scenarios.sampling
 class Test_SamplingDecisions:
     """Sampling configuration"""
