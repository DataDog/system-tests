# Unless explicitly stated otherwise all files in this repository are licensed under the the Apache License Version 2.0.
# This product includes software developed at Datadog (https://www.datadoghq.com/).
# Copyright 2022 Datadog, Inc.

from utils import bug, context, coverage, interfaces, irrelevant, missing_feature, rfc, weblog


@coverage.good
class Test_StandardTagsMethod:
    """Tests to verify that libraries annotate spans with correct http.method tags"""

    def setup_methods(self):
        verbs = ["GET", "HEAD", "POST", "PUT", "DELETE", "OPTIONS", "PATCH"]
        self.requests = {}

        for verb in verbs:
            data = "notmuchofabody" if verb in ("POST", "PUT") else None
            self.requests[verb] = weblog.request(verb, "/waf", data=data)

    def test_methods(self):
        for verb, request in self.requests.items():
            interfaces.library.add_span_tag_validation(request=request, tags={"http.method": verb})

    def setup_method_trace(self):
        self.trace_request = weblog.trace("/waf", data=None)

    @irrelevant(library="php", reason="Trace method does not reach php-land")
    @bug(weblog_variant="spring-boot-payara", reason="This weblog variant is currently not accepting TRACE")
    def test_method_trace(self):
        interfaces.library.add_span_tag_validation(request=self.trace_request, tags={"http.method": "TRACE"})


@rfc("https://datadoghq.atlassian.net/wiki/spaces/APS/pages/2490990623/QueryString+-+Sensitive+Data+Obfuscation")
@coverage.basic
class Test_StandardTagsUrl:
    """Tests to verify that libraries annotate spans with correct http.url tags"""

    def setup_url_basic(self):
        self.basic_request = weblog.get("/waf")

    def test_url_basic(self):
        interfaces.library.add_span_tag_validation(
            self.basic_request, tags={"http.url": r"^.*/waf$"}, value_as_regular_expression=True
        )

    def setup_url_with_query_string(self):
        self.r_with_query_string = weblog.get("/waf?key1=val1&key2=val2&key3=val3")

    def test_url_with_query_string(self):
        interfaces.library.add_span_tag_validation(
            self.r_with_query_string,
            tags={"http.url": r"^.*/waf\?key1=val1&key2=val2&key3=val3$"},
            value_as_regular_expression=True,
        )

    def setup_url_with_sensitive_query_string_legacy(self):
        # pylint: disable=line-too-long
        self.requests_sensitive_query_string = [
            (
                weblog.get("/waf?pass=03cb9f67-dbbc-4cb8-b966-329951e10934&key2=val2&key3=val3"),
                r"^.*/waf\?<redacted>&key2=val2&key3=val3$",
            ),
            (
                weblog.get("/waf?key1=val1&public_key=MDNjYjlmNjctZGJiYy00Y2I4LWI5NjYtMzI5OTUxZTEwOTM0&key3=val3"),
                r"^.*/waf\?key1=val1&<redacted>&key3=val3$",
            ),
            (
                weblog.get("/waf?key1=val1&key2=val2&token=03cb9f67dbbc4cb8b966329951e10934"),
                r"^.*/waf\?key1=val1&key2=val2&<redacted>$",
            ),
            (
                weblog.get(
                    "/waf?json=%7B%20%22sign%22%3A%20%22%7B0x03cb9f67%2C0xdbbc%2C0x4cb8%2C%7B0xb9%2C0x66%2C0x32%2C0x99%2C0x51%2C0xe1%2C0x09%2C0x34%7D%7D%22%7D"
                ),
                r"^.*/waf\?json=%7B%20%22<redacted>%7D$",
            ),
        ]

    # when tracer is updated, add (for example)
    @irrelevant(context.library >= "java@1.21.0", reason="java released the new version at 1.21.0")
    @irrelevant(context.library >= "python@1.18.0rc1", reason="python released the new version at 1.19.0")
    @irrelevant(context.library >= "dotnet@2.41", reason="dotnet released the new version at 2.41.0")
    @irrelevant(context.library >= "php@0.93.0", reason="php released the new version at 0.93.0")
    def test_url_with_sensitive_query_string_legacy(self):
        for r, tag in self.requests_sensitive_query_string:
            interfaces.library.add_span_tag_validation(
                request=r, tags={"http.url": tag}, value_as_regular_expression=True
            )

    def setup_url_with_sensitive_query_string(self):
        # pylint: disable=line-too-long
        self.requests_sensitive_query_string = [
            (
                weblog.get("/waf?pass=03cb9f67-dbbc-4cb8-b966-329951e10934&key2=val2&key3=val3"),
                r"^.*/waf\?<redacted>&key2=val2&key3=val3$",
            ),
            (
                weblog.get("/waf?key1=val1&public_key=MDNjYjlmNjctZGJiYy00Y2I4LWI5NjYtMzI5OTUxZTEwOTM0&key3=val3"),
                r"^.*/waf\?key1=val1&<redacted>&key3=val3$",
            ),
            (
                weblog.get("/waf?key1=val1&key2=val2&token=03cb9f67dbbc4cb8b966329951e10934"),
                r"^.*/waf\?key1=val1&key2=val2&<redacted>$",
            ),
            (weblog.get("/waf?key1=val1&key2=val2&application_key=123"), r"^.*/waf\?key1=val1&key2=val2&<redacted>$"),
            (
                weblog.get(
                    "/waf?json=%7B%20%22sign%22%3A%20%22%7B0x03cb9f67%2C0xdbbc%2C0x4cb8%2C%7B0xb9%2C0x66%2C0x32%2C0x99%2C0x51%2C0xe1%2C0x09%2C0x34%7D%7D%22%7D"
                ),
                r"^.*/waf\?json=%7B%20<redacted>%7D$",
            ),
        ]

    @missing_feature(
<<<<<<< HEAD
        context.library in ["golang", "nodejs", "php", "ruby", "python", "java"],
=======
        context.library in ["golang", "nodejs", "ruby"],
>>>>>>> e5621eed
        reason="tracer did not yet implemented the new version of query parameters obfuscation regex",
    )
    @irrelevant(context.library < "dotnet@2.41", reason="dotnet released the new version at 2.41.0")
    @irrelevant(context.library < "php@0.93.0", reason="php released the new version at 0.93.0")
    def test_url_with_sensitive_query_string(self):
        for r, tag in self.requests_sensitive_query_string:
            interfaces.library.add_span_tag_validation(
                request=r, tags={"http.url": tag}, value_as_regular_expression=True
            )

    def setup_multiple_matching_substring_legacy(self):
        self.request_multiple_matching_substring = weblog.get(
            "/waf?token=03cb9f67dbbc4cb8b9&key1=val1&key2=val2&pass=03cb9f67-dbbc-4cb8-b966-329951e10934&public_key=MDNjYjlmNjctZGJiYy00Y2I4LWI5NjYtMzI5OTUxZTEwOTM0&key3=val3&json=%7B%20%22sign%22%3A%20%22%7D%7D%22%7D"  # pylint: disable=line-too-long
        )

    # when tracer is updated, add (for example)
    @irrelevant(context.library >= "java@1.21.0", reason="java released the new version at 1.21.0")
    @irrelevant(context.library >= "python@1.18.0rc1", reason="python released the new version at 1.19.0")
    @irrelevant(context.library >= "dotnet@2.41", reason="dotnet released the new version at 2.41.0")
    @irrelevant(context.library >= "php@0.93.0", reason="php released the new version at 0.93.0")
    def test_multiple_matching_substring_legacy(self):
        tag = r"^.*/waf\?<redacted>&key1=val1&key2=val2&<redacted>&<redacted>&key3=val3&json=%7B%20%22<redacted>%7D$"  # pylint: disable=line-too-long
        interfaces.library.add_span_tag_validation(
            self.request_multiple_matching_substring, tags={"http.url": tag}, value_as_regular_expression=True
        )

    def setup_multiple_matching_substring(self):
        self.request_multiple_matching_substring = weblog.get(
            "/waf?token=03cb9f67dbbc4cb8b9&key1=val1&key2=val2&pass=03cb9f67-dbbc-4cb8-b966-329951e10934&public_key=MDNjYjlmNjctZGJiYy00Y2I4LWI5NjYtMzI5OTUxZTEwOTM0&key3=val3&application-key=dogkey&json=%7B%20%22sign%22%3A%20%22%7D%7D%22%7D&ecdsa-1-1%20aaaaaaaaaaaaaaaaaaaaaaaaaaaaaaaaaaaaaaaaaaaaaaaaaaaaaaaaaaaaaaaabbbbbaaaaaaaaaaaaaaaaaaaaaaaaaaaaaaa=%09test&json=%7B%20%22app-key%22%3A%20%22test%22%7D"  # pylint: disable=line-too-long
        )

    @missing_feature(
<<<<<<< HEAD
        context.library in ["golang", "nodejs", "php", "ruby", "python", "java"],
=======
        context.library in ["golang", "nodejs", "ruby"],
>>>>>>> e5621eed
        reason="tracer did not yet implemented the new version of query parameters obfuscation regex",
    )
    @irrelevant(context.library < "dotnet@2.41", reason="dotnet released the new version at 2.41.0")
    @irrelevant(context.library < "php@0.93.0", reason="php released the new version at 0.93.0")
    def test_multiple_matching_substring(self):
        tag = r"^.*/waf\?<redacted>&key1=val1&key2=val2&<redacted>&<redacted>&key3=val3&<redacted>&json=%7B%20<redacted>%7D&<redacted>&json=%7B%20<redacted>%7D$"  # pylint: disable=line-too-long
        interfaces.library.add_span_tag_validation(
            self.request_multiple_matching_substring, tags={"http.url": tag}, value_as_regular_expression=True
        )


@coverage.basic
class Test_StandardTagsUserAgent:
    """Tests to verify that libraries annotate spans with correct http.useragent tags"""

    def setup_useragent(self):
        self.r = weblog.get("/waf", headers={"user-agent": "Mistake Not ..."})

    def test_useragent(self):
        # system tests uses user-agent to ad a request id => allow anything at the end
        tags = {"http.useragent": r"Mistake Not \.\.\. .*"}
        interfaces.library.add_span_tag_validation(self.r, tags=tags, value_as_regular_expression=True)


@coverage.good
class Test_StandardTagsStatusCode:
    """Tests to verify that libraries annotate spans with correct http.status_code tags"""

    def setup_status_code(self):
        codes = ["200", "403", "404", "500"]
        self.requests = {code: weblog.get(f"/status?code={code}") for code in codes}

    def test_status_code(self):
        for code, r in self.requests.items():
            interfaces.library.add_span_tag_validation(request=r, tags={"http.status_code": code})


@coverage.basic
class Test_StandardTagsRoute:
    """Tests to verify that libraries annotate spans with correct http.route tags"""

    def setup_route(self):
        self.r = weblog.get("/sample_rate_route/1")

    def test_route(self):
        tags = {"http.route": "/sample_rate_route/{i}"}

        # specify the route syntax if needed
        if context.library == "nodejs":
            tags["http.route"] = "/sample_rate_route/:i"
        if context.library == "golang":
            if context.weblog_variant == "net-http":
                # net/http doesn't support parametrized routes but a path catches anything down the tree.
                tags["http.route"] = "/sample_rate_route/"
            if context.weblog_variant in ("gin", "echo", "uds-echo"):
                tags["http.route"] = "/sample_rate_route/:i"
        if context.library == "dotnet":
            tags["http.route"] = "/sample_rate_route/{i:int}"
        if context.library == "python":
            if context.weblog_variant in ("flask-poc", "uwsgi-poc", "uds-flask"):
                tags["http.route"] = "/sample_rate_route/<i>"
            elif context.weblog_variant in ("django-poc", "python3.12"):
                tags["http.route"] = "sample_rate_route/<int:i>"

        interfaces.library.add_span_tag_validation(request=self.r, tags=tags)


@rfc("https://datadoghq.atlassian.net/wiki/spaces/APS/pages/2118779066/Client+IP+addresses+resolution")
@coverage.basic
class Test_StandardTagsClientIp:
    """Tests to verify that libraries annotate spans with correct http.client_ip tags"""

    PUBLIC_IP = "43.43.43.43"
    PUBLIC_IPV6 = "2001:4860:4860:0:0:0:0:8888"
    # Some libraries might compress IPv6 addresses, so we need to accept both forms.
    VALID_PUBLIC_IPS = {PUBLIC_IP, PUBLIC_IPV6, "2001:4860:4860::8888"}
    FORWARD_HEADERS = {
        "x-forwarded-for": PUBLIC_IP,
        "x-real-ip": PUBLIC_IP,
        "true-client-ip": PUBLIC_IP,
        "x-client-ip": PUBLIC_IP,
        "forwarded-for": PUBLIC_IP,
        "x-forwarded": PUBLIC_IP,
        "x-cluster-client-ip": f"10.42.42.42, {PUBLIC_IP}, fe80::1",
    }
    FORWARD_HEADERS_VENDOR = {
        "fastly-client-ip": PUBLIC_IP,
        "cf-connecting-ip": PUBLIC_IP,
        "cf-connecting-ipv6": PUBLIC_IPV6,
    }

    def _setup_with_attack(self):
        if hasattr(self, "_setup_with_attack_done"):
            return
        self._setup_with_attack_done = True

        attack_headers = {"User-Agent": "Arachni/v1"}
        self.request_with_attack = weblog.get(
            "/waf/", headers=self.FORWARD_HEADERS | self.FORWARD_HEADERS_VENDOR | attack_headers,
        )

    def _setup_without_attack(self):
        if hasattr(self, "_setup_without_attack_done"):
            return
        self._setup_without_attack_done = True

        self.requests_without_attack = {}
        for header, value in (self.FORWARD_HEADERS | self.FORWARD_HEADERS_VENDOR).items():
            self.requests_without_attack[header] = weblog.get("/waf/", headers={header: value})

    def _test_client_ip(self, forward_headers):
        for header, _ in forward_headers.items():
            if header == "x-forwarded":
                # TODO: Java currently handles X-Forwarded as Forwarded, while other tracers handle it as X-Forwarded-For.
                # Keeping this case out until it's clear how to handle it.
                continue
            request = self.requests_without_attack[header]
            meta = self._get_root_span_meta(request)
            assert "http.client_ip" in meta, f"Missing http.client_ip for {header}"
            assert meta["http.client_ip"] in self.VALID_PUBLIC_IPS, f"Unexpected http.client_ip for {header}"

    def setup_client_ip(self):
        self._setup_without_attack()
        self._setup_with_attack()

    @bug(library="python", reason="cf-connecting-ipv6 seems to have higher precedence than it should")
    def test_client_ip(self):
        """Test http.client_ip is always reported in the default scenario which has ASM enabled"""
        meta = self._get_root_span_meta(self.request_with_attack)
        assert "http.client_ip" in meta
        assert meta["http.client_ip"] == self.PUBLIC_IP

        self._test_client_ip(self.FORWARD_HEADERS)

    def setup_client_ip_vendor(self):
        self._setup_without_attack()

    @bug(library="golang", reason="missing cf-connecting-ipv6")
    def test_client_ip_vendor(self):
        """Test http.client_ip is always reported in the default scenario which has ASM enabled when using vendor headers"""
        self._test_client_ip(self.FORWARD_HEADERS_VENDOR)

    def setup_client_ip_with_appsec_event(self):
        self._setup_with_attack()

    def test_client_ip_with_appsec_event(self):
        """Test that meta tag are correctly filled when an appsec event is present and ASM is enabled"""
        meta = self._get_root_span_meta(self.request_with_attack)
        assert "appsec.event" in meta
        assert "network.client.ip" in meta
        for header, value in self.FORWARD_HEADERS.items():
            header = header.lower()
            tag = f"http.request.headers.{header}"
            assert tag in meta
            assert meta[tag] == value

    def setup_client_ip_with_appsec_event_and_vendor_headers(self):
        self._setup_with_attack()

    @missing_feature(
        context.library < "java@1.19.0", reason="missing fastly-client-ip, cf-connecting-ip, cf-connecting-ipv6"
    )
    @missing_feature(library="golang", reason="missing fastly-client-ip, cf-connecting-ip, cf-connecting-ipv6")
    @missing_feature(library="nodejs", reason="missing fastly-client-ip, cf-connecting-ip, cf-connecting-ipv6")
    @missing_feature(library="ruby", reason="missing fastly-client-ip, cf-connecting-ip, cf-connecting-ipv6")
    @missing_feature(library="php", reason="missing fastly-client-ip, cf-connecting-ip, cf-connecting-ipv6")
    def test_client_ip_with_appsec_event_and_vendor_headers(self):
        """Test that meta tag are correctly filled when an appsec event is present and ASM is enabled, with vendor headers"""
        meta = self._get_root_span_meta(self.request_with_attack)
        for header, value in self.FORWARD_HEADERS_VENDOR.items():
            header = header.lower()
            tag = f"http.request.headers.{header}"
            assert tag in meta, f"missing {tag} tag"
            assert meta[tag] == value

    def _get_root_span_meta(self, request):
        root_spans = [s for _, s in interfaces.library.get_root_spans(request=request)]
        assert len(root_spans) == 1
        span = root_spans[0]
        return span.get("meta", {})<|MERGE_RESOLUTION|>--- conflicted
+++ resolved
@@ -112,11 +112,7 @@
         ]
 
     @missing_feature(
-<<<<<<< HEAD
         context.library in ["golang", "nodejs", "php", "ruby", "python", "java"],
-=======
-        context.library in ["golang", "nodejs", "ruby"],
->>>>>>> e5621eed
         reason="tracer did not yet implemented the new version of query parameters obfuscation regex",
     )
     @irrelevant(context.library < "dotnet@2.41", reason="dotnet released the new version at 2.41.0")
@@ -149,11 +145,7 @@
         )
 
     @missing_feature(
-<<<<<<< HEAD
         context.library in ["golang", "nodejs", "php", "ruby", "python", "java"],
-=======
-        context.library in ["golang", "nodejs", "ruby"],
->>>>>>> e5621eed
         reason="tracer did not yet implemented the new version of query parameters obfuscation regex",
     )
     @irrelevant(context.library < "dotnet@2.41", reason="dotnet released the new version at 2.41.0")
