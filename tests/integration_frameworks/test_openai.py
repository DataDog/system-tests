--- conflicted
+++ resolved
@@ -1,8 +1,4 @@
-<<<<<<< HEAD
-from utils import scenarios, features, bug, context, missing_feature
-=======
-from utils import scenarios, features
->>>>>>> 12e78e71
+from utils import scenarios, features, bug, context
 
 import pytest
 from unittest import mock
@@ -87,11 +83,7 @@
         span = traces[0][0]
 
         assert span["name"] == "openai.request"
-<<<<<<< HEAD
-        assert span["resource"] == "createChatCompletion"
-=======
         assert span["resource"] in ("createChatCompletion", "chat.completions.create")
->>>>>>> 12e78e71
         assert span["meta"]["openai.request.model"] == "gpt-3.5-turbo"
 
     def test_completion(self, test_agent: TestAgentAPI, test_client: FrameworkTestClientApi):
@@ -188,7 +180,6 @@
 
         assert span["name"] == "openai.request"
         assert span["resource"] in ("responses.create", "createResponse")
-<<<<<<< HEAD
         assert span["meta"]["openai.request.model"] == "gpt-4.1"
 
 
@@ -594,7 +585,4 @@
     def test_responses_create_tool_input(
         self, test_agent: TestAgentAPI, test_client: FrameworkTestClientApi, *, stream: bool
     ):
-        pass
-=======
-        assert span["meta"]["openai.request.model"] == "gpt-4.1"
->>>>>>> 12e78e71
+        pass