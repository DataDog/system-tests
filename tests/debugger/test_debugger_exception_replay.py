# Unless explicitly stated otherwise all files in this repository are licensed under the the Apache License Version 2.0.
# This product includes software developed at Datadog (https://www.datadoghq.com/).
# Copyright 2021 Datadog, Inc.

import re
<<<<<<< HEAD
import os
import tests.debugger.utils as debugger
from utils import scenarios, features, bug, context, flaky, irrelevant
from utils.tools import logger
=======
from utils import scenarios, features, bug, context, flaky, irrelevant, logger
>>>>>>> 2001e46d


def get_env_bool(env_var_name, *, default=False) -> bool:
    value = os.getenv(env_var_name, str(default)).lower()
    return value in {"true", "True", "1"}


_OVERRIDE_APROVALS = get_env_bool("DI_OVERRIDE_APPROVALS")
_SKIP_SCRUB = get_env_bool("DI_SKIP_SCRUB")

_max_retries = 2
_timeout_first = 5
_timeout_next = 30


@features.debugger_exception_replay
@scenarios.debugger_exception_replay
class Test_Debugger_Exception_Replay(debugger.BaseDebuggerTest):
    snapshots = {}
    spans = {}

    ############ setup ############
    def _setup(self, request_path, exception_message):
        self.weblog_responses = []

        retries = 0
        timeout = _timeout_first
        snapshot_found = False

        while not snapshot_found and retries < _max_retries:
            logger.debug(f"Waiting for snapshot, retry #{retries}")

            self.send_weblog_request(request_path, reset=False)
            snapshot_found = self.wait_for_exception_snapshot_received(exception_message, timeout)
            timeout = _timeout_next

            retries += 1

    ############ assert ############
    def _assert(self, test_name, expected_exception_messages):
        def __filter_snapshots_by_message():
            filtered_snapshots = []

            for contents in self.probe_snapshots.values():
                for content in contents:
                    for expected_exception_message in expected_exception_messages:
                        exception_message = self.get_exception_message(content["debugger"]["snapshot"])
                        if expected_exception_message in self.get_exception_message(content["debugger"]["snapshot"]):
                            filtered_snapshots.append((exception_message, content["debugger"]["snapshot"]))

            # Sort by multiple criteria for consistent ordering
            def get_sort_key(snapshot_tuple):
                message, snapshot = snapshot_tuple
                # Get method name from probe location if available (for Java)
                method_name = snapshot.get("probe", {}).get("location", {}).get("method", "")
                # Get line number from probe location
                line_number = snapshot.get("probe", {}).get("location", {}).get("line", 0)
                # Get stack depth as additional sorting criteria
                stack_depth = len(snapshot.get("stack", []))
                return (message, method_name, line_number, stack_depth)

            filtered_snapshots.sort(key=get_sort_key)

            # Return only the snapshots
            return [snapshot for _, snapshot in filtered_snapshots]

        def __filter_spans_by_snapshot_id(snapshots):
            filtered_spans = {}

            for span in self.probe_spans.values():
                snapshot_ids_in_span = {
                    key: value for key, value in span["meta"].items() if key.endswith("snapshot_id")
                }.values()
                for snapshot in snapshots:
                    if snapshot["id"] in snapshot_ids_in_span:
                        filtered_spans[snapshot["id"]] = span

            return filtered_spans

        self.collect()
        self.assert_all_weblog_responses_ok(expected_code=500)

        snapshots = __filter_snapshots_by_message()
        self._validate_exception_replay_snapshots(test_name, snapshots)

        spans = __filter_spans_by_snapshot_id(snapshots)
        self._validate_spans(test_name, spans)

    def _validate_exception_replay_snapshots(self, test_name, snapshots):
        def __scrub(data):
            if isinstance(data, dict):
                scrubbed_data = {}
                for key, value in data.items():
                    if key in ["timestamp", "id", "exceptionId", "duration"]:
                        scrubbed_data[key] = "<scrubbed>"
                    else:
                        scrubbed_data[key] = scrub_language(key, value, data)

                return scrubbed_data
            elif isinstance(data, list):
                return [__scrub(item) for item in data]
            else:
                return data

        def __scrub_java(key, value, parent):
            runtime = ("jdk.", "org.", "java")

            def skip_runtime(value, skip_condition, del_filename=None):
                scrubbed = []

                for entry in value:
                    # skip inner runtime methods from stack traces since they are not relevant to debugger
                    if skip_condition(entry):
                        continue

                    # filenames in stacktraces are unreliable due to potential data races during retransformation.
                    if del_filename and del_filename(entry):
                        del entry["fileName"]

                    scrubbed.append(__scrub(entry))

                scrubbed.append({"<runtime>": "<scrubbed>"})

                return scrubbed

            if key == "elements":
                if parent.get("type") in ["long[]", "short[]", "int[]"]:
                    return "<scrubbed>"

                if parent["type"] == "java.lang.Object[]":
                    return skip_runtime(value, lambda e: "value" in e and e["value"].startswith(runtime))

                if parent["type"] == "java.lang.StackTraceElement[]":
                    return skip_runtime(value, lambda e: e["fields"]["declaringClass"]["value"].startswith(runtime))

                return __scrub(value)

            elif key == "moduleVersion":
                return "<scrubbed>"
            elif key in ["stacktrace", "stack"]:
                return skip_runtime(
                    value, lambda e: "function" in e and e["function"].startswith(runtime), lambda e: "fileName" in e
                )

            return __scrub(value)

        def __scrub_dotnet(key, value, parent):  # noqa: ARG001
            if key == "Id":
                return "<scrubbed>"
            elif key == "StackTrace" and isinstance(value, dict):
                value["value"] = "<scrubbed>"
                return value
            elif key == "function":
                if "lambda_" in value:
                    value = re.sub(r"(lambda_method)\d+", r"\1<scrubbed>", value)
                if re.search(r"<[^>]+>", value):
                    value = re.sub(r"(.*>)(.*)", r"\1<scrubbed>", value)
                return value
            elif key in ["stacktrace", "stack"]:
                scrubbed = []
                for entry in value:
                    # skip inner runtime methods from stack traces since they are not relevant to debugger
                    if entry["function"].startswith(("Microsoft", "System", "Unknown")):
                        continue

                    scrubbed.append(__scrub(entry))

                scrubbed.append({"<runtime>": "<scrubbed>"})
                return scrubbed
            return __scrub(value)

        def __scrub_python(key, value, parent):  # noqa: ARG001
            if key == "@exception":
                value["fields"] = "<scrubbed>"
                return value

            elif key in ("exception-id", "staticFields"):
                return "<scrubbed>"

            elif key in ["stacktrace", "stack"]:
                scrubbed = []
                for entry in value:
                    # skip inner runtime methods from stack traces since they are not relevant to debugger
                    if entry["fileName"] != "/app/exception_replay_controller.py":
                        continue

                    scrubbed.append(__scrub(entry))

                scrubbed.append({"<runtime>": "<scrubbed>"})
                return scrubbed
            return __scrub(value)

        def __scrub_none(key, value, parent):  # noqa: ARG001
            return __scrub(value)

        scrub_language = None
        if self.get_tracer()["language"] == "java":
            scrub_language = __scrub_java
        elif self.get_tracer()["language"] == "dotnet":
            scrub_language = __scrub_dotnet
        elif self.get_tracer()["language"] == "python":
            scrub_language = __scrub_python
        else:
            scrub_language = __scrub_none

        def __approve(snapshots):
            self.write_approval(snapshots, test_name, "snapshots_received")

            if _OVERRIDE_APROVALS:
                self.write_approval(snapshots, test_name, "snapshots_expected")

            expected_snapshots = self.read_approval(test_name, "snapshots_expected")
            assert expected_snapshots == snapshots
            assert all(
                "exceptionId" in snapshot for snapshot in snapshots
            ), "One or more snapshots don't have 'exceptionId' field"

        assert snapshots, "Snapshots not found"

        if not _SKIP_SCRUB:
            snapshots = [__scrub(snapshot) for snapshot in snapshots]

        self.snapshots = snapshots
        __approve(snapshots)

    def _validate_spans(self, test_name: str, spans):
        def __scrub(data):
            def scrub_span(key, value):
                if key in {"traceID", "spanID", "parentID", "start", "duration", "metrics"}:
                    return "<scrubbed>"

                if key == "meta" and isinstance(value, dict):
                    for meta_key, meta_value in value.items():
                        if meta_key.endswith(("id", "hash", "version")) or meta_key in {
                            "http.request.headers.user-agent",
                            "http.useragent",
                            "thread.name",
                            "network.client.ip",
                            "http.client_ip",
                        }:
                            value[meta_key] = "<scrubbed>"
                        elif meta_key == "error.stack":
                            value[meta_key] = meta_value[:128] + "<scrubbed>"
                    return dict(sorted(value.items()))

                return value

            scrubbed_spans = {}

            spans = [{k: scrub_span(k, v) for k, v in span.items()} for span in data.values()]
            sorted_spans = sorted(spans, key=lambda x: x["meta"]["error.type"])

            # Assign scrubbed spans with unique snapshot labels
            for span_number, span in enumerate(sorted_spans):
                scrubbed_spans[f"snapshot_{span_number}"] = dict(sorted(span.items()))

            return scrubbed_spans

        def __approve(spans):
            self.write_approval(spans, test_name, "spans_received")

            if _OVERRIDE_APROVALS:
                self.write_approval(spans, test_name, "spans_expected")

            expected = self.read_approval(test_name, "spans_expected")
            assert expected == spans

            missing_keys_dict = {}

            for guid, element in spans.items():
                missing_keys = []

                if "_dd.debug.error.exception_hash" not in element["meta"]:
                    missing_keys.append("_dd.debug.error.exception_hash")

                if not any("error.type" for key in element["meta"]):
                    missing_keys.append("error.type")

                if not any(key in element["meta"] for key in ["error.msg", "error.message"]):
                    missing_keys.append("error.type and either msg or message")

                if missing_keys:
                    missing_keys_dict[guid] = missing_keys

            assert not missing_keys_dict, f"Missing keys detected: {missing_keys_dict}"

        assert spans, "Spans not found"

        if not _SKIP_SCRUB:
            spans = __scrub(spans)

        self.spans = spans
        __approve(spans)

    def _validate_recursion_snapshots(self, snapshots, limit):
        assert (
            len(snapshots) == limit + 1
        ), f"Expected {limit + 1} snapshots for recursion limit {limit}, got {len(snapshots)}"

        entry_method = "exceptionReplayRecursion"
        helper_method = "exceptionReplayRecursionHelper"

        def get_frames(snapshot):
            if self.get_tracer()["language"] in ["java", "dotnet"]:
                method = snapshot.get("probe", {}).get("location", {}).get("method", None)
                if method:
                    return [{"function": method}]

            return snapshot.get("stack", [])

        found_top = False
        found_lowest = False

        def check_frames(frames):
            nonlocal found_top, found_lowest

            for frame in frames:
                if entry_method == frame["function"]:
                    found_top = True
                if helper_method == frame["function"]:
                    found_lowest = True
                if found_top and found_lowest:
                    break

        for snapshot in snapshots:
            check_frames(get_frames(snapshot))

            if found_top and found_lowest:
                break

        assert found_top, "Top layer snapshot not found"
        assert found_lowest, "Lowest layer snapshot not found"

    ############ test ############
    ############ Simple ############
    def setup_exception_replay_simple(self):
        self._setup("/exceptionreplay/simple", "simple exception")

    @bug(context.library < "dotnet@3.10.0", reason="DEBUG-2799")
    @bug(context.library == "python", reason="DEBUG-3257")
    @bug(context.library < "java@1.46.0", reason="DEBUG-3285")
    def test_exception_replay_simple(self):
        self._assert("exception_replay_simple", ["simple exception"])

    ############ Recursion ############
    def setup_exception_replay_recursion_3(self):
        self._setup("/exceptionreplay/recursion?depth=3", "recursion exception depth 3")

    @bug(context.library < "dotnet@3.10.0", reason="DEBUG-2799")
    @bug(context.library == "python", reason="DEBUG-3257, DEBUG-3282")
    @bug(context.library < "java@1.46.0", reason="DEBUG-3285")
    def test_exception_replay_recursion_3(self):
        self._assert("exception_replay_recursion_3", ["recursion exception depth 3"])
        self._validate_recursion_snapshots(self.snapshots, 4)

    def setup_exception_replay_recursion_5(self):
        self._setup("/exceptionreplay/recursion?depth=5", "recursion exception depth 5")

    @bug(context.library < "dotnet@3.10.0", reason="DEBUG-2799")
    @bug(context.library == "dotnet", reason="DEBUG-3283")
    @bug(context.library == "python", reason="DEBUG-3257, DEBUG-3282")
    @bug(context.library < "java@1.46.0", reason="DEBUG-3285")
    def test_exception_replay_recursion_5(self):
        self._assert("exception_replay_recursion_5", ["recursion exception depth 5"])
        self._validate_recursion_snapshots(self.snapshots, 6)

    def setup_exception_replay_recursion_20(self):
        self._setup("/exceptionreplay/recursion?depth=20", "recursion exception depth 20")

    @bug(context.library < "dotnet@3.10.0", reason="DEBUG-2799")
    @bug(context.library == "dotnet", reason="DEBUG-3283")
    @bug(context.library == "python", reason="DEBUG-3257, DEBUG-3282")
    @bug(context.library < "java@1.46.0", reason="DEBUG-3285")
    @bug(context.library == "java", reason="DEBUG-3390")
    def test_exception_replay_recursion_20(self):
        self._assert("exception_replay_recursion_20", ["recursion exception depth 20"])
        self._validate_recursion_snapshots(self.snapshots, 10)

    def setup_exception_replay_recursion_inlined(self):
        self._setup("/exceptionreplay/recursion_inline?depth=4", "recursion exception depth 4")

    @irrelevant(context.library != "dotnet", reason="Test for specific bug in dotnet")
    @bug(context.library == "dotnet", reason="DEBUG-3447")
    def test_exception_replay_recursion_inlined(self):
        self._assert("exception_replay_recursion_4", ["recursion exception depth 4"])
        self._validate_recursion_snapshots(self.snapshots, 4)

    ############ Inner ############
    def setup_exception_replay_inner(self):
        self._setup("/exceptionreplay/inner", "outer exception")

    @bug(context.library < "dotnet@3.10.0", reason="DEBUG-2799")
    @bug(context.library == "python", reason="DEBUG-3256, DEBUG-3257")
    @bug(context.library < "java@1.46.0", reason="DEBUG-3285")
    def test_exception_replay_inner(self):
        self._assert("exception_replay_inner", ["outer exception"])

    ############ Rock Paper Scissors ############
    def setup_exception_replay_rockpaperscissors(self):
        self.weblog_responses = []

        retries = 0
        timeout = _timeout_first

        shapes = {"rock": False, "paper": False, "scissors": False}

        while not all(shapes.values()) and retries < _max_retries:
            for shape, shape_found in shapes.items():
                logger.debug(f"{shape} found: {shape_found}, retry #{retries}")

                if shape_found:
                    continue

                logger.debug(f"Waiting for snapshot for shape: {shape}, retry #{retries}")
                self.send_weblog_request(f"/exceptionreplay/rps?shape={shape}", reset=False)

                shapes[shape] = self.wait_for_exception_snapshot_received(shape, timeout)
                timeout = _timeout_next

            retries += 1

    @bug(context.library < "dotnet@3.10.0", reason="DEBUG-2799")
    @bug(context.library == "python", reason="DEBUG-3257")
    @bug(context.library < "java@1.46.0", reason="DEBUG-3285")
    def test_exception_replay_rockpaperscissors(self):
        self._assert("exception_replay_rockpaperscissors", ["rock", "paper", "scissors"])

    ############ Multiple Stack Frames ############
    def setup_exception_replay_multiframe(self):
        self._setup("/exceptionreplay/multiframe", "multiple stack frames exception")

    @bug(context.library < "dotnet@3.10.0", reason="DEBUG-2799")
    @bug(context.library == "python", reason="DEBUG-3257")
    @bug(context.library < "java@1.46.0", reason="DEBUG-3285")
    def test_exception_replay_multiframe(self):
        self._assert("exception_replay_multiframe", ["multiple stack frames exception"])

    ############ Async ############
    def setup_exception_replay_async(self):
        self._setup("/exceptionreplay/async", "async exception")

    @flaky(context.library == "dotnet", reason="DEBUG-3281")
    @bug(context.library == "python", reason="DEBUG-3257")
    @bug(context.library < "java@1.46.0", reason="DEBUG-3285")
    def test_exception_replay_async(self):
        self._assert("exception_replay_async", ["async exception"])<|MERGE_RESOLUTION|>--- conflicted
+++ resolved
@@ -3,14 +3,9 @@
 # Copyright 2021 Datadog, Inc.
 
 import re
-<<<<<<< HEAD
 import os
 import tests.debugger.utils as debugger
-from utils import scenarios, features, bug, context, flaky, irrelevant
-from utils.tools import logger
-=======
 from utils import scenarios, features, bug, context, flaky, irrelevant, logger
->>>>>>> 2001e46d
 
 
 def get_env_bool(env_var_name, *, default=False) -> bool:
