# Unless explicitly stated otherwise all files in this repository are licensed under the the Apache License Version 2.0.
# This product includes software developed at Datadog (https://www.datadoghq.com/).
# Copyright 2021 Datadog, Inc.

import time
import tests.debugger.utils as debugger
<<<<<<< HEAD
from utils import scenarios, features, missing_feature, context, rfc
=======

from utils import scenarios, features, missing_feature, context, rfc, bug
>>>>>>> 7fd57cce


@features.debugger
@scenarios.debugger_probes_snapshot
class Test_Debugger_Probe_Snaphots(debugger._Base_Debugger_Test):
    ############ setup ############
    def _setup(self, probes_name: str, request_path: str, lines=None):
        self.initialize_weblog_remote_config()

        ### prepare probes
        probes = debugger.read_probes(probes_name)
        if lines is not None:
            for probe in probes:
                if "methodName" in probe["where"]:
                    del probe["where"]["methodName"]
                probe["where"]["lines"] = lines
                probe["where"]["sourceFile"] = "ACTUAL_SOURCE_FILE"
                probe["where"]["typeName"] = None

        self.set_probes(probes)

        ### send requests
        self.send_rc_probes()
        self.wait_for_all_probes_installed()

        start_time = time.time()
        self.send_weblog_request(request_path)
        end_time = time.time()
        # Store the total request time for later use in debugging tests where budgets are limited by time.
        self.total_request_time = end_time - start_time

        self.wait_for_all_probes_emitting()

    ########### assert ############
    def _assert(self):
        self.collect()

        ### assert
        self.assert_setup_ok()
        self.assert_rc_state_not_error()
        self.assert_all_probes_are_emitting()
        self.assert_all_weblog_responses_ok()

    def _validate_snapshots(self):
        for expected_snapshot in self.probe_ids:
            if expected_snapshot not in self.probe_snapshots:
                raise ValueError("Snapshot " + expected_snapshot + " was not received.")

    def _validate_spans(self):
        for expected_trace in self.probe_ids:
            if expected_trace not in self.probe_spans:
                raise ValueError("Trace " + expected_trace + " was not received.")

    ########### method ############
    ### log probe ###
    def setup_log_method_probe_snaphots(self):
        self._setup("probe_snapshot_log_method", "/debugger/log")

    @missing_feature(context.library == "nodejs", reason="Not yet implemented")
    def test_log_method_probe_snaphots(self):
        self._assert()
        self._validate_snapshots()

    ### span probe ###
    def setup_span_method_probe_snaphots(self):
        self._setup("probe_snapshot_span_method", "/debugger/span")

    @missing_feature(context.library == "ruby", reason="Not yet implemented")
    @missing_feature(context.library == "nodejs", reason="Not yet implemented")
    def test_span_method_probe_snaphots(self):
        self._assert()
        self._validate_spans()

    ### span decoration probe ###
    def setup_span_decoration_method_probe_snaphots(self):
        self._setup("probe_snapshot_span_decoration_method", "/debugger/span-decoration/asd/1")

    @missing_feature(context.library == "ruby", reason="Not yet implemented")
    @missing_feature(context.library == "nodejs", reason="Not yet implemented")
    def test_span_decoration_method_probe_snaphots(self):
        self._assert()
        self._validate_spans()

    ########### line ############
    ### log probe ###
    def setup_log_line_probe_snaphots(self):
        self._setup("probe_snapshot_log_line", "/debugger/log")

    @bug(context.library >= "nodejs@5.37.0", reason="DEBUG-3526")
    def test_log_line_probe_snaphots(self):
        self._assert()
        self._validate_snapshots()

    ### span decoration probe ###
    def setup_span_decoration_line_probe_snaphots(self):
        self._setup("probe_snapshot_span_decoration_line", "/debugger/span-decoration/asd/1")

    @missing_feature(context.library == "ruby", reason="Not yet implemented")
    @missing_feature(context.library == "nodejs", reason="Not yet implemented")
    def test_span_decoration_line_probe_snaphots(self):
        self._assert()
        self._validate_spans()

    ########### mix ############
    ### mix log probe ###
    def setup_mix_probe(self):
        self._setup("probe_snapshot_log_mixed", "/debugger/mix/asd/1")

    @missing_feature(context.library == "nodejs", reason="Not yet implemented")
    def test_mix_probe(self):
        self._assert()
        self._validate_snapshots()

    ############ test ############
    @rfc(
        "https://docs.google.com/document/d/1lhaEgBGIb9LATLsXxuKDesx4BCYixOcOzFnr4qTTemw/edit?pli=1&tab=t.0#heading=h.o5gstqo08gu5"
    )
    def setup_code_origin_entry_present(self):
        # Code origins are automatically included in spans, so we don't need to configure probes.
        self.initialize_weblog_remote_config()
        self.send_weblog_request("/healthcheck")

    @features.debugger_code_origins
    @missing_feature(context.library == "dotnet", reason="Entry spans code origins not yet implemented")
    @missing_feature(context.library == "java", reason="Entry spans code origins not yet implemented for spring-mvc")
    @missing_feature(context.library == "nodejs", reason="Entry spans code origins not yet implemented for express")
    @missing_feature(context.library == "ruby", reason="Entry spans code origins not yet implemented")
    def test_code_origin_entry_present(self):
        self.collect()

        self.assert_setup_ok()
        self.assert_all_weblog_responses_ok()

        code_origins_entry_found = False
        for span in self.all_spans:
            # Web spans for the healthcheck should have code origins defined.
            resource, resource_type = span.get("resource", None), span.get("type", None)
            if resource == "GET /healthcheck" and resource_type == "web":
                code_origin_type = span["meta"].get("_dd.code_origin.type", "")
                code_origins_entry_found = code_origin_type == "entry"

        assert code_origins_entry_found

    def setup_log_line_probe_snaphots_budgets(self):
        self._setup(
            "probe_snapshot_log_line_budgets",
            "/debugger/budgets/150",
            lines=self.method_and_language_to_line_number("Budgets", self.get_tracer()["language"]),
        )

    @features.debugger_probe_budgets
    @missing_feature(context.library == "dotnet", reason="Probe snapshot budgets are not yet implemented")
    @missing_feature(context.library == "nodejs", reason="Probe snapshot budgets are not yet implemented")
    @missing_feature(context.library == "ruby", reason="Probe snapshot budgets are not yet implemented")
    def test_log_line_probe_snaphots_budgets(self):
        self._assert()
        self._validate_snapshots()

        snapshots_with_captures = 0
        for _id in self.probe_ids:
            for span in self.probe_snapshots[_id]:
                snapshot_with_captures = span.get("debugger", {}).get("snapshot", {}).get("captures", None)
                if snapshot_with_captures is None:
                    continue

                snapshots_with_captures += 1

            # Probe budgets aren't exact and can take time to be applied, so we allow a range of 1-20 snapshots with
            # captures for 150 requests.
            assert (
                1 <= snapshots_with_captures <= 20
            ), f"Expected 1-20 snapshot with captures, got {snapshots_with_captures} in {self.total_request_time} seconds"<|MERGE_RESOLUTION|>--- conflicted
+++ resolved
@@ -4,12 +4,8 @@
 
 import time
 import tests.debugger.utils as debugger
-<<<<<<< HEAD
 from utils import scenarios, features, missing_feature, context, rfc
-=======
-
 from utils import scenarios, features, missing_feature, context, rfc, bug
->>>>>>> 7fd57cce
 
 
 @features.debugger
