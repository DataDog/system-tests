--- conflicted
+++ resolved
@@ -76,30 +76,24 @@
     raise ValueError("Agent did not provide /v0.7/config endpoint")
 
 
-<<<<<<< HEAD
+
 @released(cpp="?", golang="?", dotnet="2.33.0", java="1.19.3", php_appsec="?", python="?", ruby="?", nodejs="?")
 @missing_feature(
     context.library == "java" and ("spring-boot" not in context.weblog_variant or "native" in context.weblog_variant),
     reason="missing endpoint",
 )
-=======
-@released(cpp="?", golang="?", dotnet="2.33.0", java="?", php_appsec="?", python="?", ruby="?")
->>>>>>> 672d17d4
 @scenarios.debugger_method_probes_status
 class Test_Debugger_Method_Probe_Statuses:
     def test_method_probe_status(self):
         check_probe_statuses(METHOD_PROBES)
 
 
-<<<<<<< HEAD
+        
 @released(cpp="?", golang="?", dotnet="2.33.0", java="1.19.3", php_appsec="?", python="?", ruby="?", nodejs="?")
 @missing_feature(
     context.library == "java" and ("spring-boot" not in context.weblog_variant or "native" in context.weblog_variant),
     reason="missing endpoint",
 )
-=======
-@released(cpp="?", golang="?", dotnet="2.33.0", java="?", php_appsec="?", python="?", ruby="?")
->>>>>>> 672d17d4
 @scenarios.debugger_line_probes_status
 class Test_Debugger_Line_Probe_Statuses:
     def test_line_probe_status(self):
