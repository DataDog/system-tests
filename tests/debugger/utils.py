--- conflicted
+++ resolved
@@ -68,11 +68,8 @@
     probe_diagnostics = {}
     probe_snapshots = {}
     probe_spans = {}
-<<<<<<< HEAD
     all_spans = []
-=======
     symbols = []
->>>>>>> e972ab5f
 
     rc_state = None
     weblog_responses = []
