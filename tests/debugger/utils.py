--- conflicted
+++ resolved
@@ -183,15 +183,9 @@
         if log_number >= _Base_Debugger_Test._last_read:
             _Base_Debugger_Test._last_read = log_number
 
-<<<<<<< HEAD
-            if data["path"] == _DEBUGGER_PATH or data["path"] == _LOGS_PATH:
-                probe_diagnostics = self._process_diagnostics_data([data])
-                logger.debug(probe_diagnostics)
-=======
         if data["path"] in [_DEBUGGER_PATH, _LOGS_PATH]:
             probe_diagnostics = self._process_diagnostics_data([data])
             logger.debug(probe_diagnostics)
->>>>>>> 4b4f3b84
 
             if not probe_diagnostics:
                 logger.debug("Probes diagnostics is empty")
