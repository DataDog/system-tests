# Copyright (c) 2018 W3C and contributors

# Redistribution and use in source and binary forms, with or without modification, are permitted provided that the following conditions are met:

# 1. Redistributions of works must retain the original copyright notice, this list of conditions and the following disclaimer.
# 2. Redistributions in binary form must reproduce the original copyright notice, this list of conditions and the following disclaimer in the documentation and/or other materials provided with the distribution.
# 3. Neither the name of the W3C nor the names of its contributors may be used to endorse or promote products derived from this work without specific prior written permission.
# THIS SOFTWARE IS PROVIDED BY THE COPYRIGHT HOLDERS AND CONTRIBUTORS "AS IS" AND ANY EXPRESS OR IMPLIED WARRANTIES, INCLUDING, BUT NOT LIMITED TO, THE IMPLIED WARRANTIES OF MERCHANTABILITY AND FITNESS FOR A PARTICULAR PURPOSE ARE DISCLAIMED. IN NO EVENT SHALL THE COPYRIGHT OWNER OR CONTRIBUTORS BE LIABLE FOR ANY DIRECT, INDIRECT, INCIDENTAL, SPECIAL, EXEMPLARY, OR CONSEQUENTIAL DAMAGES (INCLUDING, BUT NOT LIMITED TO, PROCUREMENT OF SUBSTITUTE GOODS OR SERVICES; LOSS OF USE, DATA, OR PROFITS; OR BUSINESS INTERRUPTION) HOWEVER CAUSED AND ON ANY THEORY OF LIABILITY, WHETHER IN CONTRACT, STRICT LIABILITY, OR TORT (INCLUDING NEGLIGENCE OR OTHERWISE) ARISING IN ANY WAY OUT OF THE USE OF THIS SOFTWARE, EVEN IF ADVISED OF THE POSSIBILITY OF SUCH DAMAGE.

from typing import Any

import pytest

from utils.parametric.spec.tracecontext import get_tracecontext
from utils.parametric.headers import make_single_request_and_get_inject_headers
from utils import missing_feature, context, scenarios, features

parametrize = pytest.mark.parametrize


def temporary_enable_optin_tracecontext() -> Any:
    env = {
        "DD_TRACE_PROPAGATION_STYLE_EXTRACT": "tracecontext",
        "DD_TRACE_PROPAGATION_STYLE_INJECT": "tracecontext",
    }
    return parametrize("library_env", [env])


def temporary_enable_optin_tracecontext_single_key() -> Any:
    env = {
        "DD_TRACE_PROPAGATION_STYLE": "tracecontext",
    }
    return parametrize("library_env", [env])


@scenarios.parametric
@features.datadog_headers_propagation
class Test_Headers_Tracecontext:
    @temporary_enable_optin_tracecontext()
    def test_both_traceparent_and_tracestate_missing(self, test_agent, test_library):
        """
        harness sends a request without traceparent or tracestate
        expects a valid traceparent from the output header
        """
        with test_library:
            traceparent, tracestate = make_single_request_and_get_tracecontext(test_library, [])

    @temporary_enable_optin_tracecontext_single_key()
    @missing_feature(
        context.library == "ruby", reason="Propagators not configured for DD_TRACE_PROPAGATION_STYLE config",
    )
    def test_single_key_traceparent_included_tracestate_missing(self, test_agent, test_library):
        """
        harness sends a request with traceparent but without tracestate
        expects a valid traceparent from the output header, with the same trace_id but different parent_id
        """
        with test_library:
            traceparent, tracestate = make_single_request_and_get_tracecontext(
                test_library, [["traceparent", "00-12345678901234567890123456789012-1234567890123456-01",],],
            )

        assert traceparent.trace_id == "12345678901234567890123456789012"
        assert traceparent.parent_id != "1234567890123456"

    @temporary_enable_optin_tracecontext()
    def test_traceparent_included_tracestate_missing(self, test_agent, test_library):
        """
        harness sends a request with traceparent but without tracestate
        expects a valid traceparent from the output header, with the same trace_id but different parent_id
        """
        with test_library:
            traceparent, tracestate = make_single_request_and_get_tracecontext(
                test_library, [["traceparent", "00-12345678901234567890123456789012-1234567890123456-01",],],
            )

        assert traceparent.trace_id == "12345678901234567890123456789012"
        assert traceparent.parent_id != "1234567890123456"

    @temporary_enable_optin_tracecontext()
    @missing_feature(context.library == "cpp", reason="the first observed traceparent is used")
    @missing_feature(
        context.library == "nodejs",
        reason="nodejs does not reconcile duplicate http headers, if duplicate headers received one only one will be used",
    )
    @missing_feature(
        context.library == "php",
        reason="php does not reconcile duplicate http headers, if duplicate headers received one only one will be used",
    )
    @missing_feature(
        context.library == "python",
        reason="python does not reconcile duplicate http headers, if duplicate headers received one only one will be used",
    )
    @missing_feature(
        context.library == "golang",
        reason="golang does not reconcile duplicate http headers, if duplicate headers received the propagator will not be used",
    )
    @missing_feature(
        context.library == "ruby",
        reason="the tracer should reject the incoming traceparent(s) when there are multiple traceparent headers",
    )
    def test_traceparent_duplicated(self, test_agent, test_library):
        """
        harness sends a request with two traceparent headers
        expects a valid traceparent from the output header, with a newly generated trace_id
        """
        with test_library:
            traceparent, _ = make_single_request_and_get_tracecontext(
                test_library,
                [
                    ["traceparent", "00-12345678901234567890123456789011-1234567890123456-01",],
                    ["traceparent", "00-12345678901234567890123456789012-1234567890123456-01",],
                ],
            )

        assert traceparent.trace_id != "12345678901234567890123456789011"
        assert traceparent.trace_id != "12345678901234567890123456789012"

    @temporary_enable_optin_tracecontext()
    def test_traceparent_header_name(self, test_agent, test_library):
        """
        harness sends an invalid traceparent using wrong names
        expects a valid traceparent from the output header, with a newly generated trace_id
        """
        with test_library:
            traceparent1, tracestate = make_single_request_and_get_tracecontext(
                test_library, [["trace-parent", "00-12345678901234567890123456789012-1234567890123456-01",],],
            )

            traceparent2, tracestate = make_single_request_and_get_tracecontext(
                test_library, [["trace.parent", "00-12345678901234567890123456789012-1234567890123456-01",],],
            )

        assert traceparent1.trace_id != "12345678901234567890123456789012"
        assert traceparent2.trace_id != "12345678901234567890123456789012"

    @temporary_enable_optin_tracecontext()
    @missing_feature(context.library == "ruby", reason="Ruby doesn't support case-insensitive distributed headers")
    def test_traceparent_header_name_valid_casing(self, test_agent, test_library):
        """
        harness sends a valid traceparent using different combination of casing
        expects a valid traceparent from the output header
        """
        with test_library:
            traceparent1, tracestate = make_single_request_and_get_tracecontext(
                test_library, [["TraceParent", "00-12345678901234567890123456789012-1234567890123456-01",],],
            )

            traceparent2, tracestate = make_single_request_and_get_tracecontext(
                test_library, [["TrAcEpArEnT", "00-12345678901234567890123456789012-1234567890123456-01",],],
            )

            traceparent3, tracestate = make_single_request_and_get_tracecontext(
                test_library, [["TRACEPARENT", "00-12345678901234567890123456789012-1234567890123456-01",],],
            )

        assert traceparent1.trace_id == "12345678901234567890123456789012"
        assert traceparent2.trace_id == "12345678901234567890123456789012"
        assert traceparent3.trace_id == "12345678901234567890123456789012"

    @temporary_enable_optin_tracecontext()
    def test_traceparent_version_0x00(self, test_agent, test_library):
        """
        harness sends an invalid traceparent with extra trailing characters
        expects a valid traceparent from the output header, with a newly generated trace_id
        """
        with test_library:
            traceparent1, tracestate = make_single_request_and_get_tracecontext(
                test_library, [["traceparent", "00-12345678901234567890123456789012-1234567890123456-01.",],],
            )

            traceparent2, tracestate = make_single_request_and_get_tracecontext(
                test_library,
                [
                    [
                        "traceparent",
                        "00-12345678901234567890123456789012-1234567890123456-01-what-the-future-will-be-like",
                    ],
                ],
            )

        assert traceparent1.trace_id != "12345678901234567890123456789012"
        assert traceparent2.trace_id != "12345678901234567890123456789012"

    @temporary_enable_optin_tracecontext()
    def test_traceparent_version_0xcc(self, test_agent, test_library):
        """
        harness sends an valid traceparent with future version 204 (0xcc)
        expects a valid traceparent from the output header with the same trace_id
        """
        with test_library:
            traceparent1, _ = make_single_request_and_get_tracecontext(
                test_library, [["traceparent", "cc-12345678901234567890123456789012-1234567890123456-01",],],
            )

            traceparent2, _ = make_single_request_and_get_tracecontext(
                test_library,
                [
                    [
                        "traceparent",
                        "cc-12345678901234567890123456789012-1234567890123456-01-what-the-future-will-be-like",
                    ],
                ],
            )

            traceparent3, _ = make_single_request_and_get_tracecontext(
                test_library,
                [
                    [
                        "traceparent",
                        "cc-12345678901234567890123456789012-1234567890123456-01.what-the-future-will-be-like",
                    ],
                ],
            )

        assert traceparent1.trace_id == "12345678901234567890123456789012"
        assert traceparent2.trace_id == "12345678901234567890123456789012"
        assert traceparent3.trace_id != "12345678901234567890123456789012"

    @temporary_enable_optin_tracecontext()
    def test_traceparent_version_0xff(self, test_agent, test_library):
        """
        harness sends an invalid traceparent with version 255 (0xff)
        expects a valid traceparent from the output header, with a newly generated trace_id
        """
        with test_library:
            traceparent, tracestate = make_single_request_and_get_tracecontext(
                test_library, [["traceparent", "ff-12345678901234567890123456789012-1234567890123456-01",],],
            )

        assert traceparent.trace_id != "12345678901234567890123456789012"

    @temporary_enable_optin_tracecontext()
    def test_traceparent_version_illegal_characters(self, test_agent, test_library):
        """
        harness sends an invalid traceparent with illegal characters in version
        expects a valid traceparent from the output header, with a newly generated trace_id
        """
        with test_library:
            traceparent1, tracestate = make_single_request_and_get_tracecontext(
                test_library, [["traceparent", ".0-12345678901234567890123456789012-1234567890123456-01",],],
            )

            traceparent2, tracestate = make_single_request_and_get_tracecontext(
                test_library, [["traceparent", "0.-12345678901234567890123456789012-1234567890123456-01",],],
            )

        assert traceparent1.trace_id != "12345678901234567890123456789012"
        assert traceparent2.trace_id != "12345678901234567890123456789012"

    @temporary_enable_optin_tracecontext()
    def test_traceparent_version_too_long(self, test_agent, test_library):
        """
        harness sends an invalid traceparent with version more than 2 HEXDIG
        expects a valid traceparent from the output header, with a newly generated trace_id
        """
        with test_library:
            traceparent1, tracestate = make_single_request_and_get_tracecontext(
                test_library, [["traceparent", "000-12345678901234567890123456789012-1234567890123456-01",],],
            )

            traceparent2, tracestate = make_single_request_and_get_tracecontext(
                test_library, [["traceparent", "0000-12345678901234567890123456789012-1234567890123456-01",],],
            )

        assert traceparent1.trace_id != "12345678901234567890123456789012"
        assert traceparent2.trace_id != "12345678901234567890123456789012"

    @temporary_enable_optin_tracecontext()
    def test_traceparent_version_too_short(self, test_agent, test_library):
        """
        harness sends an invalid traceparent with version less than 2 HEXDIG
        expects a valid traceparent from the output header, with a newly generated trace_id
        """
        with test_library:
            traceparent, tracestate = make_single_request_and_get_tracecontext(
                test_library, [["traceparent", "0-12345678901234567890123456789012-1234567890123456-01",],],
            )

        assert traceparent.trace_id != "12345678901234567890123456789012"

    @temporary_enable_optin_tracecontext()
    def test_traceparent_trace_id_all_zero(self, test_agent, test_library):
        """
        harness sends an invalid traceparent with trace_id = 00000000000000000000000000000000
        expects a valid traceparent from the output header, with a newly generated trace_id
        """
        with test_library:
            traceparent, tracestate = make_single_request_and_get_tracecontext(
                test_library, [["traceparent", "00-00000000000000000000000000000000-1234567890123456-01",],],
            )

        assert traceparent.trace_id != "00000000000000000000000000000000"

    @temporary_enable_optin_tracecontext()
    def test_traceparent_trace_id_illegal_characters(self, test_agent, test_library):
        """
        harness sends an invalid traceparent with illegal characters in trace_id
        expects a valid traceparent from the output header, with a newly generated trace_id
        """
        with test_library:
            traceparent1, tracestate = make_single_request_and_get_tracecontext(
                test_library, [["traceparent", "00-.2345678901234567890123456789012-1234567890123456-01",],],
            )

            traceparent2, tracestate = make_single_request_and_get_tracecontext(
                test_library, [["traceparent", "00-1234567890123456789012345678901.-1234567890123456-01",],],
            )

        assert traceparent1.trace_id != ".2345678901234567890123456789012"
        assert traceparent2.trace_id != "1234567890123456789012345678901."

    @temporary_enable_optin_tracecontext()
    def test_traceparent_trace_id_too_long(self, test_agent, test_library):
        """
        harness sends an invalid traceparent with trace_id more than 32 HEXDIG
        expects a valid traceparent from the output header, with a newly generated trace_id
        """
        with test_library:
            traceparent, tracestate = make_single_request_and_get_tracecontext(
                test_library, [["traceparent", "00-123456789012345678901234567890123-1234567890123456-01",],],
            )

        assert traceparent.trace_id != "123456789012345678901234567890123"
        assert traceparent.trace_id != "12345678901234567890123456789012"
        assert traceparent.trace_id != "23456789012345678901234567890123"

    @temporary_enable_optin_tracecontext()
    def test_traceparent_trace_id_too_short(self, test_agent, test_library):
        """
        harness sends an invalid traceparent with trace_id less than 32 HEXDIG
        expects a valid traceparent from the output header, with a newly generated trace_id
        """
        with test_library:
            traceparent, tracestate = make_single_request_and_get_tracecontext(
                test_library, [["traceparent", "00-1234567890123456789012345678901-1234567890123456-01",],],
            )

        assert traceparent.trace_id != "1234567890123456789012345678901"

    @temporary_enable_optin_tracecontext()
    def test_traceparent_parent_id_all_zero(self, test_agent, test_library):
        """
        harness sends an invalid traceparent with parent_id = 0000000000000000
        expects a valid traceparent from the output header, with a newly generated trace_id
        """
        with test_library:
            traceparent, tracestate = make_single_request_and_get_tracecontext(
                test_library, [["traceparent", "00-12345678901234567890123456789012-0000000000000000-01",],],
            )

        assert traceparent.trace_id != "12345678901234567890123456789012"

    @temporary_enable_optin_tracecontext()
    def test_traceparent_parent_id_illegal_characters(self, test_agent, test_library):
        """
        harness sends an invalid traceparent with illegal characters in parent_id
        expects a valid traceparent from the output header, with a newly generated trace_id
        """
        with test_library:
            traceparent1, tracestate = make_single_request_and_get_tracecontext(
                test_library, [["traceparent", "00-12345678901234567890123456789012-.234567890123456-01",],],
            )

            traceparent2, tracestate = make_single_request_and_get_tracecontext(
                test_library, [["traceparent", "00-12345678901234567890123456789012-123456789012345.-01",],],
            )

        assert traceparent1.trace_id != "12345678901234567890123456789012"
        assert traceparent2.trace_id != "12345678901234567890123456789012"

    @temporary_enable_optin_tracecontext()
    def test_traceparent_parent_id_too_long(self, test_agent, test_library):
        """
        harness sends an invalid traceparent with parent_id more than 16 HEXDIG
        expects a valid traceparent from the output header, with a newly generated trace_id
        """
        with test_library:
            traceparent, tracestate = make_single_request_and_get_tracecontext(
                test_library, [["traceparent", "00-12345678901234567890123456789012-12345678901234567-01",],],
            )

        assert traceparent.trace_id != "12345678901234567890123456789012"

    @temporary_enable_optin_tracecontext()
    def test_traceparent_parent_id_too_short(self, test_agent, test_library):
        """
        harness sends an invalid traceparent with parent_id less than 16 HEXDIG
        expects a valid traceparent from the output header, with a newly generated trace_id
        """
        with test_library:
            traceparent, tracestate = make_single_request_and_get_tracecontext(
                test_library, [["traceparent", "00-12345678901234567890123456789012-123456789012345-01",],],
            )

        assert traceparent.trace_id != "12345678901234567890123456789012"

    @temporary_enable_optin_tracecontext()
    def test_traceparent_trace_flags_illegal_characters(self, test_agent, test_library):
        """
        harness sends an invalid traceparent with illegal characters in trace_flags
        expects a valid traceparent from the output header, with a newly generated trace_id
        """
        with test_library:
            traceparent1, tracestate = make_single_request_and_get_tracecontext(
                test_library, [["traceparent", "00-12345678901234567890123456789012-1234567890123456-.0",],],
            )

            traceparent2, tracestate = make_single_request_and_get_tracecontext(
                test_library, [["traceparent", "00-12345678901234567890123456789012-1234567890123456-0.",],],
            )

        assert traceparent1.trace_id != "12345678901234567890123456789012"
        assert traceparent2.trace_id != "12345678901234567890123456789012"

    @temporary_enable_optin_tracecontext()
    def test_traceparent_trace_flags_too_long(self, test_agent, test_library):
        """
        harness sends an invalid traceparent with trace_flags more than 2 HEXDIG
        expects a valid traceparent from the output header, with a newly generated trace_id
        """
        with test_library:
            traceparent, _ = make_single_request_and_get_tracecontext(
                test_library, [["traceparent", "00-12345678901234567890123456789012-1234567890123456-001",],],
            )

        assert traceparent.trace_id != "12345678901234567890123456789012"

    @temporary_enable_optin_tracecontext()
    def test_traceparent_trace_flags_too_short(self, test_agent, test_library):
        """
        harness sends an invalid traceparent with trace_flags less than 2 HEXDIG
        expects a valid traceparent from the output header, with a newly generated trace_id
        """
        with test_library:
            traceparent, tracestate = make_single_request_and_get_tracecontext(
                test_library, [["traceparent", "00-12345678901234567890123456789012-1234567890123456-1",],],
            )

        assert traceparent.trace_id != "12345678901234567890123456789012"

    @temporary_enable_optin_tracecontext()
    def test_traceparent_ows_handling(self, test_agent, test_library):
        """
        harness sends an valid traceparent with heading and trailing OWS
        expects a valid traceparent from the output header
        """
        with test_library:
            traceparent1, tracestate = make_single_request_and_get_tracecontext(
                test_library, [["traceparent", " 00-12345678901234567890123456789012-1234567890123456-01",],],
            )

            traceparent2, tracestate = make_single_request_and_get_tracecontext(
                test_library, [["traceparent", "\t00-12345678901234567890123456789012-1234567890123456-01",],],
            )

            traceparent3, tracestate = make_single_request_and_get_tracecontext(
                test_library, [["traceparent", "00-12345678901234567890123456789012-1234567890123456-01 ",],],
            )

            traceparent4, tracestate = make_single_request_and_get_tracecontext(
                test_library, [["traceparent", "00-12345678901234567890123456789012-1234567890123456-01\t",],],
            )

            traceparent5, tracestate = make_single_request_and_get_tracecontext(
                test_library, [["traceparent", "\t 00-12345678901234567890123456789012-1234567890123456-01 \t",],],
            )

        assert traceparent1.trace_id == "12345678901234567890123456789012"
        assert traceparent2.trace_id == "12345678901234567890123456789012"
        assert traceparent3.trace_id == "12345678901234567890123456789012"
        assert traceparent4.trace_id == "12345678901234567890123456789012"
        assert traceparent5.trace_id == "12345678901234567890123456789012"

    @temporary_enable_optin_tracecontext()
    def test_tracestate_included_traceparent_missing(self, test_agent, test_library):
        """
        harness sends a request with tracestate but without traceparent
        expects a valid traceparent from the output header
        expects the tracestate to be discarded
        """
        with test_library:
            _, tracestate1 = make_single_request_and_get_tracecontext(test_library, [["tracestate", "foo=1"],],)
            _, tracestate2 = make_single_request_and_get_tracecontext(test_library, [["tracestate", "foo=1,bar=2"],],)

        # Updated the test to check that the number of tracestate list-members is the same,
        # since Datadog will add an entry.
        assert len(tracestate1.split(",")) == len(tracestate2.split(","))

    @temporary_enable_optin_tracecontext()
    def test_tracestate_included_traceparent_included(self, test_agent, test_library):
        """
        harness sends a request with both tracestate and traceparent
        expects a valid traceparent from the output header with the same trace_id
        expects the tracestate to be inherited
        """
        with test_library:
            traceparent, tracestate = make_single_request_and_get_tracecontext(
                test_library,
                [
                    ["traceparent", "00-12345678901234567890123456789012-1234567890123456-00",],
                    ["tracestate", "foo=1,bar=2"],
                ],
            )

        assert traceparent.trace_id == "12345678901234567890123456789012"
        assert tracestate["foo"] == "1"
        assert tracestate["bar"] == "2"

    @temporary_enable_optin_tracecontext()
    def test_tracestate_header_name(self, test_agent, test_library):
        """
        harness sends an invalid tracestate using wrong names
        expects the tracestate to be discarded
        """
        with test_library:
            traceparent, tracestate1 = make_single_request_and_get_tracecontext(
                test_library,
                [
                    ["traceparent", "00-12345678901234567890123456789012-1234567890123456-00",],
                    ["trace-state", "foo=1"],
                ],
            )

            traceparent, tracestate2 = make_single_request_and_get_tracecontext(
                test_library,
                [
                    ["traceparent", "00-12345678901234567890123456789012-1234567890123456-00",],
                    ["trace.state", "foo=1"],
                ],
            )

        assert "foo" not in tracestate1
        assert "foo" not in tracestate2

    @temporary_enable_optin_tracecontext()
    @missing_feature(context.library == "ruby", reason="Ruby doesn't support case-insensitive distributed headers")
    def test_tracestate_header_name_valid_casing(self, test_agent, test_library):
        """
        harness sends a valid tracestate using different combination of casing
        expects the tracestate to be inherited
        """
        with test_library:
            traceparent, tracestate1 = make_single_request_and_get_tracecontext(
                test_library,
                [["traceparent", "00-12345678901234567890123456789012-1234567890123456-00",], ["TraceState", "foo=1"],],
            )

            traceparent, tracestate2 = make_single_request_and_get_tracecontext(
                test_library,
                [["traceparent", "00-12345678901234567890123456789012-1234567890123456-00",], ["TrAcEsTaTe", "foo=1"],],
            )

            traceparent, tracestate3 = make_single_request_and_get_tracecontext(
                test_library,
                [["traceparent", "00-12345678901234567890123456789012-1234567890123456-00",], ["TRACESTATE", "foo=1"],],
            )

        assert tracestate1["foo"] == "1"
        assert tracestate2["foo"] == "1"
        assert tracestate3["foo"] == "1"

    @temporary_enable_optin_tracecontext()
    @missing_feature(context.library == "cpp", reason="the first observed tracestate is used")
    @missing_feature(
        context.library == "nodejs",
        reason="nodejs does not reconcile duplicate http headers, if duplicate headers received one only one will be used",
    )
    @missing_feature(
        context.library == "php",
        reason="php does not reconcile duplicate http headers, if duplicate headers received one only one will be used",
    )
    @missing_feature(
        context.library == "golang",
        reason="golang does not reconcile duplicate http headers, if duplicate headers received one only one will be used",
    )
    @missing_feature(
        context.library == "python",
        reason="python does not reconcile duplicate http headers, if duplicate headers received one only one will be used",
    )
    def test_tracestate_empty_header(self, test_agent, test_library):
        """
        harness sends a request with empty tracestate header
        expects the empty tracestate to be discarded
        """
        with test_library:
            traceparent1, tracestate1 = make_single_request_and_get_tracecontext(
                test_library,
                [["traceparent", "00-12345678901234567890123456789012-1234567890123456-00",], ["tracestate", ""],],
            )

            traceparent2, tracestate2 = make_single_request_and_get_tracecontext(
                test_library,
                [
                    ["traceparent", "00-12345678901234567890123456789012-1234567890123456-00",],
                    ["tracestate", "foo=1"],
                    ["tracestate", ""],
                ],
            )

            traceparent3, tracestate3 = make_single_request_and_get_tracecontext(
                test_library,
                [
                    ["traceparent", "00-12345678901234567890123456789012-1234567890123456-00",],
                    ["tracestate", ""],
                    ["tracestate", "foo=1"],
                ],
            )

        assert traceparent1.trace_id == "12345678901234567890123456789012"
        assert not tracestate1 or tracestate1 != ""

        assert traceparent2.trace_id == "12345678901234567890123456789012"
        assert tracestate2["foo"] == "1"

        assert traceparent3.trace_id == "12345678901234567890123456789012"
        assert tracestate3["foo"] == "1"

    @temporary_enable_optin_tracecontext()
    @missing_feature(context.library == "cpp", reason="the first observed tracestate is used")
    @missing_feature(
        context.library == "golang",
        reason="golang does not reconcile duplicate http headers, if duplicate headers received one only one will be used",
    )
    @missing_feature(
        context.library == "nodejs",
        reason="nodejs does not reconcile duplicate http headers, if duplicate headers received one only one will be used",
    )
    @missing_feature(
        context.library == "php",
        reason="php does not reconcile duplicate http headers, if duplicate headers received one only one will be used",
    )
    @missing_feature(
        context.library == "python",
        reason="python does not reconcile duplicate http headers, if duplicate headers received one only one will be used",
    )
    def test_tracestate_multiple_headers_different_keys(self, test_agent, test_library):
        """
        harness sends a request with multiple tracestate headers, each contains different set of keys
        expects a combined tracestate
        """
        with test_library:
            traceparent, tracestate = make_single_request_and_get_tracecontext(
                test_library,
                [
                    ["traceparent", "00-12345678901234567890123456789012-1234567890123456-00",],
                    ["tracestate", "foo=1,bar=2"],
                    ["tracestate", "rojo=1,congo=2"],
                    ["tracestate", "baz=3"],
                ],
            )

        assert traceparent.trace_id == "12345678901234567890123456789012"
        assert "foo=1" in str(tracestate)
        assert "bar=2" in str(tracestate)
        assert "rojo=1" in str(tracestate)
        assert "congo=2" in str(tracestate)
        assert "baz=3" in str(tracestate)
        assert str(tracestate).index("foo=1") < str(tracestate).index("bar=2")
        assert str(tracestate).index("bar=2") < str(tracestate).index("rojo=1")
        assert str(tracestate).index("rojo=1") < str(tracestate).index("congo=2")
        assert str(tracestate).index("congo=2") < str(tracestate).index("baz=3")

    @temporary_enable_optin_tracecontext()
    def test_tracestate_duplicated_keys(self, test_agent, test_library):
        """
        harness sends a request with an invalid tracestate header with duplicated keys
        expects the tracestate to be inherited, and the duplicated keys to be either kept as-is or one of them
        to be discarded
        """
        with test_library:
            traceparent1, tracestate1 = make_single_request_and_get_tracecontext(
                test_library,
                [
                    ["traceparent", "00-12345678901234567890123456789012-1234567890123456-00",],
                    ["tracestate", "foo=1,foo=1"],
                ],
            )

            traceparent2, tracestate2 = make_single_request_and_get_tracecontext(
                test_library,
                [
                    ["traceparent", "00-12345678901234567890123456789012-1234567890123456-00",],
                    ["tracestate", "foo=1,foo=2"],
                ],
            )

            traceparent3, tracestate3 = make_single_request_and_get_tracecontext(
                test_library,
                [
                    ["traceparent", "00-12345678901234567890123456789012-1234567890123456-00",],
                    ["tracestate", "foo=1"],
                    ["tracestate", "foo=1"],
                ],
            )

            traceparent4, tracestate4 = make_single_request_and_get_tracecontext(
                test_library,
                [
                    ["traceparent", "00-12345678901234567890123456789012-1234567890123456-00",],
                    ["tracestate", "foo=1"],
                    ["tracestate", "foo=2"],
                ],
            )

        assert traceparent1.trace_id == "12345678901234567890123456789012"
        assert "foo=1" in str(tracestate1)

        assert traceparent2.trace_id == "12345678901234567890123456789012"
        assert "foo=1" in str(tracestate2) or "foo=2" in str(tracestate2)

        assert traceparent3.trace_id == "12345678901234567890123456789012"
        assert "foo=1" in str(tracestate3)

        assert traceparent4.trace_id == "12345678901234567890123456789012"
        assert "foo=1" in str(tracestate4) or "foo=2" in str(tracestate4)

    @missing_feature(context.library < "python@2.7.0", reason="Not implemented")
    @missing_feature(context.library < "dotnet@2.51.0", reason="Not implemented")
    @missing_feature(context.library < "php@0.99.0", reason="Not implemented")
    @missing_feature(context.library < "nodejs@5.6.0", reason="Not implemented")
<<<<<<< HEAD
    @missing_feature(context.library < "java@1.36.0", reason="Not implemented")
    @missing_feature(context.library < "cpp@0.2.0", reason="Not implemented")
=======
    @missing_feature(context.library < "java@1.35.0", reason="Not implemented")
>>>>>>> cf59f579
    @missing_feature(context.library < "ruby@2.0.0", reason="Not implemented")
    @missing_feature(context.library < "golang@1.64.0", reason="Not implemented")
    def test_tracestate_w3c_p_extract(self, test_agent, test_library):
        """
        Ensure the last parent id tag is set according to the W3C Phase 2 spec
        """
        with test_library:
            with test_library.start_span(
                name="p_set",
                http_headers=[
                    ["traceparent", "00-12345678901234567890123456789012-1234567890123456-01"],
                    ["tracestate", "key1=value1,dd=s:2;o:rum;p:0123456789abcdef;t.dm:-4;t.usr.id:12345~"],
                ],
            ):
                pass

            with test_library.start_span(
                name="p_invalid",
                http_headers=[
                    ["traceparent", "00-12345678901234567890123456789013-1234567890123457-01"],
                    ["tracestate", "key1=value1,dd=s:2;t.dm:-4;p:XX!X"],
                ],
            ):
                pass

            with test_library.start_span(
                name="p_not_propagated_valid_dd_tracestate",
                http_headers=[
                    ["traceparent", "00-12345678901234567890123456789015-1234567890123459-00"],
                    ["tracestate", "key1=value1,dd=s:2;t.dm:-4"],
                ],
            ):
                pass

        traces = test_agent.wait_for_num_traces(3)

        assert len(traces) == 3
        case1, case2, case3 = traces[0][0], traces[1][0], traces[2][0]

        assert case1["name"] == "p_set"
        assert case1["meta"]["_dd.parent_id"] == "0123456789abcdef"

        assert case2["name"] == "p_invalid"
        assert case2["meta"]["_dd.parent_id"] == "XX!X"

        assert case3["name"] == "p_not_propagated_valid_dd_tracestate"
        assert case3["meta"]["_dd.parent_id"] == "0000000000000000"

    @missing_feature(context.library < "python@2.7.0", reason="Not implemented")
    @missing_feature(context.library < "dotnet@2.51.0", reason="Not implemented")
    @missing_feature(context.library < "php@0.99.0", reason="Not implemented")
    @missing_feature(context.library < "nodejs@5.6.0", reason="Not implemented")
    @missing_feature(context.library < "java@1.35.0", reason="Not implemented")
<<<<<<< HEAD
    @missing_feature(context.library < "cpp@0.2.0", reason="Not implemented")
=======
>>>>>>> cf59f579
    @missing_feature(context.library < "ruby@2.0.0", reason="Not implemented")
    @missing_feature(context.library < "golang@1.64.0", reason="Not implemented")
    def test_tracestate_w3c_p_inject(self, test_agent, test_library):
        """
        Ensure the last parent id is propagated according to the W3C spec
        """
        with test_library:
            with test_library.start_span(name="new_span") as span:
                headers = test_library.inject_headers(span.span_id)

            tracestate_headers = list(filter(lambda h: h[0].lower() == "tracestate", headers))
            assert len(tracestate_headers) == 1

            tracestate = tracestate_headers[0][1]
            # FIXME: nodejs paramerric app sets span.span_id to a string, convert this to an int
            assert "p:{:016x}".format(int(span.span_id)) in tracestate

    @missing_feature(context.library < "python@2.8.0", reason="Not implemented")
    @missing_feature(context.library < "dotnet@2.51.0", reason="Not implemented")
    @missing_feature(context.library < "php@0.99.0", reason="Not implemented")
    @missing_feature(context.library < "nodejs@5.6.0", reason="Not implemented")
    @missing_feature(context.library < "java@1.36.0", reason="Not implemented")
    @missing_feature(context.library < "cpp@0.2.0", reason="Not implemented")
    @missing_feature(context.library < "ruby@2.0.0", reason="Not implemented")
    @missing_feature(context.library < "golang@1.64.0", reason="Not implemented")
    @pytest.mark.parametrize("library_env", [{"DD_TRACE_PROPAGATION_STYLE": "datadog,tracecontext"}])
    def test_tracestate_w3c_p_extract_datadog_w3c(self, test_agent, test_library):
        """
        Ensure the last parent id tag is set according to the W3C phase 3 spec
        """
        with test_library:
            # 1) Trace ids and parent ids in datadog and tracecontext headers match
            with test_library.start_span(
                name="identical_trace_info",
                http_headers=[
                    ["traceparent", "00-11111111111111110000000000000001-000000003ade68b1-01"],
                    ["tracestate", "dd=s:2;p:000000003ade68b1,foo=1"],
                    ["x-datadog-trace-id", "1"],
                    ["x-datadog-tags", "_dd.p.tid=1111111111111111"],
                    ["x-datadog-parent-id", "987654321"],
                ],
            ):
                pass

            # 2) Trace ids in datadog and tracecontext headers do not match
            with test_library.start_span(
                name="trace_ids_do_not_match",
                http_headers=[
                    ["traceparent", "00-11111111111111110000000000000002-000000003ade68b1-01"],
                    ["tracestate", "dd=s:2;p:000000000000000a,foo=1"],
                    ["x-datadog-parent-id", "10"],
                    ["x-datadog-trace-id", "2"],
                    ["x-datadog-tags", "_dd.p.tid=2222222222222222"],
                ],
            ):
                pass

            # 3) Parent ids in Datadog and tracecontext headers do not match
            with test_library.start_span(
                name="same_trace_non_matching_parent_ids",
                http_headers=[
                    ["traceparent", "00-11111111111111110000000000000003-000000003ade68b1-01"],
                    ["tracestate", "dd=s:2;p:000000000000000a,foo=1"],
                    ["x-datadog-trace-id", "3"],
                    ["x-datadog-tags", "_dd.p.tid=1111111111111111"],
                    ["x-datadog-parent-id", "10"],
                ],
            ):
                pass

            # 4) Parent ids do not match and p value is not present in tracestate
            with test_library.start_span(
                name="non_matching_span_missing_p_value",
                http_headers=[
                    ["traceparent", "00-00000000000000000000000000000004-000000003ade68b1-01"],
                    ["tracestate", "dd=s:2,foo=1"],
                    ["x-datadog-trace-id", "4"],
                    ["x-datadog-parent-id", "10"],
                ],
            ):
                pass

            # 5) Parent ids do not match and p value does not match datadog headers
            with test_library.start_span(
                name="non_matching_span_non_matching_p_value",
                http_headers=[
                    ["traceparent", "00-00000000000000000000000000000005-000000003ade68b1-01"],
                    ["tracestate", "dd=s:2;p:8fffffffffffffff,foo=1"],
                    ["x-datadog-parent-id", "10"],
                    ["x-datadog-trace-id", "5"],
                ],
            ):
                pass

        traces = test_agent.wait_for_num_traces(5)

        assert len(traces) == 5
        case1, case2, case3, case4, case5 = (
            traces[0][0],
            traces[1][0],
            traces[2][0],
            traces[3][0],
            traces[4][0],
        )

        # 1) Datadog and tracecontext headers, trace-id and span-id match
        # There is no need to propagate _dd.parent_id
        assert case1["name"] == "identical_trace_info"
        assert case1["parent_id"] == 987654321
        assert "_dd.parent_id" not in case1["meta"]

        # 2) trace-ids do not match
        # Datadog and tracecontext headers contain spans from different traces
        # We can not reparent the trace, datadog headers are used (future work - span link is used to track tracecontext span)
        assert case2["name"] == "trace_ids_do_not_match"
        assert case2["parent_id"] == 10
        assert "_dd.parent_id" not in case2["meta"]

        # 3) trace-id matches but parent ids do not
        # Ensure parent_id is extracted from tracecontext and last datadog parent id tag is set using the tracestate header
        assert case3["name"] == "same_trace_non_matching_parent_ids"
        assert case3["parent_id"] == 987654321
        assert case3["meta"]["_dd.parent_id"] == "000000000000000a"

        # 4) parent ids do not match and p value is not present in tracestate
        # Ensure parent_id is extracted from tracecontext and the last parent id tag is set using the datadog header
        assert case4["name"] == "non_matching_span_missing_p_value"
        assert case4["parent_id"] == 987654321
        assert case4["meta"]["_dd.parent_id"] == "000000000000000a"

        # 5) parent ids do not match and p value does not match datadog headers
        # Ensure parent_id is extracted from tracecontext and the last parent id tag is set using the tracestate header
        # Traceparent and tracestate headers are used as the source of truth, Datadog headers are ignored
        assert case5["name"] == "non_matching_span_non_matching_p_value"
        assert case5["parent_id"] == 987654321
        assert case5["meta"]["_dd.parent_id"] == "8fffffffffffffff"

    @pytest.mark.parametrize(
        "library_env",
        [{"DD_TRACE_PROPAGATION_EXTRACT_FIRST": "true", "DD_TRACE_PROPAGATION_STYLE": "datadog,tracecontext"}],
    )
    @missing_feature(context.library == "cpp", reason="Not implemented")
    @missing_feature(context.library == "php", reason="Not implemented")
    def test_tracestate_w3c_p_phase_3_extract_first(self, test_agent, test_library):
        """
        Ensure the last parent id tag is not set when only Datadog headers are extracted
        """

        # 1) Datadog and tracecontext headers, parent ids do not match
        with test_library.start_span(
            name="same_trace_different_parent_ids",
            http_headers=[
                ["traceparent", "00-11111111111111110000000000000001-000000000000000f-01"],
                ["tracestate", "dd=s:2;p:0123456789abcdef,foo=1"],
                ["x-datadog-trace-id", "1"],
                ["x-datadog-parent-id", "987654320"],
                ["x-datadog-tags", "_dd.p.tid=1111111111111111"],
            ],
        ):
            pass

        traces = test_agent.wait_for_num_traces(1)

        assert len(traces) == 1
        case1 = traces[0][0]

        # 1) trace-id and span-id extracted from datadog headers, last datadog parent id is ignored
        assert case1["name"] == "same_trace_different_parent_ids"
        assert case1["parent_id"] == 987654320
        assert "_dd.parent_id" not in case1["meta"]

    @temporary_enable_optin_tracecontext()
    def test_tracestate_all_allowed_characters(self, test_agent, test_library):
        """
        harness sends a request with a valid tracestate header with all legal characters
        expects the tracestate to be inherited
        """
        key_without_vendor = "".join(
            ["".join(map(chr, range(0x61, 0x7A + 1))), "0123456789", "_", "-", "*", "/",]  # lcalpha  # DIGIT
        )
        key_with_vendor = key_without_vendor + "@a-z0-9_-*/"
        value = "".join(
            [
                "".join(map(chr, range(0x20, 0x2B + 1))),
                "".join(map(chr, range(0x2D, 0x3C + 1))),
                "".join(map(chr, range(0x3E, 0x7E + 1))),
            ]
        )

        with test_library:
            traceparent1, tracestate1 = make_single_request_and_get_tracecontext(
                test_library,
                [
                    ["traceparent", "00-12345678901234567890123456789012-1234567890123456-00",],
                    ["tracestate", key_without_vendor + "=" + value],
                ],
            )

            traceparent2, tracestate2 = make_single_request_and_get_tracecontext(
                test_library,
                [
                    ["traceparent", "00-12345678901234567890123456789012-1234567890123456-00",],
                    ["tracestate", key_with_vendor + "=" + value],
                ],
            )

        assert key_without_vendor in tracestate1
        assert tracestate1[key_without_vendor] == value

        assert key_with_vendor in tracestate2
        assert tracestate2[key_with_vendor] == value

    @temporary_enable_optin_tracecontext()
    @missing_feature(
        context.library == "php", reason="PHP may preserve whitespace of foreign vendors trracestate (allowed per spec)"
    )
    def test_tracestate_ows_handling(self, test_agent, test_library):
        """
        harness sends a request with a valid tracestate header with OWS
        expects the tracestate to be inherited
        """
        with test_library:
            traceparent1, tracestate1 = make_single_request_and_get_tracecontext(
                test_library,
                [
                    ["traceparent", "00-12345678901234567890123456789012-1234567890123456-00",],
                    ["tracestate", "foo=1 \t , \t bar=2, \t baz=3"],
                ],
            )

            traceparent2, tracestate2 = make_single_request_and_get_tracecontext(
                test_library,
                [
                    ["traceparent", "00-12345678901234567890123456789012-1234567890123456-00",],
                    ["tracestate", "foo=1\t \t,\t \tbar=2,\t \tbaz=3"],
                ],
            )

            traceparent3, tracestate3 = make_single_request_and_get_tracecontext(
                test_library,
                [
                    ["traceparent", "00-12345678901234567890123456789012-1234567890123456-00",],
                    ["tracestate", " foo=1"],
                ],
            )

            traceparent4, tracestate4 = make_single_request_and_get_tracecontext(
                test_library,
                [
                    ["traceparent", "00-12345678901234567890123456789012-1234567890123456-00",],
                    ["tracestate", "\tfoo=1"],
                ],
            )

            traceparent5, tracestate5 = make_single_request_and_get_tracecontext(
                test_library,
                [
                    ["traceparent", "00-12345678901234567890123456789012-1234567890123456-00",],
                    ["tracestate", "foo=1 "],
                ],
            )

            traceparent6, tracestate6 = make_single_request_and_get_tracecontext(
                test_library,
                [
                    ["traceparent", "00-12345678901234567890123456789012-1234567890123456-00",],
                    ["tracestate", "foo=1\t"],
                ],
            )

            traceparent7, tracestate7 = make_single_request_and_get_tracecontext(
                test_library,
                [
                    ["traceparent", "00-12345678901234567890123456789012-1234567890123456-00",],
                    ["tracestate", "\t foo=1 \t"],
                ],
            )

        assert tracestate1["foo"] == "1"
        assert tracestate1["bar"] == "2"
        assert tracestate1["baz"] == "3"

        assert tracestate2["foo"] == "1"
        assert tracestate2["bar"] == "2"
        assert tracestate2["baz"] == "3"

        assert traceparent3.trace_id == "12345678901234567890123456789012"
        assert tracestate3["foo"] == "1"

        assert traceparent4.trace_id == "12345678901234567890123456789012"
        assert tracestate4["foo"] == "1"

        assert traceparent5.trace_id == "12345678901234567890123456789012"
        assert tracestate5["foo"] == "1"

        assert traceparent6.trace_id == "12345678901234567890123456789012"
        assert tracestate6["foo"] == "1"

        assert traceparent7.trace_id == "12345678901234567890123456789012"
        assert tracestate7["foo"] == "1"

    # The following w3c test cases are skipped because we do not discard incoming tracestate headers during the context extraction:
    # - test_tracestate_key_illegal_characters
    # - test_tracestate_key_illegal_vendor_format
    # - test_tracestate_member_count_limit
    # - test_tracestate_key_length_limit
    # - test_tracestate_value_illegal_characters

    # The following AdvancedTest cases are skipped:
    # - test_multiple_requests_with_valid_traceparent
    # - test_multiple_requests_without_traceparent(self):
    # - test_multiple_requests_with_illegal_traceparent(self):


def make_single_request_and_get_tracecontext(test_library, headers_list):
    return get_tracecontext(make_single_request_and_get_inject_headers(test_library, headers_list))<|MERGE_RESOLUTION|>--- conflicted
+++ resolved
@@ -718,12 +718,8 @@
     @missing_feature(context.library < "dotnet@2.51.0", reason="Not implemented")
     @missing_feature(context.library < "php@0.99.0", reason="Not implemented")
     @missing_feature(context.library < "nodejs@5.6.0", reason="Not implemented")
-<<<<<<< HEAD
-    @missing_feature(context.library < "java@1.36.0", reason="Not implemented")
+    @missing_feature(context.library < "java@1.35.0", reason="Not implemented")
     @missing_feature(context.library < "cpp@0.2.0", reason="Not implemented")
-=======
-    @missing_feature(context.library < "java@1.35.0", reason="Not implemented")
->>>>>>> cf59f579
     @missing_feature(context.library < "ruby@2.0.0", reason="Not implemented")
     @missing_feature(context.library < "golang@1.64.0", reason="Not implemented")
     def test_tracestate_w3c_p_extract(self, test_agent, test_library):
@@ -777,10 +773,7 @@
     @missing_feature(context.library < "php@0.99.0", reason="Not implemented")
     @missing_feature(context.library < "nodejs@5.6.0", reason="Not implemented")
     @missing_feature(context.library < "java@1.35.0", reason="Not implemented")
-<<<<<<< HEAD
     @missing_feature(context.library < "cpp@0.2.0", reason="Not implemented")
-=======
->>>>>>> cf59f579
     @missing_feature(context.library < "ruby@2.0.0", reason="Not implemented")
     @missing_feature(context.library < "golang@1.64.0", reason="Not implemented")
     def test_tracestate_w3c_p_inject(self, test_agent, test_library):
