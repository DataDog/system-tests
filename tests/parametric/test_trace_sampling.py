import json

import pytest
import random

from utils.parametric.spec.trace import find_only_span, find_span_in_traces
from utils.parametric.spec.trace import SAMPLING_PRIORITY_KEY, SAMPLING_RULE_PRIORITY_RATE
<<<<<<< HEAD
from utils.parametric.spec.trace import MANUAL_KEEP_KEY
from utils import rfc, scenarios, missing_feature, flaky, features, bug
=======
from utils import rfc, scenarios, missing_feature, flaky, features, bug, context
>>>>>>> cda94962


@features.trace_sampling
@features.adaptive_sampling
@scenarios.parametric
@rfc("https://docs.google.com/document/d/1HRbi1DrBjL_KGeONrPgH7lblgqSLGlV5Ox1p4RL97xM/")
class Test_Trace_Sampling_Basic:
    @pytest.mark.parametrize(
        "library_env",
        [
            {
                "DD_TRACE_SAMPLE_RATE": 0,
                "DD_TRACE_SAMPLING_RULES": json.dumps(
                    [
                        {"service": "webserver.non-matching", "sample_rate": 0},
                        {"service": "webserver", "sample_rate": 1},
                    ]
                ),
            },
            {
                "DD_TRACE_SAMPLE_RATE": 0,
                "DD_TRACE_SAMPLING_RULES": json.dumps(
                    [{"name": "web.request.non-matching", "sample_rate": 0}, {"name": "web.request", "sample_rate": 1}]
                ),
            },
            {
                "DD_TRACE_SAMPLE_RATE": 0,
                "DD_TRACE_SAMPLING_RULES": json.dumps(
                    [
                        {"service": "webserver.non-matching", "name": "web.request", "sample_rate": 0},
                        {"service": "webserver", "name": "web.request.non-matching", "sample_rate": 0},
                        {"service": "webserver", "name": "web.request", "sample_rate": 1},
                    ]
                ),
            },
        ],
    )
    def test_trace_sampled_by_trace_sampling_rule_exact_match(self, test_agent, test_library):
        """Test that a trace is sampled by the exact matching trace sampling rule"""
        with test_library, test_library.dd_start_span(name="web.request", service="webserver") as span:
            pass
        span = find_only_span(test_agent.wait_for_num_traces(1))

        assert span["metrics"].get(SAMPLING_PRIORITY_KEY) == 2
        assert span["metrics"].get(SAMPLING_RULE_PRIORITY_RATE) == 1.0

    @pytest.mark.parametrize(
        "library_env",
        [
            {
                "DD_TRACE_SAMPLE_RATE": 1,
                "DD_TRACE_SAMPLING_RULES": json.dumps(
                    [{"service": "webserver", "name": "web.request", "sample_rate": 0}]
                ),
            }
        ],
    )
    def test_trace_dropped_by_trace_sampling_rule(self, test_agent, test_library):
        """Test that a trace is dropped by the matching defined trace sampling rule"""
        with test_library, test_library.dd_start_span(name="web.request", service="webserver") as span:
            pass
        span = find_only_span(test_agent.wait_for_num_traces(1))

        assert span["metrics"].get(SAMPLING_PRIORITY_KEY) == -1
        assert span["metrics"].get(SAMPLING_RULE_PRIORITY_RATE) == 0.0

    @pytest.mark.parametrize(
        "library_env",
        [
            {
                "DD_TRACE_SAMPLE_RATE": 1,
                "DD_TRACE_SAMPLING_RULES": json.dumps(
                    [{"service": "webserver", "resource": "drop-me", "sample_rate": 0}, {"sample_rate": 1}]
                ),
            }
        ],
    )
    def test_trace_kept_in_spite_trace_sampling_rule(self, test_agent, test_library):
<<<<<<< HEAD
        """Test that a trace is being kept with manual.keep despite of the matching defined trace sampling rule"""
        with test_library:
            with test_library.dd_start_span(name="web.request", service="webserver") as s1:
                s1.set_meta(MANUAL_KEEP_KEY, "1")
                s1.set_meta("resource.name", "drop-me")
=======
        """Test that a trace is being kept with manual.keep depite of the matching defined trace sampling rule"""
        with test_library, test_library.dd_start_span(name="web.request", service="webserver") as s1:
            s1.set_metric("sampling.priority", 2)
            s1.set_meta("resource.name", "drop-me")
>>>>>>> cda94962
        span = find_only_span(test_agent.wait_for_num_traces(1))

        assert span["metrics"].get(SAMPLING_PRIORITY_KEY) == 2


@features.trace_sampling
@features.adaptive_sampling
@scenarios.parametric
@rfc("https://docs.google.com/document/d/1S9pufnJjrsxH6pRbpigdYFwA5JjSdZ6iLZ-9E7PoAic/")
class Test_Trace_Sampling_Globs:
    @pytest.mark.parametrize(
        "library_env",
        [
            {
                "DD_TRACE_SAMPLE_RATE": 0,
                "DD_TRACE_SAMPLING_RULES": json.dumps(
                    [{"service": "web.non-matching*", "sample_rate": 0}, {"service": "web*", "sample_rate": 1}]
                ),
            },
            {
                "DD_TRACE_SAMPLE_RATE": 0,
                "DD_TRACE_SAMPLING_RULES": json.dumps(
                    [{"name": "web.non-matching*", "sample_rate": 0}, {"name": "web.*", "sample_rate": 1}]
                ),
            },
            {
                "DD_TRACE_SAMPLE_RATE": 0,
                "DD_TRACE_SAMPLING_RULES": json.dumps(
                    [
                        {"service": "webserv?r.non-matching", "name": "web.req*", "sample_rate": 0},
                        {"service": "webserv?r", "name": "web.req*.non-matching", "sample_rate": 0},
                        {"service": "webserv?r", "name": "web.req*", "sample_rate": 1},
                    ]
                ),
            },
        ],
    )
    def test_trace_sampled_by_trace_sampling_rule_glob_match(self, test_agent, test_library):
        """Test that a trace is sampled by the glob matching trace sampling rule"""
        with test_library, test_library.dd_start_span(name="web.request", service="webserver") as span:
            pass
        span = find_only_span(test_agent.wait_for_num_traces(1))

        assert span["metrics"].get(SAMPLING_PRIORITY_KEY) == 2
        assert span["metrics"].get(SAMPLING_RULE_PRIORITY_RATE) == 1.0

    @pytest.mark.parametrize(
        "library_env",
        [
            {
                "DD_TRACE_SAMPLE_RATE": 0,
                "DD_TRACE_SAMPLING_RULES": json.dumps(
                    [
                        {"name": "wEb.rEquEst", "sample_rate": 1},
                    ]
                ),
            },
            {
                "DD_TRACE_SAMPLE_RATE": 0,
                "DD_TRACE_SAMPLING_RULES": json.dumps([{"service": "wEbSerVer", "sample_rate": 1}]),
            },
            {
                "DD_TRACE_SAMPLE_RATE": 0,
                "DD_TRACE_SAMPLING_RULES": json.dumps([{"resource": "/rAnDom", "sample_rate": 1}]),
            },
            {
                "DD_TRACE_SAMPLE_RATE": 0,
                "DD_TRACE_SAMPLING_RULES": json.dumps([{"tags": {"key": "vAlUe"}, "sample_rate": 1}]),
            },
        ],
    )
    @bug(library="cpp", reason="APMAPI-908")
    @missing_feature(context.library < "nodejs@5.38.0", reason="Implemented in 5.38.0")
    def test_field_case_insensitivity(self, test_agent, test_library):
        """Tests that sampling rule field values are case insensitive"""
        with (
            test_library,
            test_library.dd_start_span(
                name="web.request", service="webserver", resource="/random", tags=[("key", "value")]
            ) as span,
        ):
            pass

        span = find_only_span(test_agent.wait_for_num_traces(1))

        assert span["metrics"].get(SAMPLING_PRIORITY_KEY) == 2
        assert span["metrics"].get(SAMPLING_RULE_PRIORITY_RATE) == 1.0

    @pytest.mark.parametrize(
        "library_env",
        [
            {
                "DD_TRACE_SAMPLE_RATE": 1,
                "DD_TRACE_SAMPLING_RULES": json.dumps([{"service": "w?bs?rv?r", "name": "web.*", "sample_rate": 0}]),
            }
        ],
    )
    def test_trace_dropped_by_trace_sampling_rule(self, test_agent, test_library):
        """Test that a trace is dropped by the matching defined trace sampling rule"""
        with test_library, test_library.dd_start_span(name="web.request", service="webserver") as span:
            pass
        span = find_only_span(test_agent.wait_for_num_traces(1))

        assert span["metrics"].get(SAMPLING_PRIORITY_KEY) == -1
        assert span["metrics"].get(SAMPLING_RULE_PRIORITY_RATE) == 0.0


@features.trace_sampling
@features.adaptive_sampling
@scenarios.parametric
@rfc("https://docs.google.com/document/d/1S9pufnJjrsxH6pRbpigdYFwA5JjSdZ6iLZ-9E7PoAic/")
class Test_Trace_Sampling_Globs_Feb2024_Revision:
    @pytest.mark.parametrize(
        "library_env",
        [
            {
                "DD_TRACE_SAMPLE_RATE": 0,
                "DD_TRACE_SAMPLING_RULES": json.dumps(
                    [{"service": "web.non-matching*", "sample_rate": 0}, {"service": "web*", "sample_rate": 1}]
                ),
            },
            {
                "DD_TRACE_SAMPLE_RATE": 0,
                "DD_TRACE_SAMPLING_RULES": json.dumps(
                    [{"name": "web.non-matching*", "sample_rate": 0}, {"name": "wEb.*", "sample_rate": 1}]
                ),
            },
            {
                "DD_TRACE_SAMPLE_RATE": 0,
                "DD_TRACE_SAMPLING_RULES": json.dumps(
                    [
                        {"service": "webserv?r.non-matching", "name": "wEb.req*", "sample_rate": 0},
                        {"service": "webserv?r", "name": "web.req*.non-matching", "sample_rate": 0},
                        {"service": "webserv?r", "name": "web.req*", "sample_rate": 1},
                    ]
                ),
            },
        ],
    )
    def test_trace_sampled_by_trace_sampling_rule_insensitive_glob_match(self, test_agent, test_library):
        """Test that a trace is sampled by the glob matching trace sampling rule"""
        with test_library, test_library.dd_start_span(name="web.request", service="webserver") as span:
            pass
        span = find_only_span(test_agent.wait_for_num_traces(1))

        assert span["metrics"].get(SAMPLING_PRIORITY_KEY) == 2
        assert span["metrics"].get(SAMPLING_RULE_PRIORITY_RATE) == 1.0


@features.trace_sampling
@features.adaptive_sampling
@scenarios.parametric
@rfc("https://docs.google.com/document/d/1S9pufnJjrsxH6pRbpigdYFwA5JjSdZ6iLZ-9E7PoAic/")
class Test_Trace_Sampling_Resource:
    @pytest.mark.parametrize(
        "library_env",
        [
            {
                "DD_TRACE_SAMPLE_RATE": 0,
                "DD_TRACE_SAMPLING_RULES": json.dumps(
                    [{"resource": "/bar.non-matching", "sample_rate": 0}, {"resource": "/?ar", "sample_rate": 1}]
                ),
            },
            {
                "DD_TRACE_SAMPLE_RATE": 0,
                "DD_TRACE_SAMPLING_RULES": json.dumps(
                    [
                        {"name": "web.request.non-matching", "resource": "/bar", "sample_rate": 0},
                        {"name": "web.request", "resource": "/bar.non-matching", "sample_rate": 0},
                        {"name": "web.request", "resource": "/b*", "sample_rate": 1},
                    ]
                ),
            },
            {
                "DD_TRACE_SAMPLE_RATE": 0,
                "DD_TRACE_SAMPLING_RULES": json.dumps(
                    [
                        {"service": "webserver.non-matching", "resource": "/bar", "sample_rate": 0},
                        {"service": "webserver", "resource": "/bar.non-matching", "sample_rate": 0},
                        {"service": "webserver", "resource": "/bar", "sample_rate": 1},
                    ]
                ),
            },
            {
                "DD_TRACE_SAMPLE_RATE": 0,
                "DD_TRACE_SAMPLING_RULES": json.dumps(
                    [
                        {
                            "service": "webserver.non-matching",
                            "name": "web.request",
                            "resource": "/bar",
                            "sample_rate": 0,
                        },
                        {
                            "service": "webserver",
                            "name": "web.request.non-matching",
                            "resource": "/bar",
                            "sample_rate": 0,
                        },
                        {
                            "service": "webserver",
                            "name": "web.request",
                            "resource": "/bar.non-matching",
                            "sample_rate": 0,
                        },
                        {"service": "webserver", "name": "web.request", "resource": "/b?r", "sample_rate": 1},
                    ]
                ),
            },
        ],
    )
    def test_trace_sampled_by_trace_sampling_rule_exact_match(self, test_agent, test_library):
        """Test that a trace is sampled by the exact matching trace sampling rule"""
        with test_library, test_library.dd_start_span(name="web.request", service="webserver", resource="/bar") as span:
            pass
        span = find_only_span(test_agent.wait_for_num_traces(1))

        assert span["metrics"].get(SAMPLING_PRIORITY_KEY) == 2
        assert span["metrics"].get(SAMPLING_RULE_PRIORITY_RATE) == 1.0

    @pytest.mark.parametrize(
        "library_env",
        [
            {
                "DD_TRACE_SAMPLE_RATE": 1,
                "DD_TRACE_SAMPLING_RULES": json.dumps(
                    [
                        {"service": "non-matching", "sample_rate": 1},
                        {"name": "non-matching", "sample_rate": 1},
                        {"resource": "non-matching", "sample_rate": 1},
                        {"service": "webserver", "name": "web.request", "resource": "/bar", "sample_rate": 0},
                    ]
                ),
            }
        ],
    )
    def test_trace_dropped_by_trace_sampling_rule(self, test_agent, test_library):
        """Test that a trace is dropped by the matching trace sampling rule"""
        with test_library, test_library.dd_start_span(name="web.request", service="webserver", resource="/bar") as span:
            pass
        span = find_only_span(test_agent.wait_for_num_traces(1))

        assert span["metrics"].get(SAMPLING_PRIORITY_KEY) == -1
        assert span["metrics"].get(SAMPLING_RULE_PRIORITY_RATE) == 0.0


@features.trace_sampling
@features.adaptive_sampling
@scenarios.parametric
@rfc("https://docs.google.com/document/d/1S9pufnJjrsxH6pRbpigdYFwA5JjSdZ6iLZ-9E7PoAic/")
class Test_Trace_Sampling_Tags:
    @pytest.mark.parametrize(
        "library_env",
        [
            {
                "DD_TRACE_SAMPLE_RATE": 0,
                "DD_TRACE_SAMPLING_RULES": json.dumps(
                    [{"tags": {"tag1": "non-matching"}, "sample_rate": 0}, {"tags": {"tag1": "val1"}, "sample_rate": 1}]
                ),
            },
            {
                "DD_TRACE_SAMPLE_RATE": 0,
                "DD_TRACE_SAMPLING_RULES": json.dumps(
                    [
                        {"tags": {"tag1": "non-matching"}, "sample_rate": 0},
                        {"tags": {"tag2": "non-matching"}, "sample_rate": 0},
                        {"tags": {"tag1": "non-matching", "tag2": "val2"}, "sample_rate": 0},
                        {"tags": {"tag1": "val1", "tag2": "non-matching"}, "sample_rate": 0},
                        {"tags": {"tag1": "val1", "tag2": "val2"}, "sample_rate": 1},
                    ]
                ),
            },
            {
                "DD_TRACE_SAMPLE_RATE": 0,
                "DD_TRACE_SAMPLING_RULES": json.dumps(
                    [{"tags": {"tag1": "v?r*"}, "sample_rate": 0}, {"tags": {"tag1": "val?"}, "sample_rate": 1}]
                ),
            },
            {
                "DD_TRACE_SAMPLE_RATE": 0,
                "DD_TRACE_SAMPLING_RULES": json.dumps(
                    [
                        {"service": "webs?rver.non-matching", "sample_rate": 0},
                        {"name": "web.request.non-matching", "sample_rate": 0},
                        {"resource": "/ba*.non-matching", "sample_rate": 0},
                        {"tags": {"tag1": "v?l1", "tag2": "va*.non-matching"}, "sample_rate": 0},
                        {
                            "service": "webs?rver",
                            "name": "web.request",
                            "resource": "/ba*",
                            "tags": {"tag1": "v?l1", "tag2": "val*"},
                            "sample_rate": 1,
                        },
                    ]
                ),
            },
        ],
    )
    def test_trace_sampled_by_trace_sampling_rule_tags(self, test_agent, test_library):
        """Test that a trace is sampled by the matching trace sampling rule"""
        with test_library, test_library.dd_start_span(name="web.request", service="webserver", resource="/bar") as span:
            span.set_meta("tag1", "val1")
            span.set_meta("tag2", "val2")
        span = find_only_span(test_agent.wait_for_num_traces(1))

        assert span["metrics"].get(SAMPLING_PRIORITY_KEY) == 2
        assert span["metrics"].get(SAMPLING_RULE_PRIORITY_RATE) == 1.0

    @pytest.mark.parametrize(
        "library_env",
        [
            {
                "DD_TRACE_SAMPLE_RATE": 1,
                "DD_TRACE_SAMPLING_RULES": json.dumps(
                    [
                        {"tags": {"tag1": "v?l1", "tag2": "non-matching"}, "sample_rate": 1},
                        {"tags": {"tag1": "v?l1", "tag2": "val*"}, "sample_rate": 0},
                    ]
                ),
            },
        ],
    )
    def test_trace_dropped_by_trace_sampling_rule_tags(self, test_agent, test_library):
        """Test that a trace is dropped by the matching trace sampling rule"""
        with test_library, test_library.dd_start_span(name="web.request", service="webserver", resource="/bar") as span:
            span.set_meta("tag1", "val1")
            span.set_meta("tag2", "val2")
        span = find_only_span(test_agent.wait_for_num_traces(1))

        assert span["metrics"].get(SAMPLING_PRIORITY_KEY) == -1
        assert span["metrics"].get(SAMPLING_RULE_PRIORITY_RATE) == 0.0


def tag_sampling_env(tag_glob_pattern):
    return {
        "DD_TRACE_SAMPLE_RATE": 0,
        "DD_TRACE_SAMPLING_RULES": json.dumps(
            [{"tags": {"tag": tag_glob_pattern}, "sample_rate": 1.0}, {"sample_rate": 0}]
        ),
    }


@scenarios.parametric
@rfc("https://docs.google.com/document/d/1S9pufnJjrsxH6pRbpigdYFwA5JjSdZ6iLZ-9E7PoAic/")
@features.trace_sampling
@features.adaptive_sampling
class Test_Trace_Sampling_Tags_Feb2024_Revision:
    def assert_matching_span(self, test_agent, trace_id, span_id, **kwargs):
        matching_span = find_span_in_traces(test_agent.wait_for_num_traces(1), trace_id, span_id)

        assert matching_span["metrics"].get(SAMPLING_PRIORITY_KEY) == 2
        assert matching_span["metrics"].get(SAMPLING_RULE_PRIORITY_RATE) == 1.0

    def assert_mismatching_span(self, test_agent, trace_id, span_id, **kwargs):
        mismatching_span = find_span_in_traces(test_agent.wait_for_num_traces(1), trace_id, span_id)

        assert mismatching_span["metrics"].get(SAMPLING_PRIORITY_KEY) == -1
        assert mismatching_span["metrics"].get(SAMPLING_RULE_PRIORITY_RATE) == 0.0

    @pytest.mark.parametrize(
        "library_env",
        [
            tag_sampling_env("foo"),
            tag_sampling_env("fo*"),
            tag_sampling_env("f??"),
            tag_sampling_env("?o*"),
            tag_sampling_env("???"),
            tag_sampling_env("*"),
            tag_sampling_env("**"),
        ],
    )
    def test_globs_same_casing(self, test_agent, test_library):
        """Test tag matching with string of matching case"""
        with test_library, test_library.dd_start_span(name="matching-span", service="test") as span:
            span.set_meta("tag", "foo")

        self.assert_matching_span(test_agent, span.trace_id, span.span_id, name="matching-span", service="test")

    @pytest.mark.parametrize(
        "library_env",
        [tag_sampling_env("Foo"), tag_sampling_env("Fo*"), tag_sampling_env("F??"), tag_sampling_env("?O*")],
    )
    @missing_feature(context.library < "nodejs@5.38.0", reason="Implemented in 5.38.0")
    def test_globs_different_casing(self, test_agent, test_library):
        """Test tag matching with string of matching case"""
        with test_library, test_library.dd_start_span(name="matching-span", service="test") as span:
            span.set_meta("tag", "foo")

        self.assert_matching_span(test_agent, span.trace_id, span.span_id, name="matching-span", service="test")

    @pytest.mark.parametrize("library_env", [tag_sampling_env("[abc]")])
    def test_no_set_support(self, test_agent, test_library):
        """Test verifying that common glob set extension is NOT supported"""
        with test_library, test_library.dd_start_span(name="matching-span", service="test") as span:
            span.set_meta("tag", "[abc]")

        self.assert_matching_span(test_agent, span.trace_id, span.span_id, name="matching-span", service="test")

    @pytest.mark.parametrize("library_env", [tag_sampling_env("[a-c]")])
    def test_no_range_support(self, test_agent, test_library):
        """Test verifying that common glob range extension is NOT supported"""
        with test_library, test_library.dd_start_span(name="matching-span", service="test") as span:
            span.set_meta("tag", "[a-c]")

        self.assert_matching_span(test_agent, span.trace_id, span.span_id, name="matching-span", service="test")

    @pytest.mark.parametrize("library_env", [tag_sampling_env("^(foo|bar)[]\\$")])
    def test_regex_special_chars(self, test_agent, test_library):
        """Test verifying that regex special chars doesn't break glob matching"""
        with test_library, test_library.dd_start_span(name="matching-span", service="test") as span:
            span.set_meta("tag", "^(foo|bar)[]\\$")

        self.assert_matching_span(test_agent, span.trace_id, span.span_id, name="matching-span", service="test")

    @pytest.mark.parametrize("library_env", [tag_sampling_env("*"), tag_sampling_env("**"), tag_sampling_env("***")])
    def test_meta_existence(self, test_agent, test_library):
        """Tests that any patterns are equivalent to an existence check for meta"""
        with test_library, test_library.dd_start_span(name="matching-span", service="test") as span:
            span.set_meta("tag", random.choice(["foo", "bar", "baz", "quux"]))

        self.assert_matching_span(test_agent, span.trace_id, span.span_id, name="matching-span", service="test")

    @pytest.mark.parametrize("library_env", [tag_sampling_env("*"), tag_sampling_env("**"), tag_sampling_env("***")])
    @pytest.mark.parametrize("tag_value", [-100, -0.5, 0, 5, 1000])
    @missing_feature(library="cpp", reason="No metric interface")
    @flaky(library="golang", reason="APMAPI-932")
    @missing_feature(context.library < "nodejs@5.38.0", reason="Implemented in 5.38.0")
    def test_metric_existence(self, test_agent, test_library, tag_value):
        """Tests that any patterns are equivalent to an existence check for metrics"""

        with test_library, test_library.dd_start_span(name="matching-span", service="test") as span:
            span.set_metric("tag", tag_value)

        self.assert_matching_span(test_agent, span.trace_id, span.span_id, name="matching-span", service="test")

    @pytest.mark.parametrize(
        "library_env", [tag_sampling_env("20"), tag_sampling_env("2*"), tag_sampling_env("2?"), tag_sampling_env("*")]
    )
    @missing_feature(library="cpp", reason="No metric interface")
    @missing_feature(context.library < "nodejs@5.38.0", reason="Implemented in 5.38.0")
    def test_metric_matching(self, test_agent, test_library):
        """Tests that any patterns are equivalent to an existence check for metrics"""
        with test_library, test_library.dd_start_span(name="matching-span", service="test") as span:
            span.set_metric("tag", 20.0)

        self.assert_matching_span(test_agent, span.trace_id, span.span_id, name="matching-span", service="test")

    @pytest.mark.parametrize("library_env", [tag_sampling_env("20"), tag_sampling_env("2*"), tag_sampling_env("2?")])
    def test_metric_mismatch_non_integer(self, test_agent, test_library):
        """Tests that any non-integer metrics mismatch patterns -- other than any patterns"""
        with test_library, test_library.dd_start_span(name="mismatching-span", service="test") as span:
            span.set_metric("tag", 20.1)

        self.assert_mismatching_span(test_agent, span.trace_id, span.span_id, name="mismatching-span", service="test")


@scenarios.parametric
@rfc("https://docs.google.com/document/d/1S9pufnJjrsxH6pRbpigdYFwA5JjSdZ6iLZ-9E7PoAic/")
@features.trace_sampling
@features.adaptive_sampling
class Test_Trace_Sampling_With_W3C:
    @pytest.mark.parametrize(
        "library_env",
        [
            {
                "DD_TRACE_SAMPLE_RATE": 0,
                "DD_TRACE_SAMPLING_RULES": json.dumps(
                    [
                        {"tags": {"tag2": "val2"}, "sample_rate": 0},
                        {"tags": {"tag1": "val1"}, "sample_rate": 1},
                        {"tags": {"tag0": "val*"}, "sample_rate": 0},
                    ]
                ),
            },
        ],
    )
    def test_trace_sampled_by_trace_sampling_rule_tags(self, test_agent, test_library):
        """Test that a trace is sampled by the rule and the sampling decision is locked"""

        with (
            test_library,
            test_library.dd_start_span(
                name="web.request", service="webserver", resource="/bar", tags=[["tag0", "val0"]]
            ) as span,
        ):
            # based on the Tag("tag0", "val0") start span option, span sampling would be 'drop',

            # setting new tags doesn't trigger re-sampling,
            # but injecting headers does. In such case, headers will reflect the state
            # after new pair of tags was set
            # based on the Tag("tag1", "val1"), span sampling would be 'keep'
            span.set_meta("tag1", "val1")
            headers = {k.lower(): v for k, v in test_library.dd_inject_headers(span.span_id)}

            # based on the Tag("tag2", "val2"), span sampling would be usually 'drop',
            # but since headers were injected already, the sampling priority won't change
            span.set_meta("tag2", "val2")

        span = find_only_span(test_agent.wait_for_num_traces(1))

        # sampling priority in headers reflects the state after new pair of tags was set
        assert headers["x-datadog-sampling-priority"] == "2"
        assert span["metrics"].get(SAMPLING_PRIORITY_KEY) == 2
        assert span["metrics"].get(SAMPLING_RULE_PRIORITY_RATE) == 1<|MERGE_RESOLUTION|>--- conflicted
+++ resolved
@@ -5,12 +5,7 @@
 
 from utils.parametric.spec.trace import find_only_span, find_span_in_traces
 from utils.parametric.spec.trace import SAMPLING_PRIORITY_KEY, SAMPLING_RULE_PRIORITY_RATE
-<<<<<<< HEAD
-from utils.parametric.spec.trace import MANUAL_KEEP_KEY
-from utils import rfc, scenarios, missing_feature, flaky, features, bug
-=======
 from utils import rfc, scenarios, missing_feature, flaky, features, bug, context
->>>>>>> cda94962
 
 
 @features.trace_sampling
@@ -89,18 +84,10 @@
         ],
     )
     def test_trace_kept_in_spite_trace_sampling_rule(self, test_agent, test_library):
-<<<<<<< HEAD
-        """Test that a trace is being kept with manual.keep despite of the matching defined trace sampling rule"""
-        with test_library:
-            with test_library.dd_start_span(name="web.request", service="webserver") as s1:
-                s1.set_meta(MANUAL_KEEP_KEY, "1")
-                s1.set_meta("resource.name", "drop-me")
-=======
         """Test that a trace is being kept with manual.keep depite of the matching defined trace sampling rule"""
         with test_library, test_library.dd_start_span(name="web.request", service="webserver") as s1:
             s1.set_metric("sampling.priority", 2)
             s1.set_meta("resource.name", "drop-me")
->>>>>>> cda94962
         span = find_only_span(test_agent.wait_for_num_traces(1))
 
         assert span["metrics"].get(SAMPLING_PRIORITY_KEY) == 2
