"""
Test the tracer flare feature of the APM libraries.
"""
import json
import zipfile
from base64 import b64decode
from io import BytesIO
from typing import Any, Dict, List, Set
from uuid import uuid4

import pytest

from utils import rfc, scenarios, features, missing_feature, context, bug
from typing import Optional


parametrize = pytest.mark.parametrize

TEST_SERVICE = "test_service"
TEST_ENV = "test_env"
DEFAULT_ENVVARS = {
    "DD_SERVICE": TEST_SERVICE,
    "DD_ENV": TEST_ENV,
    # Needed for .NET until Telemetry V2 is released
    "DD_INTERNAL_TELEMETRY_V2_ENABLED": "1",
    # Decrease the heartbeat/poll intervals to speed up the tests
    "DD_TELEMETRY_HEARTBEAT_INTERVAL": "0.2",
    "DD_REMOTE_CONFIG_POLL_INTERVAL_SECONDS": "0.2",
}


def _tracer_flare_task_config() -> Dict[str, Any]:
    return {
        "args": {"case_id": "12345", "hostname": "my.hostname", "user_handle": "its.me@datadoghq.com"},
        "task_type": "tracer_flare",
    }


def _flare_log_level_order() -> Dict[str, Any]:
    return {
        "order": [],
        "internal_order": [
            "flare-log-level.trace",
            "flare-log-level.debug",
            "flare-log-level.info",
            "flare-log-level.warn",
            "flare-log-level.error",
            "flare-log-level.critical",
            "flare-log-level.off",
        ],
    }


def _java_tracer_flare_filenames() -> Set:
    return {
        "classpath.txt",
        "flare_info.txt",
        "dynamic_config.txt",
        "flare_info.txt",
        "initial_config.txt",
        "instrumenter_metrics.txt",
        "instrumenter_state.txt",
        "jvm_args.txt",
        "library_path.txt",
        "span_metrics.txt",
        "threads.txt",
        "tracer_health.txt",
        "tracer_version.txt",
        "tracer.log",
    }


<<<<<<< HEAD
def _set_log_level(test_agent, log_level: str) -> str:
    """Helper to create the appropriate "flare-log-level" config in RC for a given log-level.
    """
=======
def _set_log_level(test_agent, log_level: str) -> int:
    """Helper to create the appropriate "flare-log-level" config in RC for a given log-level."""
>>>>>>> 0e38a1d4
    cfg_id = uuid4().hex
    test_agent.set_remote_config(
        path=f"datadog/2/AGENT_CONFIG/{cfg_id}/config", payload={"name": cfg_id, "config": {"log_level": log_level}}
    )
    test_agent.wait_for_rc_apply_state("AGENT_CONFIG", state=2, post_only=True)
    return cfg_id


def _clear_log_level(test_agent, cfg_id: int) -> None:
    """Helper to clear a previously set "flare-log-level" config from RC."""
    test_agent.set_remote_config(path=f"datadog/2/AGENT_CONFIG/{cfg_id}/config", payload={})
    test_agent.wait_for_rc_apply_state("AGENT_CONFIG", state=2, clear=True, post_only=True)


def _add_task(test_agent, task_config: Dict[str, Any]) -> int:
    """Helper to create an agent task in RC with the given task arguments."""
    task_config["uuid"] = uuid4().hex
    task_id = hash(json.dumps(task_config))
    test_agent.add_remote_config(path=f"datadog/2/AGENT_TASK/{task_id}/config", payload=task_config)
    test_agent.wait_for_rc_apply_state("AGENT_TASK", state=2, post_only=True)
    return task_id


def _clear_task(test_agent, task_id) -> None:
    """Helper to clear a previously created agent task config from RC."""
    test_agent.set_remote_config(path=f"datadog/2/AGENT_TASK/{task_id}/config", payload={})
    test_agent.wait_for_rc_apply_state("AGENT_TASK", state=2, clear=True, post_only=True)


def trigger_tracer_flare_and_wait(test_agent, task_overrides: Dict[str, Any]) -> Dict:
    """Creates a "trace_flare" agent task and waits for the tracer flare to be uploaded."""
    task_config = _tracer_flare_task_config()
    task_args = task_config["args"]
    for k, v in task_overrides.items():
        task_args[k] = v

    task_id = _add_task(test_agent, task_config)
    tracer_flare = test_agent.wait_for_tracer_flare(task_args["case_id"], clear=True)
    _clear_task(test_agent, task_id)

    return tracer_flare


def assert_valid_zip(content):
    flare_file = zipfile.ZipFile(BytesIO(b64decode(content)))
    assert flare_file.testzip() is None, "tracer_file zip must not contain errors"
    assert flare_file.namelist(), "tracer_file zip must contain at least one entry"


def assert_expected_files(content, min_files):
    flare_file = zipfile.ZipFile(BytesIO(b64decode(content)))
    s = set(flare_file.namelist())
    assert len(min_files - s) == 0, "tracer_file zip must contain a minimum list of files"


def assert_java_log_file(content):
    flare_file = zipfile.ZipFile(BytesIO(b64decode(content)))
    myfile = flare_file.open("tracer.log")
    # file content: 'No tracer log file specified and no prepare flare event received'
    assert flare_file.getinfo("tracer.log").file_size == 64, "tracer flare log file is not as expected"


def assert_java_log_file_debug(content):
    flare_file = zipfile.ZipFile(BytesIO(b64decode(content)))
    myfile = flare_file.open("tracer.log")
    assert flare_file.getinfo("tracer.log").file_size > 64, "tracer flare log file is not as expected"


@rfc("https://docs.google.com/document/d/1U9aaYM401mJPTM8YMVvym1zaBxFtS4TjbdpZxhX3c3E")
@scenarios.parametric
@features.tracer_flare
class TestTracerFlareV1:
    @parametrize("library_env", [{"DD_TELEMETRY_HEARTBEAT_INTERVAL": "0.1"}])
    def test_telemetry_app_started(self, library_env, test_agent, test_library):
        events = test_agent.wait_for_telemetry_event("app-started")
        assert len(events) > 0

    @missing_feature(library="php", reason="APMLP-195")
    @parametrize("library_env", [{**DEFAULT_ENVVARS}])
    def test_flare_log_level_order(self, library_env, test_agent, test_library):
        test_agent.set_remote_config(
            path="datadog/2/AGENT_CONFIG/configuration_order/config", payload=_flare_log_level_order()
        )
        test_agent.wait_for_rc_apply_state("AGENT_CONFIG", state=2, post_only=True)

    @missing_feature(library="php", reason="APMLP-195")
    @missing_feature(library="nodejs", reason="Only plaintext files are sent presently")
    @parametrize("library_env", [{**DEFAULT_ENVVARS}])
    def test_tracer_flare(self, library_env, test_agent, test_library):
        tracer_flare = trigger_tracer_flare_and_wait(test_agent, {})
        assert_valid_zip(tracer_flare["flare_file"])

    @missing_feature(library="php", reason="APMLP-195")
    @missing_feature(library="nodejs", reason="Only plaintext files are sent presently")
    @parametrize("library_env", [{**DEFAULT_ENVVARS}])
    def test_tracer_flare_with_debug(self, library_env, test_agent, test_library):
        log_cfg_id = _set_log_level(test_agent, "debug")
        tracer_flare = trigger_tracer_flare_and_wait(test_agent, {"case_id": "12345-with-debug"})
        _clear_log_level(test_agent, log_cfg_id)
        assert_valid_zip(tracer_flare["flare_file"])

    @missing_feature(library="php", reason="APMLP-195")
    @missing_feature(library="nodejs", reason="Only plaintext files are sent presently")
    @missing_feature(
        context.library < "java@1.38.0", reason="tracer log in flare has been implemented at version 1.38.0"
    )
    @parametrize("library_env", [{**DEFAULT_ENVVARS}])
    def test_tracer_flare_content(self, library_env, test_agent, test_library):
        tracer_flare = trigger_tracer_flare_and_wait(test_agent, {})
        if context.library == "java":
            files = _java_tracer_flare_filenames()
            assert_java_log_file(tracer_flare["flare_file"])
            assert_expected_files(tracer_flare["flare_file"], files)

    @missing_feature(library="php", reason="APMLP-195")
    @missing_feature(library="nodejs", reason="Only plaintext files are sent presently")
    @missing_feature(context.library < "java@1.42.0", reason="config id needed to be a specific string before 1.42.0")
    @parametrize("library_env", [{**DEFAULT_ENVVARS}])
    def test_tracer_flare_content_with_debug(self, library_env, test_agent, test_library):
        log_cfg_id = _set_log_level(test_agent, "debug")
        tracer_flare = trigger_tracer_flare_and_wait(test_agent, {"case_id": "12345-with-debug"})
        _clear_log_level(test_agent, log_cfg_id)
        assert_valid_zip(tracer_flare["flare_file"])
        if context.library == "java":
            files = _java_tracer_flare_filenames()
            assert_java_log_file_debug(tracer_flare["flare_file"])
            assert_expected_files(tracer_flare["flare_file"], files)

    @missing_feature(library="php", reason="APMLP-195")
    @parametrize("library_env", [{**DEFAULT_ENVVARS}])
    def test_no_tracer_flare_for_other_task_types(self, library_env, test_agent, test_library):
        task_config = {
            "args": {"case_id": "12345", "hostname": "my.hostname", "user_handle": "its.me@datadoghq.com"},
            "task_type": "flare",  # this task_type is used to trigger the agent's own flare
        }

        task_id = _add_task(test_agent, task_config)

        try:
            tracer_flare = test_agent.wait_for_tracer_flare(clear=True)
            pytest.fail(f"Expected no tracer flare but got {tracer_flare}")
        except AssertionError as e:
            if str(e) != "No tracer-flare received":
                raise
        finally:
            _clear_task(test_agent, task_id)<|MERGE_RESOLUTION|>--- conflicted
+++ resolved
@@ -70,14 +70,9 @@
     }
 
 
-<<<<<<< HEAD
 def _set_log_level(test_agent, log_level: str) -> str:
     """Helper to create the appropriate "flare-log-level" config in RC for a given log-level.
     """
-=======
-def _set_log_level(test_agent, log_level: str) -> int:
-    """Helper to create the appropriate "flare-log-level" config in RC for a given log-level."""
->>>>>>> 0e38a1d4
     cfg_id = uuid4().hex
     test_agent.set_remote_config(
         path=f"datadog/2/AGENT_CONFIG/{cfg_id}/config", payload={"name": cfg_id, "config": {"log_level": log_level}}
