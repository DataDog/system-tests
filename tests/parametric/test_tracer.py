--- conflicted
+++ resolved
@@ -26,11 +26,7 @@
                 "operation", service="my-webserver", resource="/endpoint", typestr="web"
             ) as parent:
                 parent.set_metric("number", 10)
-<<<<<<< HEAD
-                with test_library.dd_start_span("operation.child", parent_id=parent.span_id) as child:
-=======
-                with test_library.start_span("operation.child", parent_id=parent.span_id) as child:  # type: ignore
->>>>>>> c38d1435
+                with test_library.dd_start_span("operation.child", parent_id=parent.span_id) as child:  # type: ignore
                     child.set_meta("key", "val")
 
         traces = test_agent.wait_for_num_traces(1, sort_by_start=False)
@@ -63,13 +59,8 @@
                 in meta._dd.git.repository_url
         """
         with test_library:
-<<<<<<< HEAD
             with test_library.dd_start_span("operation") as parent:
-                with test_library.dd_start_span("operation.child", parent_id=parent.span_id):
-=======
-            with test_library.start_span("operation") as parent:
-                with test_library.start_span("operation.child", parent_id=parent.span_id):  # type: ignore
->>>>>>> c38d1435
+                with test_library.dd_start_span("operation.child", parent_id=parent.span_id):  # type: ignore
                     pass
 
         traces = test_agent.wait_for_num_traces(1, sort_by_start=False)
@@ -94,13 +85,8 @@
                 in meta._dd.git.commit.sha
         """
         with test_library:
-<<<<<<< HEAD
             with test_library.dd_start_span("operation") as parent:
-                with test_library.dd_start_span("operation.child", parent_id=parent.span_id):
-=======
-            with test_library.start_span("operation") as parent:
-                with test_library.start_span("operation.child", parent_id=parent.span_id):  # type: ignore
->>>>>>> c38d1435
+                with test_library.dd_start_span("operation.child", parent_id=parent.span_id):  # type: ignore
                     pass
 
         traces = test_agent.wait_for_num_traces(1, sort_by_start=False)
@@ -159,13 +145,8 @@
                 in meta._dd.git.repository_url, with credentials removed if any
         """
         with test_library:
-<<<<<<< HEAD
-            with test_library.dd_start_span("operation") as parent:
+            with test_library.dd_start_span("operation") as parent:  # type: ignore
                 with test_library.dd_start_span("operation.child", parent_id=parent.span_id):
-=======
-            with test_library.start_span("operation") as parent:
-                with test_library.start_span("operation.child", parent_id=parent.span_id):  # type: ignore
->>>>>>> c38d1435
                     pass
 
         traces = test_agent.wait_for_num_traces(1, sort_by_start=False)
