--- conflicted
+++ resolved
@@ -179,17 +179,7 @@
 """,
         container_cmd=["node", "server.js"],
         container_build_dir=nodejs_absolute_appdir,
-<<<<<<< HEAD
         container_build_context=_get_base_directory(),
-        volumes=[
-            (
-                os.path.join(_get_base_directory(), "utils", "parametric", "protos", "apm_test_client.proto"),
-                "/usr/app/apm_test_client.proto",
-            ),
-        ],
-=======
-        container_build_context=nodejs_absolute_appdir,
->>>>>>> cd558e62
         env={},
         port="",
     )
