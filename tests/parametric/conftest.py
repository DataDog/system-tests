--- conflicted
+++ resolved
@@ -761,16 +761,9 @@
         stable_config_content = yaml.dump(stable_config)
         self.write_stable_config_content(stable_config_content, path, test_library)
 
-<<<<<<< HEAD
-    def write_stable_config_content(self, stable_config_content: str, path: str, test_library) -> None:
+    def write_stable_config_content(self, stable_config_content: str, path: str, test_library: APMLibrary) -> None:
         cmd = f'bash -c "mkdir -p {Path(path).parent!s} && printf {shlex.quote(stable_config_content)} | tee {path}"'
         if test_library.lang == "php":
             cmd = "sudo " + cmd
         success, message = test_library.container_exec_run(cmd)
-=======
-    def write_stable_config_content(self, stable_config_content: str, path: str, test_library: APMLibrary) -> None:
-        success, message = test_library.container_exec_run(
-            f'bash -c "mkdir -p {Path(path).parent!s} && printf {shlex.quote(stable_config_content)} | tee {path}"'
-        )
->>>>>>> a4f747df
         assert success, message