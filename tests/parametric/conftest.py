--- conflicted
+++ resolved
@@ -196,7 +196,6 @@
     dotnet_reldir = dotnet_appdir.replace("\\", "/")
     server = APMLibraryTestServer(
         lang="dotnet",
-<<<<<<< HEAD
         protocol="http",
         container_name="dotnet-test-api",
         container_tag="dotnet8_0-test-api",
@@ -206,21 +205,11 @@
 RUN apt-get update && apt-get install -y dos2unix --no-install-recommends
 RUN apt-get update && apt-get install -y curl
 USER root
-=======
-        protocol="grpc",
-        container_name="dotnet-test-client",
-        container_tag="dotnet7_0-test-client",
-        container_img=f"""
-FROM mcr.microsoft.com/dotnet/sdk:7.0
-RUN apt-get update && apt-get install dos2unix
->>>>>>> 82f6f6ef
 WORKDIR /app
 
 # Opt-out of .NET SDK CLI telemetry (prevent unexpected http client spans)
 ENV DOTNET_CLI_TELEMETRY_OPTOUT=1
 
-<<<<<<< HEAD
-=======
 # ensure that the Datadog.Trace.dlls are installed from /binaries
 COPY utils/build/docker/dotnet/install_ddtrace.sh utils/build/docker/dotnet/query-versions.fsx binaries* /binaries/
 RUN dos2unix /binaries/install_ddtrace.sh
@@ -235,11 +224,10 @@
 RUN dotnet publish --no-restore --configuration Release --output out
 WORKDIR /app/out
 
->>>>>>> 82f6f6ef
 # Set up automatic instrumentation (required for OpenTelemetry tests),
 # but don't enable it globally
 ENV CORECLR_ENABLE_PROFILING=0
-ENV CORECLR_PROFILER={{846F5F1C-F9AE-4B07-969E-05C26BC060D8}}
+ENV CORECLR_PROFILER={846F5F1C-F9AE-4B07-969E-05C26BC060D8}
 ENV CORECLR_PROFILER_PATH=/opt/datadog/Datadog.Trace.ClrProfiler.Native.so
 ENV DD_DOTNET_TRACER_HOME=/opt/datadog
 
