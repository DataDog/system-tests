import base64
import contextlib
import dataclasses
import os
import shutil
import socket
import subprocess
import tempfile
import time
import uuid

from typing import Callable, Dict, Generator, List, Literal, TextIO, Tuple, TypedDict, Union
import urllib.parse

import requests
import pytest

from utils.parametric.spec.trace import V06StatsPayload
from utils.parametric.spec.trace import Trace
from utils.parametric.spec.trace import decode_v06_stats
from utils.parametric.spec import remoteconfig
from utils.parametric._library_client import APMLibraryClientGRPC
from utils.parametric._library_client import APMLibraryClientHTTP
from utils.parametric._library_client import APMLibrary

from utils import context
from utils.tools import logger
import json

from filelock import FileLock

# Max timeout in seconds to keep a container running
default_subprocess_run_timeout = 300


@pytest.fixture
def test_id():
    import uuid

    yield str(uuid.uuid4())[0:6]


class AgentRequest(TypedDict):
    method: str
    url: str
    headers: Dict[str, str]
    body: str


class AgentRequestV06Stats(AgentRequest):
    method: str
    url: str
    headers: Dict[str, str]
    body: V06StatsPayload


def pytest_configure(config):
    config.addinivalue_line(
        "markers", "snapshot(*args, **kwargs): mark test to run as a snapshot test which sends traces to the test agent"
    )


def _request_token(request):
    token = ""
    token += request.module.__name__
    token += ".%s" % request.cls.__name__ if request.cls else ""
    token += ".%s" % request.node.name
    return token


@dataclasses.dataclass
class APMLibraryTestServer:
    # The library of the interface.
    lang: str
    # The interface that this test server implements.
    protocol: Union[Literal["grpc"], Literal["http"]]
    container_name: str
    container_tag: str
    container_img: str
    container_cmd: List[str]
    container_build_dir: str
    container_build_context: str = "."
    port: str = os.getenv("APM_LIBRARY_SERVER_PORT", "50052")
    env: Dict[str, str] = dataclasses.field(default_factory=dict)
    volumes: List[Tuple[str, str]] = dataclasses.field(default_factory=list)


@pytest.fixture
def library_env() -> Dict[str, str]:
    return {}


ClientLibraryServerFactory = Callable[[], APMLibraryTestServer]


def _get_base_directory():
    """Workaround until the parametric tests are fully migrated"""
    current_directory = os.getcwd()
    return f"{current_directory}/.." if current_directory.endswith("parametric") else current_directory


def python_library_factory() -> APMLibraryTestServer:
    python_appdir = os.path.join("utils", "build", "docker", "python", "parametric")
    python_absolute_appdir = os.path.join(_get_base_directory(), python_appdir)
    return APMLibraryTestServer(
        lang="python",
        protocol="http",
        container_name="python-test-library",
        container_tag="python-test-library",
        container_img="""
FROM ghcr.io/datadog/dd-trace-py/testrunner:7ce49bd78b0d510766fc5db12756a8840724febc
WORKDIR /app
RUN pyenv global 3.9.11
RUN python3.9 -m pip install fastapi==0.89.1 uvicorn==0.20.0 requests
COPY utils/build/docker/python/install_ddtrace.sh utils/build/docker/python/get_appsec_rules_version.py binaries* /binaries/
RUN /binaries/install_ddtrace.sh
""",
        container_cmd="python3.9 -m apm_test_client".split(" "),
        container_build_dir=python_absolute_appdir,
        container_build_context=_get_base_directory(),
        volumes=[(os.path.join(python_absolute_appdir, "apm_test_client"), "/app/apm_test_client"),],
        env={},
        port="",
    )


def node_library_factory() -> APMLibraryTestServer:
    nodejs_appdir = os.path.join("utils", "build", "docker", "nodejs", "parametric")
    nodejs_absolute_appdir = os.path.join(_get_base_directory(), nodejs_appdir)
    nodejs_reldir = nodejs_appdir.replace("\\", "/")

    return APMLibraryTestServer(
        lang="nodejs",
        protocol="http",
        container_name="node-test-client",
        container_tag="node-test-client",
        container_img=f"""
FROM node:18.10-slim
RUN apt-get update && apt-get install -y jq git
WORKDIR /usr/app
COPY {nodejs_reldir}/package.json /usr/app/
COPY {nodejs_reldir}/package-lock.json /usr/app/
COPY {nodejs_reldir}/*.js /usr/app/
COPY {nodejs_reldir}/npm/* /usr/app/

RUN npm install

COPY {nodejs_reldir}/../install_ddtrace.sh binaries* /binaries/
RUN /binaries/install_ddtrace.sh

""",
        container_cmd=["node", "server.js"],
        container_build_dir=nodejs_absolute_appdir,
        container_build_context=_get_base_directory(),
        env={},
        port="",
    )


def golang_library_factory():

    golang_appdir = os.path.join("utils", "build", "docker", "golang", "parametric")
    golang_absolute_appdir = os.path.join(_get_base_directory(), golang_appdir)
    golang_reldir = golang_appdir.replace("\\", "/")
    return APMLibraryTestServer(
        lang="golang",
        protocol="grpc",
        container_name="go-test-library",
        container_tag="go118-test-library",
        container_img=f"""
FROM golang:1.20

# install jq
RUN apt-get update && apt-get -y install jq
WORKDIR /app
COPY {golang_reldir}/go.mod /app
COPY {golang_reldir}/go.sum /app
COPY {golang_reldir}/. /app
# download the proper tracer version
COPY utils/build/docker/golang/install_ddtrace.sh binaries* /binaries/
RUN /binaries/install_ddtrace.sh

RUN go install
""",
        container_cmd=["main"],
        container_build_dir=golang_absolute_appdir,
        container_build_context=_get_base_directory(),
        volumes=[(os.path.join(golang_absolute_appdir), "/client"),],
        env={},
        port="",
    )


def dotnet_library_factory():
    dotnet_appdir = os.path.join("utils", "build", "docker", "dotnet", "parametric")
    dotnet_absolute_appdir = os.path.join(_get_base_directory(), dotnet_appdir)
    dotnet_reldir = dotnet_appdir.replace("\\", "/")
    server = APMLibraryTestServer(
        lang="dotnet",
        protocol="grpc",
        container_name="dotnet-test-client",
        container_tag="dotnet7_0-test-client",
        container_img=f"""
FROM mcr.microsoft.com/dotnet/sdk:7.0
RUN apt-get update && apt-get install dos2unix
WORKDIR /app

# Opt-out of .NET SDK CLI telemetry (prevent unexpected http client spans)
ENV DOTNET_CLI_TELEMETRY_OPTOUT=1

# ensure that the Datadog.Trace.dlls are installed from /binaries
COPY utils/build/docker/dotnet/install_ddtrace.sh utils/build/docker/dotnet/query-versions.fsx binaries* /binaries/
RUN dos2unix /binaries/install_ddtrace.sh
RUN /binaries/install_ddtrace.sh

# restore nuget packages
COPY ["{dotnet_reldir}/ApmTestClient.csproj", "{dotnet_reldir}/nuget.config", "{dotnet_reldir}/*.nupkg", "./"]
RUN dotnet restore "./ApmTestClient.csproj"

# build and publish
COPY {dotnet_reldir} ./
RUN dotnet publish --no-restore --configuration Release --output out
WORKDIR /app/out

# Set up automatic instrumentation (required for OpenTelemetry tests),
# but don't enable it globally
ENV CORECLR_ENABLE_PROFILING=0
ENV CORECLR_PROFILER={{846F5F1C-F9AE-4B07-969E-05C26BC060D8}}
ENV CORECLR_PROFILER_PATH=/opt/datadog/Datadog.Trace.ClrProfiler.Native.so
ENV DD_DOTNET_TRACER_HOME=/opt/datadog

# disable gRPC, ASP.NET Core, and other auto-instrumentations (to prevent unexpected spans)
ENV DD_TRACE_Grpc_ENABLED=false
ENV DD_TRACE_AspNetCore_ENABLED=false
ENV DD_TRACE_Process_ENABLED=false
ENV DD_TRACE_OTEL_ENABLED=false
""",
        container_cmd=["./ApmTestClient"],
        container_build_dir=dotnet_absolute_appdir,
        container_build_context=_get_base_directory(),
        volumes=[],
        env={},
        port="",
    )

    return server


def java_library_factory():
    java_appdir = os.path.join("utils", "build", "docker", "java", "parametric")
    java_absolute_appdir = os.path.join(_get_base_directory(), java_appdir)

    # Create the relative path and substitute the Windows separator, to allow running the Docker build on Windows machines
    java_reldir = java_appdir.replace("\\", "/")
    protofile = os.path.join("utils", "parametric", "protos", "apm_test_client.proto").replace("\\", "/")

    return APMLibraryTestServer(
        lang="java",
        protocol="grpc",
        container_name="java-test-client",
        container_tag="java-test-client",
        container_img=f"""
FROM maven:3.9.2-eclipse-temurin-17
WORKDIR /client
RUN mkdir ./tracer/ && wget -O ./tracer/dd-java-agent.jar https://github.com/DataDog/dd-trace-java/releases/latest/download/dd-java-agent.jar
COPY {java_reldir}/src src
COPY {java_reldir}/build.sh .
COPY {java_reldir}/pom.xml .
COPY {protofile} src/main/proto/
COPY binaries /binaries
RUN bash build.sh
COPY {java_reldir}/run.sh .
""",
        container_cmd=["./run.sh"],
        container_build_dir=java_absolute_appdir,
        container_build_context=_get_base_directory(),
        volumes=[],
        env={},
        port="",
    )


def php_library_factory() -> APMLibraryTestServer:
    php_appdir = os.path.join("utils", "build", "docker", "php", "parametric")
    php_absolute_appdir = os.path.join(_get_base_directory(), php_appdir)
    php_reldir = php_appdir.replace("\\", "/")
    return APMLibraryTestServer(
        lang="php",
        protocol="http",
        container_name="php-test-library",
        container_tag="php-test-library",
        container_img=f"""
FROM datadog/dd-trace-ci:php-8.2_buster
WORKDIR /tmp
ENV DD_TRACE_CLI_ENABLED=1
ADD {php_reldir}/composer.json .
ADD {php_reldir}/composer.lock .
RUN composer install
ADD {php_reldir}/install.sh .
COPY binaries /binaries
RUN ./install.sh
ADD {php_reldir}/server.php .
""",
        container_cmd=["php", "server.php"],
        container_build_dir=php_absolute_appdir,
        container_build_context=_get_base_directory(),
        volumes=[(os.path.join(php_absolute_appdir, "server.php"), "/client/server.php"),],
        env={},
        port="",
    )


def ruby_library_factory() -> APMLibraryTestServer:

    ruby_appdir = os.path.join("utils", "build", "docker", "ruby", "parametric")
    ruby_absolute_appdir = os.path.join(_get_base_directory(), ruby_appdir)
    ruby_reldir = ruby_appdir.replace("\\", "/")

    shutil.copyfile(
        os.path.join(_get_base_directory(), "utils", "parametric", "protos", "apm_test_client.proto"),
        os.path.join(ruby_absolute_appdir, "apm_test_client.proto"),
    )
    return APMLibraryTestServer(
        lang="ruby",
        protocol="grpc",
        container_name="ruby-test-client",
        container_tag="ruby-test-client",
        container_img=f"""
            FROM ruby:3.2.1-bullseye
            WORKDIR /app
<<<<<<< HEAD
            
=======
>>>>>>> 972c6ef1
            COPY {ruby_reldir} .           
            COPY {ruby_reldir}/../install_ddtrace.sh binaries* /binaries/
            RUN bundle install 
            RUN /binaries/install_ddtrace.sh
<<<<<<< HEAD

=======
>>>>>>> 972c6ef1
            COPY {ruby_reldir}/apm_test_client.proto /app/
            COPY {ruby_reldir}/generate_proto.sh /app/
            RUN bash generate_proto.sh
            COPY {ruby_reldir}/server.rb /app/
            """,
        container_cmd=["bundle", "exec", "ruby", "server.rb"],
        container_build_dir=ruby_absolute_appdir,
        container_build_context=_get_base_directory(),
        env={},
        port="",
    )


def cpp_library_factory() -> APMLibraryTestServer:
    cpp_appdir = os.path.join("utils", "build", "docker", "cpp", "parametric")
    cpp_absolute_appdir = os.path.join(_get_base_directory(), cpp_appdir)
    cpp_reldir = cpp_appdir.replace("\\", "/")
    shutil.copyfile(
        os.path.join(_get_base_directory(), "utils", "parametric", "protos", "apm_test_client.proto"),
        os.path.join(cpp_absolute_appdir, "apm_test_client.proto"),
    )
    return APMLibraryTestServer(
        lang="cpp",
        protocol="grpc",
        container_name="cpp-test-client",
        container_tag="cpp-test-client",
        container_img=f"""
FROM datadog/docker-library:dd-trace-cpp-ci AS build
RUN apt-get update && apt-get -y install pkg-config protobuf-compiler-grpc libgrpc++-dev libabsl-dev curl jq
WORKDIR /usr/app
COPY {cpp_reldir}/install_ddtrace.sh binaries* /binaries/
ADD {cpp_reldir}/CMakeLists.txt {cpp_reldir}/developer_noise.cpp {cpp_reldir}/developer_noise.h {cpp_reldir}/distributed_headers_dicts.h {cpp_reldir}/main.cpp {cpp_reldir}/scheduler.h {cpp_reldir}/tracing_service.cpp {cpp_reldir}/tracing_service.h /usr/app/
ADD {cpp_reldir}/apm_test_client.proto /usr/app/test_proto3_optional/

RUN sh /binaries/install_ddtrace.sh

RUN mkdir .build && cd .build && cmake .. && cmake --build . -j $(nproc) && cmake --install .

FROM ubuntu:22.04
RUN apt-get update && apt-get -y install libgrpc++1 libprotobuf23
COPY --from=build /usr/local/bin/cpp-parametric-test /usr/local/bin/cpp-parametric-test
            """,
        container_cmd=["cpp-parametric-test"],
        container_build_dir=cpp_absolute_appdir,
        container_build_context=_get_base_directory(),
        env={},
        port="",
    )


_libs: Dict[str, ClientLibraryServerFactory] = {
    "cpp": cpp_library_factory,
    "dotnet": dotnet_library_factory,
    "golang": golang_library_factory,
    "java": java_library_factory,
    "nodejs": node_library_factory,
    "php": php_library_factory,
    "python": python_library_factory,
    "ruby": ruby_library_factory,
}


def get_open_port():
    # Not very nice and also not 100% correct but it works for now.
    s = socket.socket(socket.AF_INET, socket.SOCK_STREAM)
    s.bind(("", 0))
    s.listen(1)
    port = s.getsockname()[1]
    s.close()
    return port


@pytest.fixture(scope="session")
def apm_test_server_definition() -> APMLibraryTestServer:
    """Session level definition of the library test server"""
    # There is only one language at a time in a pytest run
    yield _libs[context.scenario.library.library]()


def build_apm_test_server_image(apm_test_server_definition: APMLibraryTestServer,) -> str:
    log_path = f"{context.scenario.host_log_folder}/outputs/docker_build_log.log"
    os.makedirs(os.path.dirname(log_path), exist_ok=True)
    log_file = open(log_path, "w+")
    # Write dockerfile to the build directory
    # Note that this needs to be done as the context cannot be
    # specified if Dockerfiles are read from stdin.
    dockf_path = os.path.join(apm_test_server_definition.container_build_dir, "Dockerfile")
    with open(dockf_path, "w") as dockf:
        dockf.write(apm_test_server_definition.container_img)
    # Build the container
    docker = shutil.which("docker")
    root_path = ".."
    cmd = [
        docker,
        "build",
        "--progress=plain",  # use plain output to assist in debugging
        "-t",
        apm_test_server_definition.container_tag,
        "-f",
        dockf_path,
        apm_test_server_definition.container_build_context,
    ]
    log_file.write("running %r in %r\n" % (" ".join(cmd), root_path))
    log_file.flush()

    env = os.environ.copy()
    env["DOCKER_SCAN_SUGGEST"] = "false"  # Docker outputs an annoying synk message on every build

    p = subprocess.run(
        cmd,
        cwd=root_path,
        text=True,
        input=apm_test_server_definition.container_img,
        stdout=log_file,
        stderr=log_file,
        env=env,
        timeout=default_subprocess_run_timeout,
    )

    failure_text: str = None
    if p.returncode != 0:
        log_file.seek(0)
        failure_text = "".join(log_file.readlines())
    log_file.close()

    return failure_text


@pytest.fixture(scope="session")
def apm_test_server_image(
    docker, apm_test_server_definition: APMLibraryTestServer, worker_id, tmp_path_factory
) -> APMLibraryTestServer:
    """Session level definition of the library test server with the Docker image built"""
    # all this is only needed since xdist will execute session scopes once for every worker
    # and here we want to make sure that we build the Docker image once and only once
    failure_text: str = None
    if worker_id == "master":
        # not executing with multiple workers just build the image
        failure_text = build_apm_test_server_image(apm_test_server_definition)
    else:
        # get the temp directory shared by all workers
        root_tmp_dir = tmp_path_factory.getbasetemp().parent
        fn = root_tmp_dir / apm_test_server_definition.container_tag
        with FileLock(str(fn) + ".lock"):
            if not fn.is_file():
                failure_text = build_apm_test_server_image(apm_test_server_definition)
                if failure_text == None:
                    fn.write_text("success")
                else:
                    fn.write_text("failure")
            else:
                if fn.read_text() == "failure":
                    failure_text = "Failed to build docker image. See output from other worker."

    if failure_text != None:
        pytest.fail(failure_text, pytrace=False)

    yield apm_test_server_definition


@pytest.fixture
def apm_test_server(request, library_env, test_id, apm_test_server_image):
    """Request level definition of the library test server with the session Docker image built"""
    new_env = dict(library_env)
    context.scenario.parametrized_tests_metadata[request.node.nodeid] = new_env

    new_env.update(apm_test_server_image.env)
    yield dataclasses.replace(
        apm_test_server_image,
        container_name="%s-%s" % (apm_test_server_image.container_name, test_id),
        env=new_env,
        port=get_open_port(),
    )


@pytest.hookimpl(hookwrapper=True)
def pytest_runtest_makereport(item, call):
    outcome = yield
    report = outcome.get_result()


@pytest.fixture
def test_server_log_file(apm_test_server, request) -> Generator[TextIO, None, None]:
    log_path = f"{context.scenario.host_log_folder}/outputs/{request.cls.__name__}/{request.node.name}/server_log.log"
    os.makedirs(os.path.dirname(log_path), exist_ok=True)
    with open(log_path, "w+") as f:
        yield f
        f.seek(0)
        request.node._report_sections.append(
            ("teardown", f"{apm_test_server.lang.capitalize()} Library Output", "".join(f.readlines()))
        )


class _TestAgentAPI:
    def __init__(self, base_url: str, pytest_request: None):
        self._base_url = base_url
        self._session = requests.Session()
        self._pytest_request = pytest_request
        self.log_path = f"{context.scenario.host_log_folder}/outputs/{pytest_request.cls.__name__}/{pytest_request.node.name}/agent_api.log"
        os.makedirs(os.path.dirname(self.log_path), exist_ok=True)

    def _url(self, path: str) -> str:
        return urllib.parse.urljoin(self._base_url, path)

    def _write_log(self, type, json_trace):
        with open(self.log_path, "a") as log:
            log.write(f"\n{type}>>>>\n")
            log.write(json.dumps(json_trace))

    def traces(self, clear=False, **kwargs):
        resp = self._session.get(self._url("/test/session/traces"), **kwargs)
        if clear:
            self.clear()
        json = resp.json()
        self._write_log("traces", json)
        return json

    def set_remote_config(self, path, payload):
        resp = self._session.post(
            self._url("/test/session/responses/config/path"), json={"path": path, "msg": payload,}
        )
        assert resp.status_code == 202

    def telemetry(self, clear=False, **kwargs):
        resp = self._session.get(self._url("/test/session/apmtelemetry"), **kwargs)
        if clear:
            self.clear()
        return resp.json()

    def tracestats(self, **kwargs):
        resp = self._session.get(self._url("/test/session/stats"), **kwargs)
        json = resp.json()
        self._write_log("tracestats", json)
        return json

    def requests(self, **kwargs) -> List[AgentRequest]:
        resp = self._session.get(self._url("/test/session/requests"), **kwargs)
        json = resp.json()
        self._write_log("requests", json)
        return json

    def rc_requests(self):
        reqs = self.requests()
        rc_reqs = [r for r in reqs if r["url"].endswith("/v0.7/config")]
        for r in rc_reqs:
            r["body"] = json.loads(base64.b64decode(r["body"]).decode("utf-8"))
        return rc_reqs

    def get_tracer_flares(self, **kwargs):
        resp = self._session.get(self._url("/test/session/tracerflares"), **kwargs)
        json = resp.json()
        self._write_log("tracerflares", json)
        return json

    def v06_stats_requests(self) -> List[AgentRequestV06Stats]:
        raw_requests = [r for r in self.requests() if "/v0.6/stats" in r["url"]]
        requests = []
        for raw in raw_requests:
            requests.append(
                AgentRequestV06Stats(
                    method=raw["method"],
                    url=raw["url"],
                    headers=raw["headers"],
                    body=decode_v06_stats(base64.b64decode(raw["body"])),
                )
            )
        return requests

    def clear(self, **kwargs) -> None:
        self._session.get(self._url("/test/session/clear"), **kwargs)

    def info(self, **kwargs):
        resp = self._session.get(self._url("/info"), **kwargs)
        json = resp.json()
        self._write_log("info", json)
        return json

    @contextlib.contextmanager
    def snapshot_context(self, token, ignores=None):
        ignores = ignores or []
        try:
            resp = self._session.get(self._url("/test/session/start?test_session_token=%s" % token))
            if resp.status_code != 200:
                # The test agent returns nice error messages we can forward to the user.
                pytest.fail(resp.text.decode("utf-8"), pytrace=False)
        except Exception as e:
            pytest.fail("Could not connect to test agent: %s" % str(e), pytrace=False)
        else:
            yield self
            # Query for the results of the test.
            resp = self._session.get(
                self._url("/test/session/snapshot?ignores=%s&test_session_token=%s" % (",".join(ignores), token))
            )
            if resp.status_code != 200:
                pytest.fail(resp.text.decode("utf-8"), pytrace=False)

    def wait_for_num_traces(self, num: int, clear: bool = False, wait_loops: int = 30) -> List[Trace]:
        """Wait for `num` traces to be received from the test agent.

        Returns after the number of traces has been received or raises otherwise after 2 seconds of polling.

        Returned traces are sorted by the first span start time to simplify assertions for more than one trace by knowing that returned traces are in the same order as they have been created.
        """
        num_received = None
        for i in range(wait_loops):
            try:
                traces = self.traces(clear=False)
            except requests.exceptions.RequestException:
                pass
            else:
                num_received = len(traces)
                if num_received == num:
                    if clear:
                        self.clear()
                    return sorted(traces, key=lambda trace: trace[0]["start"])
            time.sleep(0.1)
        raise ValueError(
            "Number (%r) of traces not available from test agent, got %r:\n%r" % (num, num_received, traces)
        )

    def wait_for_num_spans(self, num: int, clear: bool = False, wait_loops: int = 30) -> List[Trace]:
        """Wait for `num` spans to be received from the test agent.

        Returns after the number of spans has been received or raises otherwise after 2 seconds of polling.

        Returned traces are sorted by the first span start time to simplify assertions for more than one trace by knowing that returned traces are in the same order as they have been created.
        """
        num_received = None
        for i in range(wait_loops):
            try:
                traces = self.traces(clear=False)
            except requests.exceptions.RequestException:
                pass
            else:
                num_received = 0
                for trace in traces:
                    num_received += len(trace)
                if num_received == num:
                    if clear:
                        self.clear()
                    return sorted(traces, key=lambda trace: trace[0]["start"])
            time.sleep(0.1)
        raise ValueError("Number (%r) of spans not available from test agent, got %r" % (num, num_received))

    def wait_for_telemetry_event(self, event_name: str, clear: bool = False, wait_loops: int = 200):
        """Wait for and return the given telemetry event from the test agent."""
        for i in range(wait_loops):
            try:
                events = self.telemetry(clear=False)
            except requests.exceptions.RequestException:
                pass
            else:
                for event in events:
                    if event["request_type"] == "message-batch":
                        for message in event["payload"]:
                            if message["request_type"] == event_name:
                                if clear:
                                    self.clear()
                                return message
                    elif event["request_type"] == event_name:
                        if clear:
                            self.clear()
                        return event
            time.sleep(0.01)
        raise AssertionError("Telemetry event %r not found" % event_name)

    def wait_for_rc_apply_state(
        self, product: str, state: remoteconfig.APPLY_STATUS, clear: bool = False, wait_loops: int = 100
    ):
        """Wait for the given RemoteConfig apply state to be received by the test agent."""
        rc_reqs = []
        for i in range(wait_loops):
            try:
                rc_reqs = self.rc_requests()
            except requests.exceptions.RequestException:
                pass
            else:
                # Look for the given apply state in the requests.
                for req in rc_reqs:
                    if req["body"]["client"]["state"].get("config_states") is None:
                        continue
                    for cfg_state in req["body"]["client"]["state"]["config_states"]:
                        if cfg_state["product"] == product and cfg_state["apply_state"] == state:
                            if clear:
                                self.clear()
                            return cfg_state
            time.sleep(0.01)
        raise AssertionError("No RemoteConfig apply status found, got requests %r" % rc_reqs)

    def wait_for_rc_capabilities(self, capabilities: List[int] = [], wait_loops: int = 100):
        """Wait for the given RemoteConfig apply state to be received by the test agent."""
        rc_reqs = []
        for i in range(wait_loops):
            try:
                rc_reqs = self.rc_requests()
            except requests.exceptions.RequestException:
                pass
            else:
                # Look for capabilities in the requests.
                for req in rc_reqs:
                    raw_caps = req["body"]["client"].get("capabilities")
                    if raw_caps:
                        int_capabilities = int.from_bytes(base64.b64decode(raw_caps), byteorder="big")
                        if all((int_capabilities >> c) & 1 for c in capabilities):
                            return int_capabilities
            time.sleep(0.01)
        raise AssertionError("No RemoteConfig capabilities found, got requests %r" % rc_reqs)

    def wait_for_tracer_flare(self, case_id: str = None, clear: bool = False, wait_loops: int = 100):
        """Wait for the tracer-flare to be received by the test agent."""
        for i in range(wait_loops):
            try:
                tracer_flares = self.get_tracer_flares()
            except requests.exceptions.RequestException:
                pass
            else:
                # Look for the given case_id in the tracer-flares.
                for tracer_flare in tracer_flares:
                    if case_id is None or tracer_flare["case_id"] == case_id:
                        if clear:
                            self.clear()
                        return tracer_flare
            time.sleep(0.01)
        raise AssertionError("No tracer-flare received")


@contextlib.contextmanager
def docker_run(
    image: str,
    name: str,
    cmd: List[str],
    env: Dict[str, str],
    volumes: List[Tuple[str, str]],
    ports: List[Tuple[str, str]],
    log_file: TextIO,
    network_name: str,
) -> Generator[None, None, None]:
    _cmd: List[str] = [
        shutil.which("docker"),
        "run",
        "-d",
        "--rm",
        "--name=%s" % name,
        "--network=%s" % network_name,
    ]
    for k, v in env.items():
        _cmd.extend(["-e", "%s=%s" % (k, v)])
    for k, v in volumes:
        _cmd.extend(["-v", "%s:%s" % (k, v)])
    for k, v in ports:
        _cmd.extend(["-p", "%s:%s" % (k, v)])
    _cmd += [image]
    _cmd.extend(cmd)

    log_file.write("$ " + " ".join(_cmd) + "\n")
    log_file.flush()
    docker = shutil.which("docker")

    # Run the docker container
    r = subprocess.run(_cmd, stdout=log_file, stderr=log_file, timeout=default_subprocess_run_timeout)
    if r.returncode != 0:
        log_file.flush()
        pytest.fail(
            "Could not start docker container %r with image %r, see the log file %r" % (name, image, log_file.name),
            pytrace=False,
        )

    # Start collecting the logs of the container
    _cmd = [
        "docker",
        "logs",
        "-f",
        name,
    ]
    docker_logs = subprocess.Popen(_cmd, stdout=log_file, stderr=log_file)
    try:
        yield
    finally:
        docker_logs.kill()
        _cmd = [docker, "kill", name]
        log_file.write("\n\n\n$ %s\n" % " ".join(_cmd))
        log_file.flush()
        subprocess.run(_cmd, stdout=log_file, stderr=log_file, check=True, timeout=default_subprocess_run_timeout)


@pytest.fixture(scope="session")
def docker() -> str:
    """Fixture to ensure docker is ready to use on the system."""
    # Redirect output to /dev/null since we just care if we get a successful response code.
    r = subprocess.run(
        ["docker", "info"], stdout=subprocess.DEVNULL, stderr=subprocess.DEVNULL, timeout=default_subprocess_run_timeout
    )
    if r.returncode != 0:
        pytest.fail(
            "Docker is not running and is required to run the shared APM library tests. Start docker and try running the tests again."
        )
    return shutil.which("docker")


@pytest.fixture()
def docker_network_log_file(request) -> TextIO:
    with tempfile.NamedTemporaryFile(mode="w+") as f:
        yield f


@pytest.fixture()
def docker_network_name(test_id) -> str:
    return "apm_shared_tests_network_%s" % test_id


@pytest.fixture()
def docker_network(docker: str, docker_network_log_file: TextIO, docker_network_name: str) -> str:
    # Initial check to see if docker network already exists
    cmd = [
        docker,
        "network",
        "inspect",
        docker_network_name,
    ]
    docker_network_log_file.write("$ " + " ".join(cmd) + "\n\n")
    docker_network_log_file.flush()
    r = subprocess.run(cmd, stderr=docker_network_log_file, timeout=default_subprocess_run_timeout)
    if r.returncode not in (0, 1):  # 0 = network exists, 1 = network does not exist
        pytest.fail(
            "Could not check for docker network %r, error: %r" % (docker_network_name, r.stderr), pytrace=False,
        )
    elif r.returncode == 1:
        cmd = [
            shutil.which("docker"),
            "network",
            "create",
            "--driver",
            "bridge",
            docker_network_name,
        ]
        docker_network_log_file.write("$ " + " ".join(cmd) + "\n\n")
        docker_network_log_file.flush()
        r = subprocess.run(
            cmd, stdout=docker_network_log_file, stderr=docker_network_log_file, timeout=default_subprocess_run_timeout
        )
        if r.returncode != 0:
            pytest.fail(
                "Could not create docker network %r, see the log file %r"
                % (docker_network_name, docker_network_log_file.name),
                pytrace=False,
            )
    yield docker_network_name
    cmd = [
        shutil.which("docker"),
        "network",
        "rm",
        docker_network_name,
    ]
    docker_network_log_file.write("$ " + " ".join(cmd) + "\n\n")
    docker_network_log_file.flush()
    r = subprocess.run(
        cmd, stdout=docker_network_log_file, stderr=docker_network_log_file, timeout=default_subprocess_run_timeout
    )
    if r.returncode != 0:
        pytest.fail(
            "Failed to remove docker network %r, see the log file %r"
            % (docker_network_name, docker_network_log_file.name),
            pytrace=False,
        )


@pytest.fixture
def test_agent_port() -> str:
    return "8126"


@pytest.fixture
def test_agent_log_file(request) -> Generator[TextIO, None, None]:
    log_path = f"{context.scenario.host_log_folder}/outputs/{request.cls.__name__}/{request.node.name}/agent_log.log"
    os.makedirs(os.path.dirname(log_path), exist_ok=True)
    with open(log_path, "w+") as f:
        yield f
        f.seek(0)
        agent_output = ""
        for line in f.readlines():
            # Remove log lines that are not relevant to the test
            if "GET /test/session/traces" in line:
                continue
            if "GET /test/session/requests" in line:
                continue
            if "GET /test/session/clear" in line:
                continue
            if "GET /test/session/apmtelemetry" in line:
                continue
            agent_output += line
        request.node._report_sections.append(("teardown", f"Test Agent Output", agent_output))


@pytest.fixture
def test_agent_container_name(test_id) -> str:
    return "ddapm-test-agent-%s" % test_id


@pytest.fixture
def test_agent_hostname(test_agent_container_name: str) -> str:
    return test_agent_container_name


@pytest.fixture
def test_agent(
    docker_network: str, request, test_agent_container_name: str, test_agent_port, test_agent_log_file: TextIO,
):
    env = {}
    if os.getenv("DEV_MODE") is not None:
        env["SNAPSHOT_CI"] = "0"

    # (meta_tracer_version_header) Not all clients (go for example) submit the tracer version
    # (trace_content_length) go client doesn't submit content length header
    env["ENABLED_CHECKS"] = "trace_count_header"

    test_agent_external_port = get_open_port()
    with docker_run(
        image="ghcr.io/datadog/dd-apm-test-agent/ddapm-test-agent:v1.15.0",
        name=test_agent_container_name,
        cmd=[],
        env=env,
        volumes=[("%s/snapshots" % os.getcwd(), "/snapshots")],
        ports=[(test_agent_external_port, test_agent_port)],
        log_file=test_agent_log_file,
        network_name=docker_network,
    ):
        client = _TestAgentAPI(base_url="http://localhost:%s" % test_agent_external_port, pytest_request=request)
        # Wait for the agent to start (potentially have to pull the image from the registry)
        for i in range(30):
            try:
                resp = client.info()
            except requests.exceptions.ConnectionError:
                time.sleep(0.5)
            else:
                if resp["version"] != "test":
                    pytest.fail(
                        "Agent version %r is running instead of the test agent. Stop the agent on port %r and try again."
                        % (resp["version"], test_agent_port)
                    )
                break
        else:
            with open(test_agent_log_file.name) as f:
                logger.error(f"Could not connect to test agent: {f.read()}")
            pytest.fail(
                "Could not connect to test agent, check the log file %r." % test_agent_log_file.name, pytrace=False
            )

        # If the snapshot mark is on the test case then do a snapshot test
        marks = [m for m in request.node.iter_markers(name="snapshot")]
        assert len(marks) < 2, "Multiple snapshot marks detected"
        if marks:
            snap = marks[0]
            assert len(snap.args) == 0, "only keyword arguments are supported by the snapshot decorator"
            if "token" not in snap.kwargs:
                snap.kwargs["token"] = _request_token(request).replace(" ", "_").replace(os.path.sep, "_")
            with client.snapshot_context(**snap.kwargs):
                yield client
        else:
            yield client


@pytest.fixture
def test_server(
    docker,
    docker_network: str,
    tmp_path,
    test_agent_port: str,
    test_agent_container_name: str,
    apm_test_server: APMLibraryTestServer,
    test_server_log_file: TextIO,
):
    env = {
        "DD_TRACE_DEBUG": "true",
        "DD_TRACE_AGENT_URL": "http://%s:%s" % (test_agent_container_name, test_agent_port),
        "DD_AGENT_HOST": test_agent_container_name,
        "DD_TRACE_AGENT_PORT": test_agent_port,
        "APM_TEST_CLIENT_SERVER_PORT": apm_test_server.port,
    }
    test_server_env = {}
    for k, v in apm_test_server.env.items():
        # Don't set `None` env vars.
        if v is not None:
            test_server_env[k] = v
    env.update(test_server_env)

    with docker_run(
        image=apm_test_server.container_tag,
        name=apm_test_server.container_name,
        cmd=apm_test_server.container_cmd,
        env=env,
        ports=[(apm_test_server.port, apm_test_server.port)],
        volumes=apm_test_server.volumes,
        log_file=test_server_log_file,
        network_name=docker_network,
    ):
        yield apm_test_server


@pytest.fixture
def test_server_timeout() -> int:
    return 60


@pytest.fixture
def test_library(test_server: APMLibraryTestServer, test_server_timeout: int) -> Generator[APMLibrary, None, None]:
    if test_server.protocol == "grpc":
        client = APMLibraryClientGRPC("localhost:%s" % test_server.port, test_server_timeout)
    elif test_server.protocol == "http":
        client = APMLibraryClientHTTP("http://localhost:%s" % test_server.port, test_server_timeout)
    else:
        raise ValueError("interface %s not supported" % test_server.protocol)
    tracer = APMLibrary(client, test_server.lang)
    yield tracer<|MERGE_RESOLUTION|>--- conflicted
+++ resolved
@@ -328,18 +328,10 @@
         container_img=f"""
             FROM ruby:3.2.1-bullseye
             WORKDIR /app
-<<<<<<< HEAD
-            
-=======
->>>>>>> 972c6ef1
             COPY {ruby_reldir} .           
             COPY {ruby_reldir}/../install_ddtrace.sh binaries* /binaries/
             RUN bundle install 
             RUN /binaries/install_ddtrace.sh
-<<<<<<< HEAD
-
-=======
->>>>>>> 972c6ef1
             COPY {ruby_reldir}/apm_test_client.proto /app/
             COPY {ruby_reldir}/generate_proto.sh /app/
             RUN bash generate_proto.sh
