import base64
import contextlib
import dataclasses
import os
import shutil
import socket
import subprocess
import tempfile
import time
from typing import Callable, Dict, Generator, List, Literal, TextIO, Tuple, TypedDict, Union
import urllib.parse

import requests
import pytest

from utils.parametric.spec.trace import V06StatsPayload
from utils.parametric.spec.trace import Trace
from utils.parametric.spec.trace import decode_v06_stats
from utils.parametric.spec import remoteconfig
from utils.parametric._library_client import APMLibraryClientGRPC
from utils.parametric._library_client import APMLibraryClientHTTP
from utils.parametric._library_client import APMLibrary

from utils import context
from utils.tools import logger
import json

from filelock import FileLock

# Max timeout in seconds to keep a container running
default_subprocess_run_timeout = 300


@pytest.fixture
def test_id():
    import uuid

    yield str(uuid.uuid4())[0:6]


class AgentRequest(TypedDict):
    method: str
    url: str
    headers: Dict[str, str]
    body: str


class AgentRequestV06Stats(AgentRequest):
    method: str
    url: str
    headers: Dict[str, str]
    body: V06StatsPayload


def pytest_configure(config):
    config.addinivalue_line(
        "markers", "snapshot(*args, **kwargs): mark test to run as a snapshot test which sends traces to the test agent"
    )


def _request_token(request):
    token = ""
    token += request.module.__name__
    token += ".%s" % request.cls.__name__ if request.cls else ""
    token += ".%s" % request.node.name
    return token


@dataclasses.dataclass
class APMLibraryTestServer:
    # The library of the interface.
    lang: str
    # The interface that this test server implements.
    protocol: Union[Literal["grpc"], Literal["http"]]
    container_name: str
    container_tag: str
    container_img: str
    container_cmd: List[str]
    container_build_dir: str
    container_build_context: str = "."
    port: str = os.getenv("APM_LIBRARY_SERVER_PORT", "50052")
    env: Dict[str, str] = dataclasses.field(default_factory=dict)
    volumes: List[Tuple[str, str]] = dataclasses.field(default_factory=list)


@pytest.fixture
def library_env() -> Dict[str, str]:
    return {}


ClientLibraryServerFactory = Callable[[], APMLibraryTestServer]


def _get_base_directory():
    """Workaround until the parametric tests are fully migrated"""
    current_directory = os.getcwd()
    return f"{current_directory}/.." if current_directory.endswith("parametric") else current_directory


def python_library_factory() -> APMLibraryTestServer:
    python_appdir = os.path.join("utils", "build", "docker", "python", "parametric")
    python_absolute_appdir = os.path.join(_get_base_directory(), python_appdir)
    return APMLibraryTestServer(
        lang="python",
        protocol="http",
        container_name="python-test-library",
        container_tag="python-test-library",
        container_img="""
FROM ghcr.io/datadog/dd-trace-py/testrunner:7ce49bd78b0d510766fc5db12756a8840724febc
WORKDIR /app
RUN pyenv global 3.9.11
RUN python3.9 -m pip install fastapi==0.89.1 uvicorn==0.20.0
COPY utils/build/docker/python/install_ddtrace.sh utils/build/docker/python/get_appsec_rules_version.py binaries* /binaries/
RUN /binaries/install_ddtrace.sh
ENV DD_PATCH_MODULES="fastapi:false"
""",
        container_cmd="ddtrace-run python3.9 -m apm_test_client".split(" "),
        container_build_dir=python_absolute_appdir,
        container_build_context=_get_base_directory(),
        volumes=[(os.path.join(python_absolute_appdir, "apm_test_client"), "/app/apm_test_client"),],
        env={},
        port="",
    )


def node_library_factory() -> APMLibraryTestServer:
    nodejs_appdir = os.path.join("utils", "build", "docker", "nodejs", "parametric")
    nodejs_absolute_appdir = os.path.join(_get_base_directory(), nodejs_appdir)
    nodejs_reldir = nodejs_appdir.replace("\\", "/")

    return APMLibraryTestServer(
        lang="nodejs",
        protocol="http",
        container_name="node-test-client",
        container_tag="node-test-client",
        container_img=f"""
FROM node:18.10-slim
RUN apt-get update && apt-get install -y jq git
WORKDIR /usr/app
COPY {nodejs_reldir}/package.json /usr/app/
COPY {nodejs_reldir}/package-lock.json /usr/app/
COPY {nodejs_reldir}/*.js /usr/app/
COPY {nodejs_reldir}/npm/* /usr/app/

RUN npm install

COPY {nodejs_reldir}/../install_ddtrace.sh binaries* /binaries/
RUN /binaries/install_ddtrace.sh

""",
        container_cmd=["node", "server.js"],
        container_build_dir=nodejs_absolute_appdir,
        container_build_context=_get_base_directory(),
        env={},
        port="",
    )


def golang_library_factory():
    golang_appdir = os.path.join("utils", "build", "docker", "golang", "parametric")
    golang_absolute_appdir = os.path.join(_get_base_directory(), golang_appdir)
    golang_reldir = golang_appdir.replace("\\", "/")
    return APMLibraryTestServer(
        lang="golang",
        protocol="grpc",
        container_name="go-test-library",
        container_tag="go118-test-library",
        container_img=f"""
FROM golang:1.20

# install jq
RUN apt-get update && apt-get -y install jq
WORKDIR /app
COPY {golang_reldir}/go.mod /app
COPY {golang_reldir}/go.sum /app
COPY {golang_reldir}/. /app
# download the proper tracer version
COPY utils/build/docker/golang/install_ddtrace.sh binaries* /binaries/
RUN /binaries/install_ddtrace.sh

RUN go install
""",
        container_cmd=["main"],
        container_build_dir=golang_absolute_appdir,
        container_build_context=_get_base_directory(),
        volumes=[(os.path.join(golang_absolute_appdir), "/client"),],
        env={},
        port="",
    )


def dotnet_library_factory():
    dotnet_appdir = os.path.join("utils", "build", "docker", "dotnet", "parametric")
    dotnet_absolute_appdir = os.path.join(_get_base_directory(), dotnet_appdir)
    dotnet_reldir = dotnet_appdir.replace("\\", "/")
    server = APMLibraryTestServer(
        lang="dotnet",
        protocol="http",
        container_name="dotnet-test-api",
        container_tag="dotnet8_0-test-api",
        container_img=f"""
FROM mcr.microsoft.com/dotnet/sdk:8.0

RUN apt-get update && apt-get install -y dos2unix
RUN apt-get update && apt-get install -y curl
WORKDIR /app

# ensure that the Datadog.Trace.dlls are installed from /binaries
COPY utils/build/docker/dotnet/install_ddtrace.sh utils/build/docker/dotnet/query-versions.fsx binaries* /binaries/
RUN dos2unix /binaries/install_ddtrace.sh
RUN /binaries/install_ddtrace.sh

# restore nuget packages
COPY ["{dotnet_reldir}/ApmTestApi.csproj", "{dotnet_reldir}/nuget.config", "{dotnet_reldir}/*.nupkg", "./"]
RUN dotnet restore "./ApmTestApi.csproj"

# build and publish
COPY {dotnet_reldir} ./
RUN dotnet publish --no-restore --configuration Release --output out
WORKDIR /app/out

# Opt-out of .NET SDK CLI telemetry (prevent unexpected http client spans)
ENV DOTNET_CLI_TELEMETRY_OPTOUT=1

# Set up automatic instrumentation (required for OpenTelemetry tests),
# but don't enable it globally
ENV CORECLR_ENABLE_PROFILING=0
ENV CORECLR_PROFILER={{846F5F1C-F9AE-4B07-969E-05C26BC060D8}}
ENV CORECLR_PROFILER_PATH=/opt/datadog/Datadog.Trace.ClrProfiler.Native.so
ENV DD_DOTNET_TRACER_HOME=/opt/datadog

# disable gRPC, ASP.NET Core, and other auto-instrumentations (to prevent unexpected spans)
ENV DD_TRACE_Grpc_ENABLED=false
ENV DD_TRACE_AspNetCore_ENABLED=false
ENV DD_TRACE_Process_ENABLED=false
ENV DD_TRACE_OTEL_ENABLED=false

ENTRYPOINT ["dotnet", "ApmTestApi.dll"]
""",
        container_cmd=["./ApmTestApi"],
        container_build_dir=dotnet_absolute_appdir,
        container_build_context=_get_base_directory(),
        volumes=[],
        env={},
        port="",
    )

    return server


def java_library_factory():
    java_appdir = os.path.join("utils", "build", "docker", "java", "parametric")
    java_absolute_appdir = os.path.join(_get_base_directory(), java_appdir)

    # Create the relative path and substitute the Windows separator, to allow running the Docker build on Windows machines
    java_reldir = java_appdir.replace("\\", "/")
    protofile = os.path.join("utils", "parametric", "protos", "apm_test_client.proto").replace("\\", "/")

    return APMLibraryTestServer(
        lang="java",
        protocol="grpc",
        container_name="java-test-client",
        container_tag="java-test-client",
        container_img=f"""
FROM maven:3.9.2-eclipse-temurin-17
WORKDIR /client
RUN mkdir ./tracer/ && wget -O ./tracer/dd-java-agent.jar https://github.com/DataDog/dd-trace-java/releases/latest/download/dd-java-agent.jar
COPY {java_reldir}/src src
COPY {java_reldir}/build.sh .
COPY {java_reldir}/pom.xml .
COPY {protofile} src/main/proto/
COPY binaries /binaries
RUN bash build.sh
COPY {java_reldir}/run.sh .
""",
        container_cmd=["./run.sh"],
        container_build_dir=java_absolute_appdir,
        container_build_context=_get_base_directory(),
        volumes=[],
        env={},
        port="",
    )


def php_library_factory() -> APMLibraryTestServer:
    php_appdir = os.path.join("utils", "build", "docker", "php", "parametric")
    php_absolute_appdir = os.path.join(_get_base_directory(), php_appdir)
    php_reldir = php_appdir.replace("\\", "/")
    return APMLibraryTestServer(
        lang="php",
        protocol="http",
        container_name="php-test-library",
        container_tag="php-test-library",
        container_img=f"""
FROM datadog/dd-trace-ci:php-8.2_buster
WORKDIR /binaries
ENV DD_TRACE_CLI_ENABLED=1
ADD {php_reldir}/composer.json .
ADD {php_reldir}/composer.lock .
RUN composer install
ADD {php_reldir}/../common/install_ddtrace.sh .
COPY binaries /binaries
RUN NO_EXTRACT_VERSION=Y ./install_ddtrace.sh
ADD {php_reldir}/server.php .
""",
        container_cmd=["php", "server.php"],
        container_build_dir=php_absolute_appdir,
        container_build_context=_get_base_directory(),
        volumes=[(os.path.join(php_absolute_appdir, "server.php"), "/client/server.php"),],
        env={},
        port="",
    )


def ruby_library_factory() -> APMLibraryTestServer:
    ruby_appdir = os.path.join("utils", "build", "docker", "ruby", "parametric")
    ruby_absolute_appdir = os.path.join(_get_base_directory(), ruby_appdir)
    ruby_reldir = ruby_appdir.replace("\\", "/")

    shutil.copyfile(
        os.path.join(_get_base_directory(), "utils", "parametric", "protos", "apm_test_client.proto"),
        os.path.join(ruby_absolute_appdir, "apm_test_client.proto"),
    )
    return APMLibraryTestServer(
        lang="ruby",
        protocol="grpc",
        container_name="ruby-test-client",
        container_tag="ruby-test-client",
        container_img=f"""
            FROM --platform=linux/amd64 ruby:3.2.1-bullseye
            WORKDIR /app
            COPY {ruby_reldir} .           
            COPY {ruby_reldir}/../install_ddtrace.sh binaries* /binaries/
            RUN bundle install 
            RUN /binaries/install_ddtrace.sh
            COPY {ruby_reldir}/apm_test_client.proto /app/
            COPY {ruby_reldir}/generate_proto.sh /app/
            RUN bash generate_proto.sh
            COPY {ruby_reldir}/server.rb /app/
            """,
        container_cmd=["bundle", "exec", "ruby", "server.rb"],
        container_build_dir=ruby_absolute_appdir,
        container_build_context=_get_base_directory(),
        env={},
        port="",
    )


def cpp_library_factory() -> APMLibraryTestServer:
    cpp_appdir = os.path.join("utils", "build", "docker", "cpp", "parametric")
    cpp_absolute_appdir = os.path.join(_get_base_directory(), cpp_appdir)
    cpp_reldir = cpp_appdir.replace("\\", "/")
    dockerfile_content = f"""
FROM datadog/docker-library:dd-trace-cpp-ci AS build

RUN apt-get update && apt-get -y install pkg-config libabsl-dev curl jq
WORKDIR /usr/app
COPY {cpp_reldir}/install_ddtrace.sh binaries* /binaries/
RUN sh /binaries/install_ddtrace.sh
RUN cd /binaries/dd-trace-cpp \
 && cmake -B .build -DCMAKE_BUILD_TYPE=Release -DBUILD_TESTING=1 . \
 && cmake --build .build -j $(nproc) \
 && cmake --install .build --prefix /usr/app/

FROM ubuntu:22.04
COPY --from=build /usr/app/bin/parametric-http-server /usr/local/bin/parametric-http-server
"""

    return APMLibraryTestServer(
        lang="cpp",
        protocol="http",
        container_name="cpp-test-client",
        container_tag="cpp-test-client",
        container_img=dockerfile_content,
        container_cmd=["parametric-http-server"],
        container_build_dir=cpp_absolute_appdir,
        container_build_context=_get_base_directory(),
        env={},
        port="",
    )


_libs: Dict[str, ClientLibraryServerFactory] = {
    "cpp": cpp_library_factory,
    "dotnet": dotnet_library_factory,
    "golang": golang_library_factory,
    "java": java_library_factory,
    "nodejs": node_library_factory,
    "php": php_library_factory,
    "python": python_library_factory,
    "ruby": ruby_library_factory,
}


def get_open_port():
    # Not very nice and also not 100% correct but it works for now.
    s = socket.socket(socket.AF_INET, socket.SOCK_STREAM)
    s.bind(("", 0))
    s.listen(1)
    port = s.getsockname()[1]
    s.close()
    return port


@pytest.fixture(scope="session")
def apm_test_server_definition() -> APMLibraryTestServer:
    """Session level definition of the library test server"""
    # There is only one language at a time in a pytest run
    yield _libs[context.scenario.library.library]()


def build_apm_test_server_image(apm_test_server_definition: APMLibraryTestServer,) -> str:
    log_path = f"{context.scenario.host_log_folder}/outputs/docker_build_log.log"
    os.makedirs(os.path.dirname(log_path), exist_ok=True)
    log_file = open(log_path, "w+")
    # Write dockerfile to the build directory
    # Note that this needs to be done as the context cannot be
    # specified if Dockerfiles are read from stdin.
    dockf_path = os.path.join(apm_test_server_definition.container_build_dir, "Dockerfile")
    with open(dockf_path, "w") as dockf:
        dockf.write(apm_test_server_definition.container_img)
    # Build the container
    docker = shutil.which("docker")
    root_path = ".."
    cmd = [
        docker,
        "build",
        "--progress=plain",  # use plain output to assist in debugging
        "-t",
        apm_test_server_definition.container_tag,
        "-f",
        dockf_path,
        apm_test_server_definition.container_build_context,
    ]
    log_file.write("running %r in %r\n" % (" ".join(cmd), root_path))
    log_file.flush()

    env = os.environ.copy()
    env["DOCKER_SCAN_SUGGEST"] = "false"  # Docker outputs an annoying synk message on every build

    p = subprocess.run(
        cmd,
        cwd=root_path,
        text=True,
        input=apm_test_server_definition.container_img,
        stdout=log_file,
        stderr=log_file,
        env=env,
        timeout=default_subprocess_run_timeout,
    )

    failure_text: str = None
    if p.returncode != 0:
        log_file.seek(0)
        failure_text = "".join(log_file.readlines())
    log_file.close()

    return failure_text


@pytest.fixture(scope="session")
def apm_test_server_image(
    docker, apm_test_server_definition: APMLibraryTestServer, worker_id, tmp_path_factory
) -> APMLibraryTestServer:
    """Session level definition of the library test server with the Docker image built"""
    # all this is only needed since xdist will execute session scopes once for every worker
    # and here we want to make sure that we build the Docker image once and only once
    failure_text: str = None
    if worker_id == "master":
        # not executing with multiple workers just build the image
        failure_text = build_apm_test_server_image(apm_test_server_definition)
    else:
        # get the temp directory shared by all workers
        root_tmp_dir = tmp_path_factory.getbasetemp().parent
        fn = root_tmp_dir / apm_test_server_definition.container_tag
        with FileLock(str(fn) + ".lock"):
            if not fn.is_file():
                failure_text = build_apm_test_server_image(apm_test_server_definition)
                if failure_text == None:
                    fn.write_text("success")
                else:
                    fn.write_text("failure")
            else:
                if fn.read_text() == "failure":
                    failure_text = "Failed to build docker image. See output from other worker."

    if failure_text != None:
        pytest.fail(failure_text, pytrace=False)

    yield apm_test_server_definition


@pytest.fixture
def apm_test_server(request, library_env, test_id, apm_test_server_image):
    """Request level definition of the library test server with the session Docker image built"""
    new_env = dict(library_env)
    context.scenario.parametrized_tests_metadata[request.node.nodeid] = new_env

    new_env.update(apm_test_server_image.env)
    yield dataclasses.replace(
        apm_test_server_image,
        container_name="%s-%s" % (apm_test_server_image.container_name, test_id),
        env=new_env,
        port=get_open_port(),
    )


@pytest.hookimpl(hookwrapper=True)
def pytest_runtest_makereport(item, call):
    outcome = yield
    report = outcome.get_result()


@pytest.fixture
def test_server_log_file(apm_test_server, request) -> Generator[TextIO, None, None]:
    log_path = f"{context.scenario.host_log_folder}/outputs/{request.cls.__name__}/{request.node.name}/server_log.log"
    os.makedirs(os.path.dirname(log_path), exist_ok=True)
    with open(log_path, "w+") as f:
        yield f
        f.seek(0)
        request.node._report_sections.append(
            ("teardown", f"{apm_test_server.lang.capitalize()} Library Output", "".join(f.readlines()))
        )


class _TestAgentAPI:
    def __init__(self, base_url: str, pytest_request: None):
        self._base_url = base_url
        self._session = requests.Session()
        self._pytest_request = pytest_request
        self.log_path = f"{context.scenario.host_log_folder}/outputs/{pytest_request.cls.__name__}/{pytest_request.node.name}/agent_api.log"
        os.makedirs(os.path.dirname(self.log_path), exist_ok=True)

    def _url(self, path: str) -> str:
        return urllib.parse.urljoin(self._base_url, path)

    def _write_log(self, type, json_trace):
        with open(self.log_path, "a") as log:
            log.write(f"\n{type}>>>>\n")
            log.write(json.dumps(json_trace))

    def traces(self, clear=False, **kwargs):
        resp = self._session.get(self._url("/test/session/traces"), **kwargs)
        if clear:
            self.clear()
        json = resp.json()
        self._write_log("traces", json)
        return json

    def set_remote_config(self, path, payload):
        resp = self._session.post(
            self._url("/test/session/responses/config/path"), json={"path": path, "msg": payload,},
        )
        assert resp.status_code == 202

    def raw_telemetry(self, clear=False, **kwargs):
        raw_reqs = self.requests()
        reqs = []
        for req in raw_reqs:
            if req["url"].endswith("/telemetry/proxy/api/v2/apmtelemetry"):
                reqs.append(req)
        if clear:
            self.clear()
        return reqs

    def telemetry(self, clear=False, **kwargs):
        resp = self._session.get(self._url("/test/session/apmtelemetry"), **kwargs)
        if clear:
            self.clear()
        return resp.json()

    def tracestats(self, **kwargs):
        resp = self._session.get(self._url("/test/session/stats"), **kwargs)
        json = resp.json()
        self._write_log("tracestats", json)
        return json

    def requests(self, **kwargs) -> List[AgentRequest]:
        resp = self._session.get(self._url("/test/session/requests"), **kwargs)
        json = resp.json()
        self._write_log("requests", json)
        return json

    def rc_requests(self):
        reqs = self.requests()
        rc_reqs = [r for r in reqs if r["url"].endswith("/v0.7/config")]
        for r in rc_reqs:
            r["body"] = json.loads(base64.b64decode(r["body"]).decode("utf-8"))
        return rc_reqs

    def get_tracer_flares(self, **kwargs):
        resp = self._session.get(self._url("/test/session/tracerflares"), **kwargs)
        json = resp.json()
        self._write_log("tracerflares", json)
        return json

    def v06_stats_requests(self) -> List[AgentRequestV06Stats]:
        raw_requests = [r for r in self.requests() if "/v0.6/stats" in r["url"]]
        requests = []
        for raw in raw_requests:
            requests.append(
                AgentRequestV06Stats(
                    method=raw["method"],
                    url=raw["url"],
                    headers=raw["headers"],
                    body=decode_v06_stats(base64.b64decode(raw["body"])),
                )
            )
        return requests

    def clear(self, **kwargs) -> None:
        self._session.get(self._url("/test/session/clear"), **kwargs)

    def info(self, **kwargs):
        resp = self._session.get(self._url("/info"), **kwargs)
        json = resp.json()
        self._write_log("info", json)
        return json

    @contextlib.contextmanager
    def snapshot_context(self, token, ignores=None):
        ignores = ignores or []
        try:
            resp = self._session.get(self._url("/test/session/start?test_session_token=%s" % token))
            if resp.status_code != 200:
                # The test agent returns nice error messages we can forward to the user.
                pytest.fail(resp.text.decode("utf-8"), pytrace=False)
        except Exception as e:
            pytest.fail("Could not connect to test agent: %s" % str(e), pytrace=False)
        else:
            yield self
            # Query for the results of the test.
            resp = self._session.get(
                self._url("/test/session/snapshot?ignores=%s&test_session_token=%s" % (",".join(ignores), token))
            )
            if resp.status_code != 200:
                pytest.fail(resp.text.decode("utf-8"), pytrace=False)

    def wait_for_num_traces(self, num: int, clear: bool = False, wait_loops: int = 30) -> List[Trace]:
        """Wait for `num` traces to be received from the test agent.

        Returns after the number of traces has been received or raises otherwise after 2 seconds of polling.

        Returned traces are sorted by the first span start time to simplify assertions for more than one trace by knowing that returned traces are in the same order as they have been created.
        """
        num_received = None
        for i in range(wait_loops):
            try:
                traces = self.traces(clear=False)
            except requests.exceptions.RequestException:
                pass
            else:
                num_received = len(traces)
                if num_received == num:
                    if clear:
                        self.clear()
                    for trace in traces:
<<<<<<< HEAD
=======
                        # Due to partial flushing the testagent may receive trace chunks out of order
                        # so we must sort the spans by start time
>>>>>>> 8ad72ebb
                        trace.sort(key=lambda x: x["start"])
                    return sorted(traces, key=lambda trace: trace[0]["start"])
            time.sleep(0.1)
        raise ValueError(
            "Number (%r) of traces not available from test agent, got %r:\n%r" % (num, num_received, traces)
        )

    def wait_for_num_spans(self, num: int, clear: bool = False, wait_loops: int = 30) -> List[Trace]:
        """Wait for `num` spans to be received from the test agent.

        Returns after the number of spans has been received or raises otherwise after 2 seconds of polling.

        Returned traces are sorted by the first span start time to simplify assertions for more than one trace by knowing that returned traces are in the same order as they have been created.
        """
        num_received = None
        for i in range(wait_loops):
            try:
                traces = self.traces(clear=False)
            except requests.exceptions.RequestException:
                pass
            else:
                num_received = 0
                for trace in traces:
                    num_received += len(trace)
                if num_received == num:
                    if clear:
                        self.clear()
                    return sorted(traces, key=lambda trace: trace[0]["start"])
            time.sleep(0.1)
        raise ValueError("Number (%r) of spans not available from test agent, got %r" % (num, num_received))

    def wait_for_telemetry_event(self, event_name: str, clear: bool = False, wait_loops: int = 200):
        """Wait for and return the given telemetry event from the test agent."""
        for i in range(wait_loops):
            try:
                events = self.telemetry(clear=False)
            except requests.exceptions.RequestException:
                pass
            else:
                for event in events:
                    if event["request_type"] == "message-batch":
                        for message in event["payload"]:
                            if message["request_type"] == event_name:
                                if message.get("application", {}).get("language_version") != "SIDECAR":
                                    if clear:
                                        self.clear()
                                    return message
                    elif event["request_type"] == event_name:
                        if event.get("application", {}).get("language_version") != "SIDECAR":
                            if clear:
                                self.clear()
                            return event
            time.sleep(0.01)
        raise AssertionError("Telemetry event %r not found" % event_name)

    def wait_for_rc_apply_state(
        self, product: str, state: remoteconfig.APPLY_STATUS, clear: bool = False, wait_loops: int = 100
    ):
        """Wait for the given RemoteConfig apply state to be received by the test agent."""
        rc_reqs = []
        for i in range(wait_loops):
            try:
                rc_reqs = self.rc_requests()
            except requests.exceptions.RequestException:
                pass
            else:
                # Look for the given apply state in the requests.
                for req in rc_reqs:
                    if req["body"]["client"]["state"].get("config_states") is None:
                        continue
                    for cfg_state in req["body"]["client"]["state"]["config_states"]:
                        if cfg_state["product"] == product and cfg_state["apply_state"] == state:
                            if clear:
                                self.clear()
                            return cfg_state
            time.sleep(0.01)
        raise AssertionError("No RemoteConfig apply status found, got requests %r" % rc_reqs)

    def wait_for_rc_capabilities(self, capabilities: List[int] = [], wait_loops: int = 100):
        """Wait for the given RemoteConfig apply state to be received by the test agent."""
        rc_reqs = []
        capabilities_seen = set()
        for i in range(wait_loops):
            try:
                rc_reqs = self.rc_requests()
            except requests.exceptions.RequestException:
                pass
            else:
                # Look for capabilities in the requests.
                for req in rc_reqs:
                    raw_caps = req["body"]["client"].get("capabilities")
                    if raw_caps:
                        # Capabilities can be a base64 encoded string or an array of numbers. This is due
                        # to the Go json library used in the trace agent accepting and being able to decode
                        # both: https://go.dev/play/p/fkT5Q7GE5VD

                        # byte-array:
                        if isinstance(raw_caps, list):
                            decoded_capabilities = bytes(raw_caps)
                        # base64-encoded string:
                        else:
                            decoded_capabilities = base64.b64decode(raw_caps)
                        int_capabilities = int.from_bytes(decoded_capabilities, byteorder="big")
                        capabilities_seen.add(remoteconfig.human_readable_capabilities(int_capabilities))
                        if all((int_capabilities >> c) & 1 for c in capabilities):
                            return int_capabilities
            time.sleep(0.01)
        raise AssertionError("No RemoteConfig capabilities found, got capabilites %r" % capabilities_seen)

    def wait_for_tracer_flare(self, case_id: str = None, clear: bool = False, wait_loops: int = 100):
        """Wait for the tracer-flare to be received by the test agent."""
        for i in range(wait_loops):
            try:
                tracer_flares = self.get_tracer_flares()
            except requests.exceptions.RequestException:
                pass
            else:
                # Look for the given case_id in the tracer-flares.
                for tracer_flare in tracer_flares:
                    if case_id is None or tracer_flare["case_id"] == case_id:
                        if clear:
                            self.clear()
                        return tracer_flare
            time.sleep(0.01)
        raise AssertionError("No tracer-flare received")


@contextlib.contextmanager
def docker_run(
    image: str,
    name: str,
    cmd: List[str],
    env: Dict[str, str],
    volumes: List[Tuple[str, str]],
    ports: List[Tuple[str, str]],
    log_file: TextIO,
    network_name: str,
) -> Generator[None, None, None]:
    _cmd: List[str] = [
        shutil.which("docker"),
        "run",
        "-d",
        "--rm",
        "--name=%s" % name,
        "--network=%s" % network_name,
    ]
    for k, v in env.items():
        _cmd.extend(["-e", "%s=%s" % (k, v)])
    for k, v in volumes:
        _cmd.extend(["-v", "%s:%s" % (k, v)])
    for k, v in ports:
        _cmd.extend(["-p", "%s:%s" % (k, v)])
    _cmd += [image]
    _cmd.extend(cmd)

    log_file.write("$ " + " ".join(_cmd) + "\n")
    log_file.flush()
    docker = shutil.which("docker")

    # Run the docker container
    r = subprocess.run(_cmd, stdout=log_file, stderr=log_file, timeout=default_subprocess_run_timeout)
    if r.returncode != 0:
        log_file.flush()
        pytest.fail(
            "Could not start docker container %r with image %r, see the log file %r" % (name, image, log_file.name),
            pytrace=False,
        )

    # Start collecting the logs of the container
    _cmd = [
        "docker",
        "logs",
        "-f",
        name,
    ]
    docker_logs = subprocess.Popen(_cmd, stdout=log_file, stderr=log_file)
    try:
        yield
    finally:
        docker_logs.kill()
        _cmd = [docker, "kill", name]
        log_file.write("\n\n\n$ %s\n" % " ".join(_cmd))
        log_file.flush()
        # FIXME there is some weird problem when we try to kill the container. The test is blocked and the container was not killed
        # logger.stdout(f"Parametric: docker_run: before kill the container: {log_file}")
        try:
            subprocess.run(_cmd, stdout=log_file, stderr=log_file, check=True, timeout=30)
        except Exception as e:
            logger.stdout(f"Parametric docker_run ERROR for {cmd}  -  {log_file}")
            logger.error(e)
        # logger.stdout(f"Parametric: docker_run: After kill the container: {log_file} ")


@pytest.fixture(scope="session")
def docker() -> str:
    """Fixture to ensure docker is ready to use on the system."""
    # Redirect output to /dev/null since we just care if we get a successful response code.
    r = subprocess.run(
        ["docker", "info"], stdout=subprocess.DEVNULL, stderr=subprocess.DEVNULL, timeout=default_subprocess_run_timeout
    )
    if r.returncode != 0:
        pytest.fail(
            "Docker is not running and is required to run the shared APM library tests. Start docker and try running the tests again."
        )
    return shutil.which("docker")


@pytest.fixture()
def docker_network_log_file(request) -> TextIO:
    with tempfile.NamedTemporaryFile(mode="w+") as f:
        yield f


@pytest.fixture()
def docker_network_name(test_id) -> str:
    return "apm_shared_tests_network_%s" % test_id


@pytest.fixture()
def docker_network(docker: str, docker_network_log_file: TextIO, docker_network_name: str) -> str:
    # Initial check to see if docker network already exists
    cmd = [
        docker,
        "network",
        "inspect",
        docker_network_name,
    ]
    docker_network_log_file.write("$ " + " ".join(cmd) + "\n\n")
    docker_network_log_file.flush()
    r = subprocess.run(cmd, stderr=docker_network_log_file, timeout=default_subprocess_run_timeout)
    if r.returncode not in (0, 1):  # 0 = network exists, 1 = network does not exist
        pytest.fail(
            "Could not check for docker network %r, error: %r" % (docker_network_name, r.stderr), pytrace=False,
        )
    elif r.returncode == 1:
        cmd = [
            shutil.which("docker"),
            "network",
            "create",
            "--driver",
            "bridge",
            docker_network_name,
        ]
        docker_network_log_file.write("$ " + " ".join(cmd) + "\n\n")
        docker_network_log_file.flush()
        r = subprocess.run(
            cmd, stdout=docker_network_log_file, stderr=docker_network_log_file, timeout=default_subprocess_run_timeout
        )
        if r.returncode != 0:
            pytest.fail(
                "Could not create docker network %r, see the log file %r"
                % (docker_network_name, docker_network_log_file.name),
                pytrace=False,
            )
    yield docker_network_name
    cmd = [
        shutil.which("docker"),
        "network",
        "rm",
        docker_network_name,
    ]
    docker_network_log_file.write("$ " + " ".join(cmd) + "\n\n")
    docker_network_log_file.flush()
    r = subprocess.run(
        cmd, stdout=docker_network_log_file, stderr=docker_network_log_file, timeout=default_subprocess_run_timeout
    )
    if r.returncode != 0:
        pytest.fail(
            "Failed to remove docker network %r, see the log file %r"
            % (docker_network_name, docker_network_log_file.name),
            pytrace=False,
        )


@pytest.fixture
def test_agent_port() -> str:
    return "8126"


@pytest.fixture
def test_agent_log_file(request) -> Generator[TextIO, None, None]:
    log_path = f"{context.scenario.host_log_folder}/outputs/{request.cls.__name__}/{request.node.name}/agent_log.log"
    os.makedirs(os.path.dirname(log_path), exist_ok=True)
    with open(log_path, "w+") as f:
        yield f
        f.seek(0)
        agent_output = ""
        for line in f.readlines():
            # Remove log lines that are not relevant to the test
            if "GET /test/session/traces" in line:
                continue
            if "GET /test/session/requests" in line:
                continue
            if "GET /test/session/clear" in line:
                continue
            if "GET /test/session/apmtelemetry" in line:
                continue
            agent_output += line
        request.node._report_sections.append(("teardown", f"Test Agent Output", agent_output))


@pytest.fixture
def test_agent_container_name(test_id) -> str:
    return "ddapm-test-agent-%s" % test_id


@pytest.fixture
def test_agent_hostname(test_agent_container_name: str) -> str:
    return test_agent_container_name


@pytest.fixture
def test_agent(
    docker_network: str, request, test_agent_container_name: str, test_agent_port, test_agent_log_file: TextIO,
):
    env = {}
    if os.getenv("DEV_MODE") is not None:
        env["SNAPSHOT_CI"] = "0"

    # (meta_tracer_version_header) Not all clients (go for example) submit the tracer version
    # (trace_content_length) go client doesn't submit content length header
    env["ENABLED_CHECKS"] = "trace_count_header"

    test_agent_external_port = get_open_port()
    with docker_run(
        image="ghcr.io/datadog/dd-apm-test-agent/ddapm-test-agent:v1.15.0",
        name=test_agent_container_name,
        cmd=[],
        env=env,
        volumes=[("%s/snapshots" % os.getcwd(), "/snapshots")],
        ports=[(test_agent_external_port, test_agent_port)],
        log_file=test_agent_log_file,
        network_name=docker_network,
    ):
        client = _TestAgentAPI(base_url="http://localhost:%s" % test_agent_external_port, pytest_request=request)
        # Wait for the agent to start (potentially have to pull the image from the registry)
        for i in range(30):
            try:
                resp = client.info()
            except requests.exceptions.ConnectionError:
                time.sleep(0.5)
            else:
                if resp["version"] != "test":
                    pytest.fail(
                        "Agent version %r is running instead of the test agent. Stop the agent on port %r and try again."
                        % (resp["version"], test_agent_port)
                    )
                break
        else:
            with open(test_agent_log_file.name) as f:
                logger.error(f"Could not connect to test agent: {f.read()}")
            pytest.fail(
                "Could not connect to test agent, check the log file %r." % test_agent_log_file.name, pytrace=False
            )

        # If the snapshot mark is on the test case then do a snapshot test
        marks = [m for m in request.node.iter_markers(name="snapshot")]
        assert len(marks) < 2, "Multiple snapshot marks detected"
        if marks:
            snap = marks[0]
            assert len(snap.args) == 0, "only keyword arguments are supported by the snapshot decorator"
            if "token" not in snap.kwargs:
                snap.kwargs["token"] = _request_token(request).replace(" ", "_").replace(os.path.sep, "_")
            with client.snapshot_context(**snap.kwargs):
                yield client
        else:
            yield client


@pytest.fixture
def test_server(
    docker,
    docker_network: str,
    tmp_path,
    test_agent_port: str,
    test_agent_container_name: str,
    apm_test_server: APMLibraryTestServer,
    test_server_log_file: TextIO,
):
    env = {
        "DD_TRACE_DEBUG": "true",
        "DD_TRACE_AGENT_URL": "http://%s:%s" % (test_agent_container_name, test_agent_port),
        "DD_AGENT_HOST": test_agent_container_name,
        "DD_TRACE_AGENT_PORT": test_agent_port,
        "APM_TEST_CLIENT_SERVER_PORT": apm_test_server.port,
    }
    test_server_env = {}
    for k, v in apm_test_server.env.items():
        # Don't set `None` env vars.
        if v is not None:
            test_server_env[k] = v
    env.update(test_server_env)

    with docker_run(
        image=apm_test_server.container_tag,
        name=apm_test_server.container_name,
        cmd=apm_test_server.container_cmd,
        env=env,
        ports=[(apm_test_server.port, apm_test_server.port)],
        volumes=apm_test_server.volumes,
        log_file=test_server_log_file,
        network_name=docker_network,
    ):
        yield apm_test_server


@pytest.fixture
def test_server_timeout() -> int:
    return 60


@pytest.fixture
def test_library(test_server: APMLibraryTestServer, test_server_timeout: int) -> Generator[APMLibrary, None, None]:
    if test_server.protocol == "grpc":
        client = APMLibraryClientGRPC("localhost:%s" % test_server.port, test_server_timeout)
    elif test_server.protocol == "http":
        client = APMLibraryClientHTTP("http://localhost:%s" % test_server.port, test_server_timeout)
    else:
        raise ValueError("interface %s not supported" % test_server.protocol)
    tracer = APMLibrary(client, test_server.lang)
    yield tracer<|MERGE_RESOLUTION|>--- conflicted
+++ resolved
@@ -655,11 +655,8 @@
                     if clear:
                         self.clear()
                     for trace in traces:
-<<<<<<< HEAD
-=======
                         # Due to partial flushing the testagent may receive trace chunks out of order
                         # so we must sort the spans by start time
->>>>>>> 8ad72ebb
                         trace.sort(key=lambda x: x["start"])
                     return sorted(traces, key=lambda trace: trace[0]["start"])
             time.sleep(0.1)
