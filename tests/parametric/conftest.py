--- conflicted
+++ resolved
@@ -135,7 +135,7 @@
         )
         assert resp.status_code == 202
 
-<<<<<<< HEAD
+
     def get_remote_config(self):
         resp = self._session.get(self._url("/v0.7/config"),)
         resp_json = resp.json()
@@ -223,12 +223,12 @@
         }
         return json.dumps(remote_config_payload)
 
-=======
+
     def set_trace_delay(self, delay):
         resp = self._session.post(self._url("/test/settings"), json={"trace_request_delay": delay})
         assert resp.status_code == 202
 
->>>>>>> 41807c23
+
     def raw_telemetry(self, clear=False, **kwargs):
         raw_reqs = self.requests()
         reqs = []
