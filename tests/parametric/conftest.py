--- conflicted
+++ resolved
@@ -902,11 +902,6 @@
                     logger.stdout("RMM: _TestAgentAPI.wait_for_rc_capabilities 5")
                     raw_caps = req["body"]["client"].get("capabilities")
                     if raw_caps:
-<<<<<<< HEAD
-                        logger.stdout("RMM: _TestAgentAPI.wait_for_rc_capabilities 6")
-                        decoded_capabilities = base64.b64decode(raw_caps)
-                        logger.stdout("RMM: _TestAgentAPI.wait_for_rc_capabilities 7")
-=======
                         # Capabilities can be a base64 encoded string or an array of numbers. This is due
                         # to the Go json library used in the trace agent accepting and being able to decode
                         # both: https://go.dev/play/p/fkT5Q7GE5VD
@@ -917,7 +912,6 @@
                         # base64-encoded string:
                         else:
                             decoded_capabilities = base64.b64decode(raw_caps)
->>>>>>> 0ba66812
                         int_capabilities = int.from_bytes(decoded_capabilities, byteorder="big")
                         logger.stdout("RMM: _TestAgentAPI.wait_for_rc_capabilities 8")
                         capabilities_seen.add(remoteconfig.human_readable_capabilities(int_capabilities))
