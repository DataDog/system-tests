from urllib.parse import urlparse
import pytest

from utils import context, features, missing_feature, scenarios

from utils.docker_fixtures import TestAgentAPI
from .conftest import APMLibrary


EXPECTED_TAGS = [("foo", "bar1"), ("baz", "qux1")]

DEFAULT_METER_NAME = "parametric-api"
DEFAULT_METER_VERSION = "1.0.0"
# schema_url is not supported by .NET's System.Diagnostics.Metrics API
DEFAULT_SCHEMA_URL = "" if context.library == "dotnet" else "https://opentelemetry.io/schemas/1.21.0"

DEFAULT_INSTRUMENT_UNIT = "triggers"
DEFAULT_INSTRUMENT_DESCRIPTION = "test_description"
DEFAULT_EXPLICIT_BUCKET_BOUNDARIES = [
    0.0,
    5.0,
    10.0,
    25.0,
    50.0,
    75.0,
    100.0,
    250.0,
    500.0,
    750.0,
    1000.0,
    2500.0,
    5000.0,
    7500.0,
    10000.0,
]

DEFAULT_SCOPE_ATTRIBUTES = {"scope.attr": "scope.value"}
DEFAULT_MEASUREMENT_ATTRIBUTES = {"test_attr": "test_value"}
NON_DEFAULT_MEASUREMENT_ATTRIBUTES = {"test_attr": "non_default_value"}

# Define common default environment variables to support the OpenTelemetry Metrics API feature:
#   DD_METRICS_OTEL_ENABLED=true is required in some tracers (.NET, Python?)
#   CORECLR_ENABLE_PROFILING=1 is required in .NET to enable auto-instrumentation
DEFAULT_ENVVARS = {
    "DD_METRICS_OTEL_ENABLED": "true",
    "OTEL_METRIC_EXPORT_INTERVAL": "60000",  # Mitigate test flake by increasing the interval so that the only time new metrics are exported are when we manually flush them
    "CORECLR_ENABLE_PROFILING": "1",
}


@pytest.fixture
def otlp_metrics_endpoint_library_env(
    library_env: dict[str, str],
    endpoint_env: str,
    test_agent: TestAgentAPI,
    test_agent_otlp_http_port: int,
    test_agent_otlp_grpc_port: int,
):
    """Set up a custom endpoint for OTLP metrics."""
    prev_value = library_env.get(endpoint_env)

    protocol = library_env.get("OTEL_EXPORTER_OTLP_METRICS_PROTOCOL", library_env.get("OTEL_EXPORTER_OTLP_PROTOCOL"))
    if protocol is None:
        raise ValueError(
            "One of the following environment variables must be set in library_env: OTEL_EXPORTER_OTLP_METRICS_PROTOCOL, OTEL_EXPORTER_OTLP_PROTOCOL"
        )

    port = test_agent_otlp_grpc_port if protocol == "grpc" else test_agent_otlp_http_port
    path = "/" if protocol == "grpc" or endpoint_env == "OTEL_EXPORTER_OTLP_ENDPOINT" else "/v1/metrics"

    library_env[endpoint_env] = f"http://{test_agent.container_name}:{port}{path}"
    yield library_env
    if prev_value is None:
        del library_env[endpoint_env]
    else:
        library_env[endpoint_env] = prev_value


def generate_default_counter_data_point(test_library: APMLibrary, instrument_name: str):
    test_library.otel_get_meter(DEFAULT_METER_NAME, DEFAULT_METER_VERSION, DEFAULT_SCHEMA_URL, DEFAULT_SCOPE_ATTRIBUTES)
    test_library.otel_metrics_force_flush()
    test_library.otel_create_counter(
        DEFAULT_METER_NAME, instrument_name, DEFAULT_INSTRUMENT_UNIT, DEFAULT_INSTRUMENT_DESCRIPTION
    )
    test_library.otel_counter_add(
        DEFAULT_METER_NAME,
        instrument_name,
        DEFAULT_INSTRUMENT_UNIT,
        DEFAULT_INSTRUMENT_DESCRIPTION,
        42,
        DEFAULT_MEASUREMENT_ATTRIBUTES,
    )
    test_library.otel_metrics_force_flush()


def assert_scope_metric(
    scope_metric: dict[str, dict],
    meter_name: str,
    meter_version: str,
    schema_url: str,
    expected_scope_attributes: dict[str, str],
):
    assert scope_metric["scope"]["name"] == meter_name
    assert scope_metric["scope"]["version"] == meter_version
    assert (
        expected_scope_attributes.items()
        == {item["key"]: item["value"]["string_value"] for item in scope_metric["scope"]["attributes"]}.items()
    )

    if context.library != "dotnet":  # .NET does not support schema_url
        assert scope_metric["schema_url"] == schema_url


def assert_metric_info(metric: dict, name: str, unit: str, description: str):
    assert metric["name"] == name
    assert metric["unit"] == unit
    assert metric["description"] == description


def assert_sum_aggregation(
    sum_aggregation: dict, aggregation_temporality: str, *, is_monotonic: bool, value: int, attributes: dict
):
    assert sum_aggregation["aggregation_temporality"].casefold() == aggregation_temporality.casefold()
    assert sum_aggregation["is_monotonic"] if is_monotonic else not sum_aggregation.get("is_monotonic")

    for sum_data_point in sum_aggregation["data_points"]:
        if attributes == {item["key"]: item["value"]["string_value"] for item in sum_data_point["attributes"]}:
            if "as_double" in sum_data_point:
                actual_value = sum_data_point["as_double"]
            elif "as_int" in sum_data_point:
                actual_value = int(sum_data_point["as_int"])
            else:
                actual_value = None
            assert actual_value == value
            assert (
                attributes.items()
                == {item["key"]: item["value"]["string_value"] for item in sum_data_point["attributes"]}.items()
            )
            assert "time_unix_nano" in sum_data_point
            return

    pytest.fail(f"Sum data point with attributes {attributes} not found in {sum_aggregation['data_points']}")


def assert_gauge_aggregation(gauge_aggregation: dict, value: int, attributes: dict[str, str]):
    for gauge_data_point in gauge_aggregation["data_points"]:
        if attributes == {item["key"]: item["value"]["string_value"] for item in gauge_data_point["attributes"]}:
            if "as_double" in gauge_data_point:
                actual_value = gauge_data_point["as_double"]
            elif "as_int" in gauge_data_point:
                actual_value = int(gauge_data_point["as_int"])
            else:
                actual_value = None
            assert actual_value == value
            assert "time_unix_nano" in gauge_data_point
            return

    pytest.fail(f"Sum data point with attributes {attributes} not found in {gauge_aggregation['data_points']}")


def assert_histogram_aggregation(
    histogram_aggregation: dict[str, str | list[dict]],
    aggregation_temporality: str,
    count: int,
    sum_value: int,
    min_value: int,
    max_value: int,
    bucket_boundaries: list[float],
    bucket_counts: list[int],
    attributes: dict[str, str],
):
    aggregation_temporality: str = histogram_aggregation["aggregation_temporality"]
    assert aggregation_temporality.casefold() == aggregation_temporality.casefold()

    assert isinstance(histogram_aggregation["data_points"], list)
    data_points: list[dict] = histogram_aggregation["data_points"]
    for histogram_data_point in data_points:
        if attributes == {item["key"]: item["value"]["string_value"] for item in histogram_data_point["attributes"]}:
            assert int(histogram_data_point["count"]) == count
            assert histogram_data_point["sum"] == sum_value
            assert histogram_data_point["min"] == min_value
            assert histogram_data_point["max"] == max_value

            assert histogram_data_point["explicit_bounds"] == bucket_boundaries
            assert list(map(int, histogram_data_point["bucket_counts"])) == bucket_counts
            assert "time_unix_nano" in histogram_data_point
            return

    pytest.fail(f"Sum data point with attributes {attributes} not found in {histogram_aggregation['data_points']}")


def find_metric_by_name(scope_metric: dict, name: str) -> dict:
    for metric in scope_metric["metrics"]:
        if metric["name"] == name:
            return metric
    raise ValueError(f"Metric with name {name} not found")


def get_expected_bucket_counts(entries: list[int], bucket_boundaries: list[float]) -> list[int]:
    bucket_counts = [0] * (len(bucket_boundaries) + 1)
    for entry in entries:
        for i in range(len(bucket_boundaries)):
            if entry <= bucket_boundaries[i]:
                bucket_counts[i] += 1
                break
        else:
            bucket_counts[-1] += 1
    return bucket_counts


@scenarios.parametric
@features.otel_metrics_api
@missing_feature(context.library == "cpp", reason="Not yet implemented", force_skip=True)
<<<<<<< HEAD
@missing_feature(context.library == "dotnet", reason="Not yet implemented", force_skip=True)
# @missing_feature(context.library == "golang", reason="Not yet implemented", force_skip=True)
=======
@missing_feature(context.library == "golang", reason="Not yet implemented", force_skip=True)
>>>>>>> 72f8bf07
@missing_feature(context.library == "java", reason="Not yet implemented", force_skip=True)
@missing_feature(context.library == "php", reason="Not yet implemented", force_skip=True)
@missing_feature(context.library == "ruby", reason="Not yet implemented", force_skip=True)
@missing_feature(context.library == "rust", reason="Not yet implemented", force_skip=True)
class Test_Otel_Metrics_Configuration_Enabled:
    """Tests the enablement and disablement of the OTel Metrics API through the following configurations:
    - DD_METRICS_OTEL_ENABLED
    - OTEL_METRICS_EXPORTER
    """

    @pytest.mark.parametrize(
        "library_env",
        [
            {
                "DD_METRICS_OTEL_ENABLED": "true",
                "OTEL_METRIC_EXPORT_INTERVAL": "60000",
                "CORECLR_ENABLE_PROFILING": "1",
            },
        ],
    )
    def test_otlp_metrics_enabled(
        self, test_agent: TestAgentAPI, test_library: APMLibrary, library_env: dict[str, str]
    ):
        """Ensure that OTLP metrics are emitted."""

        name = "enabled-counter"
        with test_library as t:
            generate_default_counter_data_point(t, name)

        metrics = test_agent.wait_for_num_otlp_metrics(num=1)
        scope_metrics = metrics[0]["resource_metrics"][0]["scope_metrics"]
        assert scope_metrics is not None

    @pytest.mark.parametrize(
        "library_env",
        [
            {
                "DD_METRICS_OTEL_ENABLED": "false",
                "OTEL_METRIC_EXPORT_INTERVAL": "60000",
                "CORECLR_ENABLE_PROFILING": "1",
            },
            {
                "DD_METRICS_OTEL_ENABLED": "true",
                "OTEL_METRICS_EXPORTER": "none",
                "OTEL_METRIC_EXPORT_INTERVAL": "60000",
                "CORECLR_ENABLE_PROFILING": "1",
            },
            {
                "DD_METRICS_OTEL_ENABLED": None,
                "OTEL_METRIC_EXPORT_INTERVAL": "60000",
                "CORECLR_ENABLE_PROFILING": "1",
            },
        ],
    )
    def test_otlp_metrics_disabled(
        self, test_agent: TestAgentAPI, test_library: APMLibrary, library_env: dict[str, str]
    ):
        """Ensure that OTLP metrics are not emitted."""
        name = "disabled-counter"

        with test_library as t:
            generate_default_counter_data_point(t, name)

        with pytest.raises(ValueError):
            test_agent.wait_for_num_otlp_metrics(num=1)


@scenarios.parametric
@features.otel_metrics_api
@missing_feature(context.library == "cpp", reason="Not yet implemented", force_skip=True)
<<<<<<< HEAD
@missing_feature(context.library == "dotnet", reason="Not yet implemented", force_skip=True)
# @missing_feature(context.library == "golang", reason="Not yet implemented", force_skip=True)
=======
@missing_feature(context.library == "golang", reason="Not yet implemented", force_skip=True)
>>>>>>> 72f8bf07
@missing_feature(context.library == "java", reason="Not yet implemented", force_skip=True)
@missing_feature(context.library == "php", reason="Not yet implemented", force_skip=True)
@missing_feature(context.library == "ruby", reason="Not yet implemented", force_skip=True)
@missing_feature(context.library == "rust", reason="Not yet implemented", force_skip=True)
class Test_Otel_Metrics_Api_MeterProvider:
    """Tests the OpenTelemetry MeterProvider API functionality.

    This class validates the behavior of the MeterProvider, which is responsible for:
    - Creating and managing Meter instances
    - Producing one Instrumentation Scope per unique Meter

    Note: This class doesn't exhaustively test every combination of mismatching fields.
    Note: It is unspecified whether the Meter name is case-insensitive or case-sensitive when determining uniqueness.
    """

    @pytest.mark.parametrize("library_env", [{**DEFAULT_ENVVARS}])
    def test_otel_get_meter_by_distinct(
        self, test_agent: TestAgentAPI, test_library: APMLibrary, library_env: dict[str, str]
    ):
        name = "counter-test_get_meter_same_parameters"
        first_meter_name = DEFAULT_METER_NAME
        identical_meter_name = DEFAULT_METER_NAME
        different_meter_name = DEFAULT_METER_NAME + "-different"

        with test_library as t:
            for meter_name in [first_meter_name, identical_meter_name, different_meter_name]:
                t.otel_get_meter(meter_name, DEFAULT_METER_VERSION, DEFAULT_SCHEMA_URL, DEFAULT_SCOPE_ATTRIBUTES)
                t.otel_create_counter(meter_name, name, DEFAULT_INSTRUMENT_UNIT, DEFAULT_INSTRUMENT_DESCRIPTION)
                t.otel_counter_add(
                    meter_name,
                    name,
                    DEFAULT_INSTRUMENT_UNIT,
                    DEFAULT_INSTRUMENT_DESCRIPTION,
                    42,
                    DEFAULT_MEASUREMENT_ATTRIBUTES,
                )

            t.otel_metrics_force_flush()

        metrics = test_agent.wait_for_num_otlp_metrics(num=1)

        # Assert that there is only one metrics request per MetricsProvider.ForceFlush() call
        assert len(metrics) == 1

        # Assert that there is only one item in ResourceMetrics (one per tracer)
        resource_metrics = metrics[0]["resource_metrics"]
        assert len(resource_metrics) == 1

        # Assert that we get one ScopeMetrics per distinct Meter
        scope_metrics = resource_metrics[0]["scope_metrics"]
        assert len(scope_metrics) == 2

        # Assert that the ScopeMetrics has the correct Scope, SchemaUrl, and Metrics data
        for scope_metric in scope_metrics:
            assert (
                scope_metric["scope"]["name"] == first_meter_name
                or scope_metric["scope"]["name"] == different_meter_name
            )
            assert_scope_metric(
                scope_metric,
                scope_metric["scope"]["name"],
                DEFAULT_METER_VERSION,
                DEFAULT_SCHEMA_URL,
                DEFAULT_SCOPE_ATTRIBUTES,
            )

            assert len(scope_metric["metrics"]) == 1


@scenarios.parametric
@features.otel_metrics_api
@missing_feature(context.library == "cpp", reason="Not yet implemented", force_skip=True)
<<<<<<< HEAD
@missing_feature(context.library == "dotnet", reason="Not yet implemented", force_skip=True)
# @missing_feature(context.library == "golang", reason="Not yet implemented", force_skip=True)
=======
@missing_feature(context.library == "golang", reason="Not yet implemented", force_skip=True)
>>>>>>> 72f8bf07
@missing_feature(context.library == "java", reason="Not yet implemented", force_skip=True)
@missing_feature(context.library == "php", reason="Not yet implemented", force_skip=True)
@missing_feature(context.library == "ruby", reason="Not yet implemented", force_skip=True)
@missing_feature(context.library == "rust", reason="Not yet implemented", force_skip=True)
class Test_Otel_Metrics_Api_Meter:
    """Tests the OpenTelemetry Meter API functionality.

    This class validates the behavior of the Meter, which is responsible for:
    - Creating each type of synchronous and asynchronous instruments through the Meter API
    - Handling instrument creation based on identifying fields (only name is case-insensitive)

    Note: This class doesn't exhaustively test every combination of mismatching fields.
    """

    @pytest.mark.parametrize("library_env", [{**DEFAULT_ENVVARS}])
    def test_otel_create_instruments_by_distinct(
        self,
        test_agent: TestAgentAPI,
        test_library: APMLibrary,
        library_env: dict[str, str],
    ):
        counter_name = "test_otel_create_counter"
        updowncounter_name = "test_otel_create_updowncounter"
        gauge_name = "test_otel_create_gauge"
        histogram_name = "test_otel_create_histogram"
        asynchronous_counter_name = "test_otel_create_asynchronous_counter"
        asynchronous_updowncounter_name = "test_otel_create_asynchronous_updowncounter"
        asynchronous_gauge_name = "test_otel_create_asynchronous_gauge"

        with test_library as t:
            t.otel_get_meter(DEFAULT_METER_NAME, DEFAULT_METER_VERSION, DEFAULT_SCHEMA_URL, DEFAULT_SCOPE_ATTRIBUTES)

            for instrument_name in [counter_name, counter_name.upper(), counter_name + "-different"]:
                t.otel_create_counter(
                    DEFAULT_METER_NAME, instrument_name, DEFAULT_INSTRUMENT_UNIT, DEFAULT_INSTRUMENT_DESCRIPTION
                )
                t.otel_counter_add(
                    DEFAULT_METER_NAME,
                    instrument_name,
                    DEFAULT_INSTRUMENT_UNIT,
                    DEFAULT_INSTRUMENT_DESCRIPTION,
                    42,
                    DEFAULT_MEASUREMENT_ATTRIBUTES,
                )

            for instrument_name in [updowncounter_name, updowncounter_name.upper(), updowncounter_name + "-different"]:
                t.otel_create_updowncounter(
                    DEFAULT_METER_NAME, instrument_name, DEFAULT_INSTRUMENT_UNIT, DEFAULT_INSTRUMENT_DESCRIPTION
                )
                t.otel_updowncounter_add(
                    DEFAULT_METER_NAME,
                    instrument_name,
                    DEFAULT_INSTRUMENT_UNIT,
                    DEFAULT_INSTRUMENT_DESCRIPTION,
                    42,
                    DEFAULT_MEASUREMENT_ATTRIBUTES,
                )

            for instrument_name in [gauge_name, gauge_name.upper(), gauge_name + "-different"]:
                t.otel_create_gauge(
                    DEFAULT_METER_NAME, instrument_name, DEFAULT_INSTRUMENT_UNIT, DEFAULT_INSTRUMENT_DESCRIPTION
                )
                t.otel_gauge_record(
                    DEFAULT_METER_NAME,
                    instrument_name,
                    DEFAULT_INSTRUMENT_UNIT,
                    DEFAULT_INSTRUMENT_DESCRIPTION,
                    42,
                    DEFAULT_MEASUREMENT_ATTRIBUTES,
                )

            for instrument_name in [histogram_name, histogram_name.upper(), histogram_name + "-different"]:
                t.otel_create_histogram(
                    DEFAULT_METER_NAME, instrument_name, DEFAULT_INSTRUMENT_UNIT, DEFAULT_INSTRUMENT_DESCRIPTION
                )
                t.otel_histogram_record(
                    DEFAULT_METER_NAME,
                    instrument_name,
                    DEFAULT_INSTRUMENT_UNIT,
                    DEFAULT_INSTRUMENT_DESCRIPTION,
                    42,
                    DEFAULT_MEASUREMENT_ATTRIBUTES,
                )

            for instrument_name in [
                asynchronous_counter_name,
                asynchronous_counter_name.upper(),
                asynchronous_counter_name + "-different",
            ]:
                t.otel_create_asynchronous_counter(
                    DEFAULT_METER_NAME,
                    instrument_name,
                    DEFAULT_INSTRUMENT_UNIT,
                    DEFAULT_INSTRUMENT_DESCRIPTION,
                    42,
                    DEFAULT_MEASUREMENT_ATTRIBUTES,
                )

            for instrument_name in [
                asynchronous_updowncounter_name,
                asynchronous_updowncounter_name.upper(),
                asynchronous_updowncounter_name + "-different",
            ]:
                t.otel_create_asynchronous_updowncounter(
                    DEFAULT_METER_NAME,
                    instrument_name,
                    DEFAULT_INSTRUMENT_UNIT,
                    DEFAULT_INSTRUMENT_DESCRIPTION,
                    42,
                    DEFAULT_MEASUREMENT_ATTRIBUTES,
                )

            for instrument_name in [
                asynchronous_gauge_name,
                asynchronous_gauge_name.upper(),
                asynchronous_gauge_name + "-different",
            ]:
                t.otel_create_asynchronous_gauge(
                    DEFAULT_METER_NAME,
                    instrument_name,
                    DEFAULT_INSTRUMENT_UNIT,
                    DEFAULT_INSTRUMENT_DESCRIPTION,
                    42,
                    DEFAULT_MEASUREMENT_ATTRIBUTES,
                )

            t.otel_metrics_force_flush()

        metrics = test_agent.wait_for_num_otlp_metrics(num=1)
        scope_metrics = metrics[0]["resource_metrics"][0]["scope_metrics"]

        # Assert that the ScopeMetrics has the correct Scope, SchemaUrl, and Metrics data
        assert_scope_metric(
            scope_metrics[0],
            DEFAULT_METER_NAME,
            DEFAULT_METER_VERSION,
            DEFAULT_SCHEMA_URL,
            DEFAULT_SCOPE_ATTRIBUTES,
        )

        # Instrument names are case-insensitive, so the measurements for 'name' and 'name_upper' will be recorded by the same Instrument,
        # and, as a result, will be aggregated together

        # Assert Counter aggregations
        for instrument_name, value in [(counter_name, 84), (counter_name + "-different", 42)]:
            metric = find_metric_by_name(scope_metrics[0], instrument_name)
            assert_metric_info(metric, instrument_name, DEFAULT_INSTRUMENT_UNIT, DEFAULT_INSTRUMENT_DESCRIPTION)
            assert_sum_aggregation(
                metric["sum"],
                "AGGREGATION_TEMPORALITY_DELTA",
                is_monotonic=True,
                value=value,
                attributes=DEFAULT_MEASUREMENT_ATTRIBUTES,
            )

        # Assert UpDownCounter aggregations
        for instrument_name, value in [(updowncounter_name, 84), (updowncounter_name + "-different", 42)]:
            metric = find_metric_by_name(scope_metrics[0], instrument_name)
            assert_metric_info(metric, instrument_name, DEFAULT_INSTRUMENT_UNIT, DEFAULT_INSTRUMENT_DESCRIPTION)
            assert_sum_aggregation(
                metric["sum"],
                "AGGREGATION_TEMPORALITY_CUMULATIVE",
                is_monotonic=False,
                value=value,
                attributes=DEFAULT_MEASUREMENT_ATTRIBUTES,
            )

        # Assert Gauge aggregations
        for instrument_name, value in [(gauge_name, 42), (gauge_name + "-different", 42)]:
            metric = find_metric_by_name(scope_metrics[0], instrument_name)
            assert_metric_info(metric, instrument_name, DEFAULT_INSTRUMENT_UNIT, DEFAULT_INSTRUMENT_DESCRIPTION)
            assert_gauge_aggregation(metric["gauge"], value, DEFAULT_MEASUREMENT_ATTRIBUTES)

        # Assert Histogram aggregations
        for instrument_name, values in [(histogram_name, [42, 42]), (histogram_name + "-different", [42])]:
            metric = find_metric_by_name(scope_metrics[0], instrument_name)
            assert_metric_info(metric, instrument_name, DEFAULT_INSTRUMENT_UNIT, DEFAULT_INSTRUMENT_DESCRIPTION)
            assert_histogram_aggregation(
                metric["histogram"],
                "AGGREGATION_TEMPORALITY_DELTA",
                count=len(values),
                sum_value=sum(values),
                min_value=min(values),
                max_value=max(values),
                bucket_boundaries=DEFAULT_EXPLICIT_BUCKET_BOUNDARIES,
                bucket_counts=get_expected_bucket_counts(values, DEFAULT_EXPLICIT_BUCKET_BOUNDARIES),
                attributes=DEFAULT_MEASUREMENT_ATTRIBUTES,
            )

        # Assert Asynchronous Counter aggregations
        for instrument_name, value in [(asynchronous_counter_name, 42), (asynchronous_counter_name + "-different", 42)]:
            metric = find_metric_by_name(scope_metrics[0], instrument_name)
            assert_metric_info(metric, instrument_name, DEFAULT_INSTRUMENT_UNIT, DEFAULT_INSTRUMENT_DESCRIPTION)
            assert_sum_aggregation(
                metric["sum"],
                "AGGREGATION_TEMPORALITY_DELTA",
                is_monotonic=True,
                value=value,
                attributes=DEFAULT_MEASUREMENT_ATTRIBUTES,
            )

        # Assert Asynchronous UpDownCounter aggregations
        for instrument_name, value in [
            (asynchronous_updowncounter_name, 42),
            (asynchronous_updowncounter_name + "-different", 42),
        ]:
            metric = find_metric_by_name(scope_metrics[0], instrument_name)
            assert_metric_info(metric, instrument_name, DEFAULT_INSTRUMENT_UNIT, DEFAULT_INSTRUMENT_DESCRIPTION)
            assert_sum_aggregation(
                metric["sum"],
                "AGGREGATION_TEMPORALITY_CUMULATIVE",
                is_monotonic=False,
                value=value,
                attributes=DEFAULT_MEASUREMENT_ATTRIBUTES,
            )

        # Assert Asynchronous Gauge aggregations
        for instrument_name, value in [(asynchronous_gauge_name, 42), (asynchronous_gauge_name + "-different", 42)]:
            metric = find_metric_by_name(scope_metrics[0], instrument_name)
            assert_metric_info(metric, instrument_name, DEFAULT_INSTRUMENT_UNIT, DEFAULT_INSTRUMENT_DESCRIPTION)
            assert_gauge_aggregation(metric["gauge"], value, DEFAULT_MEASUREMENT_ATTRIBUTES)


@scenarios.parametric
@features.otel_metrics_api
@missing_feature(context.library == "cpp", reason="Not yet implemented", force_skip=True)
<<<<<<< HEAD
@missing_feature(context.library == "dotnet", reason="Not yet implemented", force_skip=True)
# @missing_feature(context.library == "golang", reason="Not yet implemented", force_skip=True)
=======
@missing_feature(context.library == "golang", reason="Not yet implemented", force_skip=True)
>>>>>>> 72f8bf07
@missing_feature(context.library == "java", reason="Not yet implemented", force_skip=True)
@missing_feature(context.library == "php", reason="Not yet implemented", force_skip=True)
@missing_feature(context.library == "ruby", reason="Not yet implemented", force_skip=True)
@missing_feature(context.library == "rust", reason="Not yet implemented", force_skip=True)
class Test_Otel_Metrics_Api_Instrument:
    """Tests the OpenTelemetry Instrument API functionality.

    This class validates the behavior of individual instruments, including:
    - Counter operations with both non-negative values and negative (invalid) values
    - Gauge operations
    - Histogram operations with bucket boundaries and counts
    - UpDownCounter operations
    - Within an Instrument/time-series, generating unique data points per set of measurement attributees
    """

    @pytest.mark.parametrize("library_env", [{**DEFAULT_ENVVARS}])
    def test_otel_counter_add_non_negative_and_negative_values(
        self, test_agent: TestAgentAPI, test_library: APMLibrary
    ):
        non_negative_value = 42
        second_non_negative_value = 21
        negative_value = -21
        name = f"counter1-{non_negative_value}-{second_non_negative_value}-{negative_value}"

        with test_library as t:
            t.otel_get_meter(DEFAULT_METER_NAME, DEFAULT_METER_VERSION, DEFAULT_SCHEMA_URL, DEFAULT_SCOPE_ATTRIBUTES)
            t.otel_create_counter(DEFAULT_METER_NAME, name, DEFAULT_INSTRUMENT_UNIT, DEFAULT_INSTRUMENT_DESCRIPTION)
            t.otel_counter_add(
                DEFAULT_METER_NAME,
                name,
                DEFAULT_INSTRUMENT_UNIT,
                DEFAULT_INSTRUMENT_DESCRIPTION,
                non_negative_value,
                DEFAULT_MEASUREMENT_ATTRIBUTES,
            )
            t.otel_counter_add(
                DEFAULT_METER_NAME,
                name,
                DEFAULT_INSTRUMENT_UNIT,
                DEFAULT_INSTRUMENT_DESCRIPTION,
                second_non_negative_value,
                DEFAULT_MEASUREMENT_ATTRIBUTES,
            )
            t.otel_counter_add(
                DEFAULT_METER_NAME,
                name,
                DEFAULT_INSTRUMENT_UNIT,
                DEFAULT_INSTRUMENT_DESCRIPTION,
                negative_value,
                DEFAULT_MEASUREMENT_ATTRIBUTES,
            )
            t.otel_metrics_force_flush()

        metrics = test_agent.wait_for_num_otlp_metrics(num=1)
        scope_metrics = metrics[0]["resource_metrics"][0]["scope_metrics"]

        # Assert that the ScopeMetrics has the correct Scope, SchemaUrl, and Metrics data
        assert_scope_metric(
            scope_metrics[0],
            DEFAULT_METER_NAME,
            DEFAULT_METER_VERSION,
            DEFAULT_SCHEMA_URL,
            DEFAULT_SCOPE_ATTRIBUTES,
        )

        metric = scope_metrics[0]["metrics"][0]
        assert_metric_info(metric, name, DEFAULT_INSTRUMENT_UNIT, DEFAULT_INSTRUMENT_DESCRIPTION)
        assert_sum_aggregation(
            metric["sum"],
            "AGGREGATION_TEMPORALITY_DELTA",
            is_monotonic=True,
            value=non_negative_value + second_non_negative_value,
            attributes=DEFAULT_MEASUREMENT_ATTRIBUTES,
        )

    @pytest.mark.parametrize("library_env", [{**DEFAULT_ENVVARS}])
    def test_otel_counter_add_non_negative_values_with_different_tags(
        self, test_agent: TestAgentAPI, test_library: APMLibrary
    ):
        non_negative_value = 42
        second_non_negative_value = 21
        name = f"counter1-{non_negative_value}-{second_non_negative_value}-different-tags"

        with test_library as t:
            t.otel_get_meter(DEFAULT_METER_NAME, DEFAULT_METER_VERSION, DEFAULT_SCHEMA_URL, DEFAULT_SCOPE_ATTRIBUTES)
            t.otel_create_counter(DEFAULT_METER_NAME, name, DEFAULT_INSTRUMENT_UNIT, DEFAULT_INSTRUMENT_DESCRIPTION)
            t.otel_counter_add(
                DEFAULT_METER_NAME,
                name,
                DEFAULT_INSTRUMENT_UNIT,
                DEFAULT_INSTRUMENT_DESCRIPTION,
                non_negative_value,
                DEFAULT_MEASUREMENT_ATTRIBUTES,
            )
            t.otel_counter_add(
                DEFAULT_METER_NAME,
                name,
                DEFAULT_INSTRUMENT_UNIT,
                DEFAULT_INSTRUMENT_DESCRIPTION,
                second_non_negative_value,
                NON_DEFAULT_MEASUREMENT_ATTRIBUTES,
            )
            t.otel_metrics_force_flush()

        metrics = test_agent.wait_for_num_otlp_metrics(num=1)
        scope_metrics = metrics[0]["resource_metrics"][0]["scope_metrics"]

        # Assert that the ScopeMetrics has the correct Scope, SchemaUrl, and Metrics data
        assert_scope_metric(
            scope_metrics[0],
            DEFAULT_METER_NAME,
            DEFAULT_METER_VERSION,
            DEFAULT_SCHEMA_URL,
            DEFAULT_SCOPE_ATTRIBUTES,
        )

        metric = scope_metrics[0]["metrics"][0]
        assert_metric_info(metric, name, DEFAULT_INSTRUMENT_UNIT, DEFAULT_INSTRUMENT_DESCRIPTION)
        assert_sum_aggregation(
            metric["sum"],
            "AGGREGATION_TEMPORALITY_DELTA",
            is_monotonic=True,
            value=non_negative_value,
            attributes=DEFAULT_MEASUREMENT_ATTRIBUTES,
        )
        assert_sum_aggregation(
            metric["sum"],
            "AGGREGATION_TEMPORALITY_DELTA",
            is_monotonic=True,
            value=second_non_negative_value,
            attributes=NON_DEFAULT_MEASUREMENT_ATTRIBUTES,
        )

    @pytest.mark.parametrize("library_env", [{**DEFAULT_ENVVARS}])
    def test_otel_updowncounter_add_multiple_values(self, test_agent: TestAgentAPI, test_library: APMLibrary):
        first_value = 42
        second_value = 21
        name = f"updowncounter1-{first_value}-{second_value}"

        with test_library as t:
            t.otel_get_meter(DEFAULT_METER_NAME, DEFAULT_METER_VERSION, DEFAULT_SCHEMA_URL, DEFAULT_SCOPE_ATTRIBUTES)
            t.otel_create_updowncounter(
                DEFAULT_METER_NAME, name, DEFAULT_INSTRUMENT_UNIT, DEFAULT_INSTRUMENT_DESCRIPTION
            )
            t.otel_updowncounter_add(
                DEFAULT_METER_NAME,
                name,
                DEFAULT_INSTRUMENT_UNIT,
                DEFAULT_INSTRUMENT_DESCRIPTION,
                first_value,
                DEFAULT_MEASUREMENT_ATTRIBUTES,
            )
            t.otel_updowncounter_add(
                DEFAULT_METER_NAME,
                name,
                DEFAULT_INSTRUMENT_UNIT,
                DEFAULT_INSTRUMENT_DESCRIPTION,
                second_value,
                DEFAULT_MEASUREMENT_ATTRIBUTES,
            )
            t.otel_metrics_force_flush()

        metrics = test_agent.wait_for_num_otlp_metrics(num=1)
        scope_metrics = metrics[0]["resource_metrics"][0]["scope_metrics"]

        # Assert that the ScopeMetrics has the correct Scope, SchemaUrl, and Metrics data
        assert_scope_metric(
            scope_metrics[0],
            DEFAULT_METER_NAME,
            DEFAULT_METER_VERSION,
            DEFAULT_SCHEMA_URL,
            DEFAULT_SCOPE_ATTRIBUTES,
        )

        metric = find_metric_by_name(scope_metrics[0], name)
        assert_metric_info(metric, name, DEFAULT_INSTRUMENT_UNIT, DEFAULT_INSTRUMENT_DESCRIPTION)
        assert_sum_aggregation(
            metric["sum"],
            "AGGREGATION_TEMPORALITY_CUMULATIVE",
            is_monotonic=False,
            value=first_value + second_value,
            attributes=DEFAULT_MEASUREMENT_ATTRIBUTES,
        )

    @pytest.mark.parametrize("library_env", [{**DEFAULT_ENVVARS}])
    def test_otel_updowncounter_add_multiple_values_with_different_tags(
        self, test_agent: TestAgentAPI, test_library: APMLibrary
    ):
        first_value = 42
        second_value = 21
        name = f"updowncounter1-{first_value}-{second_value}-different-tags"

        with test_library as t:
            t.otel_get_meter(DEFAULT_METER_NAME, DEFAULT_METER_VERSION, DEFAULT_SCHEMA_URL, DEFAULT_SCOPE_ATTRIBUTES)
            t.otel_create_updowncounter(
                DEFAULT_METER_NAME, name, DEFAULT_INSTRUMENT_UNIT, DEFAULT_INSTRUMENT_DESCRIPTION
            )
            t.otel_updowncounter_add(
                DEFAULT_METER_NAME,
                name,
                DEFAULT_INSTRUMENT_UNIT,
                DEFAULT_INSTRUMENT_DESCRIPTION,
                first_value,
                DEFAULT_MEASUREMENT_ATTRIBUTES,
            )
            t.otel_updowncounter_add(
                DEFAULT_METER_NAME,
                name,
                DEFAULT_INSTRUMENT_UNIT,
                DEFAULT_INSTRUMENT_DESCRIPTION,
                second_value,
                NON_DEFAULT_MEASUREMENT_ATTRIBUTES,
            )
            t.otel_metrics_force_flush()

        metrics = test_agent.wait_for_num_otlp_metrics(num=1)
        scope_metrics = metrics[0]["resource_metrics"][0]["scope_metrics"]

        # Assert that the ScopeMetrics has the correct Scope, SchemaUrl, and Metrics data
        assert_scope_metric(
            scope_metrics[0],
            DEFAULT_METER_NAME,
            DEFAULT_METER_VERSION,
            DEFAULT_SCHEMA_URL,
            DEFAULT_SCOPE_ATTRIBUTES,
        )

        metric = find_metric_by_name(scope_metrics[0], name)
        assert_metric_info(metric, name, DEFAULT_INSTRUMENT_UNIT, DEFAULT_INSTRUMENT_DESCRIPTION)
        assert_sum_aggregation(
            metric["sum"],
            "AGGREGATION_TEMPORALITY_CUMULATIVE",
            is_monotonic=False,
            value=first_value,
            attributes=DEFAULT_MEASUREMENT_ATTRIBUTES,
        )
        assert_sum_aggregation(
            metric["sum"],
            "AGGREGATION_TEMPORALITY_CUMULATIVE",
            is_monotonic=False,
            value=second_value,
            attributes=NON_DEFAULT_MEASUREMENT_ATTRIBUTES,
        )

    @pytest.mark.parametrize("library_env", [{**DEFAULT_ENVVARS}])
    def test_otel_gauge_record_multiple_values(self, test_agent: TestAgentAPI, test_library: APMLibrary):
        first_value = 42
        second_value = 21
        name = f"gauge-{first_value}-{second_value}"

        with test_library as t:
            t.otel_get_meter(DEFAULT_METER_NAME, DEFAULT_METER_VERSION, DEFAULT_SCHEMA_URL, DEFAULT_SCOPE_ATTRIBUTES)
            t.otel_create_gauge(DEFAULT_METER_NAME, name, DEFAULT_INSTRUMENT_UNIT, DEFAULT_INSTRUMENT_DESCRIPTION)
            t.otel_gauge_record(
                DEFAULT_METER_NAME,
                name,
                DEFAULT_INSTRUMENT_UNIT,
                DEFAULT_INSTRUMENT_DESCRIPTION,
                first_value,
                DEFAULT_MEASUREMENT_ATTRIBUTES,
            )
            t.otel_gauge_record(
                DEFAULT_METER_NAME,
                name,
                DEFAULT_INSTRUMENT_UNIT,
                DEFAULT_INSTRUMENT_DESCRIPTION,
                second_value,
                DEFAULT_MEASUREMENT_ATTRIBUTES,
            )
            t.otel_metrics_force_flush()

        metrics = test_agent.wait_for_num_otlp_metrics(num=1)
        scope_metrics = metrics[0]["resource_metrics"][0]["scope_metrics"]

        # Assert that the ScopeMetrics has the correct Scope, SchemaUrl, and Metrics data
        assert_scope_metric(
            scope_metrics[0],
            DEFAULT_METER_NAME,
            DEFAULT_METER_VERSION,
            DEFAULT_SCHEMA_URL,
            DEFAULT_SCOPE_ATTRIBUTES,
        )

        metric = find_metric_by_name(scope_metrics[0], name)
        assert_metric_info(metric, name, DEFAULT_INSTRUMENT_UNIT, DEFAULT_INSTRUMENT_DESCRIPTION)
        assert_gauge_aggregation(metric["gauge"], second_value, DEFAULT_MEASUREMENT_ATTRIBUTES)

    @pytest.mark.parametrize("library_env", [{**DEFAULT_ENVVARS}])
    def test_otel_gauge_record_multiple_values_with_different_tags(
        self, test_agent: TestAgentAPI, test_library: APMLibrary
    ):
        first_value = 42
        second_value = 21
        name = f"gauge-{first_value}-{second_value}-different-tags"

        with test_library as t:
            t.otel_get_meter(DEFAULT_METER_NAME, DEFAULT_METER_VERSION, DEFAULT_SCHEMA_URL, DEFAULT_SCOPE_ATTRIBUTES)
            t.otel_create_gauge(DEFAULT_METER_NAME, name, DEFAULT_INSTRUMENT_UNIT, DEFAULT_INSTRUMENT_DESCRIPTION)
            t.otel_gauge_record(
                DEFAULT_METER_NAME,
                name,
                DEFAULT_INSTRUMENT_UNIT,
                DEFAULT_INSTRUMENT_DESCRIPTION,
                first_value,
                DEFAULT_MEASUREMENT_ATTRIBUTES,
            )
            t.otel_gauge_record(
                DEFAULT_METER_NAME,
                name,
                DEFAULT_INSTRUMENT_UNIT,
                DEFAULT_INSTRUMENT_DESCRIPTION,
                second_value,
                NON_DEFAULT_MEASUREMENT_ATTRIBUTES,
            )
            t.otel_metrics_force_flush()

        metrics = test_agent.wait_for_num_otlp_metrics(num=1)
        scope_metrics = metrics[0]["resource_metrics"][0]["scope_metrics"]

        # Assert that the ScopeMetrics has the correct Scope, SchemaUrl, and Metrics data
        assert_scope_metric(
            scope_metrics[0],
            DEFAULT_METER_NAME,
            DEFAULT_METER_VERSION,
            DEFAULT_SCHEMA_URL,
            DEFAULT_SCOPE_ATTRIBUTES,
        )

        metric = find_metric_by_name(scope_metrics[0], name)
        assert_metric_info(metric, name, DEFAULT_INSTRUMENT_UNIT, DEFAULT_INSTRUMENT_DESCRIPTION)
        assert_gauge_aggregation(metric["gauge"], first_value, DEFAULT_MEASUREMENT_ATTRIBUTES)
        assert_gauge_aggregation(metric["gauge"], second_value, NON_DEFAULT_MEASUREMENT_ATTRIBUTES)

    @pytest.mark.parametrize("library_env", [{**DEFAULT_ENVVARS}])
    def test_otel_histogram_add_non_negative_and_negative_values(
        self, test_agent: TestAgentAPI, test_library: APMLibrary
    ):
        non_negative_value1 = 42
        non_negative_value2 = 21
        negative_value1 = -21
        name = f"histogram-{non_negative_value1}-{non_negative_value2}-{negative_value1}"

        with test_library as t:
            t.otel_get_meter(DEFAULT_METER_NAME, DEFAULT_METER_VERSION, DEFAULT_SCHEMA_URL, DEFAULT_SCOPE_ATTRIBUTES)
            t.otel_create_histogram(DEFAULT_METER_NAME, name, DEFAULT_INSTRUMENT_UNIT, DEFAULT_INSTRUMENT_DESCRIPTION)
            t.otel_histogram_record(
                DEFAULT_METER_NAME,
                name,
                DEFAULT_INSTRUMENT_UNIT,
                DEFAULT_INSTRUMENT_DESCRIPTION,
                non_negative_value1,
                DEFAULT_MEASUREMENT_ATTRIBUTES,
            )
            t.otel_histogram_record(
                DEFAULT_METER_NAME,
                name,
                DEFAULT_INSTRUMENT_UNIT,
                DEFAULT_INSTRUMENT_DESCRIPTION,
                non_negative_value2,
                DEFAULT_MEASUREMENT_ATTRIBUTES,
            )
            t.otel_histogram_record(
                DEFAULT_METER_NAME,
                name,
                DEFAULT_INSTRUMENT_UNIT,
                DEFAULT_INSTRUMENT_DESCRIPTION,
                negative_value1,
                DEFAULT_MEASUREMENT_ATTRIBUTES,
            )
            t.otel_metrics_force_flush()

        metrics = test_agent.wait_for_num_otlp_metrics(num=1)
        scope_metrics = metrics[0]["resource_metrics"][0]["scope_metrics"]

        # Assert that the ScopeMetrics has the correct Scope, SchemaUrl, and Metrics data
        assert_scope_metric(
            scope_metrics[0],
            DEFAULT_METER_NAME,
            DEFAULT_METER_VERSION,
            DEFAULT_SCHEMA_URL,
            DEFAULT_SCOPE_ATTRIBUTES,
        )

        metric = find_metric_by_name(scope_metrics[0], name)
        assert_metric_info(metric, name, DEFAULT_INSTRUMENT_UNIT, DEFAULT_INSTRUMENT_DESCRIPTION)
        # Negative values are ignored by the Histogram Record API, so we only have 2 data points
        assert_histogram_aggregation(
            metric["histogram"],
            "AGGREGATION_TEMPORALITY_DELTA",
            count=2,
            sum_value=non_negative_value1 + non_negative_value2,
            min_value=min(non_negative_value1, non_negative_value2),
            max_value=max(non_negative_value1, non_negative_value2),
            bucket_boundaries=DEFAULT_EXPLICIT_BUCKET_BOUNDARIES,
            bucket_counts=get_expected_bucket_counts(
                [non_negative_value1, non_negative_value2], DEFAULT_EXPLICIT_BUCKET_BOUNDARIES
            ),
            attributes=DEFAULT_MEASUREMENT_ATTRIBUTES,
        )

    @pytest.mark.parametrize("library_env", [{**DEFAULT_ENVVARS}])
    def test_otel_histogram_add_non_negative_values_with_different_tags(
        self, test_agent: TestAgentAPI, test_library: APMLibrary
    ):
        non_negative_value1 = 42
        non_negative_value2 = 21
        name = f"histogram-{non_negative_value1}-{non_negative_value2}-different-tags"

        with test_library as t:
            t.otel_get_meter(DEFAULT_METER_NAME, DEFAULT_METER_VERSION, DEFAULT_SCHEMA_URL, DEFAULT_SCOPE_ATTRIBUTES)
            t.otel_create_histogram(DEFAULT_METER_NAME, name, DEFAULT_INSTRUMENT_UNIT, DEFAULT_INSTRUMENT_DESCRIPTION)
            t.otel_histogram_record(
                DEFAULT_METER_NAME,
                name,
                DEFAULT_INSTRUMENT_UNIT,
                DEFAULT_INSTRUMENT_DESCRIPTION,
                non_negative_value1,
                DEFAULT_MEASUREMENT_ATTRIBUTES,
            )
            t.otel_histogram_record(
                DEFAULT_METER_NAME,
                name,
                DEFAULT_INSTRUMENT_UNIT,
                DEFAULT_INSTRUMENT_DESCRIPTION,
                non_negative_value2,
                NON_DEFAULT_MEASUREMENT_ATTRIBUTES,
            )
            t.otel_metrics_force_flush()

        metrics = test_agent.wait_for_num_otlp_metrics(num=1)
        scope_metrics = metrics[0]["resource_metrics"][0]["scope_metrics"]

        # Assert that the ScopeMetrics has the correct Scope, SchemaUrl, and Metrics data
        assert_scope_metric(
            scope_metrics[0],
            DEFAULT_METER_NAME,
            DEFAULT_METER_VERSION,
            DEFAULT_SCHEMA_URL,
            DEFAULT_SCOPE_ATTRIBUTES,
        )

        metric = find_metric_by_name(scope_metrics[0], name)
        assert_metric_info(metric, name, DEFAULT_INSTRUMENT_UNIT, DEFAULT_INSTRUMENT_DESCRIPTION)
        # Negative values are ignored by the Histogram Record API, so we only have 2 data points
        assert_histogram_aggregation(
            metric["histogram"],
            "AGGREGATION_TEMPORALITY_DELTA",
            count=1,
            sum_value=non_negative_value1,
            min_value=non_negative_value1,
            max_value=non_negative_value1,
            bucket_boundaries=DEFAULT_EXPLICIT_BUCKET_BOUNDARIES,
            bucket_counts=get_expected_bucket_counts([non_negative_value1], DEFAULT_EXPLICIT_BUCKET_BOUNDARIES),
            attributes=DEFAULT_MEASUREMENT_ATTRIBUTES,
        )
        assert_histogram_aggregation(
            metric["histogram"],
            "AGGREGATION_TEMPORALITY_DELTA",
            count=1,
            sum_value=non_negative_value2,
            min_value=non_negative_value2,
            max_value=non_negative_value2,
            bucket_boundaries=DEFAULT_EXPLICIT_BUCKET_BOUNDARIES,
            bucket_counts=get_expected_bucket_counts([non_negative_value2], DEFAULT_EXPLICIT_BUCKET_BOUNDARIES),
            attributes=NON_DEFAULT_MEASUREMENT_ATTRIBUTES,
        )

    @pytest.mark.parametrize("library_env", [{**DEFAULT_ENVVARS}])
    def test_otel_asynchronous_counter_constant_callback_value(
        self, test_agent: TestAgentAPI, test_library: APMLibrary
    ):
        n = 42
        name = f"observablecounter1-{n}"

        with test_library as t:
            t.otel_get_meter(DEFAULT_METER_NAME, DEFAULT_METER_VERSION, DEFAULT_SCHEMA_URL, DEFAULT_SCOPE_ATTRIBUTES)
            t.otel_create_asynchronous_counter(
                DEFAULT_METER_NAME,
                name,
                DEFAULT_INSTRUMENT_UNIT,
                DEFAULT_INSTRUMENT_DESCRIPTION,
                n,
                DEFAULT_MEASUREMENT_ATTRIBUTES,
            )
            t.otel_metrics_force_flush()

        metrics = test_agent.wait_for_num_otlp_metrics(num=1)
        scope_metrics = metrics[0]["resource_metrics"][0]["scope_metrics"]

        # Assert that the ScopeMetrics has the correct Scope, SchemaUrl, and Metrics data
        assert_scope_metric(
            scope_metrics[0],
            DEFAULT_METER_NAME,
            DEFAULT_METER_VERSION,
            DEFAULT_SCHEMA_URL,
            DEFAULT_SCOPE_ATTRIBUTES,
        )

        metric = find_metric_by_name(scope_metrics[0], name)
        assert_metric_info(metric, name, DEFAULT_INSTRUMENT_UNIT, DEFAULT_INSTRUMENT_DESCRIPTION)
        assert_sum_aggregation(
            metric["sum"],
            "AGGREGATION_TEMPORALITY_DELTA",
            is_monotonic=True,
            value=n,
            attributes=DEFAULT_MEASUREMENT_ATTRIBUTES,
        )

    @pytest.mark.parametrize("library_env", [{**DEFAULT_ENVVARS}])
    def test_otel_asynchronous_updowncounter_constant_callback_value(
        self, test_agent: TestAgentAPI, test_library: APMLibrary
    ):
        n = 42
        name = f"observableupdowncounter1-{n}"

        with test_library as t:
            t.otel_get_meter(DEFAULT_METER_NAME, DEFAULT_METER_VERSION, DEFAULT_SCHEMA_URL, DEFAULT_SCOPE_ATTRIBUTES)
            t.otel_create_asynchronous_updowncounter(
                DEFAULT_METER_NAME,
                name,
                DEFAULT_INSTRUMENT_UNIT,
                DEFAULT_INSTRUMENT_DESCRIPTION,
                n,
                DEFAULT_MEASUREMENT_ATTRIBUTES,
            )
            t.otel_metrics_force_flush()

        metrics = test_agent.wait_for_num_otlp_metrics(num=1)
        scope_metrics = metrics[0]["resource_metrics"][0]["scope_metrics"]

        # Assert that the ScopeMetrics has the correct Scope, SchemaUrl, and Metrics data
        assert_scope_metric(
            scope_metrics[0],
            DEFAULT_METER_NAME,
            DEFAULT_METER_VERSION,
            DEFAULT_SCHEMA_URL,
            DEFAULT_SCOPE_ATTRIBUTES,
        )

        metric = find_metric_by_name(scope_metrics[0], name)
        assert_metric_info(metric, name, DEFAULT_INSTRUMENT_UNIT, DEFAULT_INSTRUMENT_DESCRIPTION)
        assert_sum_aggregation(
            metric["sum"],
            "AGGREGATION_TEMPORALITY_CUMULATIVE",
            is_monotonic=False,
            value=n,
            attributes=DEFAULT_MEASUREMENT_ATTRIBUTES,
        )

    @pytest.mark.parametrize("library_env", [{**DEFAULT_ENVVARS}])
    def test_otel_asynchronous_gauge_constant_callback_value(self, test_agent: TestAgentAPI, test_library: APMLibrary):
        n = 42
        name = f"observablegauge-{n}"

        with test_library as t:
            t.otel_get_meter(DEFAULT_METER_NAME, DEFAULT_METER_VERSION, DEFAULT_SCHEMA_URL, DEFAULT_SCOPE_ATTRIBUTES)
            t.otel_create_asynchronous_gauge(
                DEFAULT_METER_NAME,
                name,
                DEFAULT_INSTRUMENT_UNIT,
                DEFAULT_INSTRUMENT_DESCRIPTION,
                n,
                DEFAULT_MEASUREMENT_ATTRIBUTES,
            )
            t.otel_metrics_force_flush()

        metrics = test_agent.wait_for_num_otlp_metrics(num=1)
        scope_metrics = metrics[0]["resource_metrics"][0]["scope_metrics"]

        # Assert that the ScopeMetrics has the correct Scope, SchemaUrl, and Metrics data
        assert_scope_metric(
            scope_metrics[0],
            DEFAULT_METER_NAME,
            DEFAULT_METER_VERSION,
            DEFAULT_SCHEMA_URL,
            DEFAULT_SCOPE_ATTRIBUTES,
        )

        metric = find_metric_by_name(scope_metrics[0], name)
        assert_metric_info(metric, name, DEFAULT_INSTRUMENT_UNIT, DEFAULT_INSTRUMENT_DESCRIPTION)
        assert_gauge_aggregation(metric["gauge"], n, DEFAULT_MEASUREMENT_ATTRIBUTES)


@scenarios.parametric
@features.otel_metrics_api
@missing_feature(context.library == "cpp", reason="Not yet implemented", force_skip=True)
<<<<<<< HEAD
@missing_feature(context.library == "dotnet", reason="Not yet implemented", force_skip=True)
# @missing_feature(context.library == "golang", reason="Not yet implemented", force_skip=True)
=======
@missing_feature(context.library == "golang", reason="Not yet implemented", force_skip=True)
>>>>>>> 72f8bf07
@missing_feature(context.library == "java", reason="Not yet implemented", force_skip=True)
@missing_feature(context.library == "php", reason="Not yet implemented", force_skip=True)
@missing_feature(context.library == "ruby", reason="Not yet implemented", force_skip=True)
@missing_feature(context.library == "rust", reason="Not yet implemented", force_skip=True)
class Test_Otel_Metrics_Configuration_Temporality_Preference:
    """Tests the OpenTelemetry metrics aggregation temporality preference configuration.

    This class validates the behavior of temporality preference configuration:
    - Default temporality behavior is set to DELTA
    - Configuration of temporality preference through the OTEL_EXPORTER_OTLP_METRICS_TEMPORALITY_PREFERENCE environment variable
    - Proper instrument-specific aggregation temporality in exported metrics
    """

    @pytest.mark.parametrize(
        "library_env",
        [
            {
                **DEFAULT_ENVVARS,
            },
            {**DEFAULT_ENVVARS, "OTEL_EXPORTER_OTLP_METRICS_TEMPORALITY_PREFERENCE": "DELTA"},
            {**DEFAULT_ENVVARS, "OTEL_EXPORTER_OTLP_METRICS_TEMPORALITY_PREFERENCE": "CUMULATIVE"},
        ],
        ids=["default", "delta", "cumulative"],
    )
    def test_otel_aggregation_temporality(
        self, library_env: dict[str, str], test_agent: TestAgentAPI, test_library: APMLibrary
    ):
        temporality_preference = library_env.get("OTEL_EXPORTER_OTLP_METRICS_TEMPORALITY_PREFERENCE", "default")

        counter_name = f"test_otel_aggregation_temporality_counter-{temporality_preference.lower()}"
        updowncounter_name = f"test_otel_aggregation_temporality_updowncounter-{temporality_preference.lower()}"
        gauge_name = f"test_otel_aggregation_temporality_gauge-{temporality_preference.lower()}"
        histogram_name = f"test_otel_aggregation_temporality_histogram-{temporality_preference.lower()}"
        asynchronous_counter_name = (
            f"test_otel_aggregation_temporality_asynchronous_counter-{temporality_preference.lower()}"
        )
        asynchronous_updowncounter_name = (
            f"test_otel_aggregation_temporality_asynchronous_updowncounter-{temporality_preference.lower()}"
        )
        asynchronous_gauge_name = (
            f"test_otel_aggregation_temporality_asynchronous_gauge-{temporality_preference.lower()}"
        )

        with test_library as t:
            t.otel_get_meter(DEFAULT_METER_NAME, DEFAULT_METER_VERSION, DEFAULT_SCHEMA_URL, DEFAULT_SCOPE_ATTRIBUTES)
            t.otel_create_counter(
                DEFAULT_METER_NAME, counter_name, DEFAULT_INSTRUMENT_UNIT, DEFAULT_INSTRUMENT_DESCRIPTION
            )
            t.otel_counter_add(
                DEFAULT_METER_NAME,
                counter_name,
                DEFAULT_INSTRUMENT_UNIT,
                DEFAULT_INSTRUMENT_DESCRIPTION,
                42,
                DEFAULT_MEASUREMENT_ATTRIBUTES,
            )

            t.otel_create_updowncounter(
                DEFAULT_METER_NAME, updowncounter_name, DEFAULT_INSTRUMENT_UNIT, DEFAULT_INSTRUMENT_DESCRIPTION
            )
            t.otel_updowncounter_add(
                DEFAULT_METER_NAME,
                updowncounter_name,
                DEFAULT_INSTRUMENT_UNIT,
                DEFAULT_INSTRUMENT_DESCRIPTION,
                42,
                DEFAULT_MEASUREMENT_ATTRIBUTES,
            )

            t.otel_create_gauge(DEFAULT_METER_NAME, gauge_name, DEFAULT_INSTRUMENT_UNIT, DEFAULT_INSTRUMENT_DESCRIPTION)
            t.otel_gauge_record(
                DEFAULT_METER_NAME,
                gauge_name,
                DEFAULT_INSTRUMENT_UNIT,
                DEFAULT_INSTRUMENT_DESCRIPTION,
                42,
                DEFAULT_MEASUREMENT_ATTRIBUTES,
            )

            t.otel_create_histogram(
                DEFAULT_METER_NAME, histogram_name, DEFAULT_INSTRUMENT_UNIT, DEFAULT_INSTRUMENT_DESCRIPTION
            )
            t.otel_histogram_record(
                DEFAULT_METER_NAME,
                histogram_name,
                DEFAULT_INSTRUMENT_UNIT,
                DEFAULT_INSTRUMENT_DESCRIPTION,
                42,
                DEFAULT_MEASUREMENT_ATTRIBUTES,
            )

            t.otel_create_asynchronous_counter(
                DEFAULT_METER_NAME,
                asynchronous_counter_name,
                DEFAULT_INSTRUMENT_UNIT,
                DEFAULT_INSTRUMENT_DESCRIPTION,
                42,
                DEFAULT_MEASUREMENT_ATTRIBUTES,
            )

            t.otel_create_asynchronous_updowncounter(
                DEFAULT_METER_NAME,
                asynchronous_updowncounter_name,
                DEFAULT_INSTRUMENT_UNIT,
                DEFAULT_INSTRUMENT_DESCRIPTION,
                42,
                DEFAULT_MEASUREMENT_ATTRIBUTES,
            )

            t.otel_create_asynchronous_gauge(
                DEFAULT_METER_NAME,
                asynchronous_gauge_name,
                DEFAULT_INSTRUMENT_UNIT,
                DEFAULT_INSTRUMENT_DESCRIPTION,
                42,
                DEFAULT_MEASUREMENT_ATTRIBUTES,
            )

            t.otel_metrics_force_flush()

        metrics = test_agent.wait_for_num_otlp_metrics(num=1)
        scope_metrics = metrics[0]["resource_metrics"][0]["scope_metrics"]
        assert scope_metrics is not None

        counter = find_metric_by_name(scope_metrics[0], counter_name)
        assert_sum_aggregation(
            counter["sum"],
            "AGGREGATION_TEMPORALITY_CUMULATIVE"
            if temporality_preference == "CUMULATIVE"
            else "AGGREGATION_TEMPORALITY_DELTA",
            is_monotonic=True,
            value=42,
            attributes=DEFAULT_MEASUREMENT_ATTRIBUTES,
        )

        updowncounter = find_metric_by_name(scope_metrics[0], updowncounter_name)
        assert_sum_aggregation(
            updowncounter["sum"],
            "AGGREGATION_TEMPORALITY_CUMULATIVE",
            is_monotonic=False,
            value=42,
            attributes=DEFAULT_MEASUREMENT_ATTRIBUTES,
        )

        # Note: Temporality does not affect the OTLP metric for Gauges
        gauge = find_metric_by_name(scope_metrics[0], gauge_name)
        assert_gauge_aggregation(gauge["gauge"], 42, DEFAULT_MEASUREMENT_ATTRIBUTES)

        histogram = find_metric_by_name(scope_metrics[0], histogram_name)
        assert_histogram_aggregation(
            histogram["histogram"],
            "AGGREGATION_TEMPORALITY_CUMULATIVE"
            if temporality_preference == "CUMULATIVE"
            else "AGGREGATION_TEMPORALITY_DELTA",
            count=1,
            sum_value=42,
            min_value=42,
            max_value=42,
            bucket_boundaries=DEFAULT_EXPLICIT_BUCKET_BOUNDARIES,
            bucket_counts=get_expected_bucket_counts([42], DEFAULT_EXPLICIT_BUCKET_BOUNDARIES),
            attributes=DEFAULT_MEASUREMENT_ATTRIBUTES,
        )

        asynchronous_counter = find_metric_by_name(scope_metrics[0], asynchronous_counter_name)
        assert_sum_aggregation(
            asynchronous_counter["sum"],
            "AGGREGATION_TEMPORALITY_DELTA"
            if temporality_preference in ("DELTA", "default")
            else "AGGREGATION_TEMPORALITY_CUMULATIVE",
            is_monotonic=True,
            value=42,
            attributes=DEFAULT_MEASUREMENT_ATTRIBUTES,
        )

        asynchronous_updowncounter = find_metric_by_name(scope_metrics[0], asynchronous_updowncounter_name)
        assert_sum_aggregation(
            asynchronous_updowncounter["sum"],
            "AGGREGATION_TEMPORALITY_CUMULATIVE",
            is_monotonic=False,
            value=42,
            attributes=DEFAULT_MEASUREMENT_ATTRIBUTES,
        )

        # Note: Temporality does not affect the OTLP metric for Gauges
        asynchronous_gauge = find_metric_by_name(scope_metrics[0], asynchronous_gauge_name)
        assert_gauge_aggregation(asynchronous_gauge["gauge"], 42, DEFAULT_MEASUREMENT_ATTRIBUTES)


@scenarios.parametric
@features.otel_metrics_api
@missing_feature(context.library == "cpp", reason="Not yet implemented", force_skip=True)
<<<<<<< HEAD
@missing_feature(context.library == "dotnet", reason="Not yet implemented", force_skip=True)
# @missing_feature(context.library == "golang", reason="Not yet implemented", force_skip=True)
=======
@missing_feature(context.library == "golang", reason="Not yet implemented", force_skip=True)
>>>>>>> 72f8bf07
@missing_feature(context.library == "java", reason="Not yet implemented", force_skip=True)
@missing_feature(context.library == "php", reason="Not yet implemented", force_skip=True)
@missing_feature(context.library == "ruby", reason="Not yet implemented", force_skip=True)
@missing_feature(context.library == "rust", reason="Not yet implemented", force_skip=True)
class Test_Otel_Metrics_Configuration_OTLP_Exporter_Metrics_Endpoint:
    """Tests the OpenTelemetry OTLP exporter metrics endpoint configuration.

    This class validates the behavior of OTLP endpoint settings:
    - Custom endpoint configuration through environment variables OTEL_EXPORTER_OTLP_ENDPOINT and OTEL_EXPORTER_OTLP_METRICS_ENDPOINT
    """

    @pytest.mark.parametrize(
        ("library_env", "endpoint_env", "test_agent_otlp_http_port"),
        [
            (
                {
                    **DEFAULT_ENVVARS,
                    "OTEL_EXPORTER_OTLP_PROTOCOL": "http/protobuf",
                },
                "OTEL_EXPORTER_OTLP_ENDPOINT",
                4320,
            ),
        ],
    )
    def test_otlp_custom_endpoint_http_protobuf(
        self,
        library_env: dict[str, str],
        endpoint_env: str,
        test_agent_otlp_http_port: int,
        otlp_metrics_endpoint_library_env: dict[str, str],
        test_agent: TestAgentAPI,
        test_library: APMLibrary,
    ):
        """Metrics are exported to custom OTLP endpoint."""
        name = "test_otlp_custom_endpoint-counter"
        with test_library as t:
            generate_default_counter_data_point(t, name)

        assert urlparse(library_env[endpoint_env]).port == 4320, (
            f"Expected port 4320 in {urlparse(library_env[endpoint_env])}"
        )

        metrics = test_agent.wait_for_num_otlp_metrics(num=1)
        scope_metrics = metrics[0]["resource_metrics"][0]["scope_metrics"]
        assert scope_metrics is not None

    @missing_feature(context.library == "nodejs", reason="Does not support grpc")
    @pytest.mark.parametrize(
        ("library_env", "endpoint_env", "test_agent_otlp_grpc_port"),
        [
            (
                {
                    **DEFAULT_ENVVARS,
                    "OTEL_EXPORTER_OTLP_PROTOCOL": "grpc",
                },
                "OTEL_EXPORTER_OTLP_ENDPOINT",
                4320,
            ),
        ],
    )
    def test_otlp_custom_endpoint_grpc(
        self,
        library_env: dict[str, str],
        endpoint_env: str,
        test_agent_otlp_grpc_port: int,
        otlp_metrics_endpoint_library_env: dict[str, str],
        test_agent: TestAgentAPI,
        test_library: APMLibrary,
    ):
        """Metrics are exported to custom OTLP endpoint."""
        name = "test_otlp_custom_endpoint-counter"
        with test_library as t:
            generate_default_counter_data_point(t, name)

        assert urlparse(library_env[endpoint_env]).port == 4320, (
            f"Expected port 4320 in {urlparse(library_env[endpoint_env])}"
        )

        metrics = test_agent.wait_for_num_otlp_metrics(num=1)
        scope_metrics = metrics[0]["resource_metrics"][0]["scope_metrics"]
        assert scope_metrics is not None

    @pytest.mark.parametrize(
        ("library_env", "endpoint_env", "test_agent_otlp_http_port"),
        [
            (
                {
                    **DEFAULT_ENVVARS,
                    "OTEL_EXPORTER_OTLP_PROTOCOL": "http/protobuf",
                },
                "OTEL_EXPORTER_OTLP_METRICS_ENDPOINT",
                4321,
            ),
        ],
    )
    def test_otlp_metrics_custom_endpoint_http_protobuf(
        self,
        library_env: dict[str, str],
        endpoint_env: str,
        test_agent_otlp_http_port: int,
        otlp_metrics_endpoint_library_env: dict[str, str],
        test_agent: TestAgentAPI,
        test_library: APMLibrary,
    ):
        """Metrics are exported to custom OTLP endpoint."""
        name = "test_otlp_metrics_custom_endpoint_http_protobuf-counter"
        with test_library as t:
            generate_default_counter_data_point(t, name)

        assert urlparse(library_env[endpoint_env]).port == 4321, (
            f"Expected port 4321 in {urlparse(library_env[endpoint_env])}"
        )

        metrics = test_agent.wait_for_num_otlp_metrics(num=1)
        scope_metrics = metrics[0]["resource_metrics"][0]["scope_metrics"]
        assert scope_metrics is not None

    @missing_feature(context.library == "nodejs", reason="Does not support grpc")
    @pytest.mark.parametrize(
        ("library_env", "endpoint_env", "test_agent_otlp_grpc_port"),
        [
            (
                {
                    **DEFAULT_ENVVARS,
                    "OTEL_EXPORTER_OTLP_PROTOCOL": "grpc",
                },
                "OTEL_EXPORTER_OTLP_METRICS_ENDPOINT",
                4321,
            ),
        ],
    )
    def test_otlp_metrics_custom_endpoint_grpc(
        self,
        library_env: dict[str, str],
        endpoint_env: str,
        test_agent_otlp_grpc_port: int,
        otlp_metrics_endpoint_library_env: dict[str, str],
        test_agent: TestAgentAPI,
        test_library: APMLibrary,
    ):
        """Metrics are exported to custom OTLP endpoint."""
        name = "test_otlp_metrics_custom_endpoint_grpc-counter"
        with test_library as t:
            generate_default_counter_data_point(t, name)

        assert urlparse(library_env[endpoint_env]).port == 4321, (
            f"Expected port 4321 in {urlparse(library_env[endpoint_env])}"
        )

        metrics = test_agent.wait_for_num_otlp_metrics(num=1)
        scope_metrics = metrics[0]["resource_metrics"][0]["scope_metrics"]
        assert scope_metrics is not None


@features.otel_metrics_api
@scenarios.parametric
@missing_feature(context.library == "cpp", reason="Not yet implemented", force_skip=True)
<<<<<<< HEAD
@missing_feature(context.library == "dotnet", reason="Not yet implemented", force_skip=True)
# @missing_feature(context.library == "golang", reason="Not yet implemented", force_skip=True)
=======
@missing_feature(context.library == "golang", reason="Not yet implemented", force_skip=True)
>>>>>>> 72f8bf07
@missing_feature(context.library == "java", reason="Not yet implemented", force_skip=True)
@missing_feature(context.library == "php", reason="Not yet implemented", force_skip=True)
@missing_feature(context.library == "ruby", reason="Not yet implemented", force_skip=True)
@missing_feature(context.library == "rust", reason="Not yet implemented", force_skip=True)
class Test_Otel_Metrics_Configuration_OTLP_Exporter_Metrics_Headers:
    """Tests the OpenTelemetry OTLP exporter metrics headers configuration.

    This class validates the behavior of OTLP header configuration:
    - Custom headers configuration through environment variables OTEL_EXPORTER_OTLP_HEADERS and OTEL_EXPORTER_OTLP_METRICS_HEADERS
    """

    @pytest.mark.parametrize(
        "library_env",
        [
            {
                **DEFAULT_ENVVARS,
                "OTEL_EXPORTER_OTLP_HEADERS": "api-key=key,other-config-value=value",
                "OTEL_EXPORTER_OTLP_PROTOCOL": "http/protobuf",
            },
        ],
    )
    def test_custom_http_headers_included_in_otlp_export(
        self, test_agent: TestAgentAPI, test_library: APMLibrary, library_env: dict[str, str]
    ):
        """OTLP metrics are emitted when enabled."""

        name = "test_custom_http_headers_included_in_otlp_export-counter"
        with test_library as t:
            generate_default_counter_data_point(t, name)

        metrics = test_agent.wait_for_num_otlp_metrics(num=1)
        scope_metrics = metrics[0]["resource_metrics"][0]["scope_metrics"]
        assert scope_metrics is not None

        requests = test_agent.requests()
        metrics_requests = [r for r in requests if r["url"].endswith("/v1/metrics")]
        assert metrics_requests, f"Expected metrics request, got {requests}"
<<<<<<< HEAD
        
        # HTTP headers are case-insensitive, so normalize to lowercase for comparison
        headers_lower = {k.lower(): v for k, v in metrics_requests[0]["headers"].items()}
        assert (
            headers_lower.get("api-key") == "key"
        ), f"Expected api-key, got {metrics_requests[0]['headers']}"
        assert (
            headers_lower.get("other-config-value") == "value"
        ), f"Expected other-config-value, got {metrics_requests[0]['headers']}"
=======
        assert metrics_requests[0]["headers"].get("api-key") == "key", (
            f"Expected api-key, got {metrics_requests[0]['headers']}"
        )
        assert metrics_requests[0]["headers"].get("other-config-value") == "value", (
            f"Expected other-config-value, got {metrics_requests[0]['headers']}"
        )
>>>>>>> 72f8bf07

    @pytest.mark.parametrize(
        "library_env",
        [
            {
                **DEFAULT_ENVVARS,
                "OTEL_EXPORTER_OTLP_METRICS_HEADERS": "api-key=key,other-config-value=value",
                "OTEL_EXPORTER_OTLP_PROTOCOL": "http/protobuf",
            },
        ],
    )
    def test_custom_metrics_http_headers_included_in_otlp_export(
        self, test_agent: TestAgentAPI, test_library: APMLibrary, library_env: dict[str, str]
    ):
        """OTLP metrics are emitted when enabled."""

        name = "test_custom_metrics_http_headers_included_in_otlp_export-counter"
        with test_library as t:
            generate_default_counter_data_point(t, name)

        metrics = test_agent.wait_for_num_otlp_metrics(num=1)
        scope_metrics = metrics[0]["resource_metrics"][0]["scope_metrics"]
        assert scope_metrics is not None

        requests = test_agent.requests()
        metrics_requests = [r for r in requests if r["url"].endswith("/v1/metrics")]
        assert metrics_requests, f"Expected metrics request, got {requests}"
<<<<<<< HEAD
        
        # HTTP headers are case-insensitive, so normalize to lowercase for comparison
        headers_lower = {k.lower(): v for k, v in metrics_requests[0]["headers"].items()}
        assert (
            headers_lower.get("api-key") == "key"
        ), f"Expected api-key, got {metrics_requests[0]['headers']}"
        assert (
            headers_lower.get("other-config-value") == "value"
        ), f"Expected other-config-value, got {metrics_requests[0]['headers']}"
=======
        assert metrics_requests[0]["headers"].get("api-key") == "key", (
            f"Expected api-key, got {metrics_requests[0]['headers']}"
        )
        assert metrics_requests[0]["headers"].get("other-config-value") == "value", (
            f"Expected other-config-value, got {metrics_requests[0]['headers']}"
        )
>>>>>>> 72f8bf07


@features.otel_metrics_api
@scenarios.parametric
@missing_feature(context.library == "cpp", reason="Not yet implemented", force_skip=True)
<<<<<<< HEAD
@missing_feature(context.library == "dotnet", reason="Not yet implemented", force_skip=True)
# @missing_feature(context.library == "golang", reason="Not yet implemented", force_skip=True)
=======
@missing_feature(context.library == "golang", reason="Not yet implemented", force_skip=True)
>>>>>>> 72f8bf07
@missing_feature(context.library == "java", reason="Not yet implemented", force_skip=True)
@missing_feature(context.library == "php", reason="Not yet implemented", force_skip=True)
@missing_feature(context.library == "ruby", reason="Not yet implemented", force_skip=True)
@missing_feature(context.library == "rust", reason="Not yet implemented", force_skip=True)
class Test_Otel_Metrics_Configuration_OTLP_Exporter_Metrics_Protocol:
    """Tests the OpenTelemetry OTLP exporter metrics protocol configuration.

    This class validates the behavior of OTLP protocol configuration:
    - Protocol configuration through environment variable OTEL_EXPORTER_OTLP_PROTOCOL
    - Tests the following protocols: http/protobuf, grpc
    """

    @pytest.mark.parametrize(
        "library_env",
        [
            {
                **DEFAULT_ENVVARS,
                "OTEL_EXPORTER_OTLP_PROTOCOL": "http/protobuf",
            },
        ],
    )
    def test_otlp_protocol_http_protobuf(
        self, test_agent: TestAgentAPI, test_library: APMLibrary, library_env: dict[str, str]
    ):
        """OTLP metrics are emitted in expected format."""
        protocol = library_env["OTEL_EXPORTER_OTLP_PROTOCOL"]
        name = f"test_otlp_protocols-{protocol}-counter"
        with test_library as t:
            generate_default_counter_data_point(t, name)

        metrics = test_agent.wait_for_num_otlp_metrics(num=1)
        scope_metrics = metrics[0]["resource_metrics"][0]["scope_metrics"]
        assert scope_metrics is not None

        requests = test_agent.requests()
        metrics_requests = [r for r in requests if r["url"].endswith("/v1/metrics")]
        assert metrics_requests, f"Expected metrics request, got {requests}"
        assert (
            metrics_requests[0]["headers"].get("Content-Type") == "application/x-protobuf"
            if protocol == "http/protobuf"
            else "application/grpc"
        ), f"Expected correct Content-Type, got {metrics_requests[0]['headers']}"

    @pytest.mark.parametrize(
        "library_env",
        [
            {
                **DEFAULT_ENVVARS,
                "OTEL_EXPORTER_OTLP_PROTOCOL": "grpc",
            },
        ],
    )
    def test_otlp_protocol_grpc(self, test_agent: TestAgentAPI, test_library: APMLibrary, library_env: dict[str, str]):
        """OTLP metrics are emitted in expected format."""
        protocol = library_env["OTEL_EXPORTER_OTLP_PROTOCOL"]
        name = f"test_otlp_protocols-{protocol}-counter"
        with test_library as t:
            generate_default_counter_data_point(t, name)

        metrics = test_agent.wait_for_num_otlp_metrics(num=1)
        scope_metrics = metrics[0]["resource_metrics"][0]["scope_metrics"]
        assert scope_metrics is not None

        requests = test_agent.requests()
        metrics_requests = [r for r in requests if r["url"].endswith("/v1/metrics")]
        assert metrics_requests, f"Expected metrics request, got {requests}"
        assert (
            metrics_requests[0]["headers"].get("Content-Type") == "application/x-protobuf"
            if protocol == "http/protobuf"
            else "application/grpc"
        ), f"Expected correct Content-Type, got {metrics_requests[0]['headers']}"


@features.otel_metrics_api
@scenarios.parametric
@missing_feature(context.library == "cpp", reason="Not yet implemented", force_skip=True)
<<<<<<< HEAD
@missing_feature(context.library == "dotnet", reason="Not yet implemented", force_skip=True)
# @missing_feature(context.library == "golang", reason="Not yet implemented", force_skip=True)
=======
@missing_feature(context.library == "golang", reason="Not yet implemented", force_skip=True)
>>>>>>> 72f8bf07
@missing_feature(context.library == "java", reason="Not yet implemented", force_skip=True)
@missing_feature(context.library == "php", reason="Not yet implemented", force_skip=True)
@missing_feature(context.library == "ruby", reason="Not yet implemented", force_skip=True)
@missing_feature(context.library == "rust", reason="Not yet implemented", force_skip=True)
class Test_Otel_Metrics_Host_Name:
    """Tests the OpenTelemetry metrics host name configuration.

    This class validates the behavior of host name configuration:
    - Host name configuration when both environment variables DD_HOSTNAME and DD_TRACE_REPORT_HOSTNAME are set
    - Resource attributes set through environment variable OTEL_RESOURCE_ATTRIBUTES are preserved
    """

    @missing_feature(
        context.library in ("dotnet", "nodejs"),
        reason="DD_HOSTNAME to host.name resource attribute mapping not yet implemented",
    )
    @pytest.mark.parametrize(
        "library_env",
        [
            {
                **DEFAULT_ENVVARS,
                "DD_HOSTNAME": "ddhostname",
                "DD_TRACE_REPORT_HOSTNAME": "true",
            },
        ],
    )
    def test_hostname_from_dd_hostname(
        self, test_agent: TestAgentAPI, test_library: APMLibrary, library_env: dict[str, str]
    ):
        """host.name is set from DD_HOSTNAME."""
        name = "test_hostname_from_dd_hostname"

        with test_library as t:
            generate_default_counter_data_point(t, name)

        metrics_data = test_agent.wait_for_num_otlp_metrics(num=1)
        resource = metrics_data[0]["resource_metrics"][0]["resource"]
        actual_attributes = {item["key"]: item["value"]["string_value"] for item in resource["attributes"]}

        assert actual_attributes.get("host.name") == "ddhostname"

    @pytest.mark.parametrize(
        ("library_env", "host_attribute"),
        [
            (
                {
                    **DEFAULT_ENVVARS,
                    "OTEL_RESOURCE_ATTRIBUTES": "host.name=otelenv-host",
                    "DD_HOSTNAME": "ddhostname",
                },
                "host.name",
            ),
        ],
        ids=["host.name"],
    )
    def test_hostname_from_otel_resources(
        self, test_agent: TestAgentAPI, test_library: APMLibrary, library_env: dict[str, str], host_attribute: str
    ):
        """Hostname attributes in OTEL_RESOURCE_ATTRIBUTES takes precedence over DD_HOSTNAME."""
        name = "test_hostname_from_otel_resources"

        with test_library as t:
            generate_default_counter_data_point(t, name)

        metrics_data = test_agent.wait_for_num_otlp_metrics(num=1)
        resource = metrics_data[0]["resource_metrics"][0]["resource"]
        actual_attributes = {item["key"]: item["value"]["string_value"] for item in resource["attributes"]}

        assert actual_attributes.get(host_attribute) == "otelenv-host"

    @pytest.mark.parametrize(
        "library_env",
        [
            {
                **DEFAULT_ENVVARS,
                "DD_HOSTNAME": "ddhostname",
                "DD_TRACE_REPORT_HOSTNAME": "false",
            },
            {
                **DEFAULT_ENVVARS,
                "DD_HOSTNAME": "ddhostname",
                "DD_TRACE_REPORT_HOSTNAME": None,
            },
        ],
        ids=["disabled", "default"],
    )
    def test_hostname_omitted(self, test_agent: TestAgentAPI, test_library: APMLibrary, library_env: dict[str, str]):
        """host.name is omitted when not configured."""
        name = "test_hostname_omitted"

        with test_library as t:
            generate_default_counter_data_point(t, name)

        metrics_data = test_agent.wait_for_num_otlp_metrics(num=1)
        resource = metrics_data[0]["resource_metrics"][0]["resource"]
        actual_attributes = {item["key"]: item["value"]["string_value"] for item in resource["attributes"]}

        assert "host.name" not in actual_attributes


@scenarios.parametric
@features.otel_metrics_api
@missing_feature(context.library == "cpp", reason="Not yet implemented", force_skip=True)
<<<<<<< HEAD
@missing_feature(context.library == "dotnet", reason="Not yet implemented", force_skip=True)
# @missing_feature(context.library == "golang", reason="Not yet implemented", force_skip=True)
=======
@missing_feature(context.library == "golang", reason="Not yet implemented", force_skip=True)
>>>>>>> 72f8bf07
@missing_feature(context.library == "java", reason="Not yet implemented", force_skip=True)
@missing_feature(context.library == "php", reason="Not yet implemented", force_skip=True)
@missing_feature(context.library == "ruby", reason="Not yet implemented", force_skip=True)
@missing_feature(context.library == "rust", reason="Not yet implemented", force_skip=True)
class Test_Otel_Metrics_Resource_Attributes:
    """Tests the OpenTelemetry metrics resource attributes configuration.

    This class validates the behavior of resource attribute configuration:
    - Resource attributes configuration through environment variable OTEL_RESOURCE_ATTRIBUTES
    - Datadog environment variable mapping (DD_ENV, DD_SERVICE, DD_VERSION, DD_TAGS) to resource attributes
    - The expected OpenTelemetry vs Datadog precedence is observed
    """

    @pytest.mark.parametrize(
        "library_env",
        [
            {
                **DEFAULT_ENVVARS,
                "OTEL_RESOURCE_ATTRIBUTES": "deployment.environment=otelenv,service.name=service,service.version=2.0,foo=bar1,baz=qux1",
            },
        ],
    )
    def test_otel_resource_attributes(self, test_agent: TestAgentAPI, test_library: APMLibrary):
        name = "counter1"
        expected_attributes = {
            "service.name": "service",
            "service.version": "2.0",
            "foo": "bar1",
            "baz": "qux1",
        }

        with test_library as t:
            generate_default_counter_data_point(t, name)

        metrics_data = test_agent.wait_for_num_otlp_metrics(num=1)

        # Assert that the ResourceMetrics has the expected resources
        resource = metrics_data[0]["resource_metrics"][0]["resource"]
        actual_attributes = {item["key"]: item["value"]["string_value"] for item in resource["attributes"]}
        assert expected_attributes.items() <= actual_attributes.items()

        # Add separate assertion for the DD_ENV mapping, whose semantic convention was updated in 1.27.0
        assert (
            actual_attributes.get("deployment.environment") == "otelenv"
            or actual_attributes.get("deployment.environment.name") == "otelenv"
        )

    @pytest.mark.parametrize(
        "library_env",
        [
            {
                **DEFAULT_ENVVARS,
                "DD_ENV": "otelenv",
                "DD_SERVICE": "service",
                "DD_VERSION": "2.0",
                "DD_TAGS": "foo:bar1,baz:qux1",
            },
            {
                **DEFAULT_ENVVARS,
                "OTEL_RESOURCE_ATTRIBUTES": "deployment.environment=otelenv,service.name=service,service.version=2.0,foo=bar1,baz=qux1",
            },
            {
                **DEFAULT_ENVVARS,
                "DD_SERVICE": "service",
                "DD_VERSION": "2.0",
                "OTEL_RESOURCE_ATTRIBUTES": "deployment.environment=otelenv,foo=bar1,baz=qux1",
            },
            {
                **DEFAULT_ENVVARS,
                "DD_ENV": "otelenv",
                "DD_VERSION": "2.0",
                "OTEL_RESOURCE_ATTRIBUTES": "service.name=service,foo=bar1,baz=qux1",
            },
            {
                **DEFAULT_ENVVARS,
                "DD_ENV": "otelenv",
                "DD_SERVICE": "service",
                "OTEL_RESOURCE_ATTRIBUTES": "service.version=2.0,foo=bar1,baz=qux1",
            },
        ],
    )
    def test_otel_resource_attributes_populated_by_dd_otel_envs(
        self, test_agent: TestAgentAPI, test_library: APMLibrary
    ):
        name = "counter1"
        expected_attributes = {
            "service.name": "service",
            "service.version": "2.0",
            "foo": "bar1",
            "baz": "qux1",
        }

        with test_library as t:
            generate_default_counter_data_point(t, name)

        metrics_data = test_agent.wait_for_num_otlp_metrics(num=1)

        # Assert that the ResourceMetrics has the expected resources
        resource = metrics_data[0]["resource_metrics"][0]["resource"]
        actual_attributes = {item["key"]: item["value"]["string_value"] for item in resource["attributes"]}
        assert expected_attributes.items() <= actual_attributes.items()

        # Add separate assertion for the DD_ENV mapping, whose semantic convention was updated in 1.27.0
        assert (
            actual_attributes.get("deployment.environment") == "otelenv"
            or actual_attributes.get("deployment.environment.name") == "otelenv"
        )

    @pytest.mark.parametrize(
        "library_env",
        [
            {
                **DEFAULT_ENVVARS,
                "DD_ENV": "otelenv",
                "DD_SERVICE": "service",
                "DD_VERSION": "2.0",
                "DD_TAGS": "foo:bar1,baz:qux1",
                "OTEL_RESOURCE_ATTRIBUTES": "deployment.environment=ignored_env,service.name=ignored_service,service.version=ignored_version,foo=ignored_bar1,baz=ignored_qux1",
            },
        ],
    )
    def test_dd_env_vars_override_otel(self, test_agent: TestAgentAPI, test_library: APMLibrary):
        name = "counter1"
        expected_attributes = {
            "service.name": "service",
            "service.version": "2.0",
            "foo": "bar1",
            "baz": "qux1",
        }

        with test_library as t:
            generate_default_counter_data_point(t, name)

        metrics_data = test_agent.wait_for_num_otlp_metrics(num=1)

        # Assert that the ResourceMetrics has the expected resources
        resource = metrics_data[0]["resource_metrics"][0]["resource"]
        actual_attributes = {item["key"]: item["value"]["string_value"] for item in resource["attributes"]}
        assert expected_attributes.items() <= actual_attributes.items()

        # Add separate assertion for the DD_ENV mapping, whose semantic convention was updated in 1.27.0
        assert (
            actual_attributes.get("deployment.environment") == "otelenv"
            or actual_attributes.get("deployment.environment.name") == "otelenv"
        )


@features.otel_metrics_api
@scenarios.parametric
@missing_feature(context.library == "cpp", reason="Not yet implemented", force_skip=True)
@missing_feature(context.library == "golang", reason="Not yet implemented", force_skip=True)
@missing_feature(context.library == "java", reason="Not yet implemented", force_skip=True)
@missing_feature(context.library == "php", reason="Not yet implemented", force_skip=True)
@missing_feature(context.library == "ruby", reason="Not yet implemented", force_skip=True)
@missing_feature(context.library == "rust", reason="Not yet implemented", force_skip=True)
class Test_Otel_Metrics_Telemetry:
    """Tests the OpenTelemetry metrics telemetry configuration reporting.

    This class validates the behavior of telemetry configuration reporting:
    - Telemetry configuration reporting for OTLP metrics exporter settings
    - Telemetry metrics reporting for OTLP metrics exporter operations
    """

    @pytest.mark.parametrize(
        "library_env",
        [
            {
                "DD_METRICS_OTEL_ENABLED": "true",
                "CORECLR_ENABLE_PROFILING": "1",
                "DD_TELEMETRY_HEARTBEAT_INTERVAL": "0.1",
            },
        ],
    )
    def test_telemetry_default_configurations(
        self, test_agent: TestAgentAPI, test_library: APMLibrary, library_env: dict[str, str]
    ):
        """Test default configurations values for environment variables associated with the OTel Metrics features."""
        name = "test_telemetry_exporter_configurations"

        with test_library as t:
            generate_default_counter_data_point(t, name)

        metrics = test_agent.wait_for_num_otlp_metrics(num=1)
        scope_metrics = metrics[0]["resource_metrics"][0]["scope_metrics"]
        assert scope_metrics is not None

        configurations_by_name = test_agent.wait_for_telemetry_configurations()

        for expected_env, expected_value in [
            ("OTEL_EXPORTER_OTLP_METRICS_TIMEOUT", 10000),
            ("OTEL_METRIC_EXPORT_INTERVAL", 10000),
            ("OTEL_METRIC_EXPORT_TIMEOUT", 7500),
        ]:
            # Find configuration with env_var origin (since these are set via environment variables)
            config = test_agent.get_telemetry_config_by_origin(
                configurations_by_name, expected_env, "default", fallback_to_first=True
            )
            assert config is not None, f"No configuration found for '{expected_env}'"
            assert isinstance(config, dict)
            assert config.get("value") == expected_value, (
                f"Expected {expected_env} to be {expected_value}, configuration: {config}"
            )

    @pytest.mark.parametrize(
        ("library_env", "endpoint_env", "test_agent_otlp_http_port"),
        [
            (
                {
                    **DEFAULT_ENVVARS,
                    "DD_TELEMETRY_HEARTBEAT_INTERVAL": "0.1",
                    "OTEL_EXPORTER_OTLP_TIMEOUT": "30000",
                    "OTEL_EXPORTER_OTLP_HEADERS": "api-key=key,other-config-value=value",
                    "OTEL_EXPORTER_OTLP_PROTOCOL": "http/protobuf",
                    "OTEL_METRIC_EXPORT_INTERVAL": "5000",
                    "OTEL_METRIC_EXPORT_TIMEOUT": "5000",
                },
                "OTEL_EXPORTER_OTLP_ENDPOINT",
                4320,
            ),
        ],
    )
    def test_telemetry_exporter_configurations(
        self,
        library_env: dict[str, str],
        endpoint_env: str,
        test_agent_otlp_http_port: int,
        otlp_metrics_endpoint_library_env: dict[str, str],
        test_agent: TestAgentAPI,
        test_library: APMLibrary,
    ):
        """Test configurations starting with OTEL_EXPORTER_OTLP_ are sent to the instrumentation telemetry intake."""
        name = "test_telemetry_exporter_configurations"

        with test_library as t:
            generate_default_counter_data_point(t, name)

        metrics = test_agent.wait_for_num_otlp_metrics(num=1)
        scope_metrics = metrics[0]["resource_metrics"][0]["scope_metrics"]
        assert scope_metrics is not None

        configurations_by_name = test_agent.wait_for_telemetry_configurations()

        for expected_env, expected_value in [
            ("OTEL_EXPORTER_OTLP_TIMEOUT", 30000),
            ("OTEL_EXPORTER_OTLP_HEADERS", "api-key=key,other-config-value=value"),
            ("OTEL_EXPORTER_OTLP_PROTOCOL", "http/protobuf"),
            ("OTEL_EXPORTER_OTLP_ENDPOINT", library_env["OTEL_EXPORTER_OTLP_ENDPOINT"]),
            ("OTEL_METRIC_EXPORT_INTERVAL", 5000),
            ("OTEL_METRIC_EXPORT_TIMEOUT", 5000),
        ]:
            # Find configuration with env_var origin (since these are set via environment variables)
            config = test_agent.get_telemetry_config_by_origin(
                configurations_by_name, expected_env, "env_var", fallback_to_first=True
            )
            assert config is not None, f"No configuration found for '{expected_env}'"
            assert isinstance(config, dict)
            assert config.get("value") == expected_value, (
                f"Expected {expected_env} to be {expected_value}, configuration: {config}"
            )

    @pytest.mark.parametrize(
        ("library_env", "endpoint_env", "test_agent_otlp_http_port"),
        [
            (
                {
                    "DD_METRICS_OTEL_ENABLED": "true",
                    "DD_TELEMETRY_HEARTBEAT_INTERVAL": "0.1",
                    "OTEL_EXPORTER_OTLP_METRICS_TIMEOUT": "30000",
                    "OTEL_EXPORTER_OTLP_METRICS_HEADERS": "api-key=key,other-config-value=value",
                    "OTEL_EXPORTER_OTLP_METRICS_PROTOCOL": "http/protobuf",
                },
                "OTEL_EXPORTER_OTLP_METRICS_ENDPOINT",
                4325,
            ),
        ],
    )
    def test_telemetry_exporter_metrics_configurations(
        self,
        library_env: dict[str, str],
        endpoint_env: str,
        test_agent_otlp_http_port: int,
        otlp_metrics_endpoint_library_env: dict[str, str],
        test_agent: TestAgentAPI,
        test_library: APMLibrary,
    ):
        """Test Teleemtry configurations starting with OTEL_EXPORTER_OTLP_METRICS_ are sent to the instrumentation telemetry intake."""
        name = "test_telemetry_exporter_metrics_configurations"

        with test_library as t:
            generate_default_counter_data_point(t, name)

        metrics = test_agent.wait_for_num_otlp_metrics(num=1)
        scope_metrics = metrics[0]["resource_metrics"][0]["scope_metrics"]
        assert scope_metrics is not None

        configurations_by_name = test_agent.wait_for_telemetry_configurations()

        for expected_env, expected_value in [
            ("OTEL_EXPORTER_OTLP_METRICS_TIMEOUT", 30000),
            ("OTEL_EXPORTER_OTLP_METRICS_HEADERS", "api-key=key,other-config-value=value"),
            ("OTEL_EXPORTER_OTLP_METRICS_PROTOCOL", "http/protobuf"),
            ("OTEL_EXPORTER_OTLP_METRICS_ENDPOINT", library_env["OTEL_EXPORTER_OTLP_METRICS_ENDPOINT"]),
        ]:
            # Find configuration with env_var origin (since these are set via environment variables)
            config = test_agent.get_telemetry_config_by_origin(
                configurations_by_name, expected_env, "env_var", fallback_to_first=True
            )
            assert config is not None, f"No configuration found for '{expected_env}'"
            assert isinstance(config, dict)
            assert config.get("value") == expected_value, (
                f"Expected {expected_env} to be {expected_value}, configuration: {config}"
            )

    @missing_feature(
        context.library == "dotnet",
        reason="OTel metrics telemetry metrics (otel.metrics_export_attempts) not yet fully flushed in time",
    )
    @pytest.mark.parametrize(
        "library_env",
        [
            {
                **DEFAULT_ENVVARS,
                "DD_TELEMETRY_HEARTBEAT_INTERVAL": "0.1",
                "OTEL_EXPORTER_OTLP_PROTOCOL": "http/protobuf",
            },
        ],
    )
    def test_telemetry_metrics_http_protobuf(
        self, library_env: dict[str, str], test_agent: TestAgentAPI, test_library: APMLibrary
    ):
        """Test telemetry metrics are sent to the instrumentation telemetry intake."""
        name = "test_telemetry_metrics"

        with test_library as t:
            generate_default_counter_data_point(t, name)

        metrics = test_agent.wait_for_num_otlp_metrics(num=1)
        scope_metrics = metrics[0]["resource_metrics"][0]["scope_metrics"]
        assert scope_metrics is not None

        telemetry_metrics = test_agent.wait_for_telemetry_metrics("otel.metrics_export_attempts")
        assert telemetry_metrics, f"Expected metrics, got {telemetry_metrics}"
        for metric in telemetry_metrics:
            assert metric.get("type") == "count", f"Expected count, got {metric}"
            assert len(metric.get("points", [])) > 0, f"Expected at least 1 point, got {metric}"
            assert metric.get("common") is True, f"Expected common, got {metric}"
            assert metric.get("tags") is not None, f"Expected tags, got {metric}"
            assert "protocol:http" in metric.get("tags")
            assert "encoding:protobuf" in metric.get("tags")

        telemetry_metrics = test_agent.wait_for_telemetry_metrics("otel.metrics_export_successes")
        assert telemetry_metrics, f"Expected metrics, got {telemetry_metrics}"
        for metric in telemetry_metrics:
            assert metric.get("type") == "count", f"Expected count, got {metric}"
            assert len(metric.get("points", [])) > 0, f"Expected at least 1 point, got {metric}"
            assert metric.get("common") is True, f"Expected common, got {metric}"
            assert metric.get("tags") is not None, f"Expected tags, got {metric}"
            assert "protocol:http" in metric.get("tags")
            assert "encoding:protobuf" in metric.get("tags")

    @missing_feature(
        context.library == "dotnet",
        reason="OTel metrics telemetry metrics (otel.metrics_export_attempts) not yet fully flushed in time",
    )
    @missing_feature(context.library == "nodejs", reason="Does not support grpc", force_skip=True)
    @pytest.mark.parametrize(
        "library_env",
        [
            {
                **DEFAULT_ENVVARS,
                "DD_TELEMETRY_HEARTBEAT_INTERVAL": "0.1",
                "OTEL_EXPORTER_OTLP_PROTOCOL": "grpc",
            },
        ],
    )
    def test_telemetry_metrics_grpc(
        self, library_env: dict[str, str], test_agent: TestAgentAPI, test_library: APMLibrary
    ):
        """Test telemetry metrics are sent to the instrumentation telemetry intake."""
        name = "test_telemetry_metrics"

        with test_library as t:
            generate_default_counter_data_point(t, name)

        metrics = test_agent.wait_for_num_otlp_metrics(num=1)
        scope_metrics = metrics[0]["resource_metrics"][0]["scope_metrics"]
        assert scope_metrics is not None

        telemetry_metrics = test_agent.wait_for_telemetry_metrics("otel.metrics_export_attempts")
        assert telemetry_metrics, f"Expected metrics, got {telemetry_metrics}"
        for metric in telemetry_metrics:
            assert metric.get("type") == "count", f"Expected count, got {metric}"
            assert len(metric.get("points", [])) > 0, f"Expected at least 1 point, got {metric}"
            assert metric.get("common") is True, f"Expected common, got {metric}"
            assert metric.get("tags") is not None, f"Expected tags, got {metric}"
            assert "protocol:grpc" in metric.get("tags")
            assert "encoding:protobuf" in metric.get("tags")

        telemetry_metrics = test_agent.wait_for_telemetry_metrics("otel.metrics_export_successes")
        assert telemetry_metrics, f"Expected metrics, got {telemetry_metrics}"
        for metric in telemetry_metrics:
            assert metric.get("type") == "count", f"Expected count, got {metric}"
            assert len(metric.get("points", [])) > 0, f"Expected at least 1 point, got {metric}"
            assert metric.get("common") is True, f"Expected common, got {metric}"
            assert metric.get("tags") is not None, f"Expected tags, got {metric}"
            assert "protocol:grpc" in metric.get("tags")
            assert "encoding:protobuf" in metric.get("tags")<|MERGE_RESOLUTION|>--- conflicted
+++ resolved
@@ -211,12 +211,8 @@
 @scenarios.parametric
 @features.otel_metrics_api
 @missing_feature(context.library == "cpp", reason="Not yet implemented", force_skip=True)
-<<<<<<< HEAD
 @missing_feature(context.library == "dotnet", reason="Not yet implemented", force_skip=True)
 # @missing_feature(context.library == "golang", reason="Not yet implemented", force_skip=True)
-=======
-@missing_feature(context.library == "golang", reason="Not yet implemented", force_skip=True)
->>>>>>> 72f8bf07
 @missing_feature(context.library == "java", reason="Not yet implemented", force_skip=True)
 @missing_feature(context.library == "php", reason="Not yet implemented", force_skip=True)
 @missing_feature(context.library == "ruby", reason="Not yet implemented", force_skip=True)
@@ -287,12 +283,8 @@
 @scenarios.parametric
 @features.otel_metrics_api
 @missing_feature(context.library == "cpp", reason="Not yet implemented", force_skip=True)
-<<<<<<< HEAD
 @missing_feature(context.library == "dotnet", reason="Not yet implemented", force_skip=True)
 # @missing_feature(context.library == "golang", reason="Not yet implemented", force_skip=True)
-=======
-@missing_feature(context.library == "golang", reason="Not yet implemented", force_skip=True)
->>>>>>> 72f8bf07
 @missing_feature(context.library == "java", reason="Not yet implemented", force_skip=True)
 @missing_feature(context.library == "php", reason="Not yet implemented", force_skip=True)
 @missing_feature(context.library == "ruby", reason="Not yet implemented", force_skip=True)
@@ -365,12 +357,8 @@
 @scenarios.parametric
 @features.otel_metrics_api
 @missing_feature(context.library == "cpp", reason="Not yet implemented", force_skip=True)
-<<<<<<< HEAD
 @missing_feature(context.library == "dotnet", reason="Not yet implemented", force_skip=True)
 # @missing_feature(context.library == "golang", reason="Not yet implemented", force_skip=True)
-=======
-@missing_feature(context.library == "golang", reason="Not yet implemented", force_skip=True)
->>>>>>> 72f8bf07
 @missing_feature(context.library == "java", reason="Not yet implemented", force_skip=True)
 @missing_feature(context.library == "php", reason="Not yet implemented", force_skip=True)
 @missing_feature(context.library == "ruby", reason="Not yet implemented", force_skip=True)
@@ -597,12 +585,8 @@
 @scenarios.parametric
 @features.otel_metrics_api
 @missing_feature(context.library == "cpp", reason="Not yet implemented", force_skip=True)
-<<<<<<< HEAD
 @missing_feature(context.library == "dotnet", reason="Not yet implemented", force_skip=True)
 # @missing_feature(context.library == "golang", reason="Not yet implemented", force_skip=True)
-=======
-@missing_feature(context.library == "golang", reason="Not yet implemented", force_skip=True)
->>>>>>> 72f8bf07
 @missing_feature(context.library == "java", reason="Not yet implemented", force_skip=True)
 @missing_feature(context.library == "php", reason="Not yet implemented", force_skip=True)
 @missing_feature(context.library == "ruby", reason="Not yet implemented", force_skip=True)
@@ -1189,12 +1173,8 @@
 @scenarios.parametric
 @features.otel_metrics_api
 @missing_feature(context.library == "cpp", reason="Not yet implemented", force_skip=True)
-<<<<<<< HEAD
 @missing_feature(context.library == "dotnet", reason="Not yet implemented", force_skip=True)
 # @missing_feature(context.library == "golang", reason="Not yet implemented", force_skip=True)
-=======
-@missing_feature(context.library == "golang", reason="Not yet implemented", force_skip=True)
->>>>>>> 72f8bf07
 @missing_feature(context.library == "java", reason="Not yet implemented", force_skip=True)
 @missing_feature(context.library == "php", reason="Not yet implemented", force_skip=True)
 @missing_feature(context.library == "ruby", reason="Not yet implemented", force_skip=True)
@@ -1386,12 +1366,8 @@
 @scenarios.parametric
 @features.otel_metrics_api
 @missing_feature(context.library == "cpp", reason="Not yet implemented", force_skip=True)
-<<<<<<< HEAD
 @missing_feature(context.library == "dotnet", reason="Not yet implemented", force_skip=True)
 # @missing_feature(context.library == "golang", reason="Not yet implemented", force_skip=True)
-=======
-@missing_feature(context.library == "golang", reason="Not yet implemented", force_skip=True)
->>>>>>> 72f8bf07
 @missing_feature(context.library == "java", reason="Not yet implemented", force_skip=True)
 @missing_feature(context.library == "php", reason="Not yet implemented", force_skip=True)
 @missing_feature(context.library == "ruby", reason="Not yet implemented", force_skip=True)
@@ -1549,12 +1525,8 @@
 @features.otel_metrics_api
 @scenarios.parametric
 @missing_feature(context.library == "cpp", reason="Not yet implemented", force_skip=True)
-<<<<<<< HEAD
 @missing_feature(context.library == "dotnet", reason="Not yet implemented", force_skip=True)
 # @missing_feature(context.library == "golang", reason="Not yet implemented", force_skip=True)
-=======
-@missing_feature(context.library == "golang", reason="Not yet implemented", force_skip=True)
->>>>>>> 72f8bf07
 @missing_feature(context.library == "java", reason="Not yet implemented", force_skip=True)
 @missing_feature(context.library == "php", reason="Not yet implemented", force_skip=True)
 @missing_feature(context.library == "ruby", reason="Not yet implemented", force_skip=True)
@@ -1592,7 +1564,6 @@
         requests = test_agent.requests()
         metrics_requests = [r for r in requests if r["url"].endswith("/v1/metrics")]
         assert metrics_requests, f"Expected metrics request, got {requests}"
-<<<<<<< HEAD
         
         # HTTP headers are case-insensitive, so normalize to lowercase for comparison
         headers_lower = {k.lower(): v for k, v in metrics_requests[0]["headers"].items()}
@@ -1602,14 +1573,6 @@
         assert (
             headers_lower.get("other-config-value") == "value"
         ), f"Expected other-config-value, got {metrics_requests[0]['headers']}"
-=======
-        assert metrics_requests[0]["headers"].get("api-key") == "key", (
-            f"Expected api-key, got {metrics_requests[0]['headers']}"
-        )
-        assert metrics_requests[0]["headers"].get("other-config-value") == "value", (
-            f"Expected other-config-value, got {metrics_requests[0]['headers']}"
-        )
->>>>>>> 72f8bf07
 
     @pytest.mark.parametrize(
         "library_env",
@@ -1637,7 +1600,6 @@
         requests = test_agent.requests()
         metrics_requests = [r for r in requests if r["url"].endswith("/v1/metrics")]
         assert metrics_requests, f"Expected metrics request, got {requests}"
-<<<<<<< HEAD
         
         # HTTP headers are case-insensitive, so normalize to lowercase for comparison
         headers_lower = {k.lower(): v for k, v in metrics_requests[0]["headers"].items()}
@@ -1647,25 +1609,13 @@
         assert (
             headers_lower.get("other-config-value") == "value"
         ), f"Expected other-config-value, got {metrics_requests[0]['headers']}"
-=======
-        assert metrics_requests[0]["headers"].get("api-key") == "key", (
-            f"Expected api-key, got {metrics_requests[0]['headers']}"
-        )
-        assert metrics_requests[0]["headers"].get("other-config-value") == "value", (
-            f"Expected other-config-value, got {metrics_requests[0]['headers']}"
-        )
->>>>>>> 72f8bf07
 
 
 @features.otel_metrics_api
 @scenarios.parametric
 @missing_feature(context.library == "cpp", reason="Not yet implemented", force_skip=True)
-<<<<<<< HEAD
 @missing_feature(context.library == "dotnet", reason="Not yet implemented", force_skip=True)
 # @missing_feature(context.library == "golang", reason="Not yet implemented", force_skip=True)
-=======
-@missing_feature(context.library == "golang", reason="Not yet implemented", force_skip=True)
->>>>>>> 72f8bf07
 @missing_feature(context.library == "java", reason="Not yet implemented", force_skip=True)
 @missing_feature(context.library == "php", reason="Not yet implemented", force_skip=True)
 @missing_feature(context.library == "ruby", reason="Not yet implemented", force_skip=True)
@@ -1742,12 +1692,8 @@
 @features.otel_metrics_api
 @scenarios.parametric
 @missing_feature(context.library == "cpp", reason="Not yet implemented", force_skip=True)
-<<<<<<< HEAD
 @missing_feature(context.library == "dotnet", reason="Not yet implemented", force_skip=True)
 # @missing_feature(context.library == "golang", reason="Not yet implemented", force_skip=True)
-=======
-@missing_feature(context.library == "golang", reason="Not yet implemented", force_skip=True)
->>>>>>> 72f8bf07
 @missing_feature(context.library == "java", reason="Not yet implemented", force_skip=True)
 @missing_feature(context.library == "php", reason="Not yet implemented", force_skip=True)
 @missing_feature(context.library == "ruby", reason="Not yet implemented", force_skip=True)
@@ -1851,12 +1797,8 @@
 @scenarios.parametric
 @features.otel_metrics_api
 @missing_feature(context.library == "cpp", reason="Not yet implemented", force_skip=True)
-<<<<<<< HEAD
 @missing_feature(context.library == "dotnet", reason="Not yet implemented", force_skip=True)
 # @missing_feature(context.library == "golang", reason="Not yet implemented", force_skip=True)
-=======
-@missing_feature(context.library == "golang", reason="Not yet implemented", force_skip=True)
->>>>>>> 72f8bf07
 @missing_feature(context.library == "java", reason="Not yet implemented", force_skip=True)
 @missing_feature(context.library == "php", reason="Not yet implemented", force_skip=True)
 @missing_feature(context.library == "ruby", reason="Not yet implemented", force_skip=True)
