from urllib.parse import urlparse
import pytest

from utils import context, features, missing_feature, scenarios

from utils.docker_fixtures import TestAgentAPI
from .conftest import APMLibrary


EXPECTED_TAGS = [("foo", "bar1"), ("baz", "qux1")]

DEFAULT_METER_NAME = "parametric-api"
DEFAULT_METER_VERSION = "1.0.0"
# schema_url is not supported by .NET's System.Diagnostics.Metrics API
DEFAULT_SCHEMA_URL = "" if context.library == "dotnet" else "https://opentelemetry.io/schemas/1.21.0"

DEFAULT_INSTRUMENT_UNIT = "triggers"
DEFAULT_INSTRUMENT_DESCRIPTION = "test_description"
DEFAULT_EXPLICIT_BUCKET_BOUNDARIES = [
    0.0,
    5.0,
    10.0,
    25.0,
    50.0,
    75.0,
    100.0,
    250.0,
    500.0,
    750.0,
    1000.0,
    2500.0,
    5000.0,
    7500.0,
    10000.0,
]

DEFAULT_SCOPE_ATTRIBUTES = {"scope.attr": "scope.value"}
DEFAULT_MEASUREMENT_ATTRIBUTES = {"test_attr": "test_value"}
NON_DEFAULT_MEASUREMENT_ATTRIBUTES = {"test_attr": "non_default_value"}

# Define common default environment variables to support the OpenTelemetry Metrics API feature:
#   DD_METRICS_OTEL_ENABLED=true is required in some tracers (.NET, Python?)
#   CORECLR_ENABLE_PROFILING=1 is required in .NET to enable auto-instrumentation
DEFAULT_ENVVARS = {
    "DD_METRICS_OTEL_ENABLED": "true",
    "OTEL_METRIC_EXPORT_INTERVAL": "60000",  # Mitigate test flake by increasing the interval so that the only time new metrics are exported are when we manually flush them
    "CORECLR_ENABLE_PROFILING": "1",
}


@pytest.fixture
def otlp_metrics_endpoint_library_env(
    library_env: dict[str, str],
    endpoint_env: str,
    test_agent: TestAgentAPI,
    test_agent_otlp_http_port: int,
    test_agent_otlp_grpc_port: int,
):
    """Set up a custom endpoint for OTLP metrics."""
    prev_value = library_env.get(endpoint_env)

    protocol = library_env.get("OTEL_EXPORTER_OTLP_METRICS_PROTOCOL", library_env.get("OTEL_EXPORTER_OTLP_PROTOCOL"))
    if protocol is None:
        raise ValueError(
            "One of the following environment variables must be set in library_env: OTEL_EXPORTER_OTLP_METRICS_PROTOCOL, OTEL_EXPORTER_OTLP_PROTOCOL"
        )

    port = test_agent_otlp_grpc_port if protocol == "grpc" else test_agent_otlp_http_port
    path = "/" if protocol == "grpc" or endpoint_env == "OTEL_EXPORTER_OTLP_ENDPOINT" else "/v1/metrics"

    library_env[endpoint_env] = f"http://{test_agent.container_name}:{port}{path}"
    yield library_env
    if prev_value is None:
        del library_env[endpoint_env]
    else:
        library_env[endpoint_env] = prev_value


def generate_default_counter_data_point(test_library: APMLibrary, instrument_name: str):
    test_library.otel_get_meter(DEFAULT_METER_NAME, DEFAULT_METER_VERSION, DEFAULT_SCHEMA_URL, DEFAULT_SCOPE_ATTRIBUTES)
    test_library.otel_metrics_force_flush()
    test_library.otel_create_counter(
        DEFAULT_METER_NAME, instrument_name, DEFAULT_INSTRUMENT_UNIT, DEFAULT_INSTRUMENT_DESCRIPTION
    )
    test_library.otel_counter_add(
        DEFAULT_METER_NAME,
        instrument_name,
        DEFAULT_INSTRUMENT_UNIT,
        DEFAULT_INSTRUMENT_DESCRIPTION,
        42,
        DEFAULT_MEASUREMENT_ATTRIBUTES,
    )
    test_library.otel_metrics_force_flush()


def assert_scope_metric(
    scope_metric: dict[str, dict],
    meter_name: str,
    meter_version: str,
    schema_url: str,
    expected_scope_attributes: dict[str, str],
):
    assert scope_metric["scope"]["name"] == meter_name
    assert scope_metric["scope"]["version"] == meter_version
<<<<<<< HEAD
    
    if context.library != "ruby":
        # Ruby Exporter is still in beta, it does not support scope attributes or schema URL
        assert (
            expected_scope_attributes.items()
            == {item["key"]: item["value"]["string_value"] for item in scope_metric["scope"]["attributes"]}.items()
        )
=======
    assert (
        expected_scope_attributes.items()
        == {item["key"]: item["value"]["string_value"] for item in scope_metric["scope"]["attributes"]}.items()
    )

    if context.library != "dotnet":  # .NET does not support schema_url
>>>>>>> c8d5bd01
        assert scope_metric["schema_url"] == schema_url


def assert_metric_info(metric: dict, name: str, unit: str, description: str):
    assert metric["name"] == name
    assert metric["unit"] == unit
    assert metric["description"] == description


def assert_sum_aggregation(
    sum_aggregation: dict, aggregation_temporality: str, *, is_monotonic: bool, value: int, attributes: dict
):
    assert sum_aggregation["aggregation_temporality"].casefold() == aggregation_temporality.casefold()
    assert sum_aggregation["is_monotonic"] if is_monotonic else not sum_aggregation.get("is_monotonic")

    for sum_data_point in sum_aggregation["data_points"]:
        if attributes == {item["key"]: item["value"]["string_value"] for item in sum_data_point["attributes"]}:
            if "as_double" in sum_data_point:
                actual_value = sum_data_point["as_double"]
            elif "as_int" in sum_data_point:
                actual_value = int(sum_data_point["as_int"])
            else:
                actual_value = None
            assert actual_value == value
            assert (
                attributes.items()
                == {item["key"]: item["value"]["string_value"] for item in sum_data_point["attributes"]}.items()
            )
            assert "time_unix_nano" in sum_data_point
            return

    pytest.fail(f"Sum data point with attributes {attributes} not found in {sum_aggregation['data_points']}")


def assert_gauge_aggregation(gauge_aggregation: dict, value: int, attributes: dict[str, str]):
    for gauge_data_point in gauge_aggregation["data_points"]:
        if attributes == {item["key"]: item["value"]["string_value"] for item in gauge_data_point["attributes"]}:
            if "as_double" in gauge_data_point:
                actual_value = gauge_data_point["as_double"]
            elif "as_int" in gauge_data_point:
                actual_value = int(gauge_data_point["as_int"])
            else:
                actual_value = None
            assert actual_value == value
            assert "time_unix_nano" in gauge_data_point
            return

    pytest.fail(f"Sum data point with attributes {attributes} not found in {gauge_aggregation['data_points']}")


def assert_histogram_aggregation(
    histogram_aggregation: dict[str, str | list[dict]],
    aggregation_temporality: str,
    count: int,
    sum_value: int,
    min_value: int,
    max_value: int,
    bucket_boundaries: list[float],
    bucket_counts: list[int],
    attributes: dict[str, str],
):
    aggregation_temporality: str = histogram_aggregation["aggregation_temporality"]
    assert aggregation_temporality.casefold() == aggregation_temporality.casefold()

    assert isinstance(histogram_aggregation["data_points"], list)
    data_points: list[dict] = histogram_aggregation["data_points"]
    for histogram_data_point in data_points:
        if attributes == {item["key"]: item["value"]["string_value"] for item in histogram_data_point["attributes"]}:
            assert int(histogram_data_point["count"]) == count
            assert histogram_data_point["sum"] == sum_value
            assert histogram_data_point["min"] == min_value
            assert histogram_data_point["max"] == max_value

            assert histogram_data_point["explicit_bounds"] == bucket_boundaries
            assert list(map(int, histogram_data_point["bucket_counts"])) == bucket_counts
            assert "time_unix_nano" in histogram_data_point
            return

    pytest.fail(f"Sum data point with attributes {attributes} not found in {histogram_aggregation['data_points']}")


def find_metric_by_name(scope_metric: dict, name: str) -> dict:
    for metric in scope_metric["metrics"]:
        if metric["name"] == name:
            return metric
    raise ValueError(f"Metric with name {name} not found")


def get_expected_bucket_counts(entries: list[int], bucket_boundaries: list[float]) -> list[int]:
    bucket_counts = [0] * (len(bucket_boundaries) + 1)
    for entry in entries:
        for i in range(len(bucket_boundaries)):
            if entry <= bucket_boundaries[i]:
                bucket_counts[i] += 1
                break
        else:
            bucket_counts[-1] += 1
    return bucket_counts


@scenarios.parametric
@features.otel_metrics_api
@missing_feature(context.library == "cpp", reason="Not yet implemented", force_skip=True)
@missing_feature(context.library == "golang", reason="Not yet implemented", force_skip=True)
@missing_feature(context.library == "java", reason="Not yet implemented", force_skip=True)
@missing_feature(context.library == "php", reason="Not yet implemented", force_skip=True)
@missing_feature(context.library == "rust", reason="Not yet implemented", force_skip=True)
class Test_Otel_Metrics_Configuration_Enabled:
    """Tests the enablement and disablement of the OTel Metrics API through the following configurations:
    - DD_METRICS_OTEL_ENABLED
    - OTEL_METRICS_EXPORTER
    """

    @pytest.mark.parametrize(
        "library_env",
        [
            {
                "DD_METRICS_OTEL_ENABLED": "true",
                "OTEL_METRIC_EXPORT_INTERVAL": "60000",
                "CORECLR_ENABLE_PROFILING": "1",
            },
        ],
    )
    def test_otlp_metrics_enabled(
        self, test_agent: TestAgentAPI, test_library: APMLibrary, library_env: dict[str, str]
    ):
        """Ensure that OTLP metrics are emitted."""

        name = "enabled-counter"
        with test_library as t:
            generate_default_counter_data_point(t, name)

        metrics = test_agent.wait_for_num_otlp_metrics(num=1)
        scope_metrics = metrics[0]["resource_metrics"][0]["scope_metrics"]
        assert scope_metrics is not None

    @pytest.mark.parametrize(
        "library_env",
        [
            {
                "DD_METRICS_OTEL_ENABLED": "false",
                "OTEL_METRIC_EXPORT_INTERVAL": "60000",
                "CORECLR_ENABLE_PROFILING": "1",
            },
            {
                "DD_METRICS_OTEL_ENABLED": "true",
                "OTEL_METRICS_EXPORTER": "none",
                "OTEL_METRIC_EXPORT_INTERVAL": "60000",
                "CORECLR_ENABLE_PROFILING": "1",
            },
            {
                "DD_METRICS_OTEL_ENABLED": None,
                "OTEL_METRIC_EXPORT_INTERVAL": "60000",
                "CORECLR_ENABLE_PROFILING": "1",
            },
        ],
    )
    def test_otlp_metrics_disabled(
        self, test_agent: TestAgentAPI, test_library: APMLibrary, library_env: dict[str, str]
    ):
        """Ensure that OTLP metrics are not emitted."""
        name = "disabled-counter"

        with test_library as t:
            generate_default_counter_data_point(t, name)

        with pytest.raises(ValueError):
            test_agent.wait_for_num_otlp_metrics(num=1)


@scenarios.parametric
@features.otel_metrics_api
@missing_feature(context.library == "cpp", reason="Not yet implemented", force_skip=True)
@missing_feature(context.library == "golang", reason="Not yet implemented", force_skip=True)
@missing_feature(context.library == "java", reason="Not yet implemented", force_skip=True)
@missing_feature(context.library == "php", reason="Not yet implemented", force_skip=True)
@missing_feature(context.library == "rust", reason="Not yet implemented", force_skip=True)
class Test_Otel_Metrics_Api_MeterProvider:
    """Tests the OpenTelemetry MeterProvider API functionality.

    This class validates the behavior of the MeterProvider, which is responsible for:
    - Creating and managing Meter instances
    - Producing one Instrumentation Scope per unique Meter

    Note: This class doesn't exhaustively test every combination of mismatching fields.
    Note: It is unspecified whether the Meter name is case-insensitive or case-sensitive when determining uniqueness.
    """

    @pytest.mark.parametrize("library_env", [{**DEFAULT_ENVVARS}])
    def test_otel_get_meter_by_distinct(
        self, test_agent: TestAgentAPI, test_library: APMLibrary, library_env: dict[str, str]
    ):
        name = "counter-test_get_meter_same_parameters"
        first_meter_name = DEFAULT_METER_NAME
        identical_meter_name = DEFAULT_METER_NAME
        different_meter_name = DEFAULT_METER_NAME + "-different"

        with test_library as t:
            for meter_name in [first_meter_name, identical_meter_name, different_meter_name]:
                t.otel_get_meter(meter_name, DEFAULT_METER_VERSION, DEFAULT_SCHEMA_URL, DEFAULT_SCOPE_ATTRIBUTES)
                t.otel_create_counter(meter_name, name, DEFAULT_INSTRUMENT_UNIT, DEFAULT_INSTRUMENT_DESCRIPTION)
                t.otel_counter_add(
                    meter_name,
                    name,
                    DEFAULT_INSTRUMENT_UNIT,
                    DEFAULT_INSTRUMENT_DESCRIPTION,
                    42,
                    DEFAULT_MEASUREMENT_ATTRIBUTES,
                )

            t.otel_metrics_force_flush()

        metrics = test_agent.wait_for_num_otlp_metrics(num=1)

        # Assert that there is only one metrics request per MetricsProvider.ForceFlush() call
        assert len(metrics) == 1

        # Assert that there is only one item in ResourceMetrics (one per tracer)
        resource_metrics = metrics[0]["resource_metrics"]
        assert len(resource_metrics) == 1

        # Assert that we get one ScopeMetrics per distinct Meter
        scope_metrics = resource_metrics[0]["scope_metrics"]
        assert len(scope_metrics) == 2

        # Assert that the ScopeMetrics has the correct Scope, SchemaUrl, and Metrics data
        for scope_metric in scope_metrics:
            assert (
                scope_metric["scope"]["name"] == first_meter_name
                or scope_metric["scope"]["name"] == different_meter_name
            )
            assert_scope_metric(
                scope_metric,
                scope_metric["scope"]["name"],
                DEFAULT_METER_VERSION,
                DEFAULT_SCHEMA_URL,
                DEFAULT_SCOPE_ATTRIBUTES,
            )

            assert len(scope_metric["metrics"]) == 1


@scenarios.parametric
@features.otel_metrics_api
@missing_feature(context.library == "cpp", reason="Not yet implemented", force_skip=True)
@missing_feature(context.library == "golang", reason="Not yet implemented", force_skip=True)
@missing_feature(context.library == "java", reason="Not yet implemented", force_skip=True)
@missing_feature(context.library == "php", reason="Not yet implemented", force_skip=True)
@missing_feature(context.library == "rust", reason="Not yet implemented", force_skip=True)
class Test_Otel_Metrics_Api_Meter:
    """Tests the OpenTelemetry Meter API functionality.

    This class validates the behavior of the Meter, which is responsible for:
    - Creating each type of synchronous and asynchronous instruments through the Meter API
    - Handling instrument creation based on identifying fields (only name is case-insensitive)

    Note: This class doesn't exhaustively test every combination of mismatching fields.
    """

    @pytest.mark.parametrize("library_env", [{**DEFAULT_ENVVARS}])
    def test_otel_create_instruments_by_distinct(
        self, test_agent: TestAgentAPI, test_library: APMLibrary, library_env: dict[str, str]
    ):
        counter_name = "test_otel_create_counter"
        updowncounter_name = "test_otel_create_updowncounter"
        gauge_name = "test_otel_create_gauge"
        histogram_name = "test_otel_create_histogram"
        asynchronous_counter_name = "test_otel_create_asynchronous_counter"
        asynchronous_updowncounter_name = "test_otel_create_asynchronous_updowncounter"
        asynchronous_gauge_name = "test_otel_create_asynchronous_gauge"

        with test_library as t:
            t.otel_get_meter(DEFAULT_METER_NAME, DEFAULT_METER_VERSION, DEFAULT_SCHEMA_URL, DEFAULT_SCOPE_ATTRIBUTES)

            for instrument_name in [counter_name, counter_name.upper(), counter_name + "-different"]:
                t.otel_create_counter(
                    DEFAULT_METER_NAME, instrument_name, DEFAULT_INSTRUMENT_UNIT, DEFAULT_INSTRUMENT_DESCRIPTION
                )
                t.otel_counter_add(
                    DEFAULT_METER_NAME,
                    instrument_name,
                    DEFAULT_INSTRUMENT_UNIT,
                    DEFAULT_INSTRUMENT_DESCRIPTION,
                    42,
                    DEFAULT_MEASUREMENT_ATTRIBUTES,
                )

            for instrument_name in [updowncounter_name, updowncounter_name.upper(), updowncounter_name + "-different"]:
                t.otel_create_updowncounter(
                    DEFAULT_METER_NAME, instrument_name, DEFAULT_INSTRUMENT_UNIT, DEFAULT_INSTRUMENT_DESCRIPTION
                )
                t.otel_updowncounter_add(
                    DEFAULT_METER_NAME,
                    instrument_name,
                    DEFAULT_INSTRUMENT_UNIT,
                    DEFAULT_INSTRUMENT_DESCRIPTION,
                    42,
                    DEFAULT_MEASUREMENT_ATTRIBUTES,
                )

            for instrument_name in [gauge_name, gauge_name.upper(), gauge_name + "-different"]:
                t.otel_create_gauge(
                    DEFAULT_METER_NAME, instrument_name, DEFAULT_INSTRUMENT_UNIT, DEFAULT_INSTRUMENT_DESCRIPTION
                )
                t.otel_gauge_record(
                    DEFAULT_METER_NAME,
                    instrument_name,
                    DEFAULT_INSTRUMENT_UNIT,
                    DEFAULT_INSTRUMENT_DESCRIPTION,
                    42,
                    DEFAULT_MEASUREMENT_ATTRIBUTES,
                )

            for instrument_name in [histogram_name, histogram_name.upper(), histogram_name + "-different"]:
                t.otel_create_histogram(
                    DEFAULT_METER_NAME, instrument_name, DEFAULT_INSTRUMENT_UNIT, DEFAULT_INSTRUMENT_DESCRIPTION
                )
                t.otel_histogram_record(
                    DEFAULT_METER_NAME,
                    instrument_name,
                    DEFAULT_INSTRUMENT_UNIT,
                    DEFAULT_INSTRUMENT_DESCRIPTION,
                    42,
                    DEFAULT_MEASUREMENT_ATTRIBUTES,
                )

            for instrument_name in [
                asynchronous_counter_name,
                asynchronous_counter_name.upper(),
                asynchronous_counter_name + "-different",
            ]:
                t.otel_create_asynchronous_counter(
                    DEFAULT_METER_NAME,
                    instrument_name,
                    DEFAULT_INSTRUMENT_UNIT,
                    DEFAULT_INSTRUMENT_DESCRIPTION,
                    42,
                    DEFAULT_MEASUREMENT_ATTRIBUTES,
                )

            for instrument_name in [
                asynchronous_updowncounter_name,
                asynchronous_updowncounter_name.upper(),
                asynchronous_updowncounter_name + "-different",
            ]:
                t.otel_create_asynchronous_updowncounter(
                    DEFAULT_METER_NAME,
                    instrument_name,
                    DEFAULT_INSTRUMENT_UNIT,
                    DEFAULT_INSTRUMENT_DESCRIPTION,
                    42,
                    DEFAULT_MEASUREMENT_ATTRIBUTES,
                )

            for instrument_name in [
                asynchronous_gauge_name,
                asynchronous_gauge_name.upper(),
                asynchronous_gauge_name + "-different",
            ]:
                t.otel_create_asynchronous_gauge(
                    DEFAULT_METER_NAME,
                    instrument_name,
                    DEFAULT_INSTRUMENT_UNIT,
                    DEFAULT_INSTRUMENT_DESCRIPTION,
                    42,
                    DEFAULT_MEASUREMENT_ATTRIBUTES,
                )

            t.otel_metrics_force_flush()

        metrics = test_agent.wait_for_num_otlp_metrics(num=1)
        scope_metrics = metrics[0]["resource_metrics"][0]["scope_metrics"]

        # Assert that the ScopeMetrics has the correct Scope, SchemaUrl, and Metrics data
        assert_scope_metric(
            scope_metrics[0],
            DEFAULT_METER_NAME,
            DEFAULT_METER_VERSION,
            DEFAULT_SCHEMA_URL,
            DEFAULT_SCOPE_ATTRIBUTES,
        )

        # Instrument names are case-insensitive, so the measurements for 'name' and 'name_upper' will be recorded by the same Instrument,
        # and, as a result, will be aggregated together

        # Assert Counter aggregations
        for instrument_name, value in [(counter_name, 84), (counter_name + "-different", 42)]:
            metric = find_metric_by_name(scope_metrics[0], instrument_name)
            assert_metric_info(metric, instrument_name, DEFAULT_INSTRUMENT_UNIT, DEFAULT_INSTRUMENT_DESCRIPTION)
            assert_sum_aggregation(
                metric["sum"],
                "AGGREGATION_TEMPORALITY_DELTA",
                is_monotonic=True,
                value=value,
                attributes=DEFAULT_MEASUREMENT_ATTRIBUTES,
            )

        # Assert UpDownCounter aggregations
        for instrument_name, value in [(updowncounter_name, 84), (updowncounter_name + "-different", 42)]:
            metric = find_metric_by_name(scope_metrics[0], instrument_name)
            assert_metric_info(metric, instrument_name, DEFAULT_INSTRUMENT_UNIT, DEFAULT_INSTRUMENT_DESCRIPTION)
            assert_sum_aggregation(
                metric["sum"],
                "AGGREGATION_TEMPORALITY_CUMULATIVE",
                is_monotonic=False,
                value=value,
                attributes=DEFAULT_MEASUREMENT_ATTRIBUTES,
            )

        # Assert Gauge aggregations
        for instrument_name, value in [(gauge_name, 42), (gauge_name + "-different", 42)]:
            metric = find_metric_by_name(scope_metrics[0], instrument_name)
            assert_metric_info(metric, instrument_name, DEFAULT_INSTRUMENT_UNIT, DEFAULT_INSTRUMENT_DESCRIPTION)
            assert_gauge_aggregation(metric["gauge"], value, DEFAULT_MEASUREMENT_ATTRIBUTES)

        # Assert Histogram aggregations
        for instrument_name, values in [(histogram_name, [42, 42]), (histogram_name + "-different", [42])]:
            metric = find_metric_by_name(scope_metrics[0], instrument_name)
            assert_metric_info(metric, instrument_name, DEFAULT_INSTRUMENT_UNIT, DEFAULT_INSTRUMENT_DESCRIPTION)
            assert_histogram_aggregation(
                metric["histogram"],
                "AGGREGATION_TEMPORALITY_DELTA",
                count=len(values),
                sum_value=sum(values),
                min_value=min(values),
                max_value=max(values),
                bucket_boundaries=DEFAULT_EXPLICIT_BUCKET_BOUNDARIES,
                bucket_counts=get_expected_bucket_counts(values, DEFAULT_EXPLICIT_BUCKET_BOUNDARIES),
                attributes=DEFAULT_MEASUREMENT_ATTRIBUTES,
            )

        # Assert Asynchronous Counter aggregations
        for instrument_name, value in [(asynchronous_counter_name, 42), (asynchronous_counter_name + "-different", 42)]:
            metric = find_metric_by_name(scope_metrics[0], instrument_name)
            assert_metric_info(metric, instrument_name, DEFAULT_INSTRUMENT_UNIT, DEFAULT_INSTRUMENT_DESCRIPTION)
            assert_sum_aggregation(
                metric["sum"],
                "AGGREGATION_TEMPORALITY_DELTA",
                is_monotonic=True,
                value=value,
                attributes=DEFAULT_MEASUREMENT_ATTRIBUTES,
            )

        # Assert Asynchronous UpDownCounter aggregations
        for instrument_name, value in [
            (asynchronous_updowncounter_name, 42),
            (asynchronous_updowncounter_name + "-different", 42),
        ]:
            metric = find_metric_by_name(scope_metrics[0], instrument_name)
            assert_metric_info(metric, instrument_name, DEFAULT_INSTRUMENT_UNIT, DEFAULT_INSTRUMENT_DESCRIPTION)
            assert_sum_aggregation(
                metric["sum"],
                "AGGREGATION_TEMPORALITY_CUMULATIVE",
                is_monotonic=False,
                value=value,
                attributes=DEFAULT_MEASUREMENT_ATTRIBUTES,
            )

        # Assert Asynchronous Gauge aggregations
        for instrument_name, value in [(asynchronous_gauge_name, 42), (asynchronous_gauge_name + "-different", 42)]:
            metric = find_metric_by_name(scope_metrics[0], instrument_name)
            assert_metric_info(metric, instrument_name, DEFAULT_INSTRUMENT_UNIT, DEFAULT_INSTRUMENT_DESCRIPTION)
            assert_gauge_aggregation(metric["gauge"], value, DEFAULT_MEASUREMENT_ATTRIBUTES)


@scenarios.parametric
@features.otel_metrics_api
@missing_feature(context.library == "cpp", reason="Not yet implemented", force_skip=True)
@missing_feature(context.library == "golang", reason="Not yet implemented", force_skip=True)
@missing_feature(context.library == "java", reason="Not yet implemented", force_skip=True)
@missing_feature(context.library == "php", reason="Not yet implemented", force_skip=True)
@missing_feature(context.library == "rust", reason="Not yet implemented", force_skip=True)
class Test_Otel_Metrics_Api_Instrument:
    """Tests the OpenTelemetry Instrument API functionality.

    This class validates the behavior of individual instruments, including:
    - Counter operations with both non-negative values and negative (invalid) values
    - Gauge operations
    - Histogram operations with bucket boundaries and counts
    - UpDownCounter operations
    - Within an Instrument/time-series, generating unique data points per set of measurement attributees
    """

    @pytest.mark.parametrize("library_env", [{**DEFAULT_ENVVARS}])
    def test_otel_counter_add_non_negative_and_negative_values(
        self, test_agent: TestAgentAPI, test_library: APMLibrary
    ):
        non_negative_value = 42
        second_non_negative_value = 21
        negative_value = -21
        name = f"counter1-{non_negative_value}-{second_non_negative_value}-{negative_value}"

        with test_library as t:
            t.otel_get_meter(DEFAULT_METER_NAME, DEFAULT_METER_VERSION, DEFAULT_SCHEMA_URL, DEFAULT_SCOPE_ATTRIBUTES)
            t.otel_create_counter(DEFAULT_METER_NAME, name, DEFAULT_INSTRUMENT_UNIT, DEFAULT_INSTRUMENT_DESCRIPTION)
            t.otel_counter_add(
                DEFAULT_METER_NAME,
                name,
                DEFAULT_INSTRUMENT_UNIT,
                DEFAULT_INSTRUMENT_DESCRIPTION,
                non_negative_value,
                DEFAULT_MEASUREMENT_ATTRIBUTES,
            )
            t.otel_counter_add(
                DEFAULT_METER_NAME,
                name,
                DEFAULT_INSTRUMENT_UNIT,
                DEFAULT_INSTRUMENT_DESCRIPTION,
                second_non_negative_value,
                DEFAULT_MEASUREMENT_ATTRIBUTES,
            )
            t.otel_counter_add(
                DEFAULT_METER_NAME,
                name,
                DEFAULT_INSTRUMENT_UNIT,
                DEFAULT_INSTRUMENT_DESCRIPTION,
                negative_value,
                DEFAULT_MEASUREMENT_ATTRIBUTES,
            )
            t.otel_metrics_force_flush()

        metrics = test_agent.wait_for_num_otlp_metrics(num=1)
        scope_metrics = metrics[0]["resource_metrics"][0]["scope_metrics"]

        # Assert that the ScopeMetrics has the correct Scope, SchemaUrl, and Metrics data
        assert_scope_metric(
            scope_metrics[0],
            DEFAULT_METER_NAME,
            DEFAULT_METER_VERSION,
            DEFAULT_SCHEMA_URL,
            DEFAULT_SCOPE_ATTRIBUTES,
        )

        metric = scope_metrics[0]["metrics"][0]
        assert_metric_info(metric, name, DEFAULT_INSTRUMENT_UNIT, DEFAULT_INSTRUMENT_DESCRIPTION)
        assert_sum_aggregation(
            metric["sum"],
            "AGGREGATION_TEMPORALITY_DELTA",
            is_monotonic=True,
            value=non_negative_value + second_non_negative_value,
            attributes=DEFAULT_MEASUREMENT_ATTRIBUTES,
        )

    @pytest.mark.parametrize("library_env", [{**DEFAULT_ENVVARS}])
    def test_otel_counter_add_non_negative_values_with_different_tags(
        self, test_agent: TestAgentAPI, test_library: APMLibrary
    ):
        non_negative_value = 42
        second_non_negative_value = 21
        name = f"counter1-{non_negative_value}-{second_non_negative_value}-different-tags"

        with test_library as t:
            t.otel_get_meter(DEFAULT_METER_NAME, DEFAULT_METER_VERSION, DEFAULT_SCHEMA_URL, DEFAULT_SCOPE_ATTRIBUTES)
            t.otel_create_counter(DEFAULT_METER_NAME, name, DEFAULT_INSTRUMENT_UNIT, DEFAULT_INSTRUMENT_DESCRIPTION)
            t.otel_counter_add(
                DEFAULT_METER_NAME,
                name,
                DEFAULT_INSTRUMENT_UNIT,
                DEFAULT_INSTRUMENT_DESCRIPTION,
                non_negative_value,
                DEFAULT_MEASUREMENT_ATTRIBUTES,
            )
            t.otel_counter_add(
                DEFAULT_METER_NAME,
                name,
                DEFAULT_INSTRUMENT_UNIT,
                DEFAULT_INSTRUMENT_DESCRIPTION,
                second_non_negative_value,
                NON_DEFAULT_MEASUREMENT_ATTRIBUTES,
            )
            t.otel_metrics_force_flush()

        metrics = test_agent.wait_for_num_otlp_metrics(num=1)
        scope_metrics = metrics[0]["resource_metrics"][0]["scope_metrics"]

        # Assert that the ScopeMetrics has the correct Scope, SchemaUrl, and Metrics data
        assert_scope_metric(
            scope_metrics[0],
            DEFAULT_METER_NAME,
            DEFAULT_METER_VERSION,
            DEFAULT_SCHEMA_URL,
            DEFAULT_SCOPE_ATTRIBUTES,
        )

        metric = scope_metrics[0]["metrics"][0]
        assert_metric_info(metric, name, DEFAULT_INSTRUMENT_UNIT, DEFAULT_INSTRUMENT_DESCRIPTION)
        assert_sum_aggregation(
            metric["sum"],
            "AGGREGATION_TEMPORALITY_DELTA",
            is_monotonic=True,
            value=non_negative_value,
            attributes=DEFAULT_MEASUREMENT_ATTRIBUTES,
        )
        assert_sum_aggregation(
            metric["sum"],
            "AGGREGATION_TEMPORALITY_DELTA",
            is_monotonic=True,
            value=second_non_negative_value,
            attributes=NON_DEFAULT_MEASUREMENT_ATTRIBUTES,
        )

    @pytest.mark.parametrize("library_env", [{**DEFAULT_ENVVARS}])
    def test_otel_updowncounter_add_multiple_values(self, test_agent: TestAgentAPI, test_library: APMLibrary):
        first_value = 42
        second_value = 21
        name = f"updowncounter1-{first_value}-{second_value}"

        with test_library as t:
            t.otel_get_meter(DEFAULT_METER_NAME, DEFAULT_METER_VERSION, DEFAULT_SCHEMA_URL, DEFAULT_SCOPE_ATTRIBUTES)
            t.otel_create_updowncounter(
                DEFAULT_METER_NAME, name, DEFAULT_INSTRUMENT_UNIT, DEFAULT_INSTRUMENT_DESCRIPTION
            )
            t.otel_updowncounter_add(
                DEFAULT_METER_NAME,
                name,
                DEFAULT_INSTRUMENT_UNIT,
                DEFAULT_INSTRUMENT_DESCRIPTION,
                first_value,
                DEFAULT_MEASUREMENT_ATTRIBUTES,
            )
            t.otel_updowncounter_add(
                DEFAULT_METER_NAME,
                name,
                DEFAULT_INSTRUMENT_UNIT,
                DEFAULT_INSTRUMENT_DESCRIPTION,
                second_value,
                DEFAULT_MEASUREMENT_ATTRIBUTES,
            )
            t.otel_metrics_force_flush()

        metrics = test_agent.wait_for_num_otlp_metrics(num=1)
        scope_metrics = metrics[0]["resource_metrics"][0]["scope_metrics"]

        # Assert that the ScopeMetrics has the correct Scope, SchemaUrl, and Metrics data
        assert_scope_metric(
            scope_metrics[0],
            DEFAULT_METER_NAME,
            DEFAULT_METER_VERSION,
            DEFAULT_SCHEMA_URL,
            DEFAULT_SCOPE_ATTRIBUTES,
        )

        metric = find_metric_by_name(scope_metrics[0], name)
        assert_metric_info(metric, name, DEFAULT_INSTRUMENT_UNIT, DEFAULT_INSTRUMENT_DESCRIPTION)
        assert_sum_aggregation(
            metric["sum"],
            "AGGREGATION_TEMPORALITY_CUMULATIVE",
            is_monotonic=False,
            value=first_value + second_value,
            attributes=DEFAULT_MEASUREMENT_ATTRIBUTES,
        )

    @pytest.mark.parametrize("library_env", [{**DEFAULT_ENVVARS}])
    def test_otel_updowncounter_add_multiple_values_with_different_tags(
        self, test_agent: TestAgentAPI, test_library: APMLibrary
    ):
        first_value = 42
        second_value = 21
        name = f"updowncounter1-{first_value}-{second_value}-different-tags"

        with test_library as t:
            t.otel_get_meter(DEFAULT_METER_NAME, DEFAULT_METER_VERSION, DEFAULT_SCHEMA_URL, DEFAULT_SCOPE_ATTRIBUTES)
            t.otel_create_updowncounter(
                DEFAULT_METER_NAME, name, DEFAULT_INSTRUMENT_UNIT, DEFAULT_INSTRUMENT_DESCRIPTION
            )
            t.otel_updowncounter_add(
                DEFAULT_METER_NAME,
                name,
                DEFAULT_INSTRUMENT_UNIT,
                DEFAULT_INSTRUMENT_DESCRIPTION,
                first_value,
                DEFAULT_MEASUREMENT_ATTRIBUTES,
            )
            t.otel_updowncounter_add(
                DEFAULT_METER_NAME,
                name,
                DEFAULT_INSTRUMENT_UNIT,
                DEFAULT_INSTRUMENT_DESCRIPTION,
                second_value,
                NON_DEFAULT_MEASUREMENT_ATTRIBUTES,
            )
            t.otel_metrics_force_flush()

        metrics = test_agent.wait_for_num_otlp_metrics(num=1)
        scope_metrics = metrics[0]["resource_metrics"][0]["scope_metrics"]

        # Assert that the ScopeMetrics has the correct Scope, SchemaUrl, and Metrics data
        assert_scope_metric(
            scope_metrics[0],
            DEFAULT_METER_NAME,
            DEFAULT_METER_VERSION,
            DEFAULT_SCHEMA_URL,
            DEFAULT_SCOPE_ATTRIBUTES,
        )

        metric = find_metric_by_name(scope_metrics[0], name)
        assert_metric_info(metric, name, DEFAULT_INSTRUMENT_UNIT, DEFAULT_INSTRUMENT_DESCRIPTION)
        assert_sum_aggregation(
            metric["sum"],
            "AGGREGATION_TEMPORALITY_CUMULATIVE",
            is_monotonic=False,
            value=first_value,
            attributes=DEFAULT_MEASUREMENT_ATTRIBUTES,
        )
        assert_sum_aggregation(
            metric["sum"],
            "AGGREGATION_TEMPORALITY_CUMULATIVE",
            is_monotonic=False,
            value=second_value,
            attributes=NON_DEFAULT_MEASUREMENT_ATTRIBUTES,
        )

    @pytest.mark.parametrize("library_env", [{**DEFAULT_ENVVARS}])
    def test_otel_gauge_record_multiple_values(self, test_agent: TestAgentAPI, test_library: APMLibrary):
        first_value = 42
        second_value = 21
        name = f"gauge-{first_value}-{second_value}"

        with test_library as t:
            t.otel_get_meter(DEFAULT_METER_NAME, DEFAULT_METER_VERSION, DEFAULT_SCHEMA_URL, DEFAULT_SCOPE_ATTRIBUTES)
            t.otel_create_gauge(DEFAULT_METER_NAME, name, DEFAULT_INSTRUMENT_UNIT, DEFAULT_INSTRUMENT_DESCRIPTION)
            t.otel_gauge_record(
                DEFAULT_METER_NAME,
                name,
                DEFAULT_INSTRUMENT_UNIT,
                DEFAULT_INSTRUMENT_DESCRIPTION,
                first_value,
                DEFAULT_MEASUREMENT_ATTRIBUTES,
            )
            t.otel_gauge_record(
                DEFAULT_METER_NAME,
                name,
                DEFAULT_INSTRUMENT_UNIT,
                DEFAULT_INSTRUMENT_DESCRIPTION,
                second_value,
                DEFAULT_MEASUREMENT_ATTRIBUTES,
            )
            t.otel_metrics_force_flush()

        metrics = test_agent.wait_for_num_otlp_metrics(num=1)
        scope_metrics = metrics[0]["resource_metrics"][0]["scope_metrics"]

        # Assert that the ScopeMetrics has the correct Scope, SchemaUrl, and Metrics data
        assert_scope_metric(
            scope_metrics[0],
            DEFAULT_METER_NAME,
            DEFAULT_METER_VERSION,
            DEFAULT_SCHEMA_URL,
            DEFAULT_SCOPE_ATTRIBUTES,
        )

        metric = find_metric_by_name(scope_metrics[0], name)
        assert_metric_info(metric, name, DEFAULT_INSTRUMENT_UNIT, DEFAULT_INSTRUMENT_DESCRIPTION)
        assert_gauge_aggregation(metric["gauge"], second_value, DEFAULT_MEASUREMENT_ATTRIBUTES)

    @pytest.mark.parametrize("library_env", [{**DEFAULT_ENVVARS}])
    def test_otel_gauge_record_multiple_values_with_different_tags(
        self, test_agent: TestAgentAPI, test_library: APMLibrary
    ):
        first_value = 42
        second_value = 21
        name = f"gauge-{first_value}-{second_value}-different-tags"

        with test_library as t:
            t.otel_get_meter(DEFAULT_METER_NAME, DEFAULT_METER_VERSION, DEFAULT_SCHEMA_URL, DEFAULT_SCOPE_ATTRIBUTES)
            t.otel_create_gauge(DEFAULT_METER_NAME, name, DEFAULT_INSTRUMENT_UNIT, DEFAULT_INSTRUMENT_DESCRIPTION)
            t.otel_gauge_record(
                DEFAULT_METER_NAME,
                name,
                DEFAULT_INSTRUMENT_UNIT,
                DEFAULT_INSTRUMENT_DESCRIPTION,
                first_value,
                DEFAULT_MEASUREMENT_ATTRIBUTES,
            )
            t.otel_gauge_record(
                DEFAULT_METER_NAME,
                name,
                DEFAULT_INSTRUMENT_UNIT,
                DEFAULT_INSTRUMENT_DESCRIPTION,
                second_value,
                NON_DEFAULT_MEASUREMENT_ATTRIBUTES,
            )
            t.otel_metrics_force_flush()

        metrics = test_agent.wait_for_num_otlp_metrics(num=1)
        scope_metrics = metrics[0]["resource_metrics"][0]["scope_metrics"]

        # Assert that the ScopeMetrics has the correct Scope, SchemaUrl, and Metrics data
        assert_scope_metric(
            scope_metrics[0],
            DEFAULT_METER_NAME,
            DEFAULT_METER_VERSION,
            DEFAULT_SCHEMA_URL,
            DEFAULT_SCOPE_ATTRIBUTES,
        )

        metric = find_metric_by_name(scope_metrics[0], name)
        assert_metric_info(metric, name, DEFAULT_INSTRUMENT_UNIT, DEFAULT_INSTRUMENT_DESCRIPTION)
        assert_gauge_aggregation(metric["gauge"], first_value, DEFAULT_MEASUREMENT_ATTRIBUTES)
        assert_gauge_aggregation(metric["gauge"], second_value, NON_DEFAULT_MEASUREMENT_ATTRIBUTES)

    @pytest.mark.parametrize("library_env", [{**DEFAULT_ENVVARS}])
    def test_otel_histogram_add_non_negative_and_negative_values(
        self, test_agent: TestAgentAPI, test_library: APMLibrary
    ):
        non_negative_value1 = 42
        non_negative_value2 = 21
        negative_value1 = -21
        name = f"histogram-{non_negative_value1}-{non_negative_value2}-{negative_value1}"

        with test_library as t:
            t.otel_get_meter(DEFAULT_METER_NAME, DEFAULT_METER_VERSION, DEFAULT_SCHEMA_URL, DEFAULT_SCOPE_ATTRIBUTES)
            t.otel_create_histogram(DEFAULT_METER_NAME, name, DEFAULT_INSTRUMENT_UNIT, DEFAULT_INSTRUMENT_DESCRIPTION)
            t.otel_histogram_record(
                DEFAULT_METER_NAME,
                name,
                DEFAULT_INSTRUMENT_UNIT,
                DEFAULT_INSTRUMENT_DESCRIPTION,
                non_negative_value1,
                DEFAULT_MEASUREMENT_ATTRIBUTES,
            )
            t.otel_histogram_record(
                DEFAULT_METER_NAME,
                name,
                DEFAULT_INSTRUMENT_UNIT,
                DEFAULT_INSTRUMENT_DESCRIPTION,
                non_negative_value2,
                DEFAULT_MEASUREMENT_ATTRIBUTES,
            )
            t.otel_histogram_record(
                DEFAULT_METER_NAME,
                name,
                DEFAULT_INSTRUMENT_UNIT,
                DEFAULT_INSTRUMENT_DESCRIPTION,
                negative_value1,
                DEFAULT_MEASUREMENT_ATTRIBUTES,
            )
            t.otel_metrics_force_flush()

        metrics = test_agent.wait_for_num_otlp_metrics(num=1)
        scope_metrics = metrics[0]["resource_metrics"][0]["scope_metrics"]

        # Assert that the ScopeMetrics has the correct Scope, SchemaUrl, and Metrics data
        assert_scope_metric(
            scope_metrics[0],
            DEFAULT_METER_NAME,
            DEFAULT_METER_VERSION,
            DEFAULT_SCHEMA_URL,
            DEFAULT_SCOPE_ATTRIBUTES,
        )

        metric = find_metric_by_name(scope_metrics[0], name)
        assert_metric_info(metric, name, DEFAULT_INSTRUMENT_UNIT, DEFAULT_INSTRUMENT_DESCRIPTION)
        # Negative values are ignored by the Histogram Record API, so we only have 2 data points
        assert_histogram_aggregation(
            metric["histogram"],
            "AGGREGATION_TEMPORALITY_DELTA",
            count=2,
            sum_value=non_negative_value1 + non_negative_value2,
            min_value=min(non_negative_value1, non_negative_value2),
            max_value=max(non_negative_value1, non_negative_value2),
            bucket_boundaries=DEFAULT_EXPLICIT_BUCKET_BOUNDARIES,
            bucket_counts=get_expected_bucket_counts(
                [non_negative_value1, non_negative_value2], DEFAULT_EXPLICIT_BUCKET_BOUNDARIES
            ),
            attributes=DEFAULT_MEASUREMENT_ATTRIBUTES,
        )

    @pytest.mark.parametrize("library_env", [{**DEFAULT_ENVVARS}])
    def test_otel_histogram_add_non_negative_values_with_different_tags(
        self, test_agent: TestAgentAPI, test_library: APMLibrary
    ):
        non_negative_value1 = 42
        non_negative_value2 = 21
        name = f"histogram-{non_negative_value1}-{non_negative_value2}-different-tags"

        with test_library as t:
            t.otel_get_meter(DEFAULT_METER_NAME, DEFAULT_METER_VERSION, DEFAULT_SCHEMA_URL, DEFAULT_SCOPE_ATTRIBUTES)
            t.otel_create_histogram(DEFAULT_METER_NAME, name, DEFAULT_INSTRUMENT_UNIT, DEFAULT_INSTRUMENT_DESCRIPTION)
            t.otel_histogram_record(
                DEFAULT_METER_NAME,
                name,
                DEFAULT_INSTRUMENT_UNIT,
                DEFAULT_INSTRUMENT_DESCRIPTION,
                non_negative_value1,
                DEFAULT_MEASUREMENT_ATTRIBUTES,
            )
            t.otel_histogram_record(
                DEFAULT_METER_NAME,
                name,
                DEFAULT_INSTRUMENT_UNIT,
                DEFAULT_INSTRUMENT_DESCRIPTION,
                non_negative_value2,
                NON_DEFAULT_MEASUREMENT_ATTRIBUTES,
            )
            t.otel_metrics_force_flush()

        metrics = test_agent.wait_for_num_otlp_metrics(num=1)
        scope_metrics = metrics[0]["resource_metrics"][0]["scope_metrics"]

        # Assert that the ScopeMetrics has the correct Scope, SchemaUrl, and Metrics data
        assert_scope_metric(
            scope_metrics[0],
            DEFAULT_METER_NAME,
            DEFAULT_METER_VERSION,
            DEFAULT_SCHEMA_URL,
            DEFAULT_SCOPE_ATTRIBUTES,
        )

        metric = find_metric_by_name(scope_metrics[0], name)
        assert_metric_info(metric, name, DEFAULT_INSTRUMENT_UNIT, DEFAULT_INSTRUMENT_DESCRIPTION)
        # Negative values are ignored by the Histogram Record API, so we only have 2 data points
        assert_histogram_aggregation(
            metric["histogram"],
            "AGGREGATION_TEMPORALITY_DELTA",
            count=1,
            sum_value=non_negative_value1,
            min_value=non_negative_value1,
            max_value=non_negative_value1,
            bucket_boundaries=DEFAULT_EXPLICIT_BUCKET_BOUNDARIES,
            bucket_counts=get_expected_bucket_counts([non_negative_value1], DEFAULT_EXPLICIT_BUCKET_BOUNDARIES),
            attributes=DEFAULT_MEASUREMENT_ATTRIBUTES,
        )
        assert_histogram_aggregation(
            metric["histogram"],
            "AGGREGATION_TEMPORALITY_DELTA",
            count=1,
            sum_value=non_negative_value2,
            min_value=non_negative_value2,
            max_value=non_negative_value2,
            bucket_boundaries=DEFAULT_EXPLICIT_BUCKET_BOUNDARIES,
            bucket_counts=get_expected_bucket_counts([non_negative_value2], DEFAULT_EXPLICIT_BUCKET_BOUNDARIES),
            attributes=NON_DEFAULT_MEASUREMENT_ATTRIBUTES,
        )

    @pytest.mark.parametrize("library_env", [{**DEFAULT_ENVVARS}])
    def test_otel_asynchronous_counter_constant_callback_value(
        self, test_agent: TestAgentAPI, test_library: APMLibrary
    ):
        n = 42
        name = f"observablecounter1-{n}"

        with test_library as t:
            t.otel_get_meter(DEFAULT_METER_NAME, DEFAULT_METER_VERSION, DEFAULT_SCHEMA_URL, DEFAULT_SCOPE_ATTRIBUTES)
            t.otel_create_asynchronous_counter(
                DEFAULT_METER_NAME,
                name,
                DEFAULT_INSTRUMENT_UNIT,
                DEFAULT_INSTRUMENT_DESCRIPTION,
                n,
                DEFAULT_MEASUREMENT_ATTRIBUTES,
            )
            t.otel_metrics_force_flush()

        metrics = test_agent.wait_for_num_otlp_metrics(num=1)
        scope_metrics = metrics[0]["resource_metrics"][0]["scope_metrics"]

        # Assert that the ScopeMetrics has the correct Scope, SchemaUrl, and Metrics data
        assert_scope_metric(
            scope_metrics[0],
            DEFAULT_METER_NAME,
            DEFAULT_METER_VERSION,
            DEFAULT_SCHEMA_URL,
            DEFAULT_SCOPE_ATTRIBUTES,
        )

        metric = find_metric_by_name(scope_metrics[0], name)
        assert_metric_info(metric, name, DEFAULT_INSTRUMENT_UNIT, DEFAULT_INSTRUMENT_DESCRIPTION)
        assert_sum_aggregation(
            metric["sum"],
            "AGGREGATION_TEMPORALITY_DELTA",
            is_monotonic=True,
            value=n,
            attributes=DEFAULT_MEASUREMENT_ATTRIBUTES,
        )

    @pytest.mark.parametrize("library_env", [{**DEFAULT_ENVVARS}])
    def test_otel_asynchronous_updowncounter_constant_callback_value(
        self, test_agent: TestAgentAPI, test_library: APMLibrary
    ):
        n = 42
        name = f"observableupdowncounter1-{n}"

        with test_library as t:
            t.otel_get_meter(DEFAULT_METER_NAME, DEFAULT_METER_VERSION, DEFAULT_SCHEMA_URL, DEFAULT_SCOPE_ATTRIBUTES)
            t.otel_create_asynchronous_updowncounter(
                DEFAULT_METER_NAME,
                name,
                DEFAULT_INSTRUMENT_UNIT,
                DEFAULT_INSTRUMENT_DESCRIPTION,
                n,
                DEFAULT_MEASUREMENT_ATTRIBUTES,
            )
            t.otel_metrics_force_flush()

        metrics = test_agent.wait_for_num_otlp_metrics(num=1)
        scope_metrics = metrics[0]["resource_metrics"][0]["scope_metrics"]

        # Assert that the ScopeMetrics has the correct Scope, SchemaUrl, and Metrics data
        assert_scope_metric(
            scope_metrics[0],
            DEFAULT_METER_NAME,
            DEFAULT_METER_VERSION,
            DEFAULT_SCHEMA_URL,
            DEFAULT_SCOPE_ATTRIBUTES,
        )

        metric = find_metric_by_name(scope_metrics[0], name)
        assert_metric_info(metric, name, DEFAULT_INSTRUMENT_UNIT, DEFAULT_INSTRUMENT_DESCRIPTION)
        assert_sum_aggregation(
            metric["sum"],
            "AGGREGATION_TEMPORALITY_CUMULATIVE",
            is_monotonic=False,
            value=n,
            attributes=DEFAULT_MEASUREMENT_ATTRIBUTES,
        )

    @pytest.mark.parametrize("library_env", [{**DEFAULT_ENVVARS}])
    def test_otel_asynchronous_gauge_constant_callback_value(self, test_agent: TestAgentAPI, test_library: APMLibrary):
        n = 42
        name = f"observablegauge-{n}"

        with test_library as t:
            t.otel_get_meter(DEFAULT_METER_NAME, DEFAULT_METER_VERSION, DEFAULT_SCHEMA_URL, DEFAULT_SCOPE_ATTRIBUTES)
            t.otel_create_asynchronous_gauge(
                DEFAULT_METER_NAME,
                name,
                DEFAULT_INSTRUMENT_UNIT,
                DEFAULT_INSTRUMENT_DESCRIPTION,
                n,
                DEFAULT_MEASUREMENT_ATTRIBUTES,
            )
            t.otel_metrics_force_flush()

        metrics = test_agent.wait_for_num_otlp_metrics(num=1)
        scope_metrics = metrics[0]["resource_metrics"][0]["scope_metrics"]

        # Assert that the ScopeMetrics has the correct Scope, SchemaUrl, and Metrics data
        assert_scope_metric(
            scope_metrics[0],
            DEFAULT_METER_NAME,
            DEFAULT_METER_VERSION,
            DEFAULT_SCHEMA_URL,
            DEFAULT_SCOPE_ATTRIBUTES,
        )

        metric = find_metric_by_name(scope_metrics[0], name)
        assert_metric_info(metric, name, DEFAULT_INSTRUMENT_UNIT, DEFAULT_INSTRUMENT_DESCRIPTION)
        assert_gauge_aggregation(metric["gauge"], n, DEFAULT_MEASUREMENT_ATTRIBUTES)


@scenarios.parametric
@features.otel_metrics_api
@missing_feature(context.library == "cpp", reason="Not yet implemented", force_skip=True)
@missing_feature(context.library == "golang", reason="Not yet implemented", force_skip=True)
@missing_feature(context.library == "java", reason="Not yet implemented", force_skip=True)
@missing_feature(context.library == "php", reason="Not yet implemented", force_skip=True)
@missing_feature(context.library == "rust", reason="Not yet implemented", force_skip=True)
class Test_Otel_Metrics_Configuration_Temporality_Preference:
    """Tests the OpenTelemetry metrics aggregation temporality preference configuration.

    This class validates the behavior of temporality preference configuration:
    - Default temporality behavior is set to DELTA
    - Configuration of temporality preference through the OTEL_EXPORTER_OTLP_METRICS_TEMPORALITY_PREFERENCE environment variable
    - Proper instrument-specific aggregation temporality in exported metrics
    """

    @pytest.mark.parametrize(
        "library_env",
        [
            {
                **DEFAULT_ENVVARS,
            },
            {**DEFAULT_ENVVARS, "OTEL_EXPORTER_OTLP_METRICS_TEMPORALITY_PREFERENCE": "DELTA"},
            {**DEFAULT_ENVVARS, "OTEL_EXPORTER_OTLP_METRICS_TEMPORALITY_PREFERENCE": "CUMULATIVE"},
        ],
        ids=["default", "delta", "cumulative"],
    )
    def test_otel_aggregation_temporality(
        self, library_env: dict[str, str], test_agent: TestAgentAPI, test_library: APMLibrary
    ):
        temporality_preference = library_env.get("OTEL_EXPORTER_OTLP_METRICS_TEMPORALITY_PREFERENCE", "default")

        counter_name = f"test_otel_aggregation_temporality_counter-{temporality_preference.lower()}"
        updowncounter_name = f"test_otel_aggregation_temporality_updowncounter-{temporality_preference.lower()}"
        gauge_name = f"test_otel_aggregation_temporality_gauge-{temporality_preference.lower()}"
        histogram_name = f"test_otel_aggregation_temporality_histogram-{temporality_preference.lower()}"
        asynchronous_counter_name = (
            f"test_otel_aggregation_temporality_asynchronous_counter-{temporality_preference.lower()}"
        )
        asynchronous_updowncounter_name = (
            f"test_otel_aggregation_temporality_asynchronous_updowncounter-{temporality_preference.lower()}"
        )
        asynchronous_gauge_name = (
            f"test_otel_aggregation_temporality_asynchronous_gauge-{temporality_preference.lower()}"
        )

        with test_library as t:
            t.otel_get_meter(DEFAULT_METER_NAME, DEFAULT_METER_VERSION, DEFAULT_SCHEMA_URL, DEFAULT_SCOPE_ATTRIBUTES)
            t.otel_create_counter(
                DEFAULT_METER_NAME, counter_name, DEFAULT_INSTRUMENT_UNIT, DEFAULT_INSTRUMENT_DESCRIPTION
            )
            t.otel_counter_add(
                DEFAULT_METER_NAME,
                counter_name,
                DEFAULT_INSTRUMENT_UNIT,
                DEFAULT_INSTRUMENT_DESCRIPTION,
                42,
                DEFAULT_MEASUREMENT_ATTRIBUTES,
            )

            t.otel_create_updowncounter(
                DEFAULT_METER_NAME, updowncounter_name, DEFAULT_INSTRUMENT_UNIT, DEFAULT_INSTRUMENT_DESCRIPTION
            )
            t.otel_updowncounter_add(
                DEFAULT_METER_NAME,
                updowncounter_name,
                DEFAULT_INSTRUMENT_UNIT,
                DEFAULT_INSTRUMENT_DESCRIPTION,
                42,
                DEFAULT_MEASUREMENT_ATTRIBUTES,
            )

            t.otel_create_gauge(DEFAULT_METER_NAME, gauge_name, DEFAULT_INSTRUMENT_UNIT, DEFAULT_INSTRUMENT_DESCRIPTION)
            t.otel_gauge_record(
                DEFAULT_METER_NAME,
                gauge_name,
                DEFAULT_INSTRUMENT_UNIT,
                DEFAULT_INSTRUMENT_DESCRIPTION,
                42,
                DEFAULT_MEASUREMENT_ATTRIBUTES,
            )

            t.otel_create_histogram(
                DEFAULT_METER_NAME, histogram_name, DEFAULT_INSTRUMENT_UNIT, DEFAULT_INSTRUMENT_DESCRIPTION
            )
            t.otel_histogram_record(
                DEFAULT_METER_NAME,
                histogram_name,
                DEFAULT_INSTRUMENT_UNIT,
                DEFAULT_INSTRUMENT_DESCRIPTION,
                42,
                DEFAULT_MEASUREMENT_ATTRIBUTES,
            )

            t.otel_create_asynchronous_counter(
                DEFAULT_METER_NAME,
                asynchronous_counter_name,
                DEFAULT_INSTRUMENT_UNIT,
                DEFAULT_INSTRUMENT_DESCRIPTION,
                42,
                DEFAULT_MEASUREMENT_ATTRIBUTES,
            )

            t.otel_create_asynchronous_updowncounter(
                DEFAULT_METER_NAME,
                asynchronous_updowncounter_name,
                DEFAULT_INSTRUMENT_UNIT,
                DEFAULT_INSTRUMENT_DESCRIPTION,
                42,
                DEFAULT_MEASUREMENT_ATTRIBUTES,
            )

            t.otel_create_asynchronous_gauge(
                DEFAULT_METER_NAME,
                asynchronous_gauge_name,
                DEFAULT_INSTRUMENT_UNIT,
                DEFAULT_INSTRUMENT_DESCRIPTION,
                42,
                DEFAULT_MEASUREMENT_ATTRIBUTES,
            )

            t.otel_metrics_force_flush()

        metrics = test_agent.wait_for_num_otlp_metrics(num=1)
        scope_metrics = metrics[0]["resource_metrics"][0]["scope_metrics"]
        assert scope_metrics is not None

        counter = find_metric_by_name(scope_metrics[0], counter_name)
        assert_sum_aggregation(
            counter["sum"],
            "AGGREGATION_TEMPORALITY_CUMULATIVE"
            if temporality_preference == "CUMULATIVE"
            else "AGGREGATION_TEMPORALITY_DELTA",
            is_monotonic=True,
            value=42,
            attributes=DEFAULT_MEASUREMENT_ATTRIBUTES,
        )

        updowncounter = find_metric_by_name(scope_metrics[0], updowncounter_name)
        assert_sum_aggregation(
            updowncounter["sum"],
            "AGGREGATION_TEMPORALITY_CUMULATIVE",
            is_monotonic=False,
            value=42,
            attributes=DEFAULT_MEASUREMENT_ATTRIBUTES,
        )

        # Note: Temporality does not affect the OTLP metric for Gauges
        gauge = find_metric_by_name(scope_metrics[0], gauge_name)
        assert_gauge_aggregation(gauge["gauge"], 42, DEFAULT_MEASUREMENT_ATTRIBUTES)

        histogram = find_metric_by_name(scope_metrics[0], histogram_name)
        assert_histogram_aggregation(
            histogram["histogram"],
            "AGGREGATION_TEMPORALITY_CUMULATIVE"
            if temporality_preference == "CUMULATIVE"
            else "AGGREGATION_TEMPORALITY_DELTA",
            count=1,
            sum_value=42,
            min_value=42,
            max_value=42,
            bucket_boundaries=DEFAULT_EXPLICIT_BUCKET_BOUNDARIES,
            bucket_counts=get_expected_bucket_counts([42], DEFAULT_EXPLICIT_BUCKET_BOUNDARIES),
            attributes=DEFAULT_MEASUREMENT_ATTRIBUTES,
        )

        asynchronous_counter = find_metric_by_name(scope_metrics[0], asynchronous_counter_name)
        assert_sum_aggregation(
            asynchronous_counter["sum"],
            "AGGREGATION_TEMPORALITY_DELTA"
            if temporality_preference in ("DELTA", "default")
            else "AGGREGATION_TEMPORALITY_CUMULATIVE",
            is_monotonic=True,
            value=42,
            attributes=DEFAULT_MEASUREMENT_ATTRIBUTES,
        )

        asynchronous_updowncounter = find_metric_by_name(scope_metrics[0], asynchronous_updowncounter_name)
        assert_sum_aggregation(
            asynchronous_updowncounter["sum"],
            "AGGREGATION_TEMPORALITY_CUMULATIVE",
            is_monotonic=False,
            value=42,
            attributes=DEFAULT_MEASUREMENT_ATTRIBUTES,
        )

        # Note: Temporality does not affect the OTLP metric for Gauges
        asynchronous_gauge = find_metric_by_name(scope_metrics[0], asynchronous_gauge_name)
        assert_gauge_aggregation(asynchronous_gauge["gauge"], 42, DEFAULT_MEASUREMENT_ATTRIBUTES)


@scenarios.parametric
@features.otel_metrics_api
@missing_feature(context.library == "cpp", reason="Not yet implemented", force_skip=True)
@missing_feature(context.library == "golang", reason="Not yet implemented", force_skip=True)
@missing_feature(context.library == "java", reason="Not yet implemented", force_skip=True)
@missing_feature(context.library == "php", reason="Not yet implemented", force_skip=True)
@missing_feature(context.library == "rust", reason="Not yet implemented", force_skip=True)
class Test_Otel_Metrics_Configuration_OTLP_Exporter_Metrics_Endpoint:
    """Tests the OpenTelemetry OTLP exporter metrics endpoint configuration.

    This class validates the behavior of OTLP endpoint settings:
    - Custom endpoint configuration through environment variables OTEL_EXPORTER_OTLP_ENDPOINT and OTEL_EXPORTER_OTLP_METRICS_ENDPOINT
    """

    @pytest.mark.parametrize(
        ("library_env", "endpoint_env", "test_agent_otlp_http_port"),
        [
            (
                {
                    **DEFAULT_ENVVARS,
                    "OTEL_EXPORTER_OTLP_PROTOCOL": "http/protobuf",
                },
                "OTEL_EXPORTER_OTLP_ENDPOINT",
                4320,
            ),
        ],
    )
    def test_otlp_custom_endpoint_http_protobuf(
        self,
        library_env: dict[str, str],
        endpoint_env: str,
        test_agent_otlp_http_port: int,
        otlp_metrics_endpoint_library_env: dict[str, str],
        test_agent: TestAgentAPI,
        test_library: APMLibrary,
    ):
        """Metrics are exported to custom OTLP endpoint."""
        name = "test_otlp_custom_endpoint-counter"
        with test_library as t:
            generate_default_counter_data_point(t, name)

        assert urlparse(library_env[endpoint_env]).port == 4320, (
            f"Expected port 4320 in {urlparse(library_env[endpoint_env])}"
        )

        metrics = test_agent.wait_for_num_otlp_metrics(num=1)
        scope_metrics = metrics[0]["resource_metrics"][0]["scope_metrics"]
        assert scope_metrics is not None

    @missing_feature(context.library == "nodejs", reason="Does not support grpc")
    @pytest.mark.parametrize(
        ("library_env", "endpoint_env", "test_agent_otlp_grpc_port"),
        [
            (
                {
                    **DEFAULT_ENVVARS,
                    "OTEL_EXPORTER_OTLP_PROTOCOL": "grpc",
                },
                "OTEL_EXPORTER_OTLP_ENDPOINT",
                4320,
            ),
        ],
    )
    def test_otlp_custom_endpoint_grpc(
        self,
        library_env: dict[str, str],
        endpoint_env: str,
        test_agent_otlp_grpc_port: int,
        otlp_metrics_endpoint_library_env: dict[str, str],
        test_agent: TestAgentAPI,
        test_library: APMLibrary,
    ):
        """Metrics are exported to custom OTLP endpoint."""
        name = "test_otlp_custom_endpoint-counter"
        with test_library as t:
            generate_default_counter_data_point(t, name)

        assert urlparse(library_env[endpoint_env]).port == 4320, (
            f"Expected port 4320 in {urlparse(library_env[endpoint_env])}"
        )

        metrics = test_agent.wait_for_num_otlp_metrics(num=1)
        scope_metrics = metrics[0]["resource_metrics"][0]["scope_metrics"]
        assert scope_metrics is not None

    @pytest.mark.parametrize(
        ("library_env", "endpoint_env", "test_agent_otlp_http_port"),
        [
            (
                {
                    **DEFAULT_ENVVARS,
                    "OTEL_EXPORTER_OTLP_PROTOCOL": "http/protobuf",
                },
                "OTEL_EXPORTER_OTLP_METRICS_ENDPOINT",
                4321,
            ),
        ],
    )
    def test_otlp_metrics_custom_endpoint_http_protobuf(
        self,
        library_env: dict[str, str],
        endpoint_env: str,
        test_agent_otlp_http_port: int,
        otlp_metrics_endpoint_library_env: dict[str, str],
        test_agent: TestAgentAPI,
        test_library: APMLibrary,
    ):
        """Metrics are exported to custom OTLP endpoint."""
        name = "test_otlp_metrics_custom_endpoint_http_protobuf-counter"
        with test_library as t:
            generate_default_counter_data_point(t, name)

        assert urlparse(library_env[endpoint_env]).port == 4321, (
            f"Expected port 4321 in {urlparse(library_env[endpoint_env])}"
        )

        metrics = test_agent.wait_for_num_otlp_metrics(num=1)
        scope_metrics = metrics[0]["resource_metrics"][0]["scope_metrics"]
        assert scope_metrics is not None

    @missing_feature(context.library == "nodejs", reason="Does not support grpc")
    @pytest.mark.parametrize(
        ("library_env", "endpoint_env", "test_agent_otlp_grpc_port"),
        [
            (
                {
                    **DEFAULT_ENVVARS,
                    "OTEL_EXPORTER_OTLP_PROTOCOL": "grpc",
                },
                "OTEL_EXPORTER_OTLP_METRICS_ENDPOINT",
                4321,
            ),
        ],
    )
    def test_otlp_metrics_custom_endpoint_grpc(
        self,
        library_env: dict[str, str],
        endpoint_env: str,
        test_agent_otlp_grpc_port: int,
        otlp_metrics_endpoint_library_env: dict[str, str],
        test_agent: TestAgentAPI,
        test_library: APMLibrary,
    ):
        """Metrics are exported to custom OTLP endpoint."""
        name = "test_otlp_metrics_custom_endpoint_grpc-counter"
        with test_library as t:
            generate_default_counter_data_point(t, name)

        assert urlparse(library_env[endpoint_env]).port == 4321, (
            f"Expected port 4321 in {urlparse(library_env[endpoint_env])}"
        )

        metrics = test_agent.wait_for_num_otlp_metrics(num=1)
        scope_metrics = metrics[0]["resource_metrics"][0]["scope_metrics"]
        assert scope_metrics is not None


@features.otel_metrics_api
@scenarios.parametric
@missing_feature(context.library == "cpp", reason="Not yet implemented", force_skip=True)
@missing_feature(context.library == "golang", reason="Not yet implemented", force_skip=True)
@missing_feature(context.library == "java", reason="Not yet implemented", force_skip=True)
@missing_feature(context.library == "php", reason="Not yet implemented", force_skip=True)
@missing_feature(context.library == "rust", reason="Not yet implemented", force_skip=True)
class Test_Otel_Metrics_Configuration_OTLP_Exporter_Metrics_Headers:
    """Tests the OpenTelemetry OTLP exporter metrics headers configuration.

    This class validates the behavior of OTLP header configuration:
    - Custom headers configuration through environment variables OTEL_EXPORTER_OTLP_HEADERS and OTEL_EXPORTER_OTLP_METRICS_HEADERS
    """

    @pytest.mark.parametrize(
        "library_env",
        [
            {
                **DEFAULT_ENVVARS,
                "OTEL_EXPORTER_OTLP_HEADERS": "api-key=key,other-config-value=value",
                "OTEL_EXPORTER_OTLP_PROTOCOL": "http/protobuf",
            },
        ],
    )
    def test_custom_http_headers_included_in_otlp_export(
        self, test_agent: TestAgentAPI, test_library: APMLibrary, library_env: dict[str, str]
    ):
        """OTLP metrics are emitted when enabled."""

        name = "test_custom_http_headers_included_in_otlp_export-counter"
        with test_library as t:
            generate_default_counter_data_point(t, name)

        metrics = test_agent.wait_for_num_otlp_metrics(num=1)
        scope_metrics = metrics[0]["resource_metrics"][0]["scope_metrics"]
        assert scope_metrics is not None

        requests = test_agent.requests()
        metrics_requests = [r for r in requests if r["url"].endswith("/v1/metrics")]
        assert metrics_requests, f"Expected metrics request, got {requests}"
        assert metrics_requests[0]["headers"].get("api-key") == "key", (
            f"Expected api-key, got {metrics_requests[0]['headers']}"
        )
        assert metrics_requests[0]["headers"].get("other-config-value") == "value", (
            f"Expected other-config-value, got {metrics_requests[0]['headers']}"
        )

    @pytest.mark.parametrize(
        "library_env",
        [
            {
                **DEFAULT_ENVVARS,
                "OTEL_EXPORTER_OTLP_METRICS_HEADERS": "api-key=key,other-config-value=value",
                "OTEL_EXPORTER_OTLP_PROTOCOL": "http/protobuf",
            },
        ],
    )
    def test_custom_metrics_http_headers_included_in_otlp_export(
        self, test_agent: TestAgentAPI, test_library: APMLibrary, library_env: dict[str, str]
    ):
        """OTLP metrics are emitted when enabled."""

        name = "test_custom_metrics_http_headers_included_in_otlp_export-counter"
        with test_library as t:
            generate_default_counter_data_point(t, name)

        metrics = test_agent.wait_for_num_otlp_metrics(num=1)
        scope_metrics = metrics[0]["resource_metrics"][0]["scope_metrics"]
        assert scope_metrics is not None

        requests = test_agent.requests()
        metrics_requests = [r for r in requests if r["url"].endswith("/v1/metrics")]
        assert metrics_requests, f"Expected metrics request, got {requests}"
        assert metrics_requests[0]["headers"].get("api-key") == "key", (
            f"Expected api-key, got {metrics_requests[0]['headers']}"
        )
        assert metrics_requests[0]["headers"].get("other-config-value") == "value", (
            f"Expected other-config-value, got {metrics_requests[0]['headers']}"
        )


@features.otel_metrics_api
@scenarios.parametric
@missing_feature(context.library == "cpp", reason="Not yet implemented", force_skip=True)
@missing_feature(context.library == "golang", reason="Not yet implemented", force_skip=True)
@missing_feature(context.library == "java", reason="Not yet implemented", force_skip=True)
@missing_feature(context.library == "php", reason="Not yet implemented", force_skip=True)
@missing_feature(context.library == "rust", reason="Not yet implemented", force_skip=True)
class Test_Otel_Metrics_Configuration_OTLP_Exporter_Metrics_Protocol:
    """Tests the OpenTelemetry OTLP exporter metrics protocol configuration.

    This class validates the behavior of OTLP protocol configuration:
    - Protocol configuration through environment variable OTEL_EXPORTER_OTLP_PROTOCOL
    - Tests the following protocols: http/protobuf, grpc
    """

    @pytest.mark.parametrize(
        "library_env",
        [
            {
                **DEFAULT_ENVVARS,
                "OTEL_EXPORTER_OTLP_PROTOCOL": "http/protobuf",
            },
        ],
    )
    def test_otlp_protocol_http_protobuf(
        self, test_agent: TestAgentAPI, test_library: APMLibrary, library_env: dict[str, str]
    ):
        """OTLP metrics are emitted in expected format."""
        protocol = library_env["OTEL_EXPORTER_OTLP_PROTOCOL"]
        name = f"test_otlp_protocols-{protocol}-counter"
        with test_library as t:
            generate_default_counter_data_point(t, name)

        metrics = test_agent.wait_for_num_otlp_metrics(num=1)
        scope_metrics = metrics[0]["resource_metrics"][0]["scope_metrics"]
        assert scope_metrics is not None

        requests = test_agent.requests()
        metrics_requests = [r for r in requests if r["url"].endswith("/v1/metrics")]
        assert metrics_requests, f"Expected metrics request, got {requests}"
        assert (
            metrics_requests[0]["headers"].get("Content-Type") == "application/x-protobuf"
            if protocol == "http/protobuf"
            else "application/grpc"
        ), f"Expected correct Content-Type, got {metrics_requests[0]['headers']}"

    @pytest.mark.parametrize(
        "library_env",
        [
            {
                **DEFAULT_ENVVARS,
                "OTEL_EXPORTER_OTLP_PROTOCOL": "grpc",
            },
        ],
    )
    def test_otlp_protocol_grpc(self, test_agent: TestAgentAPI, test_library: APMLibrary, library_env: dict[str, str]):
        """OTLP metrics are emitted in expected format."""
        protocol = library_env["OTEL_EXPORTER_OTLP_PROTOCOL"]
        name = f"test_otlp_protocols-{protocol}-counter"
        with test_library as t:
            generate_default_counter_data_point(t, name)

        metrics = test_agent.wait_for_num_otlp_metrics(num=1)
        scope_metrics = metrics[0]["resource_metrics"][0]["scope_metrics"]
        assert scope_metrics is not None

        requests = test_agent.requests()
        metrics_requests = [r for r in requests if r["url"].endswith("/v1/metrics")]
        assert metrics_requests, f"Expected metrics request, got {requests}"
        assert (
            metrics_requests[0]["headers"].get("Content-Type") == "application/x-protobuf"
            if protocol == "http/protobuf"
            else "application/grpc"
        ), f"Expected correct Content-Type, got {metrics_requests[0]['headers']}"


@features.otel_metrics_api
@scenarios.parametric
@missing_feature(context.library == "cpp", reason="Not yet implemented", force_skip=True)
@missing_feature(context.library == "golang", reason="Not yet implemented", force_skip=True)
@missing_feature(context.library == "java", reason="Not yet implemented", force_skip=True)
@missing_feature(context.library == "php", reason="Not yet implemented", force_skip=True)
@missing_feature(context.library == "rust", reason="Not yet implemented", force_skip=True)
class Test_Otel_Metrics_Host_Name:
    """Tests the OpenTelemetry metrics host name configuration.

    This class validates the behavior of host name configuration:
    - Host name configuration when both environment variables DD_HOSTNAME and DD_TRACE_REPORT_HOSTNAME are set
    - Resource attributes set through environment variable OTEL_RESOURCE_ATTRIBUTES are preserved
    """

<<<<<<< HEAD
    @missing_feature(context.library in ["nodejs", "ruby"], reason="Not yet implemented", force_skip=True)
=======
    @missing_feature(
        context.library in ("dotnet", "nodejs"),
        reason="DD_HOSTNAME to host.name resource attribute mapping not yet implemented",
    )
>>>>>>> c8d5bd01
    @pytest.mark.parametrize(
        "library_env",
        [
            {
                **DEFAULT_ENVVARS,
                "DD_HOSTNAME": "ddhostname",
                "DD_TRACE_REPORT_HOSTNAME": "true",
            },
        ],
    )
    def test_hostname_from_dd_hostname(
        self, test_agent: TestAgentAPI, test_library: APMLibrary, library_env: dict[str, str]
    ):
        """host.name is set from DD_HOSTNAME."""
        name = "test_hostname_from_dd_hostname"

        with test_library as t:
            generate_default_counter_data_point(t, name)

        metrics_data = test_agent.wait_for_num_otlp_metrics(num=1)
        resource = metrics_data[0]["resource_metrics"][0]["resource"]
        actual_attributes = {item["key"]: item["value"]["string_value"] for item in resource["attributes"]}

        assert actual_attributes.get("host.name") == "ddhostname"

    @pytest.mark.parametrize(
        ("library_env", "host_attribute"),
        [
            (
                {
                    **DEFAULT_ENVVARS,
                    "OTEL_RESOURCE_ATTRIBUTES": "host.name=otelenv-host",
                    "DD_HOSTNAME": "ddhostname",
                },
                "host.name",
            ),
        ],
        ids=["host.name"],
    )
    def test_hostname_from_otel_resources(
        self, test_agent: TestAgentAPI, test_library: APMLibrary, library_env: dict[str, str], host_attribute: str
    ):
        """Hostname attributes in OTEL_RESOURCE_ATTRIBUTES takes precedence over DD_HOSTNAME."""
        name = "test_hostname_from_otel_resources"

        with test_library as t:
            generate_default_counter_data_point(t, name)

        metrics_data = test_agent.wait_for_num_otlp_metrics(num=1)
        resource = metrics_data[0]["resource_metrics"][0]["resource"]
        actual_attributes = {item["key"]: item["value"]["string_value"] for item in resource["attributes"]}

        assert actual_attributes.get(host_attribute) == "otelenv-host"

    @pytest.mark.parametrize(
        "library_env",
        [
            {
                **DEFAULT_ENVVARS,
                "DD_HOSTNAME": "ddhostname",
                "DD_TRACE_REPORT_HOSTNAME": "false",
            },
            {
                **DEFAULT_ENVVARS,
                "DD_HOSTNAME": "ddhostname",
                "DD_TRACE_REPORT_HOSTNAME": None,
            },
        ],
        ids=["disabled", "default"],
    )
    def test_hostname_omitted(self, test_agent: TestAgentAPI, test_library: APMLibrary, library_env: dict[str, str]):
        """host.name is omitted when not configured."""
        name = "test_hostname_omitted"

        with test_library as t:
            generate_default_counter_data_point(t, name)

        metrics_data = test_agent.wait_for_num_otlp_metrics(num=1)
        resource = metrics_data[0]["resource_metrics"][0]["resource"]
        actual_attributes = {item["key"]: item["value"]["string_value"] for item in resource["attributes"]}

        assert "host.name" not in actual_attributes


@scenarios.parametric
@features.otel_metrics_api
@missing_feature(context.library == "cpp", reason="Not yet implemented", force_skip=True)
@missing_feature(context.library == "golang", reason="Not yet implemented", force_skip=True)
@missing_feature(context.library == "java", reason="Not yet implemented", force_skip=True)
@missing_feature(context.library == "php", reason="Not yet implemented", force_skip=True)
@missing_feature(context.library == "rust", reason="Not yet implemented", force_skip=True)
class Test_Otel_Metrics_Resource_Attributes:
    """Tests the OpenTelemetry metrics resource attributes configuration.

    This class validates the behavior of resource attribute configuration:
    - Resource attributes configuration through environment variable OTEL_RESOURCE_ATTRIBUTES
    - Datadog environment variable mapping (DD_ENV, DD_SERVICE, DD_VERSION, DD_TAGS) to resource attributes
    - The expected OpenTelemetry vs Datadog precedence is observed
    """

    @pytest.mark.parametrize(
        "library_env",
        [
            {
                **DEFAULT_ENVVARS,
                "OTEL_RESOURCE_ATTRIBUTES": "deployment.environment=otelenv,service.name=service,service.version=2.0,foo=bar1,baz=qux1",
            },
        ],
    )
    def test_otel_resource_attributes(self, test_agent: TestAgentAPI, test_library: APMLibrary):
        name = "counter1"
        expected_attributes = {
            "service.name": "service",
            "service.version": "2.0",
            "foo": "bar1",
            "baz": "qux1",
        }

        with test_library as t:
            generate_default_counter_data_point(t, name)

        metrics_data = test_agent.wait_for_num_otlp_metrics(num=1)

        # Assert that the ResourceMetrics has the expected resources
        resource = metrics_data[0]["resource_metrics"][0]["resource"]
        actual_attributes = {item["key"]: item["value"]["string_value"] for item in resource["attributes"]}
        assert expected_attributes.items() <= actual_attributes.items()

        # Add separate assertion for the DD_ENV mapping, whose semantic convention was updated in 1.27.0
        assert (
            actual_attributes.get("deployment.environment") == "otelenv"
            or actual_attributes.get("deployment.environment.name") == "otelenv"
        )

    @pytest.mark.parametrize(
        "library_env",
        [
            {
                **DEFAULT_ENVVARS,
                "DD_ENV": "otelenv",
                "DD_SERVICE": "service",
                "DD_VERSION": "2.0",
                "DD_TAGS": "foo:bar1,baz:qux1",
            },
            {
                **DEFAULT_ENVVARS,
                "OTEL_RESOURCE_ATTRIBUTES": "deployment.environment=otelenv,service.name=service,service.version=2.0,foo=bar1,baz=qux1",
            },
            {
                **DEFAULT_ENVVARS,
                "DD_SERVICE": "service",
                "DD_VERSION": "2.0",
                "OTEL_RESOURCE_ATTRIBUTES": "deployment.environment=otelenv,foo=bar1,baz=qux1",
            },
            {
                **DEFAULT_ENVVARS,
                "DD_ENV": "otelenv",
                "DD_VERSION": "2.0",
                "OTEL_RESOURCE_ATTRIBUTES": "service.name=service,foo=bar1,baz=qux1",
            },
            {
                **DEFAULT_ENVVARS,
                "DD_ENV": "otelenv",
                "DD_SERVICE": "service",
                "OTEL_RESOURCE_ATTRIBUTES": "service.version=2.0,foo=bar1,baz=qux1",
            },
        ],
    )
    def test_otel_resource_attributes_populated_by_dd_otel_envs(
        self, test_agent: TestAgentAPI, test_library: APMLibrary
    ):
        name = "counter1"
        expected_attributes = {
            "service.name": "service",
            "service.version": "2.0",
            "foo": "bar1",
            "baz": "qux1",
        }

        with test_library as t:
            generate_default_counter_data_point(t, name)

        metrics_data = test_agent.wait_for_num_otlp_metrics(num=1)

        # Assert that the ResourceMetrics has the expected resources
        resource = metrics_data[0]["resource_metrics"][0]["resource"]
        actual_attributes = {item["key"]: item["value"]["string_value"] for item in resource["attributes"]}
        assert expected_attributes.items() <= actual_attributes.items()

        # Add separate assertion for the DD_ENV mapping, whose semantic convention was updated in 1.27.0
        assert (
            actual_attributes.get("deployment.environment") == "otelenv"
            or actual_attributes.get("deployment.environment.name") == "otelenv"
        )

    @pytest.mark.parametrize(
        "library_env",
        [
            {
                **DEFAULT_ENVVARS,
                "DD_ENV": "otelenv",
                "DD_SERVICE": "service",
                "DD_VERSION": "2.0",
                "DD_TAGS": "foo:bar1,baz:qux1",
                "OTEL_RESOURCE_ATTRIBUTES": "deployment.environment=ignored_env,service.name=ignored_service,service.version=ignored_version,foo=ignored_bar1,baz=ignored_qux1",
            },
        ],
    )
    def test_dd_env_vars_override_otel(self, test_agent: TestAgentAPI, test_library: APMLibrary):
        name = "counter1"
        expected_attributes = {
            "service.name": "service",
            "service.version": "2.0",
            "foo": "bar1",
            "baz": "qux1",
        }

        with test_library as t:
            generate_default_counter_data_point(t, name)

        metrics_data = test_agent.wait_for_num_otlp_metrics(num=1)

        # Assert that the ResourceMetrics has the expected resources
        resource = metrics_data[0]["resource_metrics"][0]["resource"]
        actual_attributes = {item["key"]: item["value"]["string_value"] for item in resource["attributes"]}
        assert expected_attributes.items() <= actual_attributes.items()

        # Add separate assertion for the DD_ENV mapping, whose semantic convention was updated in 1.27.0
        assert (
            actual_attributes.get("deployment.environment") == "otelenv"
            or actual_attributes.get("deployment.environment.name") == "otelenv"
        )


@features.otel_metrics_api
@scenarios.parametric
@missing_feature(context.library == "cpp", reason="Not yet implemented", force_skip=True)
@missing_feature(context.library == "golang", reason="Not yet implemented", force_skip=True)
@missing_feature(context.library == "java", reason="Not yet implemented", force_skip=True)
@missing_feature(context.library == "php", reason="Not yet implemented", force_skip=True)
@missing_feature(context.library == "rust", reason="Not yet implemented", force_skip=True)
class Test_Otel_Metrics_Telemetry:
    """Tests the OpenTelemetry metrics telemetry configuration reporting.

    This class validates the behavior of telemetry configuration reporting:
    - Telemetry configuration reporting for OTLP metrics exporter settings
    - Telemetry metrics reporting for OTLP metrics exporter operations
    """

    @pytest.mark.parametrize(
        "library_env",
        [
            {
                "DD_METRICS_OTEL_ENABLED": "true",
                "CORECLR_ENABLE_PROFILING": "1",
                "DD_TELEMETRY_HEARTBEAT_INTERVAL": "0.1",
            },
        ],
    )
    def test_telemetry_default_configurations(
        self, test_agent: TestAgentAPI, test_library: APMLibrary, library_env: dict[str, str]
    ):
        """Test default configurations values for environment variables associated with the OTel Metrics features."""
        name = "test_telemetry_exporter_configurations"

        with test_library as t:
            generate_default_counter_data_point(t, name)

        metrics = test_agent.wait_for_num_otlp_metrics(num=1)
        scope_metrics = metrics[0]["resource_metrics"][0]["scope_metrics"]
        assert scope_metrics is not None

        configurations_by_name = test_agent.wait_for_telemetry_configurations()

        for expected_env, expected_value in [
            ("OTEL_EXPORTER_OTLP_METRICS_TIMEOUT", 10000),
            ("OTEL_METRIC_EXPORT_INTERVAL", 10000),
            ("OTEL_METRIC_EXPORT_TIMEOUT", 7500),
        ]:
            # Find configuration with env_var origin (since these are set via environment variables)
            config = test_agent.get_telemetry_config_by_origin(
                configurations_by_name, expected_env, "default", fallback_to_first=True
            )
            assert config is not None, f"No configuration found for '{expected_env}'"
            assert isinstance(config, dict)
            assert config.get("value") == expected_value, (
                f"Expected {expected_env} to be {expected_value}, configuration: {config}"
            )

    @pytest.mark.parametrize(
        ("library_env", "endpoint_env", "test_agent_otlp_http_port"),
        [
            (
                {
                    **DEFAULT_ENVVARS,
                    "DD_TELEMETRY_HEARTBEAT_INTERVAL": "0.1",
                    "OTEL_EXPORTER_OTLP_TIMEOUT": "30000",
                    "OTEL_EXPORTER_OTLP_HEADERS": "api-key=key,other-config-value=value",
                    "OTEL_EXPORTER_OTLP_PROTOCOL": "http/protobuf",
                    "OTEL_METRIC_EXPORT_INTERVAL": "5000",
                    "OTEL_METRIC_EXPORT_TIMEOUT": "5000",
                },
                "OTEL_EXPORTER_OTLP_ENDPOINT",
                4320,
            ),
        ],
    )
    def test_telemetry_exporter_configurations(
        self,
        library_env: dict[str, str],
        endpoint_env: str,
        test_agent_otlp_http_port: int,
        otlp_metrics_endpoint_library_env: dict[str, str],
        test_agent: TestAgentAPI,
        test_library: APMLibrary,
    ):
        """Test configurations starting with OTEL_EXPORTER_OTLP_ are sent to the instrumentation telemetry intake."""
        name = "test_telemetry_exporter_configurations"

        with test_library as t:
            generate_default_counter_data_point(t, name)

        metrics = test_agent.wait_for_num_otlp_metrics(num=1)
        scope_metrics = metrics[0]["resource_metrics"][0]["scope_metrics"]
        assert scope_metrics is not None

        configurations_by_name = test_agent.wait_for_telemetry_configurations()

        for expected_env, expected_value in [
            ("OTEL_EXPORTER_OTLP_TIMEOUT", 30000),
            ("OTEL_EXPORTER_OTLP_HEADERS", "api-key=key,other-config-value=value"),
            ("OTEL_EXPORTER_OTLP_PROTOCOL", "http/protobuf"),
            ("OTEL_EXPORTER_OTLP_ENDPOINT", library_env["OTEL_EXPORTER_OTLP_ENDPOINT"]),
            ("OTEL_METRIC_EXPORT_INTERVAL", 5000),
            ("OTEL_METRIC_EXPORT_TIMEOUT", 5000),
        ]:
            # Find configuration with env_var origin (since these are set via environment variables)
            config = test_agent.get_telemetry_config_by_origin(
                configurations_by_name, expected_env, "env_var", fallback_to_first=True
            )
            assert config is not None, f"No configuration found for '{expected_env}'"
            assert isinstance(config, dict)
            assert config.get("value") == expected_value, (
                f"Expected {expected_env} to be {expected_value}, configuration: {config}"
            )

    @pytest.mark.parametrize(
        ("library_env", "endpoint_env", "test_agent_otlp_http_port"),
        [
            (
                {
                    "DD_METRICS_OTEL_ENABLED": "true",
                    "DD_TELEMETRY_HEARTBEAT_INTERVAL": "0.1",
                    "OTEL_EXPORTER_OTLP_METRICS_TIMEOUT": "30000",
                    "OTEL_EXPORTER_OTLP_METRICS_HEADERS": "api-key=key,other-config-value=value",
                    "OTEL_EXPORTER_OTLP_METRICS_PROTOCOL": "http/protobuf",
                },
                "OTEL_EXPORTER_OTLP_METRICS_ENDPOINT",
                4325,
            ),
        ],
    )
    def test_telemetry_exporter_metrics_configurations(
        self,
        library_env: dict[str, str],
        endpoint_env: str,
        test_agent_otlp_http_port: int,
        otlp_metrics_endpoint_library_env: dict[str, str],
        test_agent: TestAgentAPI,
        test_library: APMLibrary,
    ):
        """Test Teleemtry configurations starting with OTEL_EXPORTER_OTLP_METRICS_ are sent to the instrumentation telemetry intake."""
        name = "test_telemetry_exporter_metrics_configurations"

        with test_library as t:
            generate_default_counter_data_point(t, name)

        metrics = test_agent.wait_for_num_otlp_metrics(num=1)
        scope_metrics = metrics[0]["resource_metrics"][0]["scope_metrics"]
        assert scope_metrics is not None

        configurations_by_name = test_agent.wait_for_telemetry_configurations()

        for expected_env, expected_value in [
            ("OTEL_EXPORTER_OTLP_METRICS_TIMEOUT", 30000),
            ("OTEL_EXPORTER_OTLP_METRICS_HEADERS", "api-key=key,other-config-value=value"),
            ("OTEL_EXPORTER_OTLP_METRICS_PROTOCOL", "http/protobuf"),
            ("OTEL_EXPORTER_OTLP_METRICS_ENDPOINT", library_env["OTEL_EXPORTER_OTLP_METRICS_ENDPOINT"]),
        ]:
            # Find configuration with env_var origin (since these are set via environment variables)
            config = test_agent.get_telemetry_config_by_origin(
                configurations_by_name, expected_env, "env_var", fallback_to_first=True
            )
            assert config is not None, f"No configuration found for '{expected_env}'"
            assert isinstance(config, dict)
            assert config.get("value") == expected_value, (
                f"Expected {expected_env} to be {expected_value}, configuration: {config}"
            )

    @missing_feature(
        context.library == "dotnet",
        reason="OTel metrics telemetry metrics (otel.metrics_export_attempts) not yet fully flushed in time",
    )
    @pytest.mark.parametrize(
        "library_env",
        [
            {
                **DEFAULT_ENVVARS,
                "DD_TELEMETRY_HEARTBEAT_INTERVAL": "0.1",
                "OTEL_EXPORTER_OTLP_PROTOCOL": "http/protobuf",
            },
        ],
    )
    def test_telemetry_metrics_http_protobuf(
        self, library_env: dict[str, str], test_agent: TestAgentAPI, test_library: APMLibrary
    ):
        """Test telemetry metrics are sent to the instrumentation telemetry intake."""
        name = "test_telemetry_metrics"

        with test_library as t:
            generate_default_counter_data_point(t, name)

        metrics = test_agent.wait_for_num_otlp_metrics(num=1)
        scope_metrics = metrics[0]["resource_metrics"][0]["scope_metrics"]
        assert scope_metrics is not None

        telemetry_metrics = test_agent.wait_for_telemetry_metrics("otel.metrics_export_attempts")
        assert telemetry_metrics, f"Expected metrics, got {telemetry_metrics}"
        for metric in telemetry_metrics:
            assert metric.get("type") == "count", f"Expected count, got {metric}"
            assert len(metric.get("points", [])) > 0, f"Expected at least 1 point, got {metric}"
            assert metric.get("common") is True, f"Expected common, got {metric}"
            assert metric.get("tags") is not None, f"Expected tags, got {metric}"
            assert "protocol:http" in metric.get("tags")
            assert "encoding:protobuf" in metric.get("tags")

        telemetry_metrics = test_agent.wait_for_telemetry_metrics("otel.metrics_export_successes")
        assert telemetry_metrics, f"Expected metrics, got {telemetry_metrics}"
        for metric in telemetry_metrics:
            assert metric.get("type") == "count", f"Expected count, got {metric}"
            assert len(metric.get("points", [])) > 0, f"Expected at least 1 point, got {metric}"
            assert metric.get("common") is True, f"Expected common, got {metric}"
            assert metric.get("tags") is not None, f"Expected tags, got {metric}"
            assert "protocol:http" in metric.get("tags")
            assert "encoding:protobuf" in metric.get("tags")

<<<<<<< HEAD
    @missing_feature(context.library in ["nodejs", "ruby"], reason="Does not support grpc", force_skip=True)
=======
    @missing_feature(
        context.library == "dotnet",
        reason="OTel metrics telemetry metrics (otel.metrics_export_attempts) not yet fully flushed in time",
    )
    @missing_feature(context.library == "nodejs", reason="Does not support grpc", force_skip=True)
>>>>>>> c8d5bd01
    @pytest.mark.parametrize(
        "library_env",
        [
            {
                **DEFAULT_ENVVARS,
                "DD_TELEMETRY_HEARTBEAT_INTERVAL": "0.1",
                "OTEL_EXPORTER_OTLP_PROTOCOL": "grpc",
            },
        ],
    )
    def test_telemetry_metrics_grpc(
        self, library_env: dict[str, str], test_agent: TestAgentAPI, test_library: APMLibrary
    ):
        """Test telemetry metrics are sent to the instrumentation telemetry intake."""
        name = "test_telemetry_metrics"

        with test_library as t:
            generate_default_counter_data_point(t, name)

        metrics = test_agent.wait_for_num_otlp_metrics(num=1)
        scope_metrics = metrics[0]["resource_metrics"][0]["scope_metrics"]
        assert scope_metrics is not None

        telemetry_metrics = test_agent.wait_for_telemetry_metrics("otel.metrics_export_attempts")
        assert telemetry_metrics, f"Expected metrics, got {telemetry_metrics}"
        for metric in telemetry_metrics:
            assert metric.get("type") == "count", f"Expected count, got {metric}"
            assert len(metric.get("points", [])) > 0, f"Expected at least 1 point, got {metric}"
            assert metric.get("common") is True, f"Expected common, got {metric}"
            assert metric.get("tags") is not None, f"Expected tags, got {metric}"
            assert "protocol:grpc" in metric.get("tags")
            assert "encoding:protobuf" in metric.get("tags")

        telemetry_metrics = test_agent.wait_for_telemetry_metrics("otel.metrics_export_successes")
        assert telemetry_metrics, f"Expected metrics, got {telemetry_metrics}"
        for metric in telemetry_metrics:
            assert metric.get("type") == "count", f"Expected count, got {metric}"
            assert len(metric.get("points", [])) > 0, f"Expected at least 1 point, got {metric}"
            assert metric.get("common") is True, f"Expected common, got {metric}"
            assert metric.get("tags") is not None, f"Expected tags, got {metric}"
            assert "protocol:grpc" in metric.get("tags")
            assert "encoding:protobuf" in metric.get("tags")<|MERGE_RESOLUTION|>--- conflicted
+++ resolved
@@ -102,22 +102,15 @@
 ):
     assert scope_metric["scope"]["name"] == meter_name
     assert scope_metric["scope"]["version"] == meter_version
-<<<<<<< HEAD
     
     if context.library != "ruby":
-        # Ruby Exporter is still in beta, it does not support scope attributes or schema URL
+        # Ruby Exporter is still in beta, it does not support scope attributes
         assert (
             expected_scope_attributes.items()
             == {item["key"]: item["value"]["string_value"] for item in scope_metric["scope"]["attributes"]}.items()
         )
-=======
-    assert (
-        expected_scope_attributes.items()
-        == {item["key"]: item["value"]["string_value"] for item in scope_metric["scope"]["attributes"]}.items()
-    )
-
-    if context.library != "dotnet":  # .NET does not support schema_url
->>>>>>> c8d5bd01
+
+    if context.library not in ("dotnet", "ruby"):  # .NET and Ruby do not support schema_url
         assert scope_metric["schema_url"] == schema_url
 
 
@@ -1689,14 +1682,10 @@
     - Resource attributes set through environment variable OTEL_RESOURCE_ATTRIBUTES are preserved
     """
 
-<<<<<<< HEAD
-    @missing_feature(context.library in ["nodejs", "ruby"], reason="Not yet implemented", force_skip=True)
-=======
     @missing_feature(
-        context.library in ("dotnet", "nodejs"),
+        context.library in ("dotnet", "nodejs", "nodejs"),
         reason="DD_HOSTNAME to host.name resource attribute mapping not yet implemented",
     )
->>>>>>> c8d5bd01
     @pytest.mark.parametrize(
         "library_env",
         [
@@ -2143,15 +2132,11 @@
             assert "protocol:http" in metric.get("tags")
             assert "encoding:protobuf" in metric.get("tags")
 
-<<<<<<< HEAD
-    @missing_feature(context.library in ["nodejs", "ruby"], reason="Does not support grpc", force_skip=True)
-=======
     @missing_feature(
         context.library == "dotnet",
         reason="OTel metrics telemetry metrics (otel.metrics_export_attempts) not yet fully flushed in time",
     )
-    @missing_feature(context.library == "nodejs", reason="Does not support grpc", force_skip=True)
->>>>>>> c8d5bd01
+    @missing_feature(context.library == ("nodejs", "ruby"), reason="Does not support grpc", force_skip=True)
     @pytest.mark.parametrize(
         "library_env",
         [
