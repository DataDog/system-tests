--- conflicted
+++ resolved
@@ -1,12 +1,7 @@
 import pytest
 
-<<<<<<< HEAD
-from hypothesis import given, settings, HealthCheck, strategies as st
-
-from utils import features, scenarios, missing_feature, context
-=======
 from utils import context, features, missing_feature, scenarios
->>>>>>> 83bb1d09
+
 from urllib.parse import urlparse
 
 EXPECTED_TAGS = [("foo", "bar1"), ("baz", "qux1")]
@@ -1593,107 +1588,6 @@
 
 @features.otel_metrics_api
 @scenarios.parametric
-<<<<<<< HEAD
-@missing_feature(context.library == "dotnet", reason="timeout configuration telemetry reporting not yet implemented")
-class Test_Otel_Metrics_Configuration_OTLP_Exporter_Metrics_Timeout:
-    """Tests the OpenTelemetry OTLP exporter metrics timeout configuration.
-
-    This class validates the behavior of OTLP timeout configuration:
-    - Default timeout values when no configuration is provided
-    - Timeout configuration through environment variables OTEL_EXPORTER_OTLP_TIMEOUT and OTEL_EXPORTER_OTLP_METRICS_TIMEOUT
-    - Telemetry configuration reporting
-    """
-
-    @pytest.mark.parametrize(
-        "library_env",
-        [
-            {
-                "DD_METRICS_OTEL_ENABLED": "true",
-                "CORECLR_ENABLE_PROFILING": "1",
-                "DD_TELEMETRY_HEARTBEAT_INTERVAL": "0.1",
-            },
-        ],
-    )
-    def test_default_timeout(self, test_agent, test_library, library_env):
-        """SDK uses default timeout when no timeout env vars are set."""
-        name = "test_default_timeout"
-
-        with test_library as t:
-            generate_default_counter_data_point(t, name)
-
-        metrics = test_agent.wait_for_num_otlp_metrics(num=1)
-        scope_metrics = metrics[0]["resource_metrics"][0]["scope_metrics"]
-        assert scope_metrics is not None
-
-        # Wait for telemetry configurations and verify the timeout has the default value of 10s
-        configurations_by_name = test_agent.wait_for_telemetry_configurations()
-
-        # Find default configurations (since no env vars are set, these should have default origin)
-        exporter_timeout = test_agent.get_telemetry_config_by_origin(
-            configurations_by_name, "OTEL_EXPORTER_OTLP_TIMEOUT", "default", fallback_to_first=True
-        )
-        exporter_metrics_timeout = test_agent.get_telemetry_config_by_origin(
-            configurations_by_name, "OTEL_EXPORTER_OTLP_METRICS_TIMEOUT", "default", fallback_to_first=True
-        )
-
-        assert exporter_timeout is not None, "OTEL_EXPORTER_OTLP_TIMEOUT should be set"
-        assert exporter_metrics_timeout is not None, "OTEL_EXPORTER_OTLP_METRICS_TIMEOUT should be set"
-
-        assert (
-            exporter_timeout.get("value") == 10000
-        ), f"OTEL_EXPORTER_OTLP_TIMEOUT should be 10000, exporter_timeout: {exporter_timeout}"
-        assert (
-            exporter_metrics_timeout.get("value") == 10000
-        ), f"OTEL_EXPORTER_OTLP_METRICS_TIMEOUT should be 10000, exporter_metrics_timeout: {exporter_metrics_timeout}"
-
-    @pytest.mark.parametrize(
-        "library_env",
-        [
-            {
-                "DD_METRICS_OTEL_ENABLED": "true",
-                "CORECLR_ENABLE_PROFILING": "1",
-                "DD_TELEMETRY_HEARTBEAT_INTERVAL": "0.1",
-                "OTEL_EXPORTER_OTLP_TIMEOUT": "1000",  # This value can be adjusted if the test becomes flaky
-                "OTEL_EXPORTER_OTLP_METRICS_TIMEOUT": "5000",  # This value can be adjusted if the test becomes flaky
-            },
-        ],
-    )
-    def test_custom_timeout(self, test_agent, test_library, library_env):
-        """SDK uses default timeout when no timeout env vars are set."""
-        name = "test_default_timeout"
-
-        with test_library as t:
-            generate_default_counter_data_point(t, name)
-
-        metrics = test_agent.wait_for_num_otlp_metrics(num=1)
-        scope_metrics = metrics[0]["resource_metrics"][0]["scope_metrics"]
-        assert scope_metrics is not None
-
-        # Wait for telemetry configurations and verify the timeout has the default value of 10s
-        configurations_by_name = test_agent.wait_for_telemetry_configurations()
-
-        # Find default configurations (since no env vars are set, these should have default origin)
-        exporter_timeout = test_agent.get_telemetry_config_by_origin(
-            configurations_by_name, "OTEL_EXPORTER_OTLP_TIMEOUT", "env_var", fallback_to_first=True
-        )
-        exporter_metrics_timeout = test_agent.get_telemetry_config_by_origin(
-            configurations_by_name, "OTEL_EXPORTER_OTLP_METRICS_TIMEOUT", "env_var", fallback_to_first=True
-        )
-
-        assert exporter_timeout is not None, "OTEL_EXPORTER_OTLP_TIMEOUT should be set"
-        assert exporter_metrics_timeout is not None, "OTEL_EXPORTER_OTLP_METRICS_TIMEOUT should be set"
-
-        assert (
-            exporter_timeout.get("value") == 1000
-        ), f"OTEL_EXPORTER_OTLP_TIMEOUT should be 1000, exporter_timeout: {exporter_timeout}"
-        assert (
-            exporter_metrics_timeout.get("value") == 5000
-        ), f"OTEL_EXPORTER_OTLP_METRICS_TIMEOUT should be 5000, exporter_metrics_timeout: {exporter_metrics_timeout}"
-
-
-@features.otel_metrics_api
-@scenarios.parametric
-=======
 @missing_feature(context.library == "cpp", reason="Not yet implemented", force_skip=True)
 @missing_feature(context.library == "dotnet", reason="Not yet implemented", force_skip=True)
 @missing_feature(context.library == "golang", reason="Not yet implemented", force_skip=True)
@@ -1702,7 +1596,7 @@
 @missing_feature(context.library == "php", reason="Not yet implemented", force_skip=True)
 @missing_feature(context.library == "ruby", reason="Not yet implemented", force_skip=True)
 @missing_feature(context.library == "rust", reason="Not yet implemented", force_skip=True)
->>>>>>> 83bb1d09
+
 class Test_Otel_Metrics_Host_Name:
     """Tests the OpenTelemetry metrics host name configuration.
 
