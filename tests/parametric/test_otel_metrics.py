--- conflicted
+++ resolved
@@ -296,14 +296,8 @@
     """
 
     @pytest.mark.parametrize("library_env", [{**DEFAULT_ENVVARS}])
-<<<<<<< HEAD
     @missing_feature(context.library == "ruby", reason="Measurements are not aggregated by Exporter")
-    def test_otel_get_meter_by_distinct(
-        self, test_agent: TestAgentAPI, test_library: APMLibrary, library_env: dict[str, str]
-    ):
-=======
     def test_otel_get_meter_by_distinct(self, test_agent: TestAgentAPI, test_library: APMLibrary):
->>>>>>> 7b4df5bf
         name = "counter-test_get_meter_same_parameters"
         first_meter_name = DEFAULT_METER_NAME
         identical_meter_name = DEFAULT_METER_NAME
@@ -372,18 +366,12 @@
     """
 
     @pytest.mark.parametrize("library_env", [{**DEFAULT_ENVVARS}])
-<<<<<<< HEAD
     @missing_feature(
         context.library == "ruby",
         reason="Ruby exporter does not support aggregating multiple measurements",
         force_skip=True,
     )
-    def test_otel_create_instruments_by_distinct(
-        self, test_agent: TestAgentAPI, test_library: APMLibrary, library_env: dict[str, str]
-    ):
-=======
     def test_otel_create_instruments_by_distinct(self, test_agent: TestAgentAPI, test_library: APMLibrary):
->>>>>>> 7b4df5bf
         counter_name = "test_otel_create_counter"
         updowncounter_name = "test_otel_create_updowncounter"
         gauge_name = "test_otel_create_gauge"
@@ -1702,14 +1690,7 @@
             },
         ],
     )
-<<<<<<< HEAD
-    @missing_feature(context.library == "ruby", reason="Telemetry is not reported")
-    def test_hostname_from_dd_hostname(
-        self, test_agent: TestAgentAPI, test_library: APMLibrary, library_env: dict[str, str]
-    ):
-=======
     def test_hostname_from_dd_hostname(self, test_agent: TestAgentAPI, test_library: APMLibrary):
->>>>>>> 7b4df5bf
         """host.name is set from DD_HOSTNAME."""
         name = "test_hostname_from_dd_hostname"
 
