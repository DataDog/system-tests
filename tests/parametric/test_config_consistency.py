--- conflicted
+++ resolved
@@ -383,11 +383,7 @@
     if context.library != "php"
     else "1",  # Profiling is enabled as "1" by default in PHP if loaded
     "dd_data_streams_enabled": "false",
-<<<<<<< HEAD
-    "dd_logs_injection": "false" if context.library != "java" else "true",
-=======
-    "dd_logs_injection": "false" if context.library != "ruby" else "true",  # Enabled by default in ruby
->>>>>>> e838496f
+    "dd_logs_injection": "true" if context.library in ["java", "ruby"] else "false",  # Enabled by default in Java and Ruby
 }
 
 
