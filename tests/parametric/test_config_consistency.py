"""
Test configuration consistency for features across supported APM SDKs.
"""

from urllib.parse import urlparse
import pytest
from utils import scenarios, features, context, missing_feature, irrelevant, flaky
from utils.parametric.spec.trace import find_span_in_traces, find_only_span

parametrize = pytest.mark.parametrize


def enable_tracing_enabled():
    env1: dict = {}
    env2: dict = {"DD_TRACE_ENABLED": "true"}
    return parametrize("library_env", [env1, env2])


def enable_tracing_disabled():
    env = {"DD_TRACE_ENABLED": "false"}
    return parametrize("library_env", [env])


@scenarios.parametric
@features.tracing_configuration_consistency
class Test_Config_TraceEnabled:
    @enable_tracing_enabled()
    def test_tracing_enabled(self, library_env, test_agent, test_library):
        assert library_env.get("DD_TRACE_ENABLED", "true") == "true"
        with test_library:
            with test_library.dd_start_span("allowed"):
                pass
        assert test_agent.wait_for_num_traces(
            num=1
        ), "DD_TRACE_ENABLED=true and wait_for_num_traces does not raise an exception after waiting for 1 trace."

    @enable_tracing_disabled()
    def test_tracing_disabled(self, library_env, test_agent, test_library):
        assert library_env.get("DD_TRACE_ENABLED") == "false"
        with test_library:
            with test_library.dd_start_span("allowed"):
                pass
        with pytest.raises(ValueError) as e:
            test_agent.wait_for_num_traces(num=1)
        assert e.match(".*traces not available from test agent, got 0.*")


@scenarios.parametric
@features.tracing_configuration_consistency
@missing_feature(context.library == "php", reason="Can't create /parametric-tracer-logs at build step")
class Test_Config_TraceLogDirectory:
    @pytest.mark.parametrize(
        "library_env", [{"DD_TRACE_ENABLED": "true", "DD_TRACE_LOG_DIRECTORY": "/parametric-tracer-logs"}]
    )
    def test_trace_log_directory_configured_with_existing_directory(self, library_env, test_agent, test_library):
        with test_library:
            with test_library.dd_start_span("allowed"):
                pass

        success, message = test_library.container_exec_run("ls /parametric-tracer-logs")
        assert success, message
        assert len(message.splitlines()) > 0, "No tracer logs detected"


def set_service_version_tags():
    env1: dict = {}
    env2: dict = {"DD_SERVICE": "test_service", "DD_VERSION": "5.2.0"}
    return parametrize("library_env", [env1, env2])


@scenarios.parametric
@features.tracing_configuration_consistency
class Test_Config_UnifiedServiceTagging:
    @parametrize("library_env", [{}])
    def test_default_config(self, library_env, test_agent, test_library):
        with test_library:
            with test_library.dd_start_span(name="s1") as s1:
                pass

        traces = test_agent.wait_for_num_traces(1)
        assert len(traces) == 1

        span = find_span_in_traces(traces, s1.trace_id, s1.span_id)
        assert span["service"] != "version_test"
        # in Node.js version can automatically be grabbed from the package.json on default, thus this test does not apply
        if test_library.lang != "nodejs":
            assert "version" not in span["meta"]
        assert "env" not in span["meta"]

    # Assert that iff a span has service name set by DD_SERVICE, it also gets the version specified in DD_VERSION
    @parametrize("library_env", [{"DD_SERVICE": "version_test", "DD_VERSION": "5.2.0"}])
    @missing_feature(context.library < "ruby@2.7.1-dev")
    def test_specific_version(self, library_env, test_agent, test_library):
        with test_library:
            with test_library.dd_start_span(name="s1") as s1:
                pass
            with test_library.dd_start_span(name="s2", service="no dd_service") as s2:
                pass

        traces = test_agent.wait_for_num_traces(2)
        assert len(traces) == 2

        span1 = find_span_in_traces(traces, s1.trace_id, s1.span_id)

        assert span1["service"] == "version_test"
        assert span1["meta"]["version"] == "5.2.0"

        span2 = find_span_in_traces(traces, s2.trace_id, s2.span_id)
        assert span2["service"] == "no dd_service"
        assert "version" not in span2["meta"]

    @parametrize("library_env", [{"DD_ENV": "dev"}])
    def test_specific_env(self, library_env, test_agent, test_library):
        assert library_env.get("DD_ENV") == "dev"
        with test_library:
            with test_library.dd_start_span(name="s1") as s1:
                pass

        traces = test_agent.wait_for_num_traces(1)
        assert len(traces) == 1

        span = find_span_in_traces(traces, s1.trace_id, s1.span_id)
        assert span["meta"]["env"] == "dev"


@scenarios.parametric
@features.tracing_configuration_consistency
class Test_Config_TraceAgentURL:
    """
    DD_TRACE_AGENT_URL is validated using the tracer configuration.
    This approach avoids the need to modify the setup file to create additional containers at the specified URL,
    which would be unnecessarily complex.
    """

    @parametrize(
        "library_env",
        [
            {
                "DD_TRACE_AGENT_URL": "unix:///var/run/datadog/apm.socket",
                "DD_AGENT_HOST": "localhost",
                "DD_AGENT_PORT": "8126",
            }
        ],
    )
    def test_dd_trace_agent_unix_url_nonexistent(self, library_env, test_agent, test_library):
        with test_library as t:
            resp = t.config()

        url = urlparse(resp["dd_trace_agent_url"])
        assert "unix" in url.scheme
        assert url.path == "/var/run/datadog/apm.socket"

    # The DD_TRACE_AGENT_URL is validated using the tracer configuration. This approach avoids the need to modify the setup file to create additional containers at the specified URL, which would be unnecessarily complex.
    @parametrize(
        "library_env",
        [{"DD_TRACE_AGENT_URL": "http://random-host:9999/", "DD_AGENT_HOST": "localhost", "DD_AGENT_PORT": "8126"}],
    )
    def test_dd_trace_agent_http_url_nonexistent(self, library_env, test_agent, test_library):
        with test_library as t:
            resp = t.config()

        url = urlparse(resp["dd_trace_agent_url"])
        assert url.scheme == "http"
        assert url.hostname == "random-host"
        assert url.port == 9999


@scenarios.parametric
@features.tracing_configuration_consistency
class Test_Config_RateLimit:
    # The default value of DD_TRACE_RATE_LIMIT is validated using the tracer configuration.
    # This approach avoids the need to create a new weblog endpoint that generates 100 traces per second,
    # which would be unreliable for testing and require significant effort for each tracer's weblog application.
    # The feature is mainly tested in the second test case, where the rate limit is set to 1 to ensure it works as expected.
    @parametrize("library_env", [{"DD_TRACE_SAMPLE_RATE": "1"}])
    def test_default_trace_rate_limit(self, library_env, test_agent, test_library):
        with test_library as t:
            resp = t.config()
        assert resp["dd_trace_rate_limit"] == "100"

    @irrelevant(
        context.library == "php",
        reason="PHP backfill model does not support strict two-trace limit, see test below for its behavior",
    )
    @parametrize("library_env", [{"DD_TRACE_RATE_LIMIT": "1", "DD_TRACE_SAMPLE_RATE": "1"}])
    @flaky(library="java", reason="APMAPI-908")
    def test_setting_trace_rate_limit_strict(self, library_env, test_agent, test_library):
        with test_library:
            with test_library.dd_start_span(name="s1") as s1:
                pass
            with test_library.dd_start_span(name="s2") as s2:
                pass

        traces = test_agent.wait_for_num_traces(2)
        trace_0_sampling_priority = traces[0][0]["metrics"]["_sampling_priority_v1"]
        trace_1_sampling_priority = traces[1][0]["metrics"]["_sampling_priority_v1"]

        assert trace_0_sampling_priority == 2
        assert trace_1_sampling_priority == -1

    @parametrize("library_env", [{"DD_TRACE_RATE_LIMIT": "1"}])
    def test_trace_rate_limit_without_trace_sample_rate(self, library_env, test_agent, test_library):
        with test_library:
            with test_library.dd_start_span(name="s1") as s1:
                pass
            with test_library.dd_start_span(name="s2") as s2:
                pass

        traces = test_agent.wait_for_num_traces(2)
        trace_0_sampling_priority = traces[0][0]["metrics"]["_sampling_priority_v1"]
        trace_1_sampling_priority = traces[1][0]["metrics"]["_sampling_priority_v1"]
        assert trace_0_sampling_priority == 1
        assert trace_1_sampling_priority == 1

    @parametrize("library_env", [{"DD_TRACE_RATE_LIMIT": "1", "DD_TRACE_SAMPLE_RATE": "1"}])
    def test_setting_trace_rate_limit(self, library_env, test_agent, test_library):
        # In PHP the rate limiter is continuously backfilled, i.e. if the rate limit is 2, and 0.2 seconds have passed, an allowance of 0.4 is backfilled.
        # As long as the amount of allowance is greater than zero, the request is allowed.
        # Meaning that if the rate limit is 2 and you do two requests within 0.2 seconds, the remaining limit is 0.4, allowing for one more request.
        # Then it gets negative and no more requests are allowed until 0.3 seconds later, when it's positive again.

        with test_library:
            # Generate three traces to demonstrate rate limiting in PHP's backfill model
            for i in range(3):
                with test_library.dd_start_span(name=f"s{i+1}") as span:
                    pass

        traces = test_agent.wait_for_num_traces(3)
        assert any(
            trace[0]["metrics"]["_sampling_priority_v1"] == -1 for trace in traces
        ), "Expected at least one trace to be rate-limited with sampling priority -1."


<<<<<<< HEAD
def tag_scenarios():
    env1: dict = {"DD_TAGS": "key1:value1,key2:value2"}
    env2: dict = {"DD_TAGS": "key1:value1 key2:value2"}
    env3: dict = {"DD_TAGS": "env:test aKey:aVal bKey:bVal cKey:"}
    env4: dict = {"DD_TAGS": "env:test,aKey:aVal,bKey:bVal,cKey:"}
    env5: dict = {"DD_TAGS": "env:test,aKey:aVal bKey:bVal cKey:"}
    env6: dict = {"DD_TAGS": "env:test     bKey :bVal dKey: dVal cKey:"}
    env7: dict = {"DD_TAGS": "env :test, aKey : aVal bKey:bVal cKey:"}
    env8: dict = {"DD_TAGS": "env:keyWithA:Semicolon bKey:bVal cKey"}
    env9: dict = {"DD_TAGS": "env:keyWith:  , ,   Lots:Of:Semicolons "}
    env10: dict = {"DD_TAGS": "a:b,c,d"}
    env11: dict = {"DD_TAGS": "a,1"}
    env12: dict = {"DD_TAGS": "a:b:c:d"}
    return parametrize("library_env", [env1, env2, env3, env4, env5, env6, env7, env8, env9, env10, env11, env12])


@scenarios.parametric
@features.tracing_configuration_consistency
class Test_Config_Tags:
    @tag_scenarios()
    def test_comma_space_tag_separation(self, library_env, test_agent, test_library):
        expected_local_tags = []
        if "DD_TAGS" in library_env:
            expected_local_tags = _parse_dd_tags(library_env["DD_TAGS"])
        with test_library:
            with test_library.dd_start_span(name="sample_span"):
                pass
        span = find_only_span(test_agent.wait_for_num_traces(1))
        for k, v in expected_local_tags:
            assert k in span["meta"]
            assert span["meta"][k] == v

    @parametrize(
        "library_env",
        [
            {
                "DD_TAGS": "service:random-service2,env:dev2,version:1.2.4",
                "DD_ENV": "dev",
                "DD_VERSION": "5.2.0",
                "DD_SERVICE": "random-service",
            }
        ],
    )
    def test_dd_service_override(self, library_env, test_agent, test_library):
        with test_library:
            with test_library.dd_start_span(name="sample_span"):
                pass
        span = find_only_span(test_agent.wait_for_num_traces(1))
        assert span["service"] == "random-service"
        assert "env" in span["meta"]
        assert span["meta"]["env"] == "dev"
        assert "version" in span["meta"]
        assert span["meta"]["version"] == "5.2.0"


def _parse_dd_tags(tags):
    result = []
    key_value_pairs = tags.split(",") if "," in tags else tags.split()  # First try to split by comma, then by space
    for pair in key_value_pairs:
        if ":" in pair:
            key, value = pair.split(":", 1)
        else:
            key, value = pair, ""
        key, value = key.strip(), value.strip()
        if key:
            result.append((key, value))
    return result
=======
@scenarios.parametric
@features.tracing_configuration_consistency
class Test_Config_Dogstatsd:
    @parametrize(
        "library_env", [{"DD_AGENT_HOST": "localhost"}]
    )  # Adding DD_AGENT_HOST because some SDKs use DD_AGENT_HOST to set the dogstatsd host if unspecified
    def test_dogstatsd_default(self, library_env, test_agent, test_library):
        with test_library as t:
            resp = t.config()
        assert resp["dd_dogstatsd_host"] == "localhost"
        assert resp["dd_dogstatsd_port"] == "8125"

    @parametrize("library_env", [{"DD_DOGSTATSD_HOST": "192.168.10.1"}])
    def test_dogstatsd_custom_ip_address(self, library_env, test_agent, test_library):
        with test_library as t:
            resp = t.config()
        assert resp["dd_dogstatsd_host"] == "192.168.10.1"

    @parametrize("library_env", [{"DD_DOGSTATSD_HOST": "randomname"}])
    def test_dogstatsd_custom_hostname(self, library_env, test_agent, test_library):
        with test_library as t:
            resp = t.config()
        assert resp["dd_dogstatsd_host"] == "randomname"

    @parametrize("library_env", [{"DD_DOGSTATSD_PORT": "8150"}])
    def test_dogstatsd_custom_port(self, library_env, test_agent, test_library):
        with test_library as t:
            resp = t.config()
        assert resp["dd_dogstatsd_port"] == "8150"
>>>>>>> 8b85e462
<|MERGE_RESOLUTION|>--- conflicted
+++ resolved
@@ -231,7 +231,6 @@
         ), "Expected at least one trace to be rate-limited with sampling priority -1."
 
 
-<<<<<<< HEAD
 def tag_scenarios():
     env1: dict = {"DD_TAGS": "key1:value1,key2:value2"}
     env2: dict = {"DD_TAGS": "key1:value1 key2:value2"}
@@ -299,7 +298,8 @@
         if key:
             result.append((key, value))
     return result
-=======
+
+  
 @scenarios.parametric
 @features.tracing_configuration_consistency
 class Test_Config_Dogstatsd:
@@ -328,5 +328,4 @@
     def test_dogstatsd_custom_port(self, library_env, test_agent, test_library):
         with test_library as t:
             resp = t.config()
-        assert resp["dd_dogstatsd_port"] == "8150"
->>>>>>> 8b85e462
+        assert resp["dd_dogstatsd_port"] == "8150"