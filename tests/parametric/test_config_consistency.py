"""Test configuration consistency for features across supported APM SDKs."""

from urllib.parse import urlparse

import pytest
from utils import scenarios, features, context, missing_feature, irrelevant, flaky, bug, rfc, incomplete_test_app
from .conftest import StableConfigWriter
from utils.parametric.spec.trace import find_span_in_traces, find_only_span

parametrize = pytest.mark.parametrize


def enable_tracing_enabled():
    env1: dict = {}
    env2: dict = {"DD_TRACE_ENABLED": "true"}
    return parametrize("library_env", [env1, env2])


def enable_tracing_disabled():
    env = {"DD_TRACE_ENABLED": "false"}
    return parametrize("library_env", [env])


@scenarios.parametric
@features.trace_enablement
class Test_Config_TraceEnabled:
    @enable_tracing_enabled()
    def test_tracing_enabled(self, library_env, test_agent, test_library):
        assert library_env.get("DD_TRACE_ENABLED", "true") == "true"
        with test_library, test_library.dd_start_span("allowed"):
            pass
        assert test_agent.wait_for_num_traces(
            num=1
        ), "DD_TRACE_ENABLED=true and wait_for_num_traces does not raise an exception after waiting for 1 trace."

    @enable_tracing_disabled()
    def test_tracing_disabled(self, library_env, test_agent, test_library):
        assert library_env.get("DD_TRACE_ENABLED") == "false"
        with test_library, test_library.dd_start_span("allowed"):
            pass
        with pytest.raises(ValueError) as e:
            test_agent.wait_for_num_traces(num=1)
        assert e.match(".*traces not available from test agent, got 0.*")


@scenarios.parametric
@features.trace_log_directory
@missing_feature(context.library == "php", reason="Can't create /parametric-tracer-logs at build step")
class Test_Config_TraceLogDirectory:
    @pytest.mark.parametrize(
        "library_env", [{"DD_TRACE_ENABLED": "true", "DD_TRACE_LOG_DIRECTORY": "/parametric-tracer-logs"}]
    )
    def test_trace_log_directory_configured_with_existing_directory(self, library_env, test_agent, test_library):
        with test_library, test_library.dd_start_span("allowed"):
            pass

        success, message = test_library.container_exec_run("ls /parametric-tracer-logs")
        assert success, message
        assert len(message.splitlines()) > 0, "No tracer logs detected"


def set_service_version_tags():
    env1: dict = {}
    env2: dict = {"DD_SERVICE": "test_service", "DD_VERSION": "5.2.0"}
    return parametrize("library_env", [env1, env2])


@scenarios.parametric
@features.unified_service_tagging
class Test_Config_UnifiedServiceTagging:
    @parametrize("library_env", [{}])
    def test_default_config(self, library_env, test_agent, test_library):
        with test_library, test_library.dd_start_span(name="s1") as s1:
            pass

        traces = test_agent.wait_for_num_traces(1)
        assert len(traces) == 1

        span = find_span_in_traces(traces, s1.trace_id, s1.span_id)
        assert span["service"] != "version_test"
        # in Node.js version can automatically be grabbed from the package.json on default, thus this test does not apply
        if test_library.lang != "nodejs":
            assert "version" not in span["meta"]
        assert "env" not in span["meta"]

    # Assert that iff a span has service name set by DD_SERVICE, it also gets the version specified in DD_VERSION
    @parametrize("library_env", [{"DD_SERVICE": "version_test", "DD_VERSION": "5.2.0"}])
    @missing_feature(context.library < "ruby@2.7.1-dev")
    def test_specific_version(self, library_env, test_agent, test_library):
        with test_library:
            with test_library.dd_start_span(name="s1") as s1:
                pass
            with test_library.dd_start_span(name="s2", service="no dd_service") as s2:
                pass

        traces = test_agent.wait_for_num_traces(2)
        assert len(traces) == 2

        span1 = find_span_in_traces(traces, s1.trace_id, s1.span_id)

        assert span1["service"] == "version_test"
        assert span1["meta"]["version"] == "5.2.0"

        span2 = find_span_in_traces(traces, s2.trace_id, s2.span_id)
        assert span2["service"] == "no dd_service"
        assert "version" not in span2["meta"]

    @parametrize("library_env", [{"DD_ENV": "dev"}])
    def test_specific_env(self, library_env, test_agent, test_library):
        assert library_env.get("DD_ENV") == "dev"
        with test_library, test_library.dd_start_span(name="s1") as s1:
            pass

        traces = test_agent.wait_for_num_traces(1)
        assert len(traces) == 1

        span = find_span_in_traces(traces, s1.trace_id, s1.span_id)
        assert span["meta"]["env"] == "dev"


@scenarios.parametric
@features.trace_agent_connection
class Test_Config_TraceAgentURL:
    """DD_TRACE_AGENT_URL is validated using the tracer configuration.
    This approach avoids the need to modify the setup file to create additional containers at the specified URL,
    which would be unnecessarily complex.
    """

    @parametrize(
        "library_env",
        [
            {
                "DD_TRACE_AGENT_URL": "unix:///var/run/datadog/apm.socket",
                "DD_AGENT_HOST": "localhost",
                "DD_TRACE_AGENT_PORT": "8126",
            }
        ],
    )
    def test_dd_trace_agent_unix_url_nonexistent(self, library_env, test_agent, test_library):
        with test_library as t:
            resp = t.config()

        url = urlparse(resp["dd_trace_agent_url"])
        assert "unix" in url.scheme
        assert url.path == "/var/run/datadog/apm.socket"

    # The DD_TRACE_AGENT_URL is validated using the tracer configuration. This approach avoids the need to modify the setup file to create additional containers at the specified URL, which would be unnecessarily complex.
    @parametrize(
        "library_env",
        [
            {
                "DD_TRACE_AGENT_URL": "http://random-host:9999/",
                "DD_AGENT_HOST": "localhost",
                "DD_TRACE_AGENT_PORT": "8126",
            }
        ],
    )
    def test_dd_trace_agent_http_url_nonexistent(self, library_env, test_agent, test_library):
        with test_library as t:
            resp = t.config()

        url = urlparse(resp["dd_trace_agent_url"])
        assert url.scheme == "http"
        assert url.hostname == "random-host"
        assert url.port == 9999

    @parametrize(
        "library_env",
        [
            {
                "DD_TRACE_AGENT_URL": "http://[::1]:5000",
                "DD_AGENT_HOST": "localhost",
                "DD_TRACE_AGENT_PORT": "8126",
            }
        ],
    )
    @missing_feature(context.library == "ruby", reason="does not support ipv6")
    def test_dd_trace_agent_http_url_ipv6(self, library_env, test_agent, test_library):
        with test_library as t:
            resp = t.config()

        url = urlparse(resp["dd_trace_agent_url"])
        assert url.scheme == "http"
        assert url.hostname == "::1"
        assert url.port == 5000

    @parametrize(
        "library_env",
        [
            {
                "DD_TRACE_AGENT_URL": "",  # Empty string passed to make sure conftest.py does not set trace agent url
                "DD_AGENT_HOST": "[::1]",
                "DD_TRACE_AGENT_PORT": "5000",
            }
        ],
    )
    @missing_feature(context.library == "ruby", reason="does not support ipv6 hostname")
    @missing_feature(context.library == "php", reason="does not support ipv6 hostname")
    @missing_feature(context.library == "golang", reason="does not support ipv6 hostname")
    @missing_feature(context.library == "python", reason="does not support ipv6 hostname")
    def test_dd_agent_host_ipv6(self, library_env, test_agent, test_library):
        with test_library as t:
            resp = t.config()

        url = urlparse(resp["dd_trace_agent_url"])
        assert url.scheme == "http"
        assert url.hostname == "::1"
        assert url.port == 5000


@scenarios.parametric
@features.trace_rate_limiting
class Test_Config_RateLimit:
    # The default value of DD_TRACE_RATE_LIMIT is validated using the tracer configuration.
    # This approach avoids the need to create a new weblog endpoint that generates 100 traces per second,
    # which would be unreliable for testing and require significant effort for each tracer's weblog application.
    # The feature is mainly tested in the second test case, where the rate limit is set to 1 to ensure it works as expected.
    @parametrize("library_env", [{"DD_TRACE_SAMPLE_RATE": "1"}])
    def test_default_trace_rate_limit(self, library_env, test_agent, test_library):
        with test_library as t:
            resp = t.config()
        assert resp["dd_trace_rate_limit"] == "100"

    @irrelevant(
        context.library == "php",
        reason="PHP backfill model does not support strict two-trace limit, see test below for its behavior",
    )
    @parametrize(
        "library_env",
        [{"DD_TRACE_RATE_LIMIT": "1", "DD_TRACE_SAMPLE_RATE": "1", "DD_TRACE_SAMPLING_RULES": '[{"sample_rate":1}]'}],
    )
    @flaky(library="java", reason="APMAPI-908")
    @bug(context.library == "golang", reason="APMAPI-1030")
    def test_setting_trace_rate_limit_strict(self, library_env, test_agent, test_library):
        with test_library:
            with test_library.dd_start_span(name="s1"):
                pass
            with test_library.dd_start_span(name="s2"):
                pass

        traces = test_agent.wait_for_num_traces(2)
        trace_0_sampling_priority = traces[0][0]["metrics"]["_sampling_priority_v1"]
        trace_1_sampling_priority = traces[1][0]["metrics"]["_sampling_priority_v1"]

        assert trace_0_sampling_priority == 2
        assert trace_1_sampling_priority == -1

    @parametrize("library_env", [{"DD_TRACE_RATE_LIMIT": "1"}])
    def test_trace_rate_limit_without_trace_sample_rate(self, library_env, test_agent, test_library):
        with test_library:
            with test_library.dd_start_span(name="s1"):
                pass
            with test_library.dd_start_span(name="s2"):
                pass

        traces = test_agent.wait_for_num_traces(2)
        trace_0_sampling_priority = traces[0][0]["metrics"]["_sampling_priority_v1"]
        trace_1_sampling_priority = traces[1][0]["metrics"]["_sampling_priority_v1"]
        assert trace_0_sampling_priority == 1
        assert trace_1_sampling_priority == 1

    @parametrize(
        "library_env",
        [{"DD_TRACE_RATE_LIMIT": "1", "DD_TRACE_SAMPLE_RATE": "1", "DD_TRACE_SAMPLING_RULES": '[{"sample_rate":1}]'}],
    )
    def test_setting_trace_rate_limit(self, library_env, test_agent, test_library):
        # In PHP the rate limiter is continuously backfilled, i.e. if the rate limit is 2, and 0.2 seconds have passed, an allowance of 0.4 is backfilled.
        # As long as the amount of allowance is greater than zero, the request is allowed.
        # Meaning that if the rate limit is 2 and you do two requests within 0.2 seconds, the remaining limit is 0.4, allowing for one more request.
        # Then it gets negative and no more requests are allowed until 0.3 seconds later, when it's positive again.

        with test_library:
            # Generate three traces to demonstrate rate limiting in PHP's backfill model
            for i in range(3):
                with test_library.dd_start_span(name=f"s{i+1}"):
                    pass

        traces = test_agent.wait_for_num_traces(3)
        assert any(
            trace[0]["metrics"]["_sampling_priority_v1"] == -1 for trace in traces
        ), "Expected at least one trace to be rate-limited with sampling priority -1."


tag_scenarios: dict = {
    "key1:value1,key2:value2": [("key1", "value1"), ("key2", "value2")],
    "key1:value1 key2:value2": [("key1", "value1"), ("key2", "value2")],
    "env:test aKey:aVal bKey:bVal cKey:": [("env", "test"), ("aKey", "aVal"), ("bKey", "bVal"), ("cKey", "")],
    "env:test,aKey:aVal,bKey:bVal,cKey:": [("env", "test"), ("aKey", "aVal"), ("bKey", "bVal"), ("cKey", "")],
    "env:test,aKey:aVal bKey:bVal cKey:": [("env", "test"), ("aKey", "aVal bKey:bVal cKey:")],
    "env:test     bKey :bVal dKey: dVal cKey:": [
        ("env", "test"),
        ("bKey", ""),
        ("dKey", ""),
        ("dVal", ""),
        ("cKey", ""),
    ],
    "env :test, aKey : aVal bKey:bVal cKey:": [("env", "test"), ("aKey", "aVal bKey:bVal cKey:")],
    "env:keyWithA:Semicolon bKey:bVal cKey": [("env", "keyWithA:Semicolon"), ("bKey", "bVal"), ("cKey", "")],
    "env:keyWith:  , ,   Lots:Of:Semicolons ": [("env", "keyWith:"), ("Lots", "Of:Semicolons")],
    "a:b,c,d": [("a", "b"), ("c", ""), ("d", "")],
    "a,1": [("a", ""), ("1", "")],
    "a:b:c:d": [("a", "b:c:d")],
}


@scenarios.parametric
@features.trace_global_tags
class Test_Config_Tags:
    @parametrize(
        "library_env", [{"DD_TRACE_EXPERIMENTAL_FEATURES_ENABLED": "all", "DD_TAGS": key} for key in tag_scenarios]
    )
    def test_comma_space_tag_separation(self, library_env, test_agent, test_library):
        expected_local_tags = []
        if "DD_TAGS" in library_env:
            expected_local_tags = tag_scenarios[library_env["DD_TAGS"]]
        with test_library, test_library.dd_start_span(name="sample_span"):
            pass
        span = find_only_span(test_agent.wait_for_num_traces(1))
        for k, v in expected_local_tags:
            assert k in span["meta"]
            assert span["meta"][k] == v

    @parametrize(
        "library_env",
        [
            {
                "DD_TAGS": "service:random-service2,env:dev2,version:1.2.4",
                "DD_ENV": "dev",
                "DD_VERSION": "5.2.0",
                "DD_SERVICE": "random-service",
            }
        ],
    )
    def test_dd_service_override(self, library_env, test_agent, test_library):
        with test_library, test_library.dd_start_span(name="sample_span"):
            pass
        span = find_only_span(test_agent.wait_for_num_traces(1))
        assert span["service"] == "random-service"
        assert "env" in span["meta"]
        assert span["meta"]["env"] == "dev"
        assert "version" in span["meta"]
        assert span["meta"]["version"] == "5.2.0"


@scenarios.parametric
@features.dogstatsd_agent_connection
class Test_Config_Dogstatsd:
    @parametrize(
        "library_env", [{"DD_AGENT_HOST": "localhost"}]
    )  # Adding DD_AGENT_HOST because some SDKs use DD_AGENT_HOST to set the dogstatsd host if unspecified
    @incomplete_test_app(
        reason="PHP parameteric app can not access the dogstatsd default values, this logic is internal to the tracer"
    )
    def test_dogstatsd_default(self, library_env, test_agent, test_library):
        with test_library as t:
            resp = t.config()
        assert resp["dd_dogstatsd_host"] == "localhost"
        assert resp["dd_dogstatsd_port"] == "8125"

    @parametrize("library_env", [{"DD_DOGSTATSD_HOST": "192.168.10.1"}])
    def test_dogstatsd_custom_ip_address(self, library_env, test_agent, test_library):
        with test_library as t:
            resp = t.config()
        assert resp["dd_dogstatsd_host"] == "192.168.10.1"

    @parametrize("library_env", [{"DD_DOGSTATSD_HOST": "127.0.0.1"}])
    def test_dogstatsd_custom_hostname(self, library_env, test_agent, test_library):
        with test_library as t:
            resp = t.config()
        assert resp["dd_dogstatsd_host"] == "127.0.0.1"

    @parametrize("library_env", [{"DD_DOGSTATSD_PORT": "8150"}])
    def test_dogstatsd_custom_port(self, library_env, test_agent, test_library):
        with test_library as t:
            resp = t.config()
        assert resp["dd_dogstatsd_port"] == "8150"


SDK_DEFAULT_STABLE_CONFIG = {
    "dd_runtime_metrics_enabled": "false" if context.library != "java" else "true",
    "dd_profiling_enabled": "1" if context.library == "php" else "true" if context.library == "golang" else "false", # Profiling is enabled as "1" by default in PHP if loaded. As for Go, the profiler must be started manually, so it is enabled by default when started
    "dd_data_streams_enabled": "false",
<<<<<<< HEAD
    "dd_logs_injection": "false"
    if context.library != "golang"
    else None, # Logs injection is not supported in dd-trace-go
=======
    "dd_logs_injection": "false" if context.library != "ruby" else "true",  # Enabled by default in ruby
>>>>>>> d3cfd5d6
}


@scenarios.parametric
@features.stable_configuration_support
@rfc("https://docs.google.com/document/d/1MNI5d3g6R8uU3FEWf2e08aAsFcJDVhweCPMjQatEb0o")
class Test_Stable_Config_Default(StableConfigWriter):
    """Verify that stable config works as intended"""

    @pytest.mark.parametrize("library_env", [{}])
    @pytest.mark.parametrize(
        ("name", "apm_configuration_default", "expected"),
        [
            (
                "profiling",
                {"DD_PROFILING_ENABLED": True},
                {
                    **SDK_DEFAULT_STABLE_CONFIG,
                    "dd_profiling_enabled": "true",
                },
            ),
            (
                "runtime_metrics",
                {
                    "DD_RUNTIME_METRICS_ENABLED": True,
                },
                {
                    **SDK_DEFAULT_STABLE_CONFIG,
                    "dd_runtime_metrics_enabled": "true"
                    if context.library != "php"
                    else "false",  # PHP does not support runtime metrics
                },
            ),
            (
                "data_streams",
                {
                    "DD_DATA_STREAMS_ENABLED": True,
                },
                {
                    **SDK_DEFAULT_STABLE_CONFIG,
                    "dd_data_streams_enabled": "true"
                    if context.library not in ("php", "ruby")
                    else "false",  # PHP and Ruby do not support data streams
                },
            ),
            (
                "logs_injection",
                {
                    "DD_LOGS_INJECTION": context.library != "ruby",  # Ruby defaults logs injection to true
                },
                {
                    **SDK_DEFAULT_STABLE_CONFIG,
<<<<<<< HEAD
                    "dd_logs_injection": "true"
                    if context.library != "golang"
                    else None, # Logs injection is not supported in dd-trace-go
=======
                    "dd_logs_injection": "true" if context.library != "ruby" else "false",
>>>>>>> d3cfd5d6
                },
            ),
        ],
        ids=lambda name: name,
    )
    @pytest.mark.parametrize(
        "path",
        [
            "/etc/datadog-agent/managed/datadog-agent/stable/application_monitoring.yaml",
            "/etc/datadog-agent/application_monitoring.yaml",
        ],
    )
    def test_default_config(self, test_agent, test_library, path, library_env, name, apm_configuration_default, expected):
        with test_library:
            self.write_stable_config(
                {
                    "apm_configuration_default": apm_configuration_default,
                },
                path,
                test_library,
            )
            test_library.container_restart()
            config = test_library.config()
            assert expected.items() <= config.items()

    @pytest.mark.parametrize(
        "test",
        [
            {
                "apm_configuration_default": {
                    "DD_LOGS_INJECTION": True,
                    "DD_FOOBAR_ENABLED": "baz",
                },
                "expected": {
                    **SDK_DEFAULT_STABLE_CONFIG,
                    "dd_logs_injection": "true"
                    if context.library != "golang"
                    else None, # Logs injection is not supported in dd-trace-go
                },
            },
        ],
    )
    @pytest.mark.parametrize(
        "path",
        [
            "/etc/datadog-agent/managed/datadog-agent/stable/application_monitoring.yaml",
            "/etc/datadog-agent/application_monitoring.yaml",
        ],
    )
    def test_unknown_key_skipped(self, test_agent, test_library, path, library_env, test):
        with test_library:
            self.write_stable_config(
                {
                    "apm_configuration_default": test["apm_configuration_default"],
                    "extra_key": 123,
                },
                path,
                test_library,
            )
            test_library.container_restart()
            config = test_library.config()
            assert test["expected"].items() <= config.items()

    @pytest.mark.parametrize(
        "path",
        [
            "/etc/datadog-agent/managed/datadog-agent/stable/application_monitoring.yaml",
            "/etc/datadog-agent/application_monitoring.yaml",
        ],
    )
    def test_invalid_files(self, test_agent, test_library, path, library_env):
        with test_library:
            self.write_stable_config_content(
                "🤖 👾; 🤖\t\n\n --- `💣",
                path,
                test_library,
            )
            test_library.container_restart()
            config = test_library.config()
            assert SDK_DEFAULT_STABLE_CONFIG.items() <= config.items()

    @pytest.mark.parametrize(
        ("name", "local_cfg", "library_env", "fleet_cfg", "expected"),
        [
            (
                "fleet>local",
                {"DD_PROFILING_ENABLED": True},
                {},
                {"DD_PROFILING_ENABLED": False},
                {"dd_profiling_enabled": "false"},  # expected
            ),
            (
                "fleet>env",
                {},
                {"DD_PROFILING_ENABLED": True},
                {"DD_PROFILING_ENABLED": False},
                {"dd_profiling_enabled": "false"},  # expected
            ),
            pytest.param(
                "env>local",
                {"DD_PROFILING_ENABLED": True},
                {"DD_PROFILING_ENABLED": False},
                {},
                {"dd_profiling_enabled": "false"},  # expected
            ),
            (
                "orthogonal_priorities",
                {"DD_PROFILING_ENABLED": True, "DD_RUNTIME_METRICS_ENABLED": True},
                {"DD_ENV": "abc"},
                {"DD_PROFILING_ENABLED": False},
                {
                    "dd_profiling_enabled": "false",
                    "dd_runtime_metrics_enabled": "true"
                    if context.library != "php"
                    else "false",  # PHP does not support runtime metrics
                    "dd_env": "abc",
                },  # expected
            ),
        ],
        ids=lambda name: name,
    )
    def test_config_precedence(self, name, test_agent, test_library, local_cfg, library_env, fleet_cfg, expected):
        with test_library:
            self.write_stable_config(
                {
                    "apm_configuration_default": local_cfg,
                },
                "/etc/datadog-agent/application_monitoring.yaml",
                test_library,
            )
            self.write_stable_config(
                {
                    "apm_configuration_default": fleet_cfg,
                },
                "/etc/datadog-agent/managed/datadog-agent/stable/application_monitoring.yaml",
                test_library,
            )

            test_library.container_restart()
            config = test_library.config()
            assert expected.items() <= config.items(), format(
                "unexpected values for the following configurations: {}"
            ).format([k for k in config.keys() & expected.keys() if config[k] != expected[k]])

    @pytest.mark.parametrize("library_env", [{"STABLE_CONFIG_SELECTOR": "true", "DD_SERVICE": "not-my-service"}])
    @missing_feature(
        context.library in ["ruby", "cpp", "dotnet", "golang", "java", "nodejs", "php", "python"],
        reason="UST stable config is phase 2",
    )
    def test_config_stable(self, library_env, test_agent, test_library):
        path = "/etc/datadog-agent/managed/datadog-agent/stable/application_monitoring.yaml"
        with test_library:
            self.write_stable_config(
                {
                    "rules": [
                        {
                            "selectors": [
                                {
                                    "origin": "environment_variables",
                                    "matches": ["STABLE_CONFIG_SELECTOR=true"],
                                    "operator": "equals",
                                }
                            ],
                            "configuration": {"DD_SERVICE": "my-service"},
                        }
                    ]
                },
                path,
                test_library,
            )
            test_library.container_restart()
            config = test_library.config()
            assert (
                config["dd_service"] == "my-service"
            ), f"Service name is '{config["dd_service"]}' instead of 'my-service'"<|MERGE_RESOLUTION|>--- conflicted
+++ resolved
@@ -380,13 +380,7 @@
     "dd_runtime_metrics_enabled": "false" if context.library != "java" else "true",
     "dd_profiling_enabled": "1" if context.library == "php" else "true" if context.library == "golang" else "false", # Profiling is enabled as "1" by default in PHP if loaded. As for Go, the profiler must be started manually, so it is enabled by default when started
     "dd_data_streams_enabled": "false",
-<<<<<<< HEAD
-    "dd_logs_injection": "false"
-    if context.library != "golang"
-    else None, # Logs injection is not supported in dd-trace-go
-=======
-    "dd_logs_injection": "false" if context.library != "ruby" else "true",  # Enabled by default in ruby
->>>>>>> d3cfd5d6
+    "dd_logs_injection": None if context.library == "golang" else "false" if context.library == "ruby" else "true",  # Logs injection is not supported in dd-trace-go and enabled by default in ruby
 }
 
 
@@ -439,13 +433,7 @@
                 },
                 {
                     **SDK_DEFAULT_STABLE_CONFIG,
-<<<<<<< HEAD
-                    "dd_logs_injection": "true"
-                    if context.library != "golang"
-                    else None, # Logs injection is not supported in dd-trace-go
-=======
-                    "dd_logs_injection": "true" if context.library != "ruby" else "false",
->>>>>>> d3cfd5d6
+                    "dd_logs_injection": None if context.library == "golang" else "false" if context.library == "ruby" else "true",  # Logs injection is not supported in dd-trace-go and enabled by default in ruby
                 },
             ),
         ],
@@ -481,9 +469,7 @@
                 },
                 "expected": {
                     **SDK_DEFAULT_STABLE_CONFIG,
-                    "dd_logs_injection": "true"
-                    if context.library != "golang"
-                    else None, # Logs injection is not supported in dd-trace-go
+                    "dd_logs_injection": None if context.library == "golang" else "false" if context.library == "ruby" else "true",  # Logs injection is not supported in dd-trace-go and enabled by default in ruby
                 },
             },
         ],
