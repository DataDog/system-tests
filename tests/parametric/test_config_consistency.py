--- conflicted
+++ resolved
@@ -388,16 +388,8 @@
 
 @scenarios.parametric
 @features.stable_configuration_support
-<<<<<<< HEAD
-@missing_feature(
-    context.library in ["ruby", "cpp", "dotnet", "golang", "nodejs", "php", "python"],
-    reason="does not support stable configurations yet",
-)
-class Test_Stable_Config_Default:
-=======
 @rfc("https://docs.google.com/document/d/1MNI5d3g6R8uU3FEWf2e08aAsFcJDVhweCPMjQatEb0o")
 class Test_Stable_Config_Default(StableConfigWriter):
->>>>>>> a7270746
     """Verify that stable config works as intended"""
 
     @pytest.mark.parametrize("library_env", [{}])
