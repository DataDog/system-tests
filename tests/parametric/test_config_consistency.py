"""Test configuration consistency for features across supported APM SDKs."""

from urllib.parse import urlparse

import pytest
import yaml
from utils import scenarios, features, context, missing_feature, irrelevant, flaky, bug, rfc, incomplete_test_app
from .conftest import StableConfigWriter
from utils.parametric.spec.trace import find_span_in_traces, find_only_span

parametrize = pytest.mark.parametrize


def enable_tracing_enabled():
    env1: dict = {}
    env2: dict = {"DD_TRACE_ENABLED": "true"}
    return parametrize("library_env", [env1, env2])


def enable_tracing_disabled():
    env = {"DD_TRACE_ENABLED": "false"}
    return parametrize("library_env", [env])


@scenarios.parametric
@features.trace_enablement
class Test_Config_TraceEnabled:
    @enable_tracing_enabled()
    def test_tracing_enabled(self, library_env, test_agent, test_library):
        assert library_env.get("DD_TRACE_ENABLED", "true") == "true"
        with test_library, test_library.dd_start_span("allowed"):
            pass
        assert test_agent.wait_for_num_traces(
            num=1
        ), "DD_TRACE_ENABLED=true and wait_for_num_traces does not raise an exception after waiting for 1 trace."

    @enable_tracing_disabled()
    def test_tracing_disabled(self, library_env, test_agent, test_library):
        assert library_env.get("DD_TRACE_ENABLED") == "false"
        with test_library, test_library.dd_start_span("allowed"):
            pass
        with pytest.raises(ValueError) as e:
            test_agent.wait_for_num_traces(num=1)
        assert e.match(".*traces not available from test agent, got 0.*")


@scenarios.parametric
@features.trace_log_directory
@missing_feature(context.library == "php", reason="Can't create /parametric-tracer-logs at build step")
class Test_Config_TraceLogDirectory:
    @pytest.mark.parametrize(
        "library_env", [{"DD_TRACE_ENABLED": "true", "DD_TRACE_LOG_DIRECTORY": "/parametric-tracer-logs"}]
    )
    def test_trace_log_directory_configured_with_existing_directory(self, library_env, test_agent, test_library):
        with test_library, test_library.dd_start_span("allowed"):
            pass

        success, message = test_library.container_exec_run("ls /parametric-tracer-logs")
        assert success, message
        assert len(message.splitlines()) > 0, "No tracer logs detected"


def set_service_version_tags():
    env1: dict = {}
    env2: dict = {"DD_SERVICE": "test_service", "DD_VERSION": "5.2.0"}
    return parametrize("library_env", [env1, env2])


@scenarios.parametric
@features.unified_service_tagging
class Test_Config_UnifiedServiceTagging:
    @parametrize("library_env", [{}])
    def test_default_config(self, library_env, test_agent, test_library):
        with test_library, test_library.dd_start_span(name="s1") as s1:
            pass

        traces = test_agent.wait_for_num_traces(1)
        assert len(traces) == 1

        span = find_span_in_traces(traces, s1.trace_id, s1.span_id)
        assert span["service"] != "version_test"
        # in Node.js version can automatically be grabbed from the package.json on default, thus this test does not apply
        if test_library.lang != "nodejs":
            assert "version" not in span["meta"]
        assert "env" not in span["meta"]

    # Assert that iff a span has service name set by DD_SERVICE, it also gets the version specified in DD_VERSION
    @parametrize("library_env", [{"DD_SERVICE": "version_test", "DD_VERSION": "5.2.0"}])
    @missing_feature(context.library < "ruby@2.7.1-dev")
    def test_specific_version(self, library_env, test_agent, test_library):
        with test_library:
            with test_library.dd_start_span(name="s1") as s1:
                pass
            with test_library.dd_start_span(name="s2", service="no dd_service") as s2:
                pass

        traces = test_agent.wait_for_num_traces(2)
        assert len(traces) == 2

        span1 = find_span_in_traces(traces, s1.trace_id, s1.span_id)

        assert span1["service"] == "version_test"
        assert span1["meta"]["version"] == "5.2.0"

        span2 = find_span_in_traces(traces, s2.trace_id, s2.span_id)
        assert span2["service"] == "no dd_service"
        assert "version" not in span2["meta"]

    @parametrize("library_env", [{"DD_ENV": "dev"}])
    def test_specific_env(self, library_env, test_agent, test_library):
        assert library_env.get("DD_ENV") == "dev"
        with test_library, test_library.dd_start_span(name="s1") as s1:
            pass

        traces = test_agent.wait_for_num_traces(1)
        assert len(traces) == 1

        span = find_span_in_traces(traces, s1.trace_id, s1.span_id)
        assert span["meta"]["env"] == "dev"


@scenarios.parametric
@features.trace_agent_connection
class Test_Config_TraceAgentURL:
    """DD_TRACE_AGENT_URL is validated using the tracer configuration.
    This approach avoids the need to modify the setup file to create additional containers at the specified URL,
    which would be unnecessarily complex.
    """

    @parametrize(
        "library_env",
        [
            {
                "DD_TRACE_AGENT_URL": "unix:///var/run/datadog/apm.socket",
                "DD_AGENT_HOST": "localhost",
                "DD_TRACE_AGENT_PORT": "8126",
            }
        ],
    )
    def test_dd_trace_agent_unix_url_nonexistent(self, library_env, test_agent, test_library):
        with test_library as t:
            resp = t.config()

        url = urlparse(resp["dd_trace_agent_url"])
        assert "unix" in url.scheme
        assert url.path == "/var/run/datadog/apm.socket"

    # The DD_TRACE_AGENT_URL is validated using the tracer configuration. This approach avoids the need to modify the setup file to create additional containers at the specified URL, which would be unnecessarily complex.
    @parametrize(
        "library_env",
        [
            {
                "DD_TRACE_AGENT_URL": "http://random-host:9999/",
                "DD_AGENT_HOST": "localhost",
                "DD_TRACE_AGENT_PORT": "8126",
            }
        ],
    )
    def test_dd_trace_agent_http_url_nonexistent(self, library_env, test_agent, test_library):
        with test_library as t:
            resp = t.config()

        url = urlparse(resp["dd_trace_agent_url"])
        assert url.scheme == "http"
        assert url.hostname == "random-host"
        assert url.port == 9999

    @parametrize(
        "library_env",
        [
            {
                "DD_TRACE_AGENT_URL": "http://[::1]:5000",
                "DD_AGENT_HOST": "localhost",
                "DD_TRACE_AGENT_PORT": "8126",
            }
        ],
    )
    @missing_feature(context.library == "ruby", reason="does not support ipv6")
    def test_dd_trace_agent_http_url_ipv6(self, library_env, test_agent, test_library):
        with test_library as t:
            resp = t.config()

        url = urlparse(resp["dd_trace_agent_url"])
        assert url.scheme == "http"
        assert url.hostname == "::1"
        assert url.port == 5000

    @parametrize(
        "library_env",
        [
            {
                "DD_TRACE_AGENT_URL": "",  # Empty string passed to make sure conftest.py does not set trace agent url
                "DD_AGENT_HOST": "[::1]",
                "DD_TRACE_AGENT_PORT": "5000",
            }
        ],
    )
    @missing_feature(context.library == "ruby", reason="does not support ipv6 hostname")
    @missing_feature(context.library == "php", reason="does not support ipv6 hostname")
    @missing_feature(context.library == "golang", reason="does not support ipv6 hostname")
    @missing_feature(context.library == "python", reason="does not support ipv6 hostname")
    def test_dd_agent_host_ipv6(self, library_env, test_agent, test_library):
        with test_library as t:
            resp = t.config()

        url = urlparse(resp["dd_trace_agent_url"])
        assert url.scheme == "http"
        assert url.hostname == "::1"
        assert url.port == 5000


@scenarios.parametric
@features.trace_rate_limiting
class Test_Config_RateLimit:
    # The default value of DD_TRACE_RATE_LIMIT is validated using the tracer configuration.
    # This approach avoids the need to create a new weblog endpoint that generates 100 traces per second,
    # which would be unreliable for testing and require significant effort for each tracer's weblog application.
    # The feature is mainly tested in the second test case, where the rate limit is set to 1 to ensure it works as expected.
    @parametrize("library_env", [{"DD_TRACE_SAMPLE_RATE": "1"}])
    def test_default_trace_rate_limit(self, library_env, test_agent, test_library):
        with test_library as t:
            resp = t.config()
        assert resp["dd_trace_rate_limit"] == "100"

    @irrelevant(
        context.library == "php",
        reason="PHP backfill model does not support strict two-trace limit, see test below for its behavior",
    )
    @parametrize(
        "library_env",
        [{"DD_TRACE_RATE_LIMIT": "1", "DD_TRACE_SAMPLE_RATE": "1", "DD_TRACE_SAMPLING_RULES": '[{"sample_rate":1}]'}],
    )
    @flaky(library="java", reason="APMAPI-908")
    @bug(context.library == "golang", reason="APMAPI-1030")
    def test_setting_trace_rate_limit_strict(self, library_env, test_agent, test_library):
        with test_library:
            with test_library.dd_start_span(name="s1"):
                pass
            with test_library.dd_start_span(name="s2"):
                pass

        traces = test_agent.wait_for_num_traces(2)
        trace_0_sampling_priority = traces[0][0]["metrics"]["_sampling_priority_v1"]
        trace_1_sampling_priority = traces[1][0]["metrics"]["_sampling_priority_v1"]

        assert trace_0_sampling_priority == 2
        assert trace_1_sampling_priority == -1

    @parametrize("library_env", [{"DD_TRACE_RATE_LIMIT": "1"}])
    def test_trace_rate_limit_without_trace_sample_rate(self, library_env, test_agent, test_library):
        with test_library:
            with test_library.dd_start_span(name="s1"):
                pass
            with test_library.dd_start_span(name="s2"):
                pass

        traces = test_agent.wait_for_num_traces(2)
        trace_0_sampling_priority = traces[0][0]["metrics"]["_sampling_priority_v1"]
        trace_1_sampling_priority = traces[1][0]["metrics"]["_sampling_priority_v1"]
        assert trace_0_sampling_priority == 1
        assert trace_1_sampling_priority == 1

    @parametrize(
        "library_env",
        [
            {
                "DD_TRACE_RATE_LIMIT": "1",
                "DD_TRACE_SAMPLE_RATE": "1",
                "DD_TRACE_SAMPLING_RULES": '[{"sample_rate":1}]',
                "DD_TRACE_STATS_COMPUTATION_ENABLED": "false",
            }
        ],
    )
    def test_setting_trace_rate_limit(self, library_env, test_agent, test_library):
        # In PHP the rate limiter is continuously backfilled, i.e. if the rate limit is 2, and 0.2 seconds have passed, an allowance of 0.4 is backfilled.
        # As long as the amount of allowance is greater than zero, the request is allowed.
        # Meaning that if the rate limit is 2 and you do two requests within 0.2 seconds, the remaining limit is 0.4, allowing for one more request.
        # Then it gets negative and no more requests are allowed until 0.3 seconds later, when it's positive again.

        with test_library:
            # Generate three traces to demonstrate rate limiting in PHP's backfill model
            for i in range(3):
                with test_library.dd_start_span(name=f"s{i+1}"):
                    pass

        traces = test_agent.wait_for_num_traces(3)
        assert any(
            trace[0]["metrics"]["_sampling_priority_v1"] == -1 for trace in traces
        ), "Expected at least one trace to be rate-limited with sampling priority -1."


tag_scenarios: dict = {
    "key1:value1,key2:value2": [("key1", "value1"), ("key2", "value2")],
    "key1:value1 key2:value2": [("key1", "value1"), ("key2", "value2")],
    "env:test aKey:aVal bKey:bVal cKey:": [("env", "test"), ("aKey", "aVal"), ("bKey", "bVal"), ("cKey", "")],
    "env:test,aKey:aVal,bKey:bVal,cKey:": [("env", "test"), ("aKey", "aVal"), ("bKey", "bVal"), ("cKey", "")],
    "env:test,aKey:aVal bKey:bVal cKey:": [("env", "test"), ("aKey", "aVal bKey:bVal cKey:")],
    "env:test     bKey :bVal dKey: dVal cKey:": [
        ("env", "test"),
        ("bKey", ""),
        ("dKey", ""),
        ("dVal", ""),
        ("cKey", ""),
    ],
    "env :test, aKey : aVal bKey:bVal cKey:": [("env", "test"), ("aKey", "aVal bKey:bVal cKey:")],
    "env:keyWithA:Semicolon bKey:bVal cKey": [("env", "keyWithA:Semicolon"), ("bKey", "bVal"), ("cKey", "")],
    "env:keyWith:  , ,   Lots:Of:Semicolons ": [("env", "keyWith:"), ("Lots", "Of:Semicolons")],
    "a:b,c,d": [("a", "b"), ("c", ""), ("d", "")],
    "a,1": [("a", ""), ("1", "")],
    "a:b:c:d": [("a", "b:c:d")],
}


@scenarios.parametric
@features.trace_global_tags
class Test_Config_Tags:
    @parametrize(
        "library_env", [{"DD_TRACE_EXPERIMENTAL_FEATURES_ENABLED": "all", "DD_TAGS": key} for key in tag_scenarios]
    )
    def test_comma_space_tag_separation(self, library_env, test_agent, test_library):
        expected_local_tags = []
        if "DD_TAGS" in library_env:
            expected_local_tags = tag_scenarios[library_env["DD_TAGS"]]
        with test_library, test_library.dd_start_span(name="sample_span"):
            pass
        span = find_only_span(test_agent.wait_for_num_traces(1))
        for k, v in expected_local_tags:
            assert k in span["meta"]
            assert span["meta"][k] == v

    @parametrize(
        "library_env",
        [
            {
                "DD_TAGS": "service:random-service2,env:dev2,version:1.2.4",
                "DD_ENV": "dev",
                "DD_VERSION": "5.2.0",
                "DD_SERVICE": "random-service",
            }
        ],
    )
    def test_dd_service_override(self, library_env, test_agent, test_library):
        with test_library, test_library.dd_start_span(name="sample_span"):
            pass
        span = find_only_span(test_agent.wait_for_num_traces(1))
        assert span["service"] == "random-service"
        assert "env" in span["meta"]
        assert span["meta"]["env"] == "dev"
        assert "version" in span["meta"]
        assert span["meta"]["version"] == "5.2.0"


@scenarios.parametric
@features.dogstatsd_agent_connection
class Test_Config_Dogstatsd:
    @parametrize(
        "library_env", [{"DD_AGENT_HOST": "localhost"}]
    )  # Adding DD_AGENT_HOST because some SDKs use DD_AGENT_HOST to set the dogstatsd host if unspecified
    @incomplete_test_app(
        reason="PHP parameteric app can not access the dogstatsd default values, this logic is internal to the tracer"
    )
    def test_dogstatsd_default(self, library_env, test_agent, test_library):
        with test_library as t:
            resp = t.config()
        assert resp["dd_dogstatsd_host"] == "localhost"
        assert resp["dd_dogstatsd_port"] == "8125"

    @parametrize("library_env", [{"DD_DOGSTATSD_HOST": "192.168.10.1"}])
    def test_dogstatsd_custom_ip_address(self, library_env, test_agent, test_library):
        with test_library as t:
            resp = t.config()
        assert resp["dd_dogstatsd_host"] == "192.168.10.1"

    @parametrize("library_env", [{"DD_DOGSTATSD_HOST": "127.0.0.1"}])
    def test_dogstatsd_custom_hostname(self, library_env, test_agent, test_library):
        with test_library as t:
            resp = t.config()
        assert resp["dd_dogstatsd_host"] == "127.0.0.1"

    @parametrize("library_env", [{"DD_DOGSTATSD_PORT": "8150"}])
    def test_dogstatsd_custom_port(self, library_env, test_agent, test_library):
        with test_library as t:
            resp = t.config()
        assert resp["dd_dogstatsd_port"] == "8150"


SDK_DEFAULT_STABLE_CONFIG = {
    "dd_runtime_metrics_enabled": "false" if context.library != "java" else "true",
    "dd_profiling_enabled": "false"
    if context.library != "php"
    else "1",  # Profiling is enabled as "1" by default in PHP if loaded
    "dd_data_streams_enabled": "false",
<<<<<<< HEAD
    "dd_logs_injection": "true"
    if context.library in ["java", "ruby"]
    else "false",  # Enabled by default in Java and Ruby
=======
    "dd_logs_injection": {"ruby": "true", "python": "structured", "nodejs": "structured"}.get(
        context.library.name, "false"
    ),  # Enabled by default in ruby, set to None in python
>>>>>>> f9ee184d
}


class QuotedStr(str):
    __slots__ = ()


def quoted_presenter(dumper, data):
    return dumper.represent_scalar("tag:yaml.org,2002:str", data, style='"')


class CustomDumper(yaml.Dumper):
    pass


CustomDumper.add_representer(QuotedStr, quoted_presenter)


@scenarios.parametric
@features.stable_configuration_support
@rfc("https://docs.google.com/document/d/1MNI5d3g6R8uU3FEWf2e08aAsFcJDVhweCPMjQatEb0o")
class Test_Stable_Config_Default(StableConfigWriter):
    """Verify that stable config works as intended"""

    @pytest.mark.parametrize("library_env", [{}])
    @pytest.mark.parametrize(
        ("name", "apm_configuration_default", "expected"),
        [
            (
                "profiling",
                {"DD_PROFILING_ENABLED": True},
                {
                    **SDK_DEFAULT_STABLE_CONFIG,
                    "dd_profiling_enabled": "true",
                },
            ),
            (
                "runtime_metrics",
                {
                    "DD_RUNTIME_METRICS_ENABLED": True,
                },
                {
                    **SDK_DEFAULT_STABLE_CONFIG,
                    "dd_runtime_metrics_enabled": "true"
                    if context.library != "php"
                    else "false",  # PHP does not support runtime metrics
                },
            ),
            (
                "data_streams",
                {
                    "DD_DATA_STREAMS_ENABLED": True,
                },
                {
                    **SDK_DEFAULT_STABLE_CONFIG,
                    "dd_data_streams_enabled": "true"
                    if context.library not in ("php", "ruby")
                    else "false",  # PHP and Ruby do not support data streams
                },
            ),
            (
                "logs_injection",
                {
                    "DD_LOGS_INJECTION": context.library != "ruby",  # Ruby defaults logs injection to true
                },
                {
                    **SDK_DEFAULT_STABLE_CONFIG,
                    "dd_logs_injection": "true" if context.library != "ruby" else "false",
                },
            ),
        ],
        ids=lambda name: name,
    )
    @pytest.mark.parametrize(
        "path",
        [
            "/etc/datadog-agent/managed/datadog-agent/stable/application_monitoring.yaml",
            "/etc/datadog-agent/application_monitoring.yaml",
        ],
    )
    def test_default_config(self, test_library, path, library_env, name, apm_configuration_default, expected):
        with test_library:
            self.write_stable_config(
                {
                    "apm_configuration_default": apm_configuration_default,
                },
                path,
                test_library,
            )
            test_library.container_restart()
            config = test_library.config()
            assert expected.items() <= config.items()

    @pytest.mark.parametrize("library_env", [{}])
    @pytest.mark.parametrize(
        "test",
        [
            {
                "apm_configuration_default": {
                    "DD_LOGS_INJECTION": True,
                    "DD_FOOBAR_ENABLED": "baz",
                },
                "expected": {
                    **SDK_DEFAULT_STABLE_CONFIG,
                    "dd_logs_injection": "true",
                },
            },
        ],
    )
    @pytest.mark.parametrize(
        "path",
        [
            "/etc/datadog-agent/managed/datadog-agent/stable/application_monitoring.yaml",
            "/etc/datadog-agent/application_monitoring.yaml",
        ],
    )
    def test_unknown_key_skipped(self, test_library, path, library_env, test):
        with test_library:
            self.write_stable_config(
                {
                    "apm_configuration_default": test["apm_configuration_default"],
                    "extra_key": 123,
                },
                path,
                test_library,
            )
            test_library.container_restart()
            config = test_library.config()
            assert test["expected"].items() <= config.items()

    @pytest.mark.parametrize(
        "path",
        [
            "/etc/datadog-agent/managed/datadog-agent/stable/application_monitoring.yaml",
            "/etc/datadog-agent/application_monitoring.yaml",
        ],
    )
    def test_invalid_files(self, test_library, path, library_env):
        with test_library:
            self.write_stable_config_content(
                "🤖 👾; 🤖\t\n\n --- `💣",
                path,
                test_library,
            )
            test_library.container_restart()
            config = test_library.config()
            assert SDK_DEFAULT_STABLE_CONFIG.items() <= config.items()

    @pytest.mark.parametrize(
        ("name", "local_cfg", "library_env", "fleet_cfg", "expected"),
        [
            (
                "fleet>local",
                {"DD_PROFILING_ENABLED": True},
                {},
                {"DD_PROFILING_ENABLED": False},
                {"dd_profiling_enabled": "false"},  # expected
            ),
            (
                "fleet>env",
                {},
                {"DD_PROFILING_ENABLED": True},
                {"DD_PROFILING_ENABLED": False},
                {"dd_profiling_enabled": "false"},  # expected
            ),
            pytest.param(
                "env>local",
                {"DD_PROFILING_ENABLED": True},
                {"DD_PROFILING_ENABLED": False},
                {},
                {"dd_profiling_enabled": "false"},  # expected
            ),
            (
                "orthogonal_priorities",
                {"DD_PROFILING_ENABLED": True, "DD_RUNTIME_METRICS_ENABLED": True},
                {"DD_ENV": "abc"},
                {"DD_PROFILING_ENABLED": False},
                {
                    "dd_profiling_enabled": "false",
                    "dd_runtime_metrics_enabled": "true"
                    if context.library != "php"
                    else "false",  # PHP does not support runtime metrics
                    "dd_env": "abc",
                },  # expected
            ),
        ],
        ids=lambda name: name,
    )
    def test_config_precedence(self, name, test_agent, test_library, local_cfg, library_env, fleet_cfg, expected):
        with test_library:
            self.write_stable_config(
                {
                    "apm_configuration_default": local_cfg,
                },
                "/etc/datadog-agent/application_monitoring.yaml",
                test_library,
            )
            self.write_stable_config(
                {
                    "apm_configuration_default": fleet_cfg,
                },
                "/etc/datadog-agent/managed/datadog-agent/stable/application_monitoring.yaml",
                test_library,
            )

            test_library.container_restart()
            config = test_library.config()
            assert expected.items() <= config.items(), format(
                "unexpected values for the following configurations: {}"
            ).format([k for k in config.keys() & expected.keys() if config[k] != expected[k]])

    @pytest.mark.parametrize("library_env", [{"STABLE_CONFIG_SELECTOR": "true", "DD_SERVICE": "not-my-service"}])
    @missing_feature(
        context.library in ["ruby", "cpp", "dotnet", "golang", "nodejs", "php", "python"],
        reason="UST stable config is phase 2",
    )
    def test_config_stable(self, library_env, test_agent, test_library):
        path = "/etc/datadog-agent/managed/datadog-agent/stable/application_monitoring.yaml"
        with test_library:
            self.write_stable_config(
                {
                    "apm_configuration_rules": [
                        {
                            "selectors": [
                                {
                                    "origin": "environment_variables",
                                    "key": "STABLE_CONFIG_SELECTOR",
                                    "operator": "equals",
                                    "matches": ["true"],
                                }
                            ],
                            "configuration": {"DD_SERVICE": "my-service"},
                        }
                    ]
                },
                path,
                test_library,
            )
            test_library.container_restart()
            config = test_library.config()
            assert (
                config["dd_service"] == "my-service"
            ), f"Service name is '{config["dd_service"]}' instead of 'my-service'"

    @missing_feature(
        context.library in ["ruby", "cpp", "dotnet", "golang", "nodejs", "php", "python"],
        reason="UST stable config is phase 2",
    )
    @pytest.mark.parametrize(
        "library_extra_command_arguments",
        [
            ["-Darg1=value"]
        ],  # Note: This test was written for Java, so if this arg is not compatible for other libs, we may need to dynamically set library_extra_command_arguments based on context.library.name
    )
    def test_process_arguments(self, library_env, test_agent, test_library):
        path = "/etc/datadog-agent/managed/datadog-agent/stable/application_monitoring.yaml"
        with test_library:
            config = {
                "apm_configuration_rules": [
                    {
                        "selectors": [
                            {
                                "origin": "process_arguments",
                                "key": "-Darg1",
                                "operator": "exists",
                            }
                        ],
                        "configuration": {"DD_SERVICE": QuotedStr("{{process_arguments['-Darg1']}}")},
                    }
                ]
            }
            # Use custom dumper for this specific test
            stable_config_content = yaml.dump(config, Dumper=CustomDumper)
            self.write_stable_config_content(stable_config_content, path, test_library)
            test_library.container_restart()
            config = test_library.config()
            assert config["dd_service"] == "value", f"Service name is '{config["dd_service"]}' instead of 'value'"<|MERGE_RESOLUTION|>--- conflicted
+++ resolved
@@ -390,15 +390,9 @@
     if context.library != "php"
     else "1",  # Profiling is enabled as "1" by default in PHP if loaded
     "dd_data_streams_enabled": "false",
-<<<<<<< HEAD
-    "dd_logs_injection": "true"
-    if context.library in ["java", "ruby"]
-    else "false",  # Enabled by default in Java and Ruby
-=======
-    "dd_logs_injection": {"ruby": "true", "python": "structured", "nodejs": "structured"}.get(
+    "dd_logs_injection": {"ruby": "true", "java": "true", "python": "structured", "nodejs": "structured"}.get(
         context.library.name, "false"
     ),  # Enabled by default in ruby, set to None in python
->>>>>>> f9ee184d
 }
 
 
