"""Test configuration consistency for features across supported APM SDKs."""

from urllib.parse import urlparse

import pytest
from utils import scenarios, features, context, missing_feature, irrelevant, flaky, bug, rfc
from .conftest import StableConfigWriter
from utils.parametric.spec.trace import find_span_in_traces, find_only_span

parametrize = pytest.mark.parametrize


def enable_tracing_enabled():
    env1: dict = {}
    env2: dict = {"DD_TRACE_ENABLED": "true"}
    return parametrize("library_env", [env1, env2])


def enable_tracing_disabled():
    env = {"DD_TRACE_ENABLED": "false"}
    return parametrize("library_env", [env])


@scenarios.parametric
@features.tracing_configuration_consistency
class Test_Config_TraceEnabled:
    @enable_tracing_enabled()
    def test_tracing_enabled(self, library_env, test_agent, test_library):
        assert library_env.get("DD_TRACE_ENABLED", "true") == "true"
        with test_library:
            with test_library.dd_start_span("allowed"):
                pass
        assert test_agent.wait_for_num_traces(
            num=1
        ), "DD_TRACE_ENABLED=true and wait_for_num_traces does not raise an exception after waiting for 1 trace."

    @enable_tracing_disabled()
    def test_tracing_disabled(self, library_env, test_agent, test_library):
        assert library_env.get("DD_TRACE_ENABLED") == "false"
        with test_library:
            with test_library.dd_start_span("allowed"):
                pass
        with pytest.raises(ValueError) as e:
            test_agent.wait_for_num_traces(num=1)
        assert e.match(".*traces not available from test agent, got 0.*")


@scenarios.parametric
@features.tracing_configuration_consistency
@missing_feature(context.library == "php", reason="Can't create /parametric-tracer-logs at build step")
class Test_Config_TraceLogDirectory:
    @pytest.mark.parametrize(
        "library_env", [{"DD_TRACE_ENABLED": "true", "DD_TRACE_LOG_DIRECTORY": "/parametric-tracer-logs"}]
    )
    def test_trace_log_directory_configured_with_existing_directory(self, library_env, test_agent, test_library):
        with test_library:
            with test_library.dd_start_span("allowed"):
                pass

        success, message = test_library.container_exec_run("ls /parametric-tracer-logs")
        assert success, message
        assert len(message.splitlines()) > 0, "No tracer logs detected"


def set_service_version_tags():
    env1: dict = {}
    env2: dict = {"DD_SERVICE": "test_service", "DD_VERSION": "5.2.0"}
    return parametrize("library_env", [env1, env2])


@scenarios.parametric
@features.tracing_configuration_consistency
class Test_Config_UnifiedServiceTagging:
    @parametrize("library_env", [{}])
    def test_default_config(self, library_env, test_agent, test_library):
        with test_library:
            with test_library.dd_start_span(name="s1") as s1:
                pass

        traces = test_agent.wait_for_num_traces(1)
        assert len(traces) == 1

        span = find_span_in_traces(traces, s1.trace_id, s1.span_id)
        assert span["service"] != "version_test"
        # in Node.js version can automatically be grabbed from the package.json on default, thus this test does not apply
        if test_library.lang != "nodejs":
            assert "version" not in span["meta"]
        assert "env" not in span["meta"]

    # Assert that iff a span has service name set by DD_SERVICE, it also gets the version specified in DD_VERSION
    @parametrize("library_env", [{"DD_SERVICE": "version_test", "DD_VERSION": "5.2.0"}])
    @missing_feature(context.library < "ruby@2.7.1-dev")
    def test_specific_version(self, library_env, test_agent, test_library):
        with test_library:
            with test_library.dd_start_span(name="s1") as s1:
                pass
            with test_library.dd_start_span(name="s2", service="no dd_service") as s2:
                pass

        traces = test_agent.wait_for_num_traces(2)
        assert len(traces) == 2

        span1 = find_span_in_traces(traces, s1.trace_id, s1.span_id)

        assert span1["service"] == "version_test"
        assert span1["meta"]["version"] == "5.2.0"

        span2 = find_span_in_traces(traces, s2.trace_id, s2.span_id)
        assert span2["service"] == "no dd_service"
        assert "version" not in span2["meta"]

    @parametrize("library_env", [{"DD_ENV": "dev"}])
    def test_specific_env(self, library_env, test_agent, test_library):
        assert library_env.get("DD_ENV") == "dev"
        with test_library:
            with test_library.dd_start_span(name="s1") as s1:
                pass

        traces = test_agent.wait_for_num_traces(1)
        assert len(traces) == 1

        span = find_span_in_traces(traces, s1.trace_id, s1.span_id)
        assert span["meta"]["env"] == "dev"


@scenarios.parametric
@features.tracing_configuration_consistency
class Test_Config_TraceAgentURL:
    """DD_TRACE_AGENT_URL is validated using the tracer configuration.
    This approach avoids the need to modify the setup file to create additional containers at the specified URL,
    which would be unnecessarily complex.
    """

    @parametrize(
        "library_env",
        [
            {
                "DD_TRACE_AGENT_URL": "unix:///var/run/datadog/apm.socket",
                "DD_AGENT_HOST": "localhost",
                "DD_TRACE_AGENT_PORT": "8126",
            }
        ],
    )
    def test_dd_trace_agent_unix_url_nonexistent(self, library_env, test_agent, test_library):
        with test_library as t:
            resp = t.config()

        url = urlparse(resp["dd_trace_agent_url"])
        assert "unix" in url.scheme
        assert url.path == "/var/run/datadog/apm.socket"

    # The DD_TRACE_AGENT_URL is validated using the tracer configuration. This approach avoids the need to modify the setup file to create additional containers at the specified URL, which would be unnecessarily complex.
    @parametrize(
        "library_env",
        [
            {
                "DD_TRACE_AGENT_URL": "http://random-host:9999/",
                "DD_AGENT_HOST": "localhost",
                "DD_TRACE_AGENT_PORT": "8126",
            }
        ],
    )
    def test_dd_trace_agent_http_url_nonexistent(self, library_env, test_agent, test_library):
        with test_library as t:
            resp = t.config()

        url = urlparse(resp["dd_trace_agent_url"])
        assert url.scheme == "http"
        assert url.hostname == "random-host"
        assert url.port == 9999

    @parametrize(
        "library_env",
        [
            {
                "DD_TRACE_AGENT_URL": "http://[::1]:5000",
                "DD_AGENT_HOST": "localhost",
                "DD_TRACE_AGENT_PORT": "8126",
            }
        ],
    )
    @missing_feature(context.library == "ruby", reason="does not support ipv6")
    def test_dd_trace_agent_http_url_ipv6(self, library_env, test_agent, test_library):
        with test_library as t:
            resp = t.config()

        url = urlparse(resp["dd_trace_agent_url"])
        assert url.scheme == "http"
        assert url.hostname == "::1"
        assert url.port == 5000

    @parametrize(
        "library_env",
        [
            {
                "DD_TRACE_AGENT_URL": "",  # Empty string passed to make sure conftest.py does not set trace agent url
                "DD_AGENT_HOST": "[::1]",
                "DD_TRACE_AGENT_PORT": "5000",
            }
        ],
    )
    @missing_feature(context.library == "ruby", reason="does not support ipv6 hostname")
    @missing_feature(context.library == "php", reason="does not support ipv6 hostname")
    @missing_feature(context.library == "golang", reason="does not support ipv6 hostname")
    @missing_feature(context.library == "python", reason="does not support ipv6 hostname")
    def test_dd_agent_host_ipv6(self, library_env, test_agent, test_library):
        with test_library as t:
            resp = t.config()

        url = urlparse(resp["dd_trace_agent_url"])
        assert url.scheme == "http"
        assert url.hostname == "::1"
        assert url.port == 5000


@scenarios.parametric
@features.tracing_configuration_consistency
class Test_Config_RateLimit:
    # The default value of DD_TRACE_RATE_LIMIT is validated using the tracer configuration.
    # This approach avoids the need to create a new weblog endpoint that generates 100 traces per second,
    # which would be unreliable for testing and require significant effort for each tracer's weblog application.
    # The feature is mainly tested in the second test case, where the rate limit is set to 1 to ensure it works as expected.
    @parametrize("library_env", [{"DD_TRACE_SAMPLE_RATE": "1"}])
    def test_default_trace_rate_limit(self, library_env, test_agent, test_library):
        with test_library as t:
            resp = t.config()
        assert resp["dd_trace_rate_limit"] == "100"

    @irrelevant(
        context.library == "php",
        reason="PHP backfill model does not support strict two-trace limit, see test below for its behavior",
    )
    @parametrize(
        "library_env",
        [{"DD_TRACE_RATE_LIMIT": "1", "DD_TRACE_SAMPLE_RATE": "1", "DD_TRACE_SAMPLING_RULES": '[{"sample_rate":1}]'}],
    )
    @flaky(library="java", reason="APMAPI-908")
    @bug(context.library == "golang", reason="APMAPI-1030")
    def test_setting_trace_rate_limit_strict(self, library_env, test_agent, test_library):
        with test_library:
            with test_library.dd_start_span(name="s1"):
                pass
            with test_library.dd_start_span(name="s2"):
                pass

        traces = test_agent.wait_for_num_traces(2)
        trace_0_sampling_priority = traces[0][0]["metrics"]["_sampling_priority_v1"]
        trace_1_sampling_priority = traces[1][0]["metrics"]["_sampling_priority_v1"]

        assert trace_0_sampling_priority == 2
        assert trace_1_sampling_priority == -1

    @parametrize("library_env", [{"DD_TRACE_RATE_LIMIT": "1"}])
    def test_trace_rate_limit_without_trace_sample_rate(self, library_env, test_agent, test_library):
        with test_library:
            with test_library.dd_start_span(name="s1"):
                pass
            with test_library.dd_start_span(name="s2"):
                pass

        traces = test_agent.wait_for_num_traces(2)
        trace_0_sampling_priority = traces[0][0]["metrics"]["_sampling_priority_v1"]
        trace_1_sampling_priority = traces[1][0]["metrics"]["_sampling_priority_v1"]
        assert trace_0_sampling_priority == 1
        assert trace_1_sampling_priority == 1

    @parametrize(
        "library_env",
        [{"DD_TRACE_RATE_LIMIT": "1", "DD_TRACE_SAMPLE_RATE": "1", "DD_TRACE_SAMPLING_RULES": '[{"sample_rate":1}]'}],
    )
    def test_setting_trace_rate_limit(self, library_env, test_agent, test_library):
        # In PHP the rate limiter is continuously backfilled, i.e. if the rate limit is 2, and 0.2 seconds have passed, an allowance of 0.4 is backfilled.
        # As long as the amount of allowance is greater than zero, the request is allowed.
        # Meaning that if the rate limit is 2 and you do two requests within 0.2 seconds, the remaining limit is 0.4, allowing for one more request.
        # Then it gets negative and no more requests are allowed until 0.3 seconds later, when it's positive again.

        with test_library:
            # Generate three traces to demonstrate rate limiting in PHP's backfill model
            for i in range(3):
                with test_library.dd_start_span(name=f"s{i+1}"):
                    pass

        traces = test_agent.wait_for_num_traces(3)
        assert any(
            trace[0]["metrics"]["_sampling_priority_v1"] == -1 for trace in traces
        ), "Expected at least one trace to be rate-limited with sampling priority -1."


tag_scenarios: dict = {
    "key1:value1,key2:value2": [("key1", "value1"), ("key2", "value2")],
    "key1:value1 key2:value2": [("key1", "value1"), ("key2", "value2")],
    "env:test aKey:aVal bKey:bVal cKey:": [("env", "test"), ("aKey", "aVal"), ("bKey", "bVal"), ("cKey", "")],
    "env:test,aKey:aVal,bKey:bVal,cKey:": [("env", "test"), ("aKey", "aVal"), ("bKey", "bVal"), ("cKey", "")],
    "env:test,aKey:aVal bKey:bVal cKey:": [("env", "test"), ("aKey", "aVal bKey:bVal cKey:")],
    "env:test     bKey :bVal dKey: dVal cKey:": [
        ("env", "test"),
        ("bKey", ""),
        ("dKey", ""),
        ("dVal", ""),
        ("cKey", ""),
    ],
    "env :test, aKey : aVal bKey:bVal cKey:": [("env", "test"), ("aKey", "aVal bKey:bVal cKey:")],
    "env:keyWithA:Semicolon bKey:bVal cKey": [("env", "keyWithA:Semicolon"), ("bKey", "bVal"), ("cKey", "")],
    "env:keyWith:  , ,   Lots:Of:Semicolons ": [("env", "keyWith:"), ("Lots", "Of:Semicolons")],
    "a:b,c,d": [("a", "b"), ("c", ""), ("d", "")],
    "a,1": [("a", ""), ("1", "")],
    "a:b:c:d": [("a", "b:c:d")],
}


@scenarios.parametric
@features.tracing_configuration_consistency
class Test_Config_Tags:
    @parametrize("library_env", [{"DD_TAGS": key} for key in tag_scenarios])
    def test_comma_space_tag_separation(self, library_env, test_agent, test_library):
        expected_local_tags = []
        if "DD_TAGS" in library_env:
            expected_local_tags = tag_scenarios[library_env["DD_TAGS"]]
        with test_library:
            with test_library.dd_start_span(name="sample_span"):
                pass
        span = find_only_span(test_agent.wait_for_num_traces(1))
        for k, v in expected_local_tags:
            assert k in span["meta"]
            assert span["meta"][k] == v

    @parametrize(
        "library_env",
        [
            {
                "DD_TAGS": "service:random-service2,env:dev2,version:1.2.4",
                "DD_ENV": "dev",
                "DD_VERSION": "5.2.0",
                "DD_SERVICE": "random-service",
            }
        ],
    )
    def test_dd_service_override(self, library_env, test_agent, test_library):
        with test_library:
            with test_library.dd_start_span(name="sample_span"):
                pass
        span = find_only_span(test_agent.wait_for_num_traces(1))
        assert span["service"] == "random-service"
        assert "env" in span["meta"]
        assert span["meta"]["env"] == "dev"
        assert "version" in span["meta"]
        assert span["meta"]["version"] == "5.2.0"


@scenarios.parametric
@features.tracing_configuration_consistency
class Test_Config_Dogstatsd:
    @parametrize(
        "library_env", [{"DD_AGENT_HOST": "localhost"}]
    )  # Adding DD_AGENT_HOST because some SDKs use DD_AGENT_HOST to set the dogstatsd host if unspecified
    def test_dogstatsd_default(self, library_env, test_agent, test_library):
        with test_library as t:
            resp = t.config()
        assert resp["dd_dogstatsd_host"] == "localhost"
        assert resp["dd_dogstatsd_port"] == "8125"

    @parametrize("library_env", [{"DD_DOGSTATSD_HOST": "192.168.10.1"}])
    def test_dogstatsd_custom_ip_address(self, library_env, test_agent, test_library):
        with test_library as t:
            resp = t.config()
        assert resp["dd_dogstatsd_host"] == "192.168.10.1"

    @parametrize("library_env", [{"DD_DOGSTATSD_HOST": "randomname"}])
    def test_dogstatsd_custom_hostname(self, library_env, test_agent, test_library):
        with test_library as t:
            resp = t.config()
        assert resp["dd_dogstatsd_host"] == "randomname"

    @parametrize("library_env", [{"DD_DOGSTATSD_PORT": "8150"}])
    def test_dogstatsd_custom_port(self, library_env, test_agent, test_library):
        with test_library as t:
            resp = t.config()
        assert resp["dd_dogstatsd_port"] == "8150"


SDK_DEFAULT_STABLE_CONFIG = {
    "dd_runtime_metrics_enabled": "false" if context.library != "java" else "true",
    "dd_profiling_enabled": "false",
    "dd_data_streams_enabled": "false",
    "dd_logs_injection": "false" if context.library != "java" else "true",
}


@scenarios.parametric
@features.stable_configuration_support
@rfc("https://docs.google.com/document/d/1MNI5d3g6R8uU3FEWf2e08aAsFcJDVhweCPMjQatEb0o")
class Test_Stable_Config_Default(StableConfigWriter):
    """Verify that stable config works as intended"""

    @pytest.mark.parametrize("library_env", [{}])
    @pytest.mark.parametrize(
        ("apm_configuration_default", "expected"),
        [
            (
                {"DD_PROFILING_ENABLED": True},
                {
                    **SDK_DEFAULT_STABLE_CONFIG,
                    "dd_profiling_enabled": "true",
                },
            ),
            (
                {
                    "DD_RUNTIME_METRICS_ENABLED": True,
                },
                {
                    **SDK_DEFAULT_STABLE_CONFIG,
                    "dd_runtime_metrics_enabled": "true",
                },
            ),
            (
                {
                    "DD_DATA_STREAMS_ENABLED": True,
                },
                {
                    **SDK_DEFAULT_STABLE_CONFIG,
                    "dd_data_streams_enabled": "true",
                },
            ),
            (
                {
                    "DD_LOGS_INJECTION": True,
                },
                {
                    **SDK_DEFAULT_STABLE_CONFIG,
                    "dd_logs_injection": "true",
                },
            ),
        ],
    )
    @pytest.mark.parametrize(
        "path",
        [
            "/etc/datadog-agent/managed/datadog-agent/stable/application_monitoring.yaml",
            "/etc/datadog-agent/application_monitoring.yaml",
        ],
    )
    def test_default_config(self, test_library, path, library_env, apm_configuration_default, expected):
        with test_library:
            self.write_stable_config(
                {
                    "apm_configuration_default": apm_configuration_default,
                },
                path,
                test_library,
            )
            test_library.container_restart()
            config = test_library.config()
            assert expected.items() <= config.items()

    @pytest.mark.parametrize("library_env", [{}])
    @pytest.mark.parametrize(
        "test",
        [
            {
                "apm_configuration_default": {
                    "DD_RUNTIME_METRICS_ENABLED": True,
                    "DD_FOOBAR_ENABLED": "baz",
                },
                "expected": {
                    **SDK_DEFAULT_STABLE_CONFIG,
                    "dd_runtime_metrics_enabled": "true",
                },
            },
        ],
    )
    @pytest.mark.parametrize(
        "path",
        [
            "/etc/datadog-agent/managed/datadog-agent/stable/application_monitoring.yaml",
            "/etc/datadog-agent/application_monitoring.yaml",
        ],
    )
    def test_unknown_key_skipped(self, test_library, path, library_env, test):
        with test_library:
            self.write_stable_config(
                {
                    "apm_configuration_default": test["apm_configuration_default"],
                    "extra_key": 123,
                },
                path,
                test_library,
            )
            test_library.container_restart()
            config = test_library.config()
            assert test["expected"].items() <= config.items()

    @pytest.mark.parametrize(
<<<<<<< HEAD
        "path",
        [
            "/etc/datadog-agent/managed/datadog-agent/stable/application_monitoring.yaml",
            "/etc/datadog-agent/application_monitoring.yaml",
        ],
    )
    def test_invalid_files(self, test_library, path, library_env):
        with test_library:
            self.write_stable_config_content(
                "🤖 👾; 🤖\t\n\n --- `💣",
                path,
                test_library,
            )
            test_library.container_restart()
            config = test_library.config()
            assert SDK_DEFAULT_STABLE_CONFIG.items() <= config.items()

    @pytest.mark.parametrize(
        "name,local_cfg,library_env,fleet_cfg,expected",
=======
        ("name", "local_cfg", "library_env", "fleet_cfg", "expected"),
>>>>>>> d0b155b0
        [
            (
                "fleet>local",
                {"DD_PROFILING_ENABLED": True},
                {},
                {"DD_PROFILING_ENABLED": False},
                {"dd_profiling_enabled": "false"},  # expected
            ),
            (
                "fleet>env",
                {},
                {"DD_PROFILING_ENABLED": True},
                {"DD_PROFILING_ENABLED": False},
                {"dd_profiling_enabled": "false"},  # expected
            ),
            pytest.param(
                "env>local",
                {"DD_PROFILING_ENABLED": True},
                {"DD_PROFILING_ENABLED": False},
                {},
                {"dd_profiling_enabled": "false"},  # expected
            ),
            (
                "orthogonal_priorities",
                {"DD_PROFILING_ENABLED": True, "DD_RUNTIME_METRICS_ENABLED": True},
                {"DD_LOGS_INJECTION": True},
                {"DD_PROFILING_ENABLED": False},
                {
                    "dd_profiling_enabled": "false",
                    "dd_runtime_metrics_enabled": "true",
                    "dd_logs_injection": "true",
                },  # expected
            ),
        ],
        ids=lambda name: name,
    )
    def test_config_precedence(self, name, test_agent, test_library, local_cfg, library_env, fleet_cfg, expected):
        with test_library:
            self.write_stable_config(
                {
                    "apm_configuration_default": local_cfg,
                },
                "/etc/datadog-agent/application_monitoring.yaml",
                test_library,
            )
            self.write_stable_config(
                {
                    "apm_configuration_default": fleet_cfg,
                },
                "/etc/datadog-agent/managed/datadog-agent/stable/application_monitoring.yaml",
                test_library,
            )

            test_library.container_restart()
            config = test_library.config()
            assert expected.items() <= config.items()

    @pytest.mark.parametrize("library_env", [{"STABLE_CONFIG_SELECTOR": "true", "DD_SERVICE": "not-my-service"}])
    @missing_feature(
        context.library in ["ruby", "cpp", "dotnet", "golang", "java", "nodejs", "php", "python"],
        reason="UST stable config is phase 2",
    )
    def test_config_stable(self, library_env, test_agent, test_library):
        path = "/etc/datadog-agent/managed/datadog-agent/stable/application_monitoring.yaml"
        with test_library:
            self.write_stable_config(
                {
                    "rules": [
                        {
                            "selectors": [
                                {
                                    "origin": "environment_variables",
                                    "matches": ["STABLE_CONFIG_SELECTOR=true"],
                                    "operator": "equals",
                                }
                            ],
                            "configuration": {"DD_SERVICE": "my-service"},
                        }
                    ]
                },
                path,
                test_library,
            )
            test_library.container_restart()
            config = test_library.config()
            assert (
                config["dd_service"] == "my-service"
            ), f"Service name is '{config["dd_service"]}' instead of 'my-service'"<|MERGE_RESOLUTION|>--- conflicted
+++ resolved
@@ -490,7 +490,6 @@
             assert test["expected"].items() <= config.items()
 
     @pytest.mark.parametrize(
-<<<<<<< HEAD
         "path",
         [
             "/etc/datadog-agent/managed/datadog-agent/stable/application_monitoring.yaml",
@@ -509,10 +508,7 @@
             assert SDK_DEFAULT_STABLE_CONFIG.items() <= config.items()
 
     @pytest.mark.parametrize(
-        "name,local_cfg,library_env,fleet_cfg,expected",
-=======
         ("name", "local_cfg", "library_env", "fleet_cfg", "expected"),
->>>>>>> d0b155b0
         [
             (
                 "fleet>local",
