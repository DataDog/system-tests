"""Test configuration consistency for features across supported APM SDKs."""

import shlex
from urllib.parse import urlparse
from pathlib import Path

import pytest
from utils import scenarios, features, context, missing_feature, irrelevant, flaky, bug
from utils.parametric.spec.trace import find_span_in_traces, find_only_span
<<<<<<< HEAD
import os
import yaml
=======
>>>>>>> ec8b7b74

parametrize = pytest.mark.parametrize


def enable_tracing_enabled():
    env1: dict = {}
    env2: dict = {"DD_TRACE_ENABLED": "true"}
    return parametrize("library_env", [env1, env2])


def enable_tracing_disabled():
    env = {"DD_TRACE_ENABLED": "false"}
    return parametrize("library_env", [env])


@scenarios.parametric
@features.tracing_configuration_consistency
class Test_Config_TraceEnabled:
    @enable_tracing_enabled()
    def test_tracing_enabled(self, library_env, test_agent, test_library):
        assert library_env.get("DD_TRACE_ENABLED", "true") == "true"
        with test_library:
            with test_library.dd_start_span("allowed"):
                pass
        assert test_agent.wait_for_num_traces(
            num=1
        ), "DD_TRACE_ENABLED=true and wait_for_num_traces does not raise an exception after waiting for 1 trace."

    @enable_tracing_disabled()
    def test_tracing_disabled(self, library_env, test_agent, test_library):
        assert library_env.get("DD_TRACE_ENABLED") == "false"
        with test_library:
            with test_library.dd_start_span("allowed"):
                pass
        with pytest.raises(ValueError) as e:
            test_agent.wait_for_num_traces(num=1)
        assert e.match(".*traces not available from test agent, got 0.*")


@scenarios.parametric
@features.tracing_configuration_consistency
@missing_feature(context.library == "php", reason="Can't create /parametric-tracer-logs at build step")
class Test_Config_TraceLogDirectory:
    @pytest.mark.parametrize(
        "library_env", [{"DD_TRACE_ENABLED": "true", "DD_TRACE_LOG_DIRECTORY": "/parametric-tracer-logs"}]
    )
    def test_trace_log_directory_configured_with_existing_directory(self, library_env, test_agent, test_library):
        with test_library:
            with test_library.dd_start_span("allowed"):
                pass

        success, message = test_library.container_exec_run("ls /parametric-tracer-logs")
        assert success, message
        assert len(message.splitlines()) > 0, "No tracer logs detected"


def set_service_version_tags():
    env1: dict = {}
    env2: dict = {"DD_SERVICE": "test_service", "DD_VERSION": "5.2.0"}
    return parametrize("library_env", [env1, env2])


@scenarios.parametric
@features.tracing_configuration_consistency
class Test_Config_UnifiedServiceTagging:
    @parametrize("library_env", [{}])
    def test_default_config(self, library_env, test_agent, test_library):
        with test_library:
            with test_library.dd_start_span(name="s1") as s1:
                pass

        traces = test_agent.wait_for_num_traces(1)
        assert len(traces) == 1

        span = find_span_in_traces(traces, s1.trace_id, s1.span_id)
        assert span["service"] != "version_test"
        # in Node.js version can automatically be grabbed from the package.json on default, thus this test does not apply
        if test_library.lang != "nodejs":
            assert "version" not in span["meta"]
        assert "env" not in span["meta"]

    # Assert that iff a span has service name set by DD_SERVICE, it also gets the version specified in DD_VERSION
    @parametrize("library_env", [{"DD_SERVICE": "version_test", "DD_VERSION": "5.2.0"}])
    @missing_feature(context.library < "ruby@2.7.1-dev")
    def test_specific_version(self, library_env, test_agent, test_library):
        with test_library:
            with test_library.dd_start_span(name="s1") as s1:
                pass
            with test_library.dd_start_span(name="s2", service="no dd_service") as s2:
                pass

        traces = test_agent.wait_for_num_traces(2)
        assert len(traces) == 2

        span1 = find_span_in_traces(traces, s1.trace_id, s1.span_id)

        assert span1["service"] == "version_test"
        assert span1["meta"]["version"] == "5.2.0"

        span2 = find_span_in_traces(traces, s2.trace_id, s2.span_id)
        assert span2["service"] == "no dd_service"
        assert "version" not in span2["meta"]

    @parametrize("library_env", [{"DD_ENV": "dev"}])
    def test_specific_env(self, library_env, test_agent, test_library):
        assert library_env.get("DD_ENV") == "dev"
        with test_library:
            with test_library.dd_start_span(name="s1") as s1:
                pass

        traces = test_agent.wait_for_num_traces(1)
        assert len(traces) == 1

        span = find_span_in_traces(traces, s1.trace_id, s1.span_id)
        assert span["meta"]["env"] == "dev"


@scenarios.parametric
@features.tracing_configuration_consistency
class Test_Config_TraceAgentURL:
    """DD_TRACE_AGENT_URL is validated using the tracer configuration.
    This approach avoids the need to modify the setup file to create additional containers at the specified URL,
    which would be unnecessarily complex.
    """

    @parametrize(
        "library_env",
        [
            {
                "DD_TRACE_AGENT_URL": "unix:///var/run/datadog/apm.socket",
                "DD_AGENT_HOST": "localhost",
                "DD_TRACE_AGENT_PORT": "8126",
            }
        ],
    )
    def test_dd_trace_agent_unix_url_nonexistent(self, library_env, test_agent, test_library):
        with test_library as t:
            resp = t.config()

        url = urlparse(resp["dd_trace_agent_url"])
        assert "unix" in url.scheme
        assert url.path == "/var/run/datadog/apm.socket"

    # The DD_TRACE_AGENT_URL is validated using the tracer configuration. This approach avoids the need to modify the setup file to create additional containers at the specified URL, which would be unnecessarily complex.
    @parametrize(
        "library_env",
        [
            {
                "DD_TRACE_AGENT_URL": "http://random-host:9999/",
                "DD_AGENT_HOST": "localhost",
                "DD_TRACE_AGENT_PORT": "8126",
            }
        ],
    )
    def test_dd_trace_agent_http_url_nonexistent(self, library_env, test_agent, test_library):
        with test_library as t:
            resp = t.config()

        url = urlparse(resp["dd_trace_agent_url"])
        assert url.scheme == "http"
        assert url.hostname == "random-host"
        assert url.port == 9999

    @parametrize(
        "library_env",
        [
            {
                "DD_TRACE_AGENT_URL": "http://[::1]:5000",
                "DD_AGENT_HOST": "localhost",
                "DD_TRACE_AGENT_PORT": "8126",
            }
        ],
    )
    @missing_feature(context.library == "ruby", reason="does not support ipv6")
    def test_dd_trace_agent_http_url_ipv6(self, library_env, test_agent, test_library):
        with test_library as t:
            resp = t.config()

        url = urlparse(resp["dd_trace_agent_url"])
        assert url.scheme == "http"
        assert url.hostname == "::1"
        assert url.port == 5000

    @parametrize(
        "library_env",
        [
            {
                "DD_TRACE_AGENT_URL": "",  # Empty string passed to make sure conftest.py does not set trace agent url
                "DD_AGENT_HOST": "[::1]",
                "DD_TRACE_AGENT_PORT": "5000",
            }
        ],
    )
    @missing_feature(context.library == "ruby", reason="does not support ipv6 hostname")
    @missing_feature(context.library == "dotnet", reason="does not support ipv6 hostname")
    @missing_feature(context.library == "php", reason="does not support ipv6 hostname")
    @missing_feature(context.library == "golang", reason="does not support ipv6 hostname")
    @missing_feature(context.library == "python", reason="does not support ipv6 hostname")
    def test_dd_agent_host_ipv6(self, library_env, test_agent, test_library):
        with test_library as t:
            resp = t.config()

        url = urlparse(resp["dd_trace_agent_url"])
        assert url.scheme == "http"
        assert url.hostname == "::1"
        assert url.port == 5000


@scenarios.parametric
@features.tracing_configuration_consistency
class Test_Config_RateLimit:
    # The default value of DD_TRACE_RATE_LIMIT is validated using the tracer configuration.
    # This approach avoids the need to create a new weblog endpoint that generates 100 traces per second,
    # which would be unreliable for testing and require significant effort for each tracer's weblog application.
    # The feature is mainly tested in the second test case, where the rate limit is set to 1 to ensure it works as expected.
    @parametrize("library_env", [{"DD_TRACE_SAMPLE_RATE": "1"}])
    def test_default_trace_rate_limit(self, library_env, test_agent, test_library):
        with test_library as t:
            resp = t.config()
        assert resp["dd_trace_rate_limit"] == "100"

    @irrelevant(
        context.library == "php",
        reason="PHP backfill model does not support strict two-trace limit, see test below for its behavior",
    )
    @parametrize(
        "library_env",
        [{"DD_TRACE_RATE_LIMIT": "1", "DD_TRACE_SAMPLE_RATE": "1", "DD_TRACE_SAMPLING_RULES": '[{"sample_rate":1}]'}],
    )
    @flaky(library="java", reason="APMAPI-908")
    @bug(context.library == "golang", reason="APMAPI-1030")
    def test_setting_trace_rate_limit_strict(self, library_env, test_agent, test_library):
        with test_library:
            with test_library.dd_start_span(name="s1"):
                pass
            with test_library.dd_start_span(name="s2"):
                pass

        traces = test_agent.wait_for_num_traces(2)
        trace_0_sampling_priority = traces[0][0]["metrics"]["_sampling_priority_v1"]
        trace_1_sampling_priority = traces[1][0]["metrics"]["_sampling_priority_v1"]

        assert trace_0_sampling_priority == 2
        assert trace_1_sampling_priority == -1

    @parametrize("library_env", [{"DD_TRACE_RATE_LIMIT": "1"}])
    def test_trace_rate_limit_without_trace_sample_rate(self, library_env, test_agent, test_library):
        with test_library:
            with test_library.dd_start_span(name="s1"):
                pass
            with test_library.dd_start_span(name="s2"):
                pass

        traces = test_agent.wait_for_num_traces(2)
        trace_0_sampling_priority = traces[0][0]["metrics"]["_sampling_priority_v1"]
        trace_1_sampling_priority = traces[1][0]["metrics"]["_sampling_priority_v1"]
        assert trace_0_sampling_priority == 1
        assert trace_1_sampling_priority == 1

    @parametrize(
        "library_env",
        [{"DD_TRACE_RATE_LIMIT": "1", "DD_TRACE_SAMPLE_RATE": "1", "DD_TRACE_SAMPLING_RULES": '[{"sample_rate":1}]'}],
    )
    def test_setting_trace_rate_limit(self, library_env, test_agent, test_library):
        # In PHP the rate limiter is continuously backfilled, i.e. if the rate limit is 2, and 0.2 seconds have passed, an allowance of 0.4 is backfilled.
        # As long as the amount of allowance is greater than zero, the request is allowed.
        # Meaning that if the rate limit is 2 and you do two requests within 0.2 seconds, the remaining limit is 0.4, allowing for one more request.
        # Then it gets negative and no more requests are allowed until 0.3 seconds later, when it's positive again.

        with test_library:
            # Generate three traces to demonstrate rate limiting in PHP's backfill model
            for i in range(3):
                with test_library.dd_start_span(name=f"s{i+1}"):
                    pass

        traces = test_agent.wait_for_num_traces(3)
        assert any(
            trace[0]["metrics"]["_sampling_priority_v1"] == -1 for trace in traces
        ), "Expected at least one trace to be rate-limited with sampling priority -1."


tag_scenarios: dict = {
    "key1:value1,key2:value2": [("key1", "value1"), ("key2", "value2")],
    "key1:value1 key2:value2": [("key1", "value1"), ("key2", "value2")],
    "env:test aKey:aVal bKey:bVal cKey:": [("env", "test"), ("aKey", "aVal"), ("bKey", "bVal"), ("cKey", "")],
    "env:test,aKey:aVal,bKey:bVal,cKey:": [("env", "test"), ("aKey", "aVal"), ("bKey", "bVal"), ("cKey", "")],
    "env:test,aKey:aVal bKey:bVal cKey:": [("env", "test"), ("aKey", "aVal bKey:bVal cKey:")],
    "env:test     bKey :bVal dKey: dVal cKey:": [
        ("env", "test"),
        ("bKey", ""),
        ("dKey", ""),
        ("dVal", ""),
        ("cKey", ""),
    ],
    "env :test, aKey : aVal bKey:bVal cKey:": [("env", "test"), ("aKey", "aVal bKey:bVal cKey:")],
    "env:keyWithA:Semicolon bKey:bVal cKey": [("env", "keyWithA:Semicolon"), ("bKey", "bVal"), ("cKey", "")],
    "env:keyWith:  , ,   Lots:Of:Semicolons ": [("env", "keyWith:"), ("Lots", "Of:Semicolons")],
    "a:b,c,d": [("a", "b"), ("c", ""), ("d", "")],
    "a,1": [("a", ""), ("1", "")],
    "a:b:c:d": [("a", "b:c:d")],
}


@scenarios.parametric
@features.tracing_configuration_consistency
class Test_Config_Tags:
    @parametrize("library_env", [{"DD_TAGS": key} for key in tag_scenarios])
    def test_comma_space_tag_separation(self, library_env, test_agent, test_library):
        expected_local_tags = []
        if "DD_TAGS" in library_env:
            expected_local_tags = tag_scenarios[library_env["DD_TAGS"]]
        with test_library:
            with test_library.dd_start_span(name="sample_span"):
                pass
        span = find_only_span(test_agent.wait_for_num_traces(1))
        for k, v in expected_local_tags:
            assert k in span["meta"]
            assert span["meta"][k] == v

    @parametrize(
        "library_env",
        [
            {
                "DD_TAGS": "service:random-service2,env:dev2,version:1.2.4",
                "DD_ENV": "dev",
                "DD_VERSION": "5.2.0",
                "DD_SERVICE": "random-service",
            }
        ],
    )
    def test_dd_service_override(self, library_env, test_agent, test_library):
        with test_library:
            with test_library.dd_start_span(name="sample_span"):
                pass
        span = find_only_span(test_agent.wait_for_num_traces(1))
        assert span["service"] == "random-service"
        assert "env" in span["meta"]
        assert span["meta"]["env"] == "dev"
        assert "version" in span["meta"]
        assert span["meta"]["version"] == "5.2.0"


@scenarios.parametric
@features.tracing_configuration_consistency
class Test_Config_Dogstatsd:
    @parametrize(
        "library_env", [{"DD_AGENT_HOST": "localhost"}]
    )  # Adding DD_AGENT_HOST because some SDKs use DD_AGENT_HOST to set the dogstatsd host if unspecified
    def test_dogstatsd_default(self, library_env, test_agent, test_library):
        with test_library as t:
            resp = t.config()
        assert resp["dd_dogstatsd_host"] == "localhost"
        assert resp["dd_dogstatsd_port"] == "8125"

    @parametrize("library_env", [{"DD_DOGSTATSD_HOST": "192.168.10.1"}])
    def test_dogstatsd_custom_ip_address(self, library_env, test_agent, test_library):
        with test_library as t:
            resp = t.config()
        assert resp["dd_dogstatsd_host"] == "192.168.10.1"

    @parametrize("library_env", [{"DD_DOGSTATSD_HOST": "randomname"}])
    def test_dogstatsd_custom_hostname(self, library_env, test_agent, test_library):
        with test_library as t:
            resp = t.config()
        assert resp["dd_dogstatsd_host"] == "randomname"

    @parametrize("library_env", [{"DD_DOGSTATSD_PORT": "8150"}])
    def test_dogstatsd_custom_port(self, library_env, test_agent, test_library):
        with test_library as t:
            resp = t.config()
        assert resp["dd_dogstatsd_port"] == "8150"


SDK_DEFAULT_STABLE_CONFIG = {
    "dd_runtime_metrics_enabled": "false" if context.library != "java" else "true",
    "dd_profiling_enabled": "false",
    "dd_data_streams_enabled": "false",
    "dd_logs_injection": "false" if context.library != "java" else "true",
}


@scenarios.parametric
@features.stable_configuration_support
@missing_feature(
    context.library in ["ruby", "cpp", "dotnet", "golang", "java", "nodejs", "php", "python"],
    reason="does not support stable configurations yet",
)
class Test_Stable_Config_Default:
    """Verify that stable config works as intended"""

    def write_stable_config(self, stable_config, path, test_library):
        stable_config_content = yaml.dump(stable_config)
        success, message = test_library.container_exec_run(
            f'bash -c "mkdir -p {os.path.dirname(path)} && printf {shlex.quote(stable_config_content)} | tee {path}"'
        )
        assert success, message

    @pytest.mark.parametrize("library_env", [{}])
    @pytest.mark.parametrize(
        "apm_configuration_default,expected",
        [
            (
                {"DD_PROFILING_ENABLED": True},
                {
                    **SDK_DEFAULT_STABLE_CONFIG,
                    "dd_profiling_enabled": "true",
                },
            ),
            (
                {
                    "DD_RUNTIME_METRICS_ENABLED": True,
                },
                {
                    **SDK_DEFAULT_STABLE_CONFIG,
                    "dd_runtime_metrics_enabled": "true",
                },
            ),
            (
                {
                    "DD_DATA_STREAMS_ENABLED": True,
                },
                {
                    **SDK_DEFAULT_STABLE_CONFIG,
                    "dd_data_streams_enabled": "true",
                },
            ),
            (
                {
                    "DD_LOGS_INJECTION": True,
                },
                {
                    **SDK_DEFAULT_STABLE_CONFIG,
                    "dd_logs_injection": "true",
                },
            ),
        ],
    )
    @pytest.mark.parametrize(
        "path",
        [
            "/etc/datadog-agent/managed/datadog-agent/stable/application_monitoring.yaml",
            "/etc/datadog-agent/application_monitoring.yaml",
        ],
    )
    def test_default_config(self, test_library, path, library_env, apm_configuration_default, expected):
        with test_library:
            self.write_stable_config(
                {
                    "apm_configuration_default": apm_configuration_default,
                },
                path,
                test_library,
            )
            test_library.container_restart()
            config = test_library.config()
            assert expected.items() <= config.items()

    @pytest.mark.parametrize("library_env", [{}])
    @pytest.mark.parametrize(
        "test",
        [
            {
                "apm_configuration_default": {
                    "DD_RUNTIME_METRICS_ENABLED": True,
                    "DD_FOOBAR_ENABLED": "baz",
                },
                "expected": {
                    **SDK_DEFAULT_STABLE_CONFIG,
                    "dd_runtime_metrics_enabled": "true",
                },
            },
        ],
    )
    @pytest.mark.parametrize(
        "path",
        [
            "/etc/datadog-agent/managed/datadog-agent/stable/application_monitoring.yaml",
            "/etc/datadog-agent/application_monitoring.yaml",
        ],
    )
    def test_unknown_key_skipped(self, test_library, path, library_env, test):
        with test_library:
            self.write_stable_config(
                {
                    "apm_configuration_default": test["apm_configuration_default"],
                    "extra_key": 123,
                },
                path,
                test_library,
            )
            test_library.container_restart()
            config = test_library.config()
            assert test["expected"].items() <= config.items()

    @pytest.mark.parametrize(
        "name,local_cfg,library_env,fleet_cfg,expected",
        [
            (
                "fleet>local",
                {"DD_PROFILING_ENABLED": True},
                {},
                {"DD_PROFILING_ENABLED": False},
                {"dd_profiling_enabled": "false"},  # expected
            ),
            (
                "fleet>env",
                {},
                {"DD_PROFILING_ENABLED": True},
                {"DD_PROFILING_ENABLED": False},
                {"dd_profiling_enabled": "false"},  # expected
            ),
            pytest.param(
                "env>local",
                {"DD_PROFILING_ENABLED": True},
                {"DD_PROFILING_ENABLED": False},
                {},
                {"dd_profiling_enabled": "false"},  # expected
            ),
            (
                "orthogonal_priorities",
                {"DD_PROFILING_ENABLED": True, "DD_RUNTIME_METRICS_ENABLED": True},
                {"DD_LOGS_INJECTION": True},
                {"DD_PROFILING_ENABLED": False},
                {
                    "dd_profiling_enabled": "false",
                    "dd_runtime_metrics_enabled": "true",
                    "dd_logs_injection": "true",
                },  # expected
            ),
        ],
        ids=lambda name: name,
    )
    def test_config_precedence(self, name, test_agent, test_library, local_cfg, library_env, fleet_cfg, expected):
        with test_library:
            self.write_stable_config(
                {
                    "apm_configuration_default": local_cfg,
                },
                "/etc/datadog-agent/application_monitoring.yaml",
                test_library,
            )
            self.write_stable_config(
                {
                    "apm_configuration_default": fleet_cfg,
                },
                "/etc/datadog-agent/managed/datadog-agent/stable/application_monitoring.yaml",
                test_library,
            )

            test_library.container_restart()
            config = test_library.config()
            assert expected.items() <= config.items()

    @pytest.mark.parametrize("library_env", [{"STABLE_CONFIG_SELECTOR": "true", "DD_SERVICE": "not-my-service"}])
    @missing_feature(
        context.library in ["ruby", "cpp", "dotnet", "golang", "java", "nodejs", "php", "python"],
        reason="UST stable config is phase 2",
    )
    def test_config_stable(self, library_env, test_agent, test_library):
        path = "/etc/datadog-agent/managed/datadog-agent/stable/application_monitoring.yaml"
        stable_config = """
rules:
  - selectors:
    - origin: environment_variables
      matches:
        - STABLE_CONFIG_SELECTOR=true
      operator: equals
    configuration:
      DD_SERVICE: my-service
"""

        with test_library:
            success, message = test_library.container_exec_run(
                f"bash -c \"mkdir -p {Path(path).parent!s} && printf '{stable_config}' | tee {path}\""
            )
            assert success, message
            test_library.container_restart()
            config = test_library.config()
            assert (
                config["dd_service"] == "my-service"
            ), f"Service name is '{config["dd_service"]}' instead of 'my-service'"<|MERGE_RESOLUTION|>--- conflicted
+++ resolved
@@ -7,11 +7,7 @@
 import pytest
 from utils import scenarios, features, context, missing_feature, irrelevant, flaky, bug
 from utils.parametric.spec.trace import find_span_in_traces, find_only_span
-<<<<<<< HEAD
-import os
 import yaml
-=======
->>>>>>> ec8b7b74
 
 parametrize = pytest.mark.parametrize
 
@@ -405,7 +401,7 @@
     def write_stable_config(self, stable_config, path, test_library):
         stable_config_content = yaml.dump(stable_config)
         success, message = test_library.container_exec_run(
-            f'bash -c "mkdir -p {os.path.dirname(path)} && printf {shlex.quote(stable_config_content)} | tee {path}"'
+            f'bash -c "mkdir -p {Path(path).parent!s} && printf {shlex.quote(stable_config_content)} | tee {path}"'
         )
         assert success, message
 
