"""
Test configuration consistency for features across supported APM SDKs.
"""

import pytest
from utils import scenarios, features, context, bug, missing_feature
from utils.parametric.spec.trace import find_span_in_traces
from urllib.parse import urlparse

parametrize = pytest.mark.parametrize


def enable_tracing_enabled():
    env1 = {}
    env2 = {"DD_TRACE_ENABLED": "true"}
    return parametrize("library_env", [env1, env2])


def enable_tracing_disabled():
    env = {"DD_TRACE_ENABLED": "false"}
    return parametrize("library_env", [env])


@scenarios.parametric
@features.tracing_configuration_consistency
class Test_Config_TraceEnabled:
    @enable_tracing_enabled()
    def test_tracing_enabled(self, library_env, test_agent, test_library):
        assert library_env.get("DD_TRACE_ENABLED", "true") == "true"
        with test_library:
            with test_library.start_span("allowed"):
                pass
        assert test_agent.wait_for_num_traces(
            num=1
        ), "DD_TRACE_ENABLED=true and wait_for_num_traces does not raise an exception after waiting for 1 trace."

    @enable_tracing_disabled()
    def test_tracing_disabled(self, library_env, test_agent, test_library):
        assert library_env.get("DD_TRACE_ENABLED") == "false"
        with test_library:
            with test_library.start_span("allowed"):
                pass
        with pytest.raises(ValueError) as e:
            test_agent.wait_for_num_traces(num=1)
        assert e.match(".*traces not available from test agent, got 0.*")


@scenarios.parametric
@features.tracing_configuration_consistency
@bug(context.library == "php", reason="Can't create /parametric-tracer-logs at build step")
class Test_Config_TraceLogDirectory:
    @pytest.mark.parametrize(
        "library_env", [{"DD_TRACE_ENABLED": "true", "DD_TRACE_LOG_DIRECTORY": "/parametric-tracer-logs"}]
    )
    def test_trace_log_directory_configured_with_existing_directory(self, library_env, test_agent, test_library):
        with test_library:
            with test_library.start_span("allowed"):
                pass

        success, message = test_library.container_exec_run("ls /parametric-tracer-logs")
        assert success, message
        assert len(message.splitlines()) > 0, "No tracer logs detected"


def set_service_version_tags():
    env1 = {}
    env2 = {"DD_SERVICE": "test_service", "DD_VERSION": "5.2.0"}
    return parametrize("library_env", [env1, env2])


@scenarios.parametric
@features.tracing_configuration_consistency
class Test_Config_UnifiedServiceTagging:
    @parametrize("library_env", [{}])
    def test_default_config(self, library_env, test_agent, test_library):
        with test_library:
            with test_library.start_span(name="s1") as s1:
                pass

        traces = test_agent.wait_for_num_traces(1)
        assert len(traces) == 1

        span = find_span_in_traces(traces, s1.trace_id, s1.span_id)
        assert span["service"] != "version_test"
        assert "version" not in span["meta"]
        assert "env" not in span["meta"]

    # Assert that iff a span has service name set by DD_SERVICE, it also gets the version specified in DD_VERSION
    @parametrize("library_env", [{"DD_SERVICE": "version_test", "DD_VERSION": "5.2.0"}])
    @missing_feature(library="ruby")
    def test_specific_version(self, library_env, test_agent, test_library):
        with test_library:
            with test_library.start_span(name="s1") as s1:
                pass
            with test_library.start_span(name="s2", service="no dd_service") as s2:
                pass

        traces = test_agent.wait_for_num_traces(2)
        assert len(traces) == 2

        span1 = find_span_in_traces(traces, s1.trace_id, s1.span_id)
        assert span1["service"] == "version_test"
        assert span1["meta"]["version"] == "5.2.0"

        span2 = find_span_in_traces(traces, s2.trace_id, s2.span_id)
        assert span2["service"] == "no dd_service"
        assert "version" not in span2["meta"]

    @parametrize("library_env", [{"DD_ENV": "dev"}])
    def test_specific_env(self, library_env, test_agent, test_library):
        assert library_env.get("DD_ENV") == "dev"
        with test_library:
            with test_library.start_span(name="s1") as s1:
                pass

        traces = test_agent.wait_for_num_traces(1)
        assert len(traces) == 1

        span = find_span_in_traces(traces, s1.trace_id, s1.span_id)
        assert span["meta"]["env"] == "dev"


@scenarios.parametric
@features.tracing_configuration_consistency
class Test_Config_TraceAgentURL:
<<<<<<< HEAD
    # DD_TRACE_AGENT_URL is validated using the tracer configuration. This approach avoids the need to modify the setup file to create additional containers at the specified URL, which would be unnecessarily complex.
=======
    """
    DD_TRACE_AGENT_URL is validated using the tracer configuration. 
    This approach avoids the need to modify the setup file to create additional containers at the specified URL,
    which would be unnecessarily complex.
    """

    @bug(context.library == "golang", reason="APMAPI-390")
    @missing_feature(library="ruby")
>>>>>>> 749c11af
    @parametrize(
        "library_env",
        [
            {
                "DD_TRACE_AGENT_URL": "unix:///var/run/datadog/apm.socket",
                "DD_AGENT_HOST": "localhost",
                "DD_AGENT_PORT": "8126",
            }
        ],
    )
    def test_dd_trace_agent_unix_url_nonexistent(self, library_env, test_agent, test_library):
        with test_library as t:
            resp = t.get_tracer_config()

        url = urlparse(resp["dd_trace_agent_url"])
        assert url.scheme == "unix"
        assert url.path == "/var/run/datadog/apm.socket"

    # The DD_TRACE_AGENT_URL is validated using the tracer configuration. This approach avoids the need to modify the setup file to create additional containers at the specified URL, which would be unnecessarily complex.
    @parametrize(
        "library_env",
        [{"DD_TRACE_AGENT_URL": "http://random-host:9999/", "DD_AGENT_HOST": "localhost", "DD_AGENT_PORT": "8126"}],
    )
    def test_dd_trace_agent_http_url_nonexistent(self, library_env, test_agent, test_library):
        with test_library as t:
            resp = t.get_tracer_config()

        url = urlparse(resp["dd_trace_agent_url"])
        assert url.scheme == "http"
        assert url.hostname == "random-host"
        assert url.port == 9999


@scenarios.parametric
@features.tracing_configuration_consistency
class Test_Config_RateLimit:
    # The default value of DD_TRACE_RATE_LIMIT is validated using the tracer configuration.
    # This approach avoids the need to create a new weblog endpoint that generates 100 traces per second,
    # which would be unreliable for testing and require significant effort for each tracer's weblog application.
    # The feature is mainly tested in the second test case, where the rate limit is set to 1 to ensure it works as expected.
    @parametrize("library_env", [{"DD_TRACE_SAMPLE_RATE": "1"}])
    def test_default_trace_rate_limit(self, library_env, test_agent, test_library):
        with test_library as t:
            resp = t.get_tracer_config()
        assert resp["dd_trace_rate_limit"] == "100"

    @parametrize("library_env", [{"DD_TRACE_RATE_LIMIT": "1", "DD_TRACE_SAMPLE_RATE": "1"}])
    def test_setting_trace_rate_limit(self, library_env, test_agent, test_library):
        with test_library:
            with test_library.start_span(name="s1") as s1:
                pass
            with test_library.start_span(name="s2") as s2:
                pass

        traces = test_agent.wait_for_num_traces(2)
        trace_0_sampling_priority = traces[0][0]["metrics"]["_sampling_priority_v1"]
        trace_1_sampling_priority = traces[1][0]["metrics"]["_sampling_priority_v1"]
        assert trace_0_sampling_priority == 2
        assert trace_1_sampling_priority == -1

    @parametrize("library_env", [{"DD_TRACE_RATE_LIMIT": "1"}])
    def test_trace_rate_limit_without_trace_sample_rate(self, library_env, test_agent, test_library):
        with test_library:
            with test_library.start_span(name="s1") as s1:
                pass
            with test_library.start_span(name="s2") as s2:
                pass

        traces = test_agent.wait_for_num_traces(2)
        trace_0_sampling_priority = traces[0][0]["metrics"]["_sampling_priority_v1"]
        trace_1_sampling_priority = traces[1][0]["metrics"]["_sampling_priority_v1"]
        assert trace_0_sampling_priority == 1
        assert trace_1_sampling_priority == 1<|MERGE_RESOLUTION|>--- conflicted
+++ resolved
@@ -123,18 +123,12 @@
 @scenarios.parametric
 @features.tracing_configuration_consistency
 class Test_Config_TraceAgentURL:
-<<<<<<< HEAD
-    # DD_TRACE_AGENT_URL is validated using the tracer configuration. This approach avoids the need to modify the setup file to create additional containers at the specified URL, which would be unnecessarily complex.
-=======
     """
     DD_TRACE_AGENT_URL is validated using the tracer configuration. 
     This approach avoids the need to modify the setup file to create additional containers at the specified URL,
     which would be unnecessarily complex.
     """
-
-    @bug(context.library == "golang", reason="APMAPI-390")
     @missing_feature(library="ruby")
->>>>>>> 749c11af
     @parametrize(
         "library_env",
         [
