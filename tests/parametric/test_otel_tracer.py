import pytest

from utils.parametric.spec.trace import find_trace
from utils.parametric.spec.trace import find_span
<<<<<<< HEAD
from utils.parametric.spec.otel_trace import OtelSpan
from utils import missing_feature, irrelevant, context, scenarios, features
=======
from utils import missing_feature, irrelevant, context, scenarios, features, bug
>>>>>>> 09e9f71f


# this global mark applies to all tests in this file.
#   DD_TRACE_OTEL_ENABLED=true is required in some tracers (.NET, Python?)
#   CORECLR_ENABLE_PROFILING=1 is required in .NET to enable auto-instrumentation
pytestmark = pytest.mark.parametrize(
    "library_env", [{"DD_TRACE_OTEL_ENABLED": "true", "CORECLR_ENABLE_PROFILING": "1"}],
)


@scenarios.parametric
@features.open_tracing_api
class Test_Otel_Tracer:
    @irrelevant(context.library == "cpp", reason="library does not implement OpenTelemetry")
    def test_otel_simple_trace(self, test_agent, test_library):
        """
        Perform two traces
        """
        with test_library:
            with test_library.otel_start_span("root_one") as parent1:
                parent1.set_attributes({"parent_k1": "parent_v1"})
                with test_library.otel_start_span(name="child1", parent_id=parent1.span_id) as child1:
                    assert parent1.span_context()["trace_id"] == child1.span_context()["trace_id"]
                    child1.end_span()
                parent1.end_span()
            with test_library.otel_start_span("root_two") as parent2:
                with test_library.otel_start_span(name="child2", parent_id=parent2.span_id) as child2:
                    assert parent2.span_context()["trace_id"] == child2.span_context()["trace_id"]
                    child2.end_span()
                parent2.end_span()

        traces = test_agent.wait_for_num_traces(2)
        trace_one = find_trace(traces, parent1.trace_id)
        assert len(trace_one) == 2

        root_span1 = find_span(trace_one, parent1.span_id)
        assert root_span1["resource"] == "root_one"
        assert root_span1["meta"]["parent_k1"] == "parent_v1"

        child_span1 = find_span(trace_one, child1.span_id)
        assert child_span1["resource"] == "child1"

        trace_two = find_trace(traces, parent2.trace_id)
        assert len(trace_two) == 2

        root_span2 = find_span(trace_two, parent2.span_id)
        assert root_span2["resource"] == "root_two"

        child_span2 = find_span(trace_two, child2.span_id)
        assert child_span2["resource"] == "child2"

    @irrelevant(context.library == "cpp", reason="library does not implement OpenTelemetry")
    @missing_feature(context.library <= "java@1.23.0", reason="OTel resource naming implemented in 1.24.0")
    @missing_feature(context.library == "nodejs", reason="Not implemented")
    @missing_feature(
        context.library == "ruby", reason="Ruby is instrumenting telemetry calls, creating 2 spans instead of 1"
    )
    def test_otel_force_flush(self, test_agent, test_library):
        """
        Verify that force flush flushed the spans
        """
        with test_library:
            with test_library.otel_start_span(name="test_span") as span:
                span.end_span()
            # force flush with 5 second time out
            flushed = test_library.otel_flush(5)
            assert flushed, "ForceFlush error"
            # check if trace is flushed
            traces = test_agent.wait_for_num_traces(1)
            trace = find_trace(traces, span.trace_id)
            span = find_span(trace, span.span_id)
            assert span.get("name") == "internal"<|MERGE_RESOLUTION|>--- conflicted
+++ resolved
@@ -2,12 +2,7 @@
 
 from utils.parametric.spec.trace import find_trace
 from utils.parametric.spec.trace import find_span
-<<<<<<< HEAD
-from utils.parametric.spec.otel_trace import OtelSpan
 from utils import missing_feature, irrelevant, context, scenarios, features
-=======
-from utils import missing_feature, irrelevant, context, scenarios, features, bug
->>>>>>> 09e9f71f
 
 
 # this global mark applies to all tests in this file.
