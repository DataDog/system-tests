--- conflicted
+++ resolved
@@ -414,14 +414,7 @@
         assert span.get("resource") == "ok_span"
 
     @bug(context.library < "ruby@2.2.0", reason="Older versions do not generate datadog spans with the correct ids")
-<<<<<<< HEAD
-=======
-    @flaky(
-        context.library == "dotnet",
-        reason="Flaky due to span order, tests should never use traces[0] when there are multiple spans",
-    )
-    @bug(context.library >= "python@2.9.3", reason="APMAPI-180")
->>>>>>> b7ffc613
+    @bug(context.library >= "python@2.9.3", reason="APMAPI-180")
     def test_otel_get_span_context(self, test_agent, test_library):
         """
             This test verifies retrieving the span context of a span
