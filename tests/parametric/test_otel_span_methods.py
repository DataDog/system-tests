import time

import pytest

from utils.parametric.spec.otel_trace import OTEL_UNSET_CODE, OTEL_ERROR_CODE, OTEL_OK_CODE
from utils.parametric.spec.otel_trace import OtelSpan, otel_span
from utils.parametric.spec.otel_trace import SK_PRODUCER, SK_INTERNAL, SK_SERVER, SK_CLIENT, SK_CONSUMER
from utils.parametric.spec.trace import find_span
from utils.parametric.spec.trace import find_trace_by_root
from utils.parametric.test_agent import get_span
from utils import missing_feature, irrelevant, context, scenarios

# this global mark applies to all tests in this file.
#   DD_TRACE_OTEL_ENABLED=true is required in some tracers (.NET, Python?)
#   CORECLR_ENABLE_PROFILING=1 is required in .NET to enable auto-instrumentation
pytestmark = pytest.mark.parametrize(
    "library_env", [{"DD_TRACE_OTEL_ENABLED": "true", "CORECLR_ENABLE_PROFILING": "1"}],
)


@scenarios.parametric
class Test_Otel_Span_Methods:
    def test_otel_start_span(self, test_agent, test_library):
        """
            - Start/end a span with start and end options
        """

        with test_library:
            duration: int = 6789
            start_time: int = 12345
            with test_library.otel_start_span(
                "operation",
                span_kind=SK_PRODUCER,
                timestamp=start_time,
                attributes={"start_attr_key": "start_attr_val"},
            ) as parent:
                parent.end_span(timestamp=start_time + duration)

        root_span = get_span(test_agent)
        assert root_span["name"] == "operation"
        assert root_span["resource"] == "operation"
        assert root_span["meta"]["start_attr_key"] == "start_attr_val"
        assert root_span["duration"] == duration * 1_000  # OTEL expects microseconds but we convert it to ns internally

    def test_otel_set_service_name(self, test_agent, test_library):
        """
            - Update the service name on a span
        """
        with test_library:
            with test_library.otel_start_span("parent_span") as parent:
                parent.set_attributes({"service.name": "new_service"})
                parent.end_span()

        root_span = get_span(test_agent)
        assert root_span["name"] == "parent_span"
        assert root_span["service"] == "new_service"

<<<<<<< HEAD
=======
    @irrelevant(context.library == "cpp", reason="library does not implement OpenTelemetry")
    @irrelevant(context.library >= "java@1.22.0", reason="library implements the new array encoding")
>>>>>>> 403da2db
    @missing_feature(context.library == "nodejs", reason="Empty string attribute value are not supported")
    def test_otel_set_attributes_different_types(self, test_agent, test_library):
        """
            - Set attributes of multiple types for an otel span
        """
        start_time = int(time.time())
        with test_library:
            with test_library.otel_start_span("operation", span_kind=SK_PRODUCER, timestamp=start_time,) as span:
                span.set_attributes({"str_val": "val"})
                span.set_attributes({"str_val_empty": ""})
                span.set_attributes({"bool_val": True})
                span.set_attributes({"int_val": 1})
                span.set_attributes({"int_val_zero": 0})
                span.set_attributes({"double_val": 4.2})
                span.set_attributes({"array_val_str": ["val1", "val2"]})
                span.set_attributes({"array_val_int": [10, 20]})
                span.set_attributes({"array_val_bool": [True, False]})
                span.set_attributes({"array_val_double": [10.1, 20.2]})
                span.set_attributes({"d_str_val": "bye", "d_bool_val": False, "d_int_val": 2, "d_double_val": 3.14})
                span.end_span()
        traces = test_agent.wait_for_num_traces(1)
        trace = find_trace_by_root(traces, OtelSpan(name="operation"))
        assert len(trace) == 1

        root_span = get_span(test_agent)

        assert root_span["name"] == "operation"
        assert root_span["resource"] == "operation"

        assert root_span["meta"]["str_val"] == "val"
        assert root_span["meta"]["str_val_empty"] == ""
        if root_span["meta"]["language"] == "go":
            # in line with the standard Datadog tracing library tags
            assert root_span["meta"]["bool_val"] == "true"
            assert root_span["meta"]["d_bool_val"] == "false"
            assert root_span["meta"]["array_val_bool"] == "[true false]"
            assert root_span["meta"]["array_val_str"] == "[val1 val2]"
            assert root_span["meta"]["array_val_int"] == "[10 20]"
            assert root_span["meta"]["array_val_double"] == "[10.1 20.2]"
        elif root_span["meta"]["language"] == "jvm":
            assert root_span["meta"]["bool_val"] == "true"
            assert root_span["meta"]["array_val_bool"] == "[true, false]"
            assert root_span["meta"]["array_val_str"] == "[val1, val2]"
            assert root_span["meta"]["d_bool_val"] == "false"
            assert root_span["meta"]["array_val_int"] == "[10, 20]"
            assert root_span["meta"]["array_val_double"] == "[10.1, 20.2]"
        elif root_span["meta"]["language"] == "dotnet":
            assert root_span["meta"]["bool_val"] == "true"
            assert root_span["meta"]["array_val_bool"] == "[true,false]"
            assert root_span["meta"]["array_val_str"] == '["val1","val2"]'
            assert root_span["meta"]["d_bool_val"] == "false"
            assert root_span["meta"]["array_val_int"] == "[10,20]"
            assert root_span["meta"]["array_val_double"] == "[10.1,20.2]"
        else:
            assert root_span["meta"]["bool_val"] == "True"
            assert root_span["meta"]["array_val_bool"] == "[True, False]"
            assert root_span["meta"]["array_val_str"] == "['val1', 'val2']"
            assert root_span["meta"]["d_bool_val"] == "False"
            assert root_span["meta"]["array_val_int"] == "[10, 20]"
            assert root_span["meta"]["array_val_double"] == "[10.1, 20.2]"
        assert root_span["metrics"]["int_val"] == 1
        assert root_span["metrics"]["int_val_zero"] == 0
        assert root_span["metrics"]["double_val"] == 4.2
        assert root_span["meta"]["d_str_val"] == "bye"
        assert root_span["metrics"]["d_int_val"] == 2
        assert root_span["metrics"]["d_double_val"] == 3.14

<<<<<<< HEAD
=======
    @irrelevant(context.library == "cpp", reason="library does not implement OpenTelemetry")
    @missing_feature(context.library == "dotnet", reason="Array encoding not implemented")
    @missing_feature(context.library < "java@1.22.0", reason="Array encoding not implemented")
    @missing_feature(context.library == "golang", reason="Array encoding not implemented")
    @missing_feature(context.library == "nodejs", reason="Empty string attribute value are not supported")
    @missing_feature(context.library == "php", reason="Not implemented")
    @missing_feature(context.library == "python", reason="Array encoding not implemented")
    @missing_feature(context.library == "python_http", reason="Array encoding not implemented")
    @missing_feature(context.library == "ruby", reason="Not implemented")
    def test_otel_set_attributes_different_types_with_array_encoding(self, test_agent, test_library):
        """
            - Set attributes of multiple types for an otel span
        """
        start_time = int(time.time())
        with test_library:
            with test_library.otel_start_span("operation", span_kind=SK_PRODUCER, timestamp=start_time,) as span:
                span.set_attributes({"str_val": "val"})
                span.set_attributes({"str_val_empty": ""})
                span.set_attributes({"bool_val": True})
                span.set_attributes({"int_val": 1})
                span.set_attributes({"int_val_zero": 0})
                span.set_attributes({"double_val": 4.2})
                span.set_attributes({"array_val_str": ["val1", "val2"]})
                span.set_attributes({"array_val_int": [10, 20]})
                span.set_attributes({"array_val_bool": [True, False]})
                span.set_attributes({"array_val_double": [10.1, 20.2]})
                span.set_attributes({"d_str_val": "bye", "d_bool_val": False, "d_int_val": 2, "d_double_val": 3.14})
                span.end_span()
        traces = test_agent.wait_for_num_traces(1)
        trace = find_trace_by_root(traces, OtelSpan(name="operation"))
        assert len(trace) == 1

        root_span = get_span(test_agent)

        assert root_span["name"] == "operation"
        assert root_span["resource"] == "operation"

        assert root_span["meta"]["str_val"] == "val"
        assert root_span["meta"]["str_val_empty"] == ""
        assert root_span["meta"]["bool_val"] == "true"
        assert root_span["metrics"]["int_val"] == 1
        assert root_span["metrics"]["int_val_zero"] == 0
        assert root_span["metrics"]["double_val"] == 4.2

        assert root_span["meta"]["array_val_str.0"] == "val1"
        assert root_span["meta"]["array_val_str.1"] == "val2"

        assert root_span["metrics"]["array_val_int.0"] == 10
        assert root_span["metrics"]["array_val_int.1"] == 20

        assert root_span["meta"]["array_val_bool.0"] == "true"
        assert root_span["meta"]["array_val_bool.1"] == "false"

        assert root_span["metrics"]["array_val_double.0"] == 10.1
        assert root_span["metrics"]["array_val_double.1"] == 20.2

        assert root_span["meta"]["d_str_val"] == "bye"
        assert root_span["meta"]["d_bool_val"] == "false"
        assert root_span["metrics"]["d_int_val"] == 2
        assert root_span["metrics"]["d_double_val"] == 3.14

    @irrelevant(context.library == "cpp", reason="library does not implement OpenTelemetry")
>>>>>>> 403da2db
    @missing_feature(
        context.library == "dotnet",
        reason=".NET's native implementation does not change IsAllDataRequested to false after ending a span. OpenTelemetry follows this as well for IsRecording.",
    )
    def test_otel_span_is_recording(self, test_agent, test_library):
        """
        Test functionality of ending a span.
            - before ending - span.is_recording() is true
            - after ending - span.is_recording() is false
        """
        with test_library:
            # start parent
            with test_library.otel_start_span(name="parent") as parent:
                assert parent.is_recording()
                parent.end_span()
                assert not parent.is_recording()

    @missing_feature(
        context.library == "dotnet",
        reason=".NET's native implementation does not change IsAllDataRequested to false after ending a span. OpenTelemetry follows this as well for IsRecording.",
    )
    def test_otel_span_finished_end_options(self, test_agent, test_library):
        """
        Test functionality of ending a span with end options.
        After finishing the span, finishing the span with different end options has no effect
        """
        start_time: int = 12345
        duration: int = 6789
        with test_library:
            with test_library.otel_start_span(name="operation", timestamp=start_time) as s:
                assert s.is_recording()
                s.end_span(timestamp=start_time + duration)
                assert not s.is_recording()
                s.end_span(timestamp=start_time + duration * 2)

        s = get_span(test_agent)
        assert s.get("name") == "operation"
        assert s.get("start") == start_time * 1_000  # OTEL expects microseconds but we convert it to ns internally
        assert s.get("duration") == duration * 1_000

    def test_otel_span_end(self, test_agent, test_library):
        """
        Test functionality of ending a span. After ending:
            - operations on that span become noop
            - child spans are still running and can be ended later
            - still possible to start child spans from parent context
        """
        with test_library:
            with test_library.otel_start_span(name="parent") as parent:
                parent.end_span()
                # setting attributes after finish has no effect
                parent.set_name("new_name")
                parent.set_attributes({"after_finish": "true"})  # should have no affect
                with test_library.otel_start_span(name="child", parent_id=parent.span_id) as child:
                    child.end_span()

        trace = find_trace_by_root(test_agent.wait_for_num_traces(1), OtelSpan(name="parent"))
        assert len(trace) == 2

        parent_span = find_span(trace, OtelSpan(name="parent"))
        assert parent_span["name"] == "parent"
        assert parent_span["meta"].get("after_finish") is None

        child = find_span(trace, OtelSpan(name="child"))
        assert child["name"] == "child"
        assert child["parent_id"] == parent_span["span_id"]

    @missing_feature(
        context.library == "dotnet",
        reason=".NET's native implementation unsets the error message. OpenTelemetry also unsets the error message.",
    )
    def test_otel_set_span_status_error(self, test_agent, test_library):
        """
            This test verifies that setting the status of a span
            behaves accordingly to the Otel API spec
            (https://opentelemetry.io/docs/reference/specification/trace/api/#set-status)
            By checking the following:
            1. attempts to set the value of `Unset` are ignored
            2. description must only be used with `Error` value

        """
        with test_library:
            with test_library.otel_start_span(name="error_span") as s:
                s.set_status(OTEL_ERROR_CODE, "error_desc")
                s.set_status(OTEL_UNSET_CODE, "unset_desc")
                s.end_span()
        s = get_span(test_agent)
        assert s.get("meta").get("error.message") == "error_desc"
        assert s.get("name") == "error_span"

    @missing_feature(
        context.library == "dotnet",
        reason=".NET's native implementation and OpenTelemetry implementation do not enforce this and allow the status to be changed.",
    )
    @missing_feature(
        context.library == "python",
        reason="Default state of otel spans is OK, updating the status from OK to ERROR is supported",
    )
    @missing_feature(
        context.library == "python_http",
        reason="Default state of otel spans is OK, updating the status from OK to ERROR is supported",
    )
    def test_otel_set_span_status_ok(self, test_agent, test_library):
        """
            This test verifies that setting the status of a span
            behaves accordingly to the Otel API spec
            (https://opentelemetry.io/docs/reference/specification/trace/api/#set-status)
            By checking the following:
            1. attempts to set the value of `Unset` are ignored
            3. setting the status to `Ok` is final and will override any
                prior or future status values
        """
        with test_library:
            with test_library.otel_start_span(name="ok_span") as span:
                span.set_status(OTEL_OK_CODE, "ok_desc")
                span.set_status(OTEL_ERROR_CODE, "error_desc")
                span.end_span()

        span = get_span(test_agent)
        assert span.get("meta").get("error.message") is None
        assert span.get("name") == "ok_span"

    def test_otel_get_span_context(self, test_agent, test_library):
        """
            This test verifies retrieving the span context of a span
            accordingly to the Otel API spec
            (https://opentelemetry.io/docs/reference/specification/trace/api/#get-context)
        """
        with test_library:
            with test_library.otel_start_span(name="operation") as parent:
                parent.end_span()
                with test_library.otel_start_span(name="operation", parent_id=parent.span_id) as span:
                    span.end_span()
                    context = span.span_context()
                    assert context.get("trace_id") == parent.span_context().get("trace_id")
                    assert context.get("span_id") == "{:016x}".format(span.span_id)
                    assert context.get("trace_flags") == "01"

    @missing_feature(context.library == "golang", reason="Not implemented")
    @missing_feature(context.library == "java", reason="Not implemented")
    @missing_feature(context.library == "nodejs", reason="Not implemented")
    @missing_feature(context.library == "dotnet", reason="Not implemented")
    @missing_feature(context.library == "python", reason="Not implemented")
    @missing_feature(context.library == "python_http", reason="Not implemented")
    def test_otel_span_operation_name_http_server(self, test_agent, test_library):
        """
            Tests that the operation name will be set to "http.server.request" when:
            - Span kind is set to Server
            - http.request.method is set to something (e.g., GET in this example)

            (https://opentelemetry.io/docs/specs/otel/trace/semantic_conventions/http/)
        """
        with test_library:
            with test_library.otel_start_span("otel_span_name", span_kind=SK_SERVER) as span:
                span.set_attributes({"http.request.method": "GET"})
                span.end_span()
        traces = test_agent.wait_for_num_traces(1)
        trace = find_trace_by_root(traces, otel_span(name="otel_span_name"))
        assert len(trace) == 1

        root_span = get_span(test_agent)

        assert root_span["name"] == "http.server.request"
        assert root_span["resource"] == "otel_span_name"

    @missing_feature(context.library == "golang", reason="Not implemented")
    @missing_feature(context.library == "java", reason="Not implemented")
    @missing_feature(context.library == "nodejs", reason="Not implemented")
    @missing_feature(context.library == "dotnet", reason="Not implemented")
    @missing_feature(context.library == "python", reason="Not implemented")
    @missing_feature(context.library == "python_http", reason="Not implemented")
    def test_otel_span_operation_name_http_client(self, test_agent, test_library):
        """
            Tests that the operation name will be set to "http.client.request" when:
            - Span kind is set to Client
            - http.request.method is set to something (e.g., GET in this example)

            (https://opentelemetry.io/docs/specs/otel/trace/semantic_conventions/http/)
        """
        with test_library:
            with test_library.otel_start_span("otel_span_name", span_kind=SK_CLIENT) as span:
                span.set_attributes({"http.request.method": "GET"})
                span.end_span()
        traces = test_agent.wait_for_num_traces(1)
        trace = find_trace_by_root(traces, otel_span(name="otel_span_name"))
        assert len(trace) == 1

        root_span = get_span(test_agent)

        assert root_span["name"] == "http.client.request"
        assert root_span["resource"] == "otel_span_name"

    @missing_feature(context.library == "golang", reason="Not implemented")
    @missing_feature(context.library == "java", reason="Not implemented")
    @missing_feature(context.library == "nodejs", reason="Not implemented")
    @missing_feature(context.library == "dotnet", reason="Not implemented")
    @missing_feature(context.library == "python", reason="Not implemented")
    @missing_feature(context.library == "python_http", reason="Not implemented")
    def test_otel_span_operation_name_database(self, test_agent, test_library):
        """
            Tests that the operation name will be set to `db.system + "." + "query" when:
            - Span kind is set to Client
            - db.system is set to some messaging system (e.g., redis in this example)

            (https://opentelemetry.io/docs/specs/semconv/database/database-spans/)
        """
        with test_library:
            with test_library.otel_start_span("otel_span_name", span_kind=SK_CLIENT) as span:
                span.set_attributes({"db.system": "redis"})
                span.end_span()
        traces = test_agent.wait_for_num_traces(1)
        trace = find_trace_by_root(traces, otel_span(name="otel_span_name"))
        assert len(trace) == 1

        root_span = get_span(test_agent)

        assert root_span["name"] == "redis.query"
        assert root_span["resource"] == "otel_span_name"

    @missing_feature(context.library == "golang", reason="Not implemented")
    @missing_feature(context.library == "java", reason="Not implemented")
    @missing_feature(context.library == "nodejs", reason="Not implemented")
    @missing_feature(context.library == "dotnet", reason="Not implemented")
    @missing_feature(context.library == "python", reason="Not implemented")
    @missing_feature(context.library == "python_http", reason="Not implemented")
    def test_otel_span_operation_name_message_client(self, test_agent, test_library):
        """
            Tests that the operation name will be set to `messaging.system + "." + messaging.operation` when:
            - Span kind is set to Client
            - messaging.system is set to something
            - messaging.operation is set to something

            (https://opentelemetry.io/docs/specs/otel/trace/semantic_conventions/messaging/)
        """
        with test_library:
            with test_library.otel_start_span("otel_span_name", span_kind=SK_CLIENT) as span:
                span.set_attributes({"messaging.system": "kafka"})
                span.set_attributes({"messaging.operation": "receive"})
                span.end_span()
        traces = test_agent.wait_for_num_traces(1)
        trace = find_trace_by_root(traces, otel_span(name="otel_span_name"))
        assert len(trace) == 1

        root_span = get_span(test_agent)

        assert root_span["name"] == "kafka.receive"
        assert root_span["resource"] == "otel_span_name"

    @missing_feature(context.library == "golang", reason="Not implemented")
    @missing_feature(context.library == "java", reason="Not implemented")
    @missing_feature(context.library == "nodejs", reason="Not implemented")
    @missing_feature(context.library == "dotnet", reason="Not implemented")
    @missing_feature(context.library == "python", reason="Not implemented")
    @missing_feature(context.library == "python_http", reason="Not implemented")
    def test_otel_span_operation_name_message_consumer(self, test_agent, test_library):
        """
            Tests that the operation name will be set to `messaging.system + "." + messaging.operation` when:
            - Span kind is set to Consumer
            - messaging.system is set to something
            - messaging.operation is set to something

            (https://opentelemetry.io/docs/specs/otel/trace/semantic_conventions/messaging/)
        """
        with test_library:
            with test_library.otel_start_span("otel_span_name", span_kind=SK_CONSUMER) as span:
                span.set_attributes({"messaging.system": "kafka"})
                span.set_attributes({"messaging.operation": "receive"})
                span.end_span()
        traces = test_agent.wait_for_num_traces(1)
        trace = find_trace_by_root(traces, otel_span(name="otel_span_name"))
        assert len(trace) == 1

        root_span = get_span(test_agent)

        assert root_span["name"] == "kafka.receive"
        assert root_span["resource"] == "otel_span_name"

    @missing_feature(context.library == "golang", reason="Not implemented")
    @missing_feature(context.library == "java", reason="Not implemented")
    @missing_feature(context.library == "nodejs", reason="Not implemented")
    @missing_feature(context.library == "dotnet", reason="Not implemented")
    @missing_feature(context.library == "python", reason="Not implemented")
    @missing_feature(context.library == "python_http", reason="Not implemented")
    def test_otel_span_operation_name_message_producer(self, test_agent, test_library):
        """
            Tests that the operation name will be set to `messaging.system + "." + messaging.operation` when:
            - Span kind is set to Producer
            - messaging.system is set to something
            - messaging.operation is set to something

            (https://opentelemetry.io/docs/specs/otel/trace/semantic_conventions/messaging/)
        """
        with test_library:
            with test_library.otel_start_span("otel_span_name", span_kind=SK_PRODUCER) as span:
                span.set_attributes({"messaging.system": "kafka"})
                span.set_attributes({"messaging.operation": "publish"})
                span.end_span()
        traces = test_agent.wait_for_num_traces(1)
        trace = find_trace_by_root(traces, otel_span(name="otel_span_name"))
        assert len(trace) == 1

        root_span = get_span(test_agent)

        assert root_span["name"] == "kafka.publish"
        assert root_span["resource"] == "otel_span_name"

    @missing_feature(context.library == "golang", reason="Not implemented")
    @missing_feature(context.library == "java", reason="Not implemented")
    @missing_feature(context.library == "nodejs", reason="Not implemented")
    @missing_feature(context.library == "dotnet", reason="Not implemented")
    @missing_feature(context.library == "python", reason="Not implemented")
    @missing_feature(context.library == "python_http", reason="Not implemented")
    def test_otel_span_operation_name_message_server(self, test_agent, test_library):
        """
            Tests that the operation name will be set to `messaging.system + "." + messaging.operation` when:
            - Span kind is set to Server
            - messaging.system is set to something
            - messaging.operation is set to something

            (https://opentelemetry.io/docs/specs/otel/trace/semantic_conventions/messaging/)
        """
        with test_library:
            with test_library.otel_start_span("otel_span_name", span_kind=SK_SERVER) as span:
                span.set_attributes({"messaging.system": "kafka"})
                span.set_attributes({"messaging.operation": "receive"})
                span.end_span()
        traces = test_agent.wait_for_num_traces(1)
        trace = find_trace_by_root(traces, otel_span(name="otel_span_name"))
        assert len(trace) == 1

        root_span = get_span(test_agent)

        assert root_span["name"] == "kafka.receive"
        assert root_span["resource"] == "otel_span_name"

    @missing_feature(context.library == "golang", reason="Not implemented")
    @missing_feature(context.library == "java", reason="Not implemented")
    @missing_feature(context.library == "nodejs", reason="Not implemented")
    @missing_feature(context.library == "dotnet", reason="Not implemented")
    @missing_feature(context.library == "python", reason="Not implemented")
    @missing_feature(context.library == "python_http", reason="Not implemented")
    def test_otel_span_operation_name_aws_client_001(self, test_agent, test_library):
        """
            Tests that the operation name will be set to `"aws." + `rpc.service`.lower() + ".request" :
            - Span kind is set to Client
            - rpc.system is set to aws-api
            - rpc.service is set to something (e.g., "S3" in this example)

            (https://opentelemetry.io/docs/specs/otel/trace/semantic_conventions/instrumentation/aws-sdk/)
        """
        with test_library:
            with test_library.otel_start_span("otel_span_name", span_kind=SK_CLIENT) as span:
                span.set_attributes({"rpc.system": "aws-api"})
                span.set_attributes({"rpc.service": "S3"})
                span.end_span()
        traces = test_agent.wait_for_num_traces(1)
        trace = find_trace_by_root(traces, otel_span(name="otel_span_name"))
        assert len(trace) == 1

        root_span = get_span(test_agent)

        assert root_span["name"] == "aws.s3.request"
        assert root_span["resource"] == "otel_span_name"

    @missing_feature(context.library == "golang", reason="Not implemented")
    @missing_feature(context.library == "java", reason="Not implemented")
    @missing_feature(context.library == "nodejs", reason="Not implemented")
    @missing_feature(context.library == "dotnet", reason="Not implemented")
    @missing_feature(context.library == "python", reason="Not implemented")
    @missing_feature(context.library == "python_http", reason="Not implemented")
    def test_otel_span_operation_name_aws_client_002(self, test_agent, test_library):
        """
            Tests that the operation name will be set to `"aws.request" :
            - Span kind is set to Client
            - rpc.system is set to aws-api
            - rpc.service is not set

            (https://opentelemetry.io/docs/specs/otel/trace/semantic_conventions/instrumentation/aws-sdk/)
        """
        with test_library:
            with test_library.otel_start_span("otel_span_name", span_kind=SK_CLIENT) as span:
                span.set_attributes({"rpc.system": "aws-api"})
                span.end_span()
        traces = test_agent.wait_for_num_traces(1)
        trace = find_trace_by_root(traces, otel_span(name="otel_span_name"))
        assert len(trace) == 1

        root_span = get_span(test_agent)

        assert root_span["name"] == "aws.request"
        assert root_span["resource"] == "otel_span_name"

    @missing_feature(context.library == "golang", reason="Not implemented")
    @missing_feature(context.library == "java", reason="Not implemented")
    @missing_feature(context.library == "nodejs", reason="Not implemented")
    @missing_feature(context.library == "dotnet", reason="Not implemented")
    @missing_feature(context.library == "python", reason="Not implemented")
    @missing_feature(context.library == "python_http", reason="Not implemented")
    def test_otel_span_operation_name_rpc_client(self, test_agent, test_library):
        """
            Tests that the operation name will be set to the `rpc.system + "." + span.kind + ".request"`
            - Span kind is set to Client
            - rpc.system is set to something

            (https://opentelemetry.io/docs/specs/otel/trace/semantic_conventions/rpc/)
        """
        with test_library:
            with test_library.otel_start_span("otel_span_name", span_kind=SK_CLIENT) as span:
                span.set_attributes({"rpc.system": "grpc"})
                span.end_span()
        traces = test_agent.wait_for_num_traces(1)
        trace = find_trace_by_root(traces, otel_span(name="otel_span_name"))
        assert len(trace) == 1

        root_span = get_span(test_agent)

        assert root_span["name"] == "grpc.client.request"
        assert root_span["resource"] == "otel_span_name"

    @missing_feature(context.library == "golang", reason="Not implemented")
    @missing_feature(context.library == "java", reason="Not implemented")
    @missing_feature(context.library == "nodejs", reason="Not implemented")
    @missing_feature(context.library == "dotnet", reason="Not implemented")
    @missing_feature(context.library == "python", reason="Not implemented")
    @missing_feature(context.library == "python_http", reason="Not implemented")
    def test_otel_span_operation_name_rpc_server(self, test_agent, test_library):
        """
            Tests that the operation name will be set to the `rpc.system + "." + span.kind + ".request"`
            - Span kind is set to Server
            - rpc.system is set to something

            (https://opentelemetry.io/docs/specs/otel/trace/semantic_conventions/rpc/)
        """
        with test_library:
            with test_library.otel_start_span("otel_span_name", span_kind=SK_SERVER) as span:
                span.set_attributes({"rpc.system": "grpc"})
                span.end_span()
        traces = test_agent.wait_for_num_traces(1)
        trace = find_trace_by_root(traces, otel_span(name="otel_span_name"))
        assert len(trace) == 1

        root_span = get_span(test_agent)

        assert root_span["name"] == "grpc.server.request"
        assert root_span["resource"] == "otel_span_name"

    @missing_feature(context.library == "golang", reason="Not implemented")
    @missing_feature(context.library == "java", reason="Not implemented")
    @missing_feature(context.library == "nodejs", reason="Not implemented")
    @missing_feature(context.library == "dotnet", reason="Not implemented")
    @missing_feature(context.library == "python", reason="Not implemented")
    @missing_feature(context.library == "python_http", reason="Not implemented")
    def test_otel_span_operation_name_faas_client(self, test_agent, test_library):
        """
            Tests that the operation name will be set to `faas.invoked_provider` + "." + `faas.invoked_name` + ".invoke" when:
            - Span kind is set to Client
            - faas.invoked_provider is present with a value
            - faas.invoked_name is present with a value

            https://opentelemetry.io/docs/specs/semconv/faas/faas-spans/#outgoing-invocations
        """
        with test_library:
            with test_library.otel_start_span("otel_span_name", span_kind=SK_CLIENT) as span:
                span.set_attributes({"faas.invoked_provider": "aws"})
                span.set_attributes({"faas.invoked_name": "my-function"})
                span.end_span()
        traces = test_agent.wait_for_num_traces(1)
        trace = find_trace_by_root(traces, otel_span(name="otel_span_name"))
        assert len(trace) == 1

        root_span = get_span(test_agent)

        assert root_span["name"] == "aws.my-function.invoke"
        assert root_span["resource"] == "otel_span_name"

    @missing_feature(context.library == "golang", reason="Not implemented")
    @missing_feature(context.library == "java", reason="Not implemented")
    @missing_feature(context.library == "nodejs", reason="Not implemented")
    @missing_feature(context.library == "dotnet", reason="Not implemented")
    @missing_feature(context.library == "python", reason="Not implemented")
    @missing_feature(context.library == "python_http", reason="Not implemented")
    def test_otel_span_operation_name_faas_server(self, test_agent, test_library):
        """
            Tests that the operation name will be set to `faas.trigger + ".invoke"` when:
            - Span kind is set to Server
            - faas.trigger is present with a value

            https://opentelemetry.io/docs/specs/semconv/faas/faas-spans/#incoming-faas-span-attributes
        """
        with test_library:
            with test_library.otel_start_span("otel_span_name", span_kind=SK_SERVER) as span:
                span.set_attributes({"faas.trigger": "datasource"})
                span.end_span()
        traces = test_agent.wait_for_num_traces(1)
        trace = find_trace_by_root(traces, otel_span(name="otel_span_name"))
        assert len(trace) == 1

        root_span = get_span(test_agent)

        assert root_span["name"] == "datasource.invoke"
        assert root_span["resource"] == "otel_span_name"

    @missing_feature(context.library == "golang", reason="Not implemented")
    @missing_feature(context.library == "java", reason="Not implemented")
    @missing_feature(context.library == "nodejs", reason="Not implemented")
    @missing_feature(context.library == "dotnet", reason="Not implemented")
    @missing_feature(context.library == "python", reason="Not implemented")
    @missing_feature(context.library == "python_http", reason="Not implemented")
    def test_otel_span_operation_name_graphql(self, test_agent, test_library):
        """
            Tests that the operation name will be set to `"graphql.server.request"` when:
            - Span kind is set to Server
            - graphql.operation.type is set to something (e.g., query in this example)

            (https://opentelemetry.io/docs/specs/otel/trace/semantic_conventions/instrumentation/graphql/)
        """
        with test_library:
            with test_library.otel_start_span("otel_span_name", span_kind=SK_SERVER) as span:
                span.set_attributes({"graphql.operation.type": "query"})
                span.end_span()
        traces = test_agent.wait_for_num_traces(1)
        trace = find_trace_by_root(traces, otel_span(name="otel_span_name"))
        assert len(trace) == 1

        root_span = get_span(test_agent)

        assert root_span["name"] == "graphql.server.request"
        assert root_span["resource"] == "otel_span_name"

    @missing_feature(context.library == "golang", reason="Not implemented")
    @missing_feature(context.library == "java", reason="Not implemented")
    @missing_feature(context.library == "nodejs", reason="Not implemented")
    @missing_feature(context.library == "dotnet", reason="Not implemented")
    @missing_feature(context.library == "python", reason="Not implemented")
    @missing_feature(context.library == "python_http", reason="Not implemented")
    def test_otel_span_operation_name_generic_server_001(self, test_agent, test_library):
        """
            Tests that the operation name will be set to `network.protocol.name` + ".server.request"` when:
            - Span kind is set to Server
            - network.protocol.name is set to something (e.g., amqp in this example)

            (https://opentelemetry.io/docs/specs/otel/trace/semantic_conventions/span-general/#network-attributes)
        """
        with test_library:
            with test_library.otel_start_span("otel_span_name", span_kind=SK_SERVER) as span:
                span.set_attributes({"network.protocol.name": "amqp"})
                span.end_span()
        traces = test_agent.wait_for_num_traces(1)
        trace = find_trace_by_root(traces, otel_span(name="otel_span_name"))
        assert len(trace) == 1

        root_span = get_span(test_agent)

        assert root_span["name"] == "amqp.server.request"
        assert root_span["resource"] == "otel_span_name"

    @missing_feature(context.library == "golang", reason="Not implemented")
    @missing_feature(context.library == "java", reason="Not implemented")
    @missing_feature(context.library == "nodejs", reason="Not implemented")
    @missing_feature(context.library == "dotnet", reason="Not implemented")
    @missing_feature(context.library == "python", reason="Not implemented")
    @missing_feature(context.library == "python_http", reason="Not implemented")
    def test_otel_span_operation_name_generic_server_002(self, test_agent, test_library):
        """
            Tests that the operation name will be set to "server.request" when:
            - Span kind is set to Server
            - no other known attributes to help determine operation name
        """
        with test_library:
            with test_library.otel_start_span("otel_span_name", span_kind=SK_SERVER) as span:
                span.end_span()
        traces = test_agent.wait_for_num_traces(1)
        trace = find_trace_by_root(traces, otel_span(name="otel_span_name"))
        assert len(trace) == 1

        root_span = get_span(test_agent)

        assert root_span["name"] == "server.request"
        assert root_span["resource"] == "otel_span_name"

    @missing_feature(context.library == "golang", reason="Not implemented")
    @missing_feature(context.library == "java", reason="Not implemented")
    @missing_feature(context.library == "nodejs", reason="Not implemented")
    @missing_feature(context.library == "dotnet", reason="Not implemented")
    @missing_feature(context.library == "python", reason="Not implemented")
    @missing_feature(context.library == "python_http", reason="Not implemented")
    def test_otel_span_operation_name_generic_client_001(self, test_agent, test_library):
        """
            Tests that the operation name will be set to `network.protocol.name + ".client.request"` when:
            - Span kind is set to Client
            - network.protocol.name is set to something (e.g., amqp in this example)

            (https://opentelemetry.io/docs/specs/otel/trace/semantic_conventions/span-general/#network-attributes)
        """
        with test_library:
            with test_library.otel_start_span("otel_span_name", span_kind=SK_CLIENT) as span:
                span.set_attributes({"network.protocol.name": "amqp"})
                span.end_span()
        traces = test_agent.wait_for_num_traces(1)
        trace = find_trace_by_root(traces, otel_span(name="otel_span_name"))
        assert len(trace) == 1

        root_span = get_span(test_agent)

        assert root_span["name"] == "amqp.client.request"
        assert root_span["resource"] == "otel_span_name"

    @missing_feature(context.library == "golang", reason="Not implemented")
    @missing_feature(context.library == "java", reason="Not implemented")
    @missing_feature(context.library == "nodejs", reason="Not implemented")
    @missing_feature(context.library == "dotnet", reason="Not implemented")
    @missing_feature(context.library == "python", reason="Not implemented")
    @missing_feature(context.library == "python_http", reason="Not implemented")
    def test_otel_span_operation_name_generic_client_002(self, test_agent, test_library):
        """
            Tests that the operation name will be set to "client.request" when:
            - Span kind is set to Client
            - no other known attributes to help determine operation name
        """
        with test_library:
            with test_library.otel_start_span("otel_span_name", span_kind=SK_CLIENT) as span:
                span.end_span()
        traces = test_agent.wait_for_num_traces(1)
        trace = find_trace_by_root(traces, otel_span(name="otel_span_name"))
        assert len(trace) == 1

        root_span = get_span(test_agent)

        assert root_span["name"] == "client.request"
        assert root_span["resource"] == "otel_span_name"

    @missing_feature(context.library == "golang", reason="Not implemented")
    @missing_feature(context.library == "java", reason="Not implemented")
    @missing_feature(context.library == "nodejs", reason="Not implemented")
    @missing_feature(context.library == "dotnet", reason="Not implemented")
    @missing_feature(context.library == "python", reason="Not implemented")
    @missing_feature(context.library == "python_http", reason="Not implemented")
    def test_otel_span_operation_name_span_kind_001(self, test_agent, test_library):
        """
            Tests that the operation name will be set to `span.kind` (barring `client` and `server`) (in this case "internal") when:
            - Span kind is set to Internal
            - no other known attributes for setting the operation name
        """
        with test_library:
            with test_library.otel_start_span("otel_span_name", span_kind=SK_INTERNAL) as span:
                span.end_span()
        traces = test_agent.wait_for_num_traces(1)
        trace = find_trace_by_root(traces, otel_span(name="otel_span_name"))
        assert len(trace) == 1

        root_span = get_span(test_agent)

        assert root_span["name"] == "internal"
        assert root_span["resource"] == "otel_span_name"

    @missing_feature(context.library == "golang", reason="Not implemented")
    @missing_feature(context.library == "java", reason="Not implemented")
    @missing_feature(context.library == "nodejs", reason="Not implemented")
    @missing_feature(context.library == "dotnet", reason="Not implemented")
    @missing_feature(context.library == "python", reason="Not implemented")
    @missing_feature(context.library == "python_http", reason="Not implemented")
    def test_otel_span_operation_name_span_kind_002(self, test_agent, test_library):
        """
            Tests that the operation name will be set to `span.kind` (barring `client` and `server`) (in this case "producer") when:
            - Span kind is set to Producer
            - no other known attributes for setting the operation name
        """
        with test_library:
            with test_library.otel_start_span("otel_span_name", span_kind=SK_PRODUCER) as span:
                span.end_span()
        traces = test_agent.wait_for_num_traces(1)
        trace = find_trace_by_root(traces, otel_span(name="otel_span_name"))
        assert len(trace) == 1

        root_span = get_span(test_agent)

        assert root_span["name"] == "producer"
        assert root_span["resource"] == "otel_span_name"

    @missing_feature(context.library == "golang", reason="Not implemented")
    @missing_feature(context.library == "java", reason="Not implemented")
    @missing_feature(context.library == "nodejs", reason="Not implemented")
    @missing_feature(context.library == "dotnet", reason="Not implemented")
    @missing_feature(context.library == "python", reason="Not implemented")
    @missing_feature(context.library == "python_http", reason="Not implemented")
    def test_otel_span_operation_name_span_kind_003(self, test_agent, test_library):
        """
            Tests that the operation name will be set to `span.kind` (barring `client` and `server`) (in this case "consumer") when:
            - Span kind is set to Consumer
            - no other known attributes for setting the operation name
        """
        with test_library:
            with test_library.otel_start_span("otel_span_name", span_kind=SK_CONSUMER) as span:
                span.end_span()
        traces = test_agent.wait_for_num_traces(1)
        trace = find_trace_by_root(traces, otel_span(name="otel_span_name"))
        assert len(trace) == 1

        root_span = get_span(test_agent)

        assert root_span["name"] == "consumer"
        assert root_span["resource"] == "otel_span_name"

    @missing_feature(context.library == "golang", reason="Not implemented")
    @missing_feature(context.library == "java", reason="Not implemented")
    @missing_feature(context.library == "nodejs", reason="Not implemented")
    @missing_feature(context.library == "dotnet", reason="Not implemented")
    @missing_feature(context.library == "python", reason="Not implemented")
    @missing_feature(context.library == "python_http", reason="Not implemented")
    def test_otel_span_operation_name_unknown(self, test_agent, test_library):
        """
            Tests that the operation name will be set to "otel_unknown" when:
            - span.kind is not present
            - no other known attributes for setting the operation name
        """
        with test_library:
            with test_library.otel_start_span("otel_span_name") as span:
                span.end_span()
        traces = test_agent.wait_for_num_traces(1)
        trace = find_trace_by_root(traces, otel_span(name="otel_span_name"))
        assert len(trace) == 1

        root_span = get_span(test_agent)

        assert root_span["name"] == "otel_unknown"
        assert root_span["resource"] == "otel_span_name"

    @missing_feature(context.library == "golang", reason="Not implemented")
    @missing_feature(context.library == "java", reason="Not implemented")
    @missing_feature(context.library == "nodejs", reason="Not implemented")
    @missing_feature(context.library == "dotnet", reason="Not implemented")
    @missing_feature(context.library == "python", reason="Not implemented")
    @missing_feature(context.library == "python_http", reason="Not implemented")
    def test_otel_span_operation_name_override(self, test_agent, test_library):
        """
            Tests that the operation name will be set to contents of `operation.name`.lower() when:
            - operation.name is present with some value
        """
        with test_library:
            with test_library.otel_start_span("otel_span_name", span_kind=SK_SERVER) as span:
                span.set_attributes({"http.request.method": "GET"})
                span.set_attributes({"operation.name": "Overriden.name"})
                span.end_span()
        traces = test_agent.wait_for_num_traces(1)
        trace = find_trace_by_root(traces, otel_span(name="otel_span_name"))
        assert len(trace) == 1

        root_span = get_span(test_agent)

        assert root_span["name"] == "overriden.name"
        assert root_span["resource"] == "otel_span_name"

    @missing_feature(context.library == "golang", reason="Not implemented")
    @missing_feature(context.library == "java", reason="Not implemented")
    @missing_feature(context.library == "nodejs", reason="Not implemented")
    @missing_feature(context.library == "dotnet", reason="Not implemented")
    @missing_feature(context.library == "python", reason="Not implemented")
    @missing_feature(context.library == "python_http", reason="Not implemented")
    def test_otel_span_resource_name_override(self, test_agent, test_library):
        """
            Tests that the resource name will be set to contents of `resource.name` when:
            - resource.name is present with some value
        """
        with test_library:
            with test_library.otel_start_span("otel_span_name", span_kind=SK_SERVER) as span:
                span.set_attributes({"http.request.method": "GET"})
                span.set_attributes({"resource.name": "new.name"})
                span.end_span()
        traces = test_agent.wait_for_num_traces(1)
        trace = find_trace_by_root(traces, otel_span(name="otel_span_name"))
        assert len(trace) == 1

        root_span = get_span(test_agent)

        assert root_span["name"] == "http.server.request"
        assert root_span["resource"] == "new.name"

    @missing_feature(context.library == "golang", reason="Not implemented")
    @missing_feature(context.library == "java", reason="Not implemented")
    @missing_feature(context.library == "nodejs", reason="Not implemented")
    @missing_feature(context.library == "dotnet", reason="Not implemented")
    @missing_feature(context.library == "python", reason="Not implemented")
    @missing_feature(context.library == "python_http", reason="Not implemented")
    def test_otel_span_service_name_override(self, test_agent, test_library):
        """
            Tests that the service name will be set to contents of `service.name` when:
            - service.name is present with some value
        """
        with test_library:
            with test_library.otel_start_span("otel_span_name", span_kind=SK_SERVER) as span:
                span.set_attributes({"http.request.method": "GET"})
                span.set_attributes({"service.name": "new.service.name"})
                span.end_span()
        traces = test_agent.wait_for_num_traces(1)
        trace = find_trace_by_root(traces, otel_span(name="otel_span_name"))
        assert len(trace) == 1

        root_span = get_span(test_agent)

        assert root_span["name"] == "http.server.request"
        assert root_span["resource"] == "otel_span_name"
        assert root_span["service"] == "new.service.name"

    @missing_feature(context.library == "golang", reason="Not implemented")
    @missing_feature(context.library == "java", reason="Not implemented")
    @missing_feature(context.library == "nodejs", reason="Not implemented")
    @missing_feature(context.library == "dotnet", reason="Not implemented")
    @missing_feature(context.library == "python", reason="Not implemented")
    @missing_feature(context.library == "python_http", reason="Not implemented")
    def test_otel_span_span_type_override(self, test_agent, test_library):
        """
            Tests that the span type will be set to the contents of `span.type` when:
            - span.type is present with some value
        """
        with test_library:
            with test_library.otel_start_span("otel_span_name", span_kind=SK_SERVER) as span:
                span.set_attributes({"http.request.method": "GET"})
                span.set_attributes({"span.type": "new.span.type"})
                span.end_span()
        traces = test_agent.wait_for_num_traces(1)
        trace = find_trace_by_root(traces, otel_span(name="otel_span_name"))
        assert len(trace) == 1

        root_span = get_span(test_agent)

        assert root_span["name"] == "http.server.request"
        assert root_span["resource"] == "otel_span_name"
        assert root_span["type"] == "new.span.type"

    @missing_feature(context.library == "golang", reason="Not implemented")
    @missing_feature(context.library == "java", reason="Not implemented")
    @missing_feature(context.library == "nodejs", reason="Not implemented")
    @missing_feature(context.library == "dotnet", reason="Not implemented")
    @missing_feature(context.library == "python", reason="Not implemented")
    @missing_feature(context.library == "python_http", reason="Not implemented")
    def test_otel_span_analytics_sample_rate_override(self, test_agent, test_library):
        """
            Tests that the metric for the analytics sample rate (_dd1.sr.eausr) will be set when:
            - analytics.event is present with "true" or "false"
        """
        with test_library:
            with test_library.otel_start_span("otel_span_name", span_kind=SK_SERVER) as span:
                span.set_attributes({"http.request.method": "GET"})
                span.set_attributes({"analytics.event": "true"})
                span.end_span()
        traces = test_agent.wait_for_num_traces(1)
        trace = find_trace_by_root(traces, otel_span(name="otel_span_name"))
        assert len(trace) == 1

        root_span = get_span(test_agent)

        assert root_span["name"] == "http.server.request"
        assert root_span["resource"] == "otel_span_name"
        assert root_span["metrics"].get("_dd1.sr.eausr") == "1.0"<|MERGE_RESOLUTION|>--- conflicted
+++ resolved
@@ -55,11 +55,7 @@
         assert root_span["name"] == "parent_span"
         assert root_span["service"] == "new_service"
 
-<<<<<<< HEAD
-=======
-    @irrelevant(context.library == "cpp", reason="library does not implement OpenTelemetry")
     @irrelevant(context.library >= "java@1.22.0", reason="library implements the new array encoding")
->>>>>>> 403da2db
     @missing_feature(context.library == "nodejs", reason="Empty string attribute value are not supported")
     def test_otel_set_attributes_different_types(self, test_agent, test_library):
         """
@@ -127,8 +123,6 @@
         assert root_span["metrics"]["d_int_val"] == 2
         assert root_span["metrics"]["d_double_val"] == 3.14
 
-<<<<<<< HEAD
-=======
     @irrelevant(context.library == "cpp", reason="library does not implement OpenTelemetry")
     @missing_feature(context.library == "dotnet", reason="Array encoding not implemented")
     @missing_feature(context.library < "java@1.22.0", reason="Array encoding not implemented")
@@ -190,8 +184,6 @@
         assert root_span["metrics"]["d_int_val"] == 2
         assert root_span["metrics"]["d_double_val"] == 3.14
 
-    @irrelevant(context.library == "cpp", reason="library does not implement OpenTelemetry")
->>>>>>> 403da2db
     @missing_feature(
         context.library == "dotnet",
         reason=".NET's native implementation does not change IsAllDataRequested to false after ending a span. OpenTelemetry follows this as well for IsRecording.",
