--- conflicted
+++ resolved
@@ -20,12 +20,7 @@
 
 @scenarios.parametric
 class Test_Otel_Span_Methods:
-<<<<<<< HEAD
-    @missing_feature(context.library == "java", reason="New operation name mapping not yet implemented")
-=======
-    @missing_feature(context.library == "golang", reason="New operation name mapping not yet implemented")
-    @missing_feature(context.library <= "java@1.23.0", reason="Implemented in 1.24.0")
->>>>>>> d10361c8
+    @missing_feature(context.library <= "java@1.23.0", reason="Implemented in 1.24.0")
     @missing_feature(context.library == "nodejs", reason="New operation name mapping not yet implemented")
     @missing_feature(context.library == "dotnet", reason="New operation name mapping not yet implemented")
     @missing_feature(context.library == "python", reason="New operation name mapping not yet implemented")
@@ -52,12 +47,7 @@
         assert root_span["meta"]["start_attr_key"] == "start_attr_val"
         assert root_span["duration"] == duration * 1_000  # OTEL expects microseconds but we convert it to ns internally
 
-<<<<<<< HEAD
-    @missing_feature(context.library == "java", reason="New operation name mapping not yet implemented")
-=======
-    @missing_feature(context.library == "golang", reason="New operation name mapping not yet implemented")
-    @missing_feature(context.library <= "java@1.23.0", reason="Implemented in 1.24.0")
->>>>>>> d10361c8
+    @missing_feature(context.library <= "java@1.23.0", reason="Implemented in 1.24.0")
     @missing_feature(context.library == "nodejs", reason="New operation name mapping not yet implemented")
     @missing_feature(context.library == "dotnet", reason="New operation name mapping not yet implemented")
     @missing_feature(context.library == "python", reason="New operation name mapping not yet implemented")
@@ -76,12 +66,7 @@
         assert root_span["resource"] == "parent_span"
         assert root_span["service"] == "new_service"
 
-<<<<<<< HEAD
-    @missing_feature(
-=======
-    @missing_feature(context.library == "golang", reason="New operation name mapping not yet implemented")
-    @irrelevant(
->>>>>>> d10361c8
+    @missing_feature(
         context.library == "java",
         reason="Old array encoding was removed in 1.22.0 and new span naming introduced in 1.24.0: no version elligible for this test.",
     )
@@ -243,12 +228,7 @@
                 parent.end_span()
                 assert not parent.is_recording()
 
-<<<<<<< HEAD
-    @missing_feature(context.library == "java", reason="New operation name mapping not yet implemented")
-=======
-    @missing_feature(context.library == "golang", reason="New operation name mapping not yet implemented")
-    @missing_feature(context.library <= "java@1.23.0", reason="Implemented in 1.24.0")
->>>>>>> d10361c8
+    @missing_feature(context.library <= "java@1.23.0", reason="Implemented in 1.24.0")
     @missing_feature(context.library == "nodejs", reason="New operation name mapping not yet implemented")
     @missing_feature(
         context.library == "dotnet",
@@ -276,12 +256,7 @@
         assert s.get("start") == start_time * 1_000  # OTEL expects microseconds but we convert it to ns internally
         assert s.get("duration") == duration * 1_000
 
-<<<<<<< HEAD
-    @missing_feature(context.library == "java", reason="New operation name mapping not yet implemented")
-=======
-    @missing_feature(context.library == "golang", reason="New operation name mapping not yet implemented")
-    @missing_feature(context.library <= "java@1.23.0", reason="Implemented in 1.24.0")
->>>>>>> d10361c8
+    @missing_feature(context.library <= "java@1.23.0", reason="Implemented in 1.24.0")
     @missing_feature(context.library == "nodejs", reason="New operation name mapping not yet implemented")
     @missing_feature(context.library == "dotnet", reason="New operation name mapping not yet implemented")
     @missing_feature(context.library == "python", reason="New operation name mapping not yet implemented")
@@ -317,12 +292,7 @@
         assert child["resource"] == "child"
         assert child["parent_id"] == parent_span["span_id"]
 
-<<<<<<< HEAD
-    @missing_feature(context.library == "java", reason="New operation name mapping not yet implemented")
-=======
-    @missing_feature(context.library == "golang", reason="New operation name mapping not yet implemented")
-    @missing_feature(context.library <= "java@1.23.0", reason="Implemented in 1.24.0")
->>>>>>> d10361c8
+    @missing_feature(context.library <= "java@1.23.0", reason="Implemented in 1.24.0")
     @missing_feature(context.library == "nodejs", reason="New operation name mapping not yet implemented")
     @missing_feature(
         context.library == "dotnet",
@@ -350,12 +320,7 @@
         assert s.get("name") == "internal"
         assert s.get("resource") == "error_span"
 
-<<<<<<< HEAD
-    @missing_feature(context.library == "java", reason="New operation name mapping not yet implemented")
-=======
-    @missing_feature(context.library == "golang", reason="New operation name mapping not yet implemented")
-    @missing_feature(context.library <= "java@1.23.0", reason="Implemented in 1.24.0")
->>>>>>> d10361c8
+    @missing_feature(context.library <= "java@1.23.0", reason="Implemented in 1.24.0")
     @missing_feature(context.library == "nodejs", reason="New operation name mapping not yet implemented")
     @missing_feature(
         context.library == "dotnet",
@@ -406,9 +371,6 @@
                     assert context.get("span_id") == "{:016x}".format(span.span_id)
                     assert context.get("trace_flags") == "01"
 
-<<<<<<< HEAD
-=======
-    @missing_feature(context.library == "golang", reason="Not implemented")
     @missing_feature(context.library <= "java@1.23.0", reason="Implemented in 1.24.0")
     @missing_feature(context.library == "nodejs", reason="Not implemented")
     @missing_feature(context.library == "dotnet", reason="Not implemented")
@@ -434,8 +396,6 @@
             assert span["name"] == "kafka.receive"
             assert span["resource"] == "operation"
 
-    @missing_feature(context.library == "golang", reason="Not implemented")
->>>>>>> d10361c8
     @missing_feature(context.library == "java", reason="Not implemented")
     @missing_feature(context.library == "nodejs", reason="Not implemented")
     @missing_feature(context.library == "dotnet", reason="Not implemented")
@@ -479,12 +439,7 @@
             test_agent=test_agent,
         )
 
-<<<<<<< HEAD
-    @missing_feature(context.library == "java", reason="Not implemented")
-=======
-    @missing_feature(context.library == "golang", reason="Not implemented")
-    @missing_feature(context.library <= "java@1.23.0", reason="Implemented in 1.24.0")
->>>>>>> d10361c8
+    @missing_feature(context.library <= "java@1.23.0", reason="Implemented in 1.24.0")
     @missing_feature(context.library == "nodejs", reason="Not implemented")
     @missing_feature(context.library == "dotnet", reason="Not implemented")
     @missing_feature(context.library == "python", reason="Not implemented")
