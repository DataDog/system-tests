--- conflicted
+++ resolved
@@ -1,12 +1,9 @@
 import base64
-<<<<<<< HEAD
-
+
+from collections.abc import Generator
 from utils import scenarios, features, logger, irrelevant, context
 from utils.parametric._library_client import LogLevel
 from utils.parametric.spec.trace import find_only_span
-=======
-from collections.abc import Generator
->>>>>>> 3939c25f
 from urllib.parse import urlparse
 
 import pytest
@@ -212,21 +209,11 @@
 
         expected_span_id = base64.b64decode(log_record["span_id"]).hex()
         expected_trace_id = base64.b64decode(log_record["trace_id"]).hex()
-<<<<<<< HEAD
 
         root = find_only_span(test_agent.wait_for_num_traces(1))
         root_tid = root["meta"].get("_dd.p.tid", "0" * 16)
         trace_id = f"{root_tid}{root['trace_id']:016x}"
         span_id = f"{root['span_id']:016x}"
-
-=======
-
-        root = find_only_span(test_agent.wait_for_num_traces(1))
-        root_tid = root["meta"].get("_dd.p.tid", "0" * 16)
-        trace_id = f"{root_tid}{root['trace_id']:016x}"
-        span_id = f"{root['span_id']:016x}"
-
->>>>>>> 3939c25f
         assert expected_span_id == span_id, f"Expected span_id {expected_span_id}, got {span_id}, span: {root}"
         assert expected_trace_id == trace_id, f"Expected trace_id {expected_trace_id}, got {trace_id}, span: {root}"
 
@@ -715,21 +702,12 @@
                 configurations_by_name, expected_env, "env_var", fallback_to_first=True
             )
 
-<<<<<<< HEAD
-            assert isinstance(
-                config, dict
-            ), f"No configuration found for '{expected_env}', configurations: {configurations_by_name}"
-            assert (
-                str(config.get("value", "")).lower() == expected_value.lower()
-            ), f"Expected {expected_env} to be {expected_value}, configuration: {config}"
-=======
             assert isinstance(config, dict), (
                 f"No configuration found for '{expected_env}', configurations: {configurations_by_name}"
             )
             assert str(config.get("value", "")).lower() == expected_value.lower(), (
                 f"Expected {expected_env} to be {expected_value}, configuration: {config}"
             )
->>>>>>> 3939c25f
 
     @pytest.mark.parametrize(
         ("library_env", "endpoint_env", "test_agent_otlp_http_port"),
