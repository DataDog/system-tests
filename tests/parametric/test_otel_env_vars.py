--- conflicted
+++ resolved
@@ -77,11 +77,8 @@
         )
 
     @missing_feature(context.library == "python", reason="DD_LOG_LEVEL is not supported in Python")
-<<<<<<< HEAD
     @missing_feature(context.library == "dotnet", reason="DD_LOG_LEVEL is not supported in .NET")
-=======
     @missing_feature(context.library == "ruby", reason="DD_LOG_LEVEL is not supported in ruby")
->>>>>>> 82722a19
     @pytest.mark.parametrize("library_env", [{"OTEL_LOG_LEVEL": "error"}])
     def test_otel_log_level_env(self, test_agent, test_library):
         with test_library as t:
