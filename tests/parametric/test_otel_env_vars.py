import pytest, os
from utils import missing_feature, context, scenarios, features


@scenarios.parametric
@features.open_tracing_api
class Test_Otel_Env_Vars:
    @pytest.mark.parametrize(
        "library_env",
        [
            {
                "DD_SERVICE": "service",
                "OTEL_SERVICE_NAME": "otel_service",
                "DD_TRACE_LOG_LEVEL": "error",  # Node uses DD_TRACE_LOG_LEVEL
                "DD_LOG_LEVEL": "error",
                "DD_TRACE_DEBUG": "false",
                "OTEL_LOG_LEVEL": "debug",
                "DD_TRACE_SAMPLE_RATE": "0.5",
                "OTEL_TRACES_SAMPLER": "traceidratio",
                "OTEL_TRACES_SAMPLER_ARG": "0.1",
                "DD_TRACE_ENABLED": "true",
                "OTEL_TRACES_EXPORTER": "none",
                "DD_RUNTIME_METRICS_ENABLED": "true",
                "OTEL_METRICS_EXPORTER": "none",
                "DD_TAGS": "foo:bar,baz:qux",
                "OTEL_RESOURCE_ATTRIBUTES": "foo=otel_bar,baz=otel_qux",
                "DD_TRACE_PROPAGATION_STYLE": "b3,tracecontext",
                "OTEL_PROPAGATORS": "datadog,tracecontext",
            }
        ],
    )
    def test_dd_env_var_take_precedence(self, test_agent, test_library):
        with test_library as t:
            resp = t.get_tracer_config()

        assert resp["dd_service"] == "service"
<<<<<<< HEAD
=======
        # Some languages do not support the DD_TRACE_LOG_LEVEL env var
        # Here we can test that the OTEL_LOG_LEVEL is not used
        assert resp["dd_log_level"] != "debug"
>>>>>>> e7de8065
        assert float(resp["dd_trace_sample_rate"]) == 0.5
        assert resp["dd_trace_enabled"] == "true"
        assert resp["dd_runtime_metrics_enabled"]
        tags = resp["dd_tags"]
        assert "foo:bar" in tags
        assert "baz:qux" in tags
        assert "foo:otel_bar" not in tags
        assert "baz:otel_qux" not in tags
        assert resp["dd_trace_propagation_style"] == "b3,tracecontext"
        assert resp["dd_trace_debug"] == "false"

    @pytest.mark.parametrize(
        "library_env",
        [
            {
                "OTEL_SERVICE_NAME": "otel_service",
                "OTEL_TRACES_SAMPLER": "traceidratio",
                "OTEL_TRACES_SAMPLER_ARG": "0.1",
                "OTEL_METRICS_EXPORTER": "none",
                "OTEL_RESOURCE_ATTRIBUTES": "foo=bar1,baz=qux1",
                "OTEL_PROPAGATORS": "b3,tracecontext",
            }
        ],
    )
    def test_otel_env_vars_set(self, test_agent, test_library):
        with test_library as t:
            resp = t.get_tracer_config()

        assert resp["dd_service"] == "otel_service"
        assert float(resp["dd_trace_sample_rate"]) == 0.1
        assert resp["dd_trace_enabled"] == "true"
        assert resp["dd_runtime_metrics_enabled"] == "false"
        tags = resp["dd_tags"]
        assert "foo:bar1" in tags
        assert "baz:qux1" in tags
        assert resp["dd_trace_propagation_style"] == "b3,tracecontext"

    @missing_feature(context.library == "python", reason="DD_LOG_LEVEL is not supported in Python")
    @pytest.mark.parametrize("library_env", [{"OTEL_LOG_LEVEL": "error"}])
    def test_otel_log_level_env(self, test_agent, test_library):
        with test_library as t:
            resp = t.get_tracer_config()

        assert resp["dd_log_level"] == "error"

    @pytest.mark.parametrize(
        "library_env",
        [
            {
                "OTEL_RESOURCE_ATTRIBUTES": "deployment.environment=test1,service.name=test2,service.version=5,foo=bar1,baz=qux1"
            }
        ],
    )
    def test_otel_attribute_mapping(self, test_agent, test_library):
        with test_library as t:
            resp = t.get_tracer_config()

        assert resp["dd_service"] == "test2"
        assert resp["dd_env"] == "test1"
        assert resp["dd_version"] == "5"
        tags = resp["dd_tags"]
        assert "foo:bar1" in tags
        assert "baz:qux1" in tags

    @pytest.mark.parametrize("library_env", [{"OTEL_TRACES_SAMPLER": "always_on",}])
    def test_otel_traces_always_on(self, test_agent, test_library):
        with test_library as t:
            resp = t.get_tracer_config()
            assert float(resp["dd_trace_sample_rate"]) == 1.0

    @pytest.mark.parametrize("library_env", [{"OTEL_TRACES_SAMPLER": "always_off",}])
    def test_otel_traces_always_off(self, test_agent, test_library):
        with test_library as t:
            resp = t.get_tracer_config()
        assert float(resp["dd_trace_sample_rate"]) == 0.0

    @pytest.mark.parametrize(
        "library_env", [{"OTEL_TRACES_SAMPLER": "traceidratio", "OTEL_TRACES_SAMPLER_ARG": "0.1"}],
    )
    def test_otel_traces_traceidratio(self, test_agent, test_library):
        with test_library as t:
            resp = t.get_tracer_config()
        assert float(resp["dd_trace_sample_rate"]) == 0.1

    @pytest.mark.parametrize("library_env", [{"OTEL_TRACES_SAMPLER": "parentbased_always_on",}])
    def test_otel_traces_parentbased_on(self, test_agent, test_library):
        with test_library as t:
            resp = t.get_tracer_config()
        assert float(resp["dd_trace_sample_rate"]) == 1.0

    @pytest.mark.parametrize(
        "library_env", [{"OTEL_TRACES_SAMPLER": "parentbased_always_off",}],
    )
    def test_otel_traces_parentbased_off(self, test_agent, test_library):
        with test_library as t:
            resp = t.get_tracer_config()
        assert float(resp["dd_trace_sample_rate"]) == 0.0

    @pytest.mark.parametrize(
        "library_env", [{"OTEL_TRACES_SAMPLER": "parentbased_traceidratio", "OTEL_TRACES_SAMPLER_ARG": "0.1"}],
    )
    def test_otel_traces_parentbased_ratio(self, test_agent, test_library):
        with test_library as t:
            resp = t.get_tracer_config()
        assert float(resp["dd_trace_sample_rate"]) == 0.1

    @pytest.mark.parametrize(
        "library_env", [{"OTEL_TRACES_EXPORTER": "none"}],
    )
    def test_otel_traces_exporter_none(self, test_agent, test_library):
        with test_library as t:
            resp = t.get_tracer_config()
        assert resp["dd_trace_enabled"] == "false"

<<<<<<< HEAD
    @missing_feature(context.library == "nodejs", reason="Not implemented")
    @missing_feature(context.library == "ruby", reason="dd_log_level is not supported")
    @missing_feature(context.library == "python", reason="dd_log_level is not supported")
    @pytest.mark.parametrize(
        "library_env", [{"OTEL_LOG_LEVEL": "debug"}],
    )
=======
    @pytest.mark.parametrize("library_env", [{"OTEL_LOG_LEVEL": "debug"}])
>>>>>>> e7de8065
    def test_otel_log_level_to_debug_mapping(self, test_agent, test_library):
        with test_library as t:
            resp = t.get_tracer_config()
        assert resp["dd_trace_debug"] == "true"
        # If dd_log_level is set it must be consistent with dd_trace_debug
        assert (resp["dd_log_level"] == "debug") or (resp["dd_log_level"] is None)

    @missing_feature(context.library == "nodejs", reason="this setting is not exposed in the Node.js config object")
<<<<<<< HEAD
    @missing_feature(context.library == "ruby", reason="does not support enabling opentelemetry via DD_TRACE_OTEL_ENABLED")
    @pytest.mark.parametrize(
        "library_env", [{"DD_TRACE_OTEL_ENABLED": "true", "OTEL_SDK_DISABLED": "true"}],
    )
=======
    @pytest.mark.parametrize("library_env", [{"DD_TRACE_OTEL_ENABLED": "true", "OTEL_SDK_DISABLED": "true"}])
>>>>>>> e7de8065
    def test_dd_trace_otel_enabled_takes_precedence(self, test_agent, test_library):
        with test_library as t:
            resp = t.get_tracer_config()
        assert resp["dd_trace_otel_enabled"] == "true"

    @missing_feature(context.library == "nodejs", reason="this setting is not exposed in the Node.js config object")
    @pytest.mark.parametrize("library_env", [{"OTEL_SDK_DISABLED": "true"}])
    def test_otel_sdk_disabled_set(self, test_agent, test_library):
        with test_library as t:
            resp = t.get_tracer_config()
        assert resp["dd_trace_otel_enabled"] == "false"

    @missing_feature(
        True, reason="dd_trace_sample_ignore_parent requires an RFC, this feature is not implemented in any language"
    )
    @pytest.mark.parametrize("library_env", [{"OTEL_TRACES_SAMPLER": "always_on"}])
    def test_dd_trace_sample_ignore_parent_true(self, test_agent, test_library):
        with test_library as t:
            resp = t.get_tracer_config()
        assert resp["dd_trace_sample_ignore_parent"] == "true"

    @missing_feature(
        True, reason="dd_trace_sample_ignore_parent requires an RFC, this feature is not implemented in any language"
    )
    @pytest.mark.parametrize("library_env", [{"OTEL_TRACES_SAMPLER": "parentbased_always_off"}])
    def test_dd_trace_sample_ignore_parent_false(self, test_agent, test_library):
        with test_library as t:
            resp = t.get_tracer_config()
        assert resp["dd_trace_sample_ignore_parent"] == "false"<|MERGE_RESOLUTION|>--- conflicted
+++ resolved
@@ -34,12 +34,9 @@
             resp = t.get_tracer_config()
 
         assert resp["dd_service"] == "service"
-<<<<<<< HEAD
-=======
         # Some languages do not support the DD_TRACE_LOG_LEVEL env var
         # Here we can test that the OTEL_LOG_LEVEL is not used
         assert resp["dd_log_level"] != "debug"
->>>>>>> e7de8065
         assert float(resp["dd_trace_sample_rate"]) == 0.5
         assert resp["dd_trace_enabled"] == "true"
         assert resp["dd_runtime_metrics_enabled"]
@@ -154,16 +151,7 @@
             resp = t.get_tracer_config()
         assert resp["dd_trace_enabled"] == "false"
 
-<<<<<<< HEAD
-    @missing_feature(context.library == "nodejs", reason="Not implemented")
-    @missing_feature(context.library == "ruby", reason="dd_log_level is not supported")
-    @missing_feature(context.library == "python", reason="dd_log_level is not supported")
-    @pytest.mark.parametrize(
-        "library_env", [{"OTEL_LOG_LEVEL": "debug"}],
-    )
-=======
     @pytest.mark.parametrize("library_env", [{"OTEL_LOG_LEVEL": "debug"}])
->>>>>>> e7de8065
     def test_otel_log_level_to_debug_mapping(self, test_agent, test_library):
         with test_library as t:
             resp = t.get_tracer_config()
@@ -172,14 +160,8 @@
         assert (resp["dd_log_level"] == "debug") or (resp["dd_log_level"] is None)
 
     @missing_feature(context.library == "nodejs", reason="this setting is not exposed in the Node.js config object")
-<<<<<<< HEAD
     @missing_feature(context.library == "ruby", reason="does not support enabling opentelemetry via DD_TRACE_OTEL_ENABLED")
-    @pytest.mark.parametrize(
-        "library_env", [{"DD_TRACE_OTEL_ENABLED": "true", "OTEL_SDK_DISABLED": "true"}],
-    )
-=======
     @pytest.mark.parametrize("library_env", [{"DD_TRACE_OTEL_ENABLED": "true", "OTEL_SDK_DISABLED": "true"}])
->>>>>>> e7de8065
     def test_dd_trace_otel_enabled_takes_precedence(self, test_agent, test_library):
         with test_library as t:
             resp = t.get_tracer_config()
