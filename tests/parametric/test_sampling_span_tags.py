import json

import pytest
from utils import bug, scenarios  # noqa
from utils.parametric.spec.trace import MANUAL_DROP_KEY  # noqa
from utils.parametric.spec.trace import MANUAL_KEEP_KEY  # noqa
from utils.parametric.spec.trace import SAMPLING_AGENT_PRIORITY_RATE  # noqa
from utils.parametric.spec.trace import SAMPLING_DECISION_MAKER_KEY  # noqa
from utils.parametric.spec.trace import SAMPLING_LIMIT_PRIORITY_RATE  # noqa
from utils.parametric.spec.trace import SAMPLING_PRIORITY_KEY  # noqa
from utils.parametric.spec.trace import SAMPLING_RULE_PRIORITY_RATE  # noqa
from utils.parametric.spec.trace import Span  # noqa
from utils.parametric.spec.trace import find_span_in_traces  # noqa

UNSET = -420


class AnyRatio(object):
    def __eq__(self, other):
        return 0 <= other <= 1


def _get_spans(test_agent, test_library, child_span_tag=None):
    with test_library:
        with test_library.start_span(name="parent", service="webserver") as ps:
            with test_library.start_span(name="child", service="webserver", parent_id=ps.span_id) as cs:
                if child_span_tag:
                    cs.set_meta(child_span_tag, None)

    traces = test_agent.wait_for_num_spans(2, clear=True)

    parent_span = find_span_in_traces(traces, Span(name="parent", service="webserver"))
    child_span = find_span_in_traces(traces, Span(name="child", service="webserver"))
    return parent_span, child_span, traces[0][0]


def _assert_equal(elemA, elemB, description):
    if isinstance(elemB, tuple):
        assert elemA in elemB, f"{description}\n{elemA} not in {elemB}"
    else:
        assert elemA == elemB, f"{description}\n{elemA} != {elemB}"


def _assert_sampling_tags(
    parent_span,
    child_span,
    first_span,
    dm,
    parent_priority,
    rule_rate=UNSET,
    agent_rate=UNSET,
    limit_rate=UNSET,
    description="",
):
    _assert_equal(first_span["meta"].get(SAMPLING_DECISION_MAKER_KEY), dm, description)
    _assert_equal(parent_span["metrics"].get(SAMPLING_PRIORITY_KEY), parent_priority, description)
    for rate_key, rate_expectation in (
        (SAMPLING_AGENT_PRIORITY_RATE, agent_rate),
        (SAMPLING_LIMIT_PRIORITY_RATE, limit_rate),
        (SAMPLING_RULE_PRIORITY_RATE, rule_rate),
    ):
        if rate_expectation != UNSET:
            _assert_equal(parent_span["metrics"].get(rate_key), rate_expectation, description)
        else:
            _assert_equal(parent_span.get("metrics", {}).get(rate_key), None, description=description)
        assert rate_key not in child_span.get("metrics", {}), "non-root spans should never include _dd.*_psr tags"
    if child_span != first_span:
        assert (
            child_span.get("meta", {}).get(SAMPLING_DECISION_MAKER_KEY) is None
        ), "non-root spans that are not first in a chunk should never includ the _dd.p.dm tag"


@scenarios.parametric
class Test_Sampling_Span_Tags:
<<<<<<< HEAD
=======
    @bug(library="python", reason="Python sets dm tag on child span")
>>>>>>> 46701084
    @bug(library="nodejs", reason="NodeJS does not set priority on parent span")
    @bug(library="ruby", reason="ruby does not set dm tag on first span")
    @bug(library="dotnet", reason="dotnet does not set dm tag on first span")
    @bug(library="golang", reason="golang sets priority 2")
    @bug(library="php", reason="php sets priority 2")
    @bug(library="java", reason="java sets priority 2")
    @bug(library="cpp", reason="c++ does not support magic tags")
    @bug(library="java", reason="java sets dm tag -3")
    @pytest.mark.parametrize("library_env", [{"DD_TRACE_SAMPLE_RATE": 1}])
    def test_tags_child_dropped_sst001(self, test_agent, test_library):
        parent_span, child_span, first_span = _get_spans(test_agent, test_library, child_span_tag=MANUAL_DROP_KEY)
        _assert_sampling_tags(
            parent_span,
            child_span,
            first_span,
            "-4",
            -1,
            description="When the magic manual.drop tag is set, decisionmaker "
            "should be -4, priority should be -1, and no sample rate tags should "
            "be set",
        )

<<<<<<< HEAD
=======
    @bug(library="python", reason="Python sets dm tag on child span")
>>>>>>> 46701084
    @bug(library="ruby", reason="ruby does not set dm tag on first span")
    @bug(library="dotnet", reason="dotnet does not set dm tag on first span")
    @bug(library="golang", reason="golang sets dm tag -3 on first span")
    @bug(library="php", reason="php sets dm tag -3 on first span")
    @bug(library="java", reason="java sets dm tag -3 on first span")
    @bug(library="cpp", reason="c++ sets dm tag -3 on first span")
    @pytest.mark.parametrize("library_env", [{"DD_TRACE_SAMPLE_RATE": 1}])
    def test_tags_child_kept_sst007(self, test_agent, test_library):
        parent_span, child_span, first_span = _get_spans(test_agent, test_library, child_span_tag=MANUAL_KEEP_KEY)
        _assert_sampling_tags(
            parent_span,
            child_span,
            first_span,
            "-4",
            2,
            description="When the magic manual.keep tag is set, decisionmaker "
            "should be -4, priority should be -2, and no sample rate tags should "
            "be set",
        )

<<<<<<< HEAD
=======
    @bug(library="python", reason="Python sets dm tag -0")
>>>>>>> 46701084
    @bug(library="ruby", reason="ruby does not set dm tag on first span")
    @bug(library="dotnet", reason="dotnet does not set dm tag on first span")
    @bug(library="cpp", reason="unknown")
    @bug(library="php", reason="php does not set agent rate tag")
    @bug(library="nodejs", reason="nodejs sets dm tag -0")
    def test_tags_defaults_sst002(self, test_agent, test_library):
        parent_span, child_span, first_span = _get_spans(test_agent, test_library)
        _assert_sampling_tags(
            parent_span,
            child_span,
            first_span,
            ("-1", "-0"),
            1,
            agent_rate=(1, None),
            description="When no envirionment variables related to sampling or "
            "rate limiting are set, decisionmaker "
            "should be either -1 or -0, priority should be 1, and the agent sample rate tag should "
            "be either set to the default rate or unset",
        )

<<<<<<< HEAD
=======
    @bug(library="python", reason="Python sets dm tag on child span")
>>>>>>> 46701084
    @bug(library="ruby", reason="ruby does not set dm tag on first span")
    @bug(library="dotnet", reason="dotnet does not set dm tag on first span")
    @bug(library="golang", reason="golang sets limit_psr")
    @bug(library="java", reason="java sets limit_psr")
    @bug(library="nodejs", reason="nodejs sets limit_psr")
    @bug(library="cpp", reason="c++ sets limit_psr")
    @pytest.mark.parametrize("library_env", [{"DD_TRACE_SAMPLE_RATE": 1}])
    def test_tags_defaults_rate_1_sst003(self, test_agent, test_library):
        parent_span, child_span, first_span = _get_spans(test_agent, test_library)
        _assert_sampling_tags(
            parent_span,
            child_span,
            first_span,
            "-3",
            2,
            rule_rate=1,
            description="When DD_TRACE_SAMPLE_RATE=1 is set, decisionmaker "
            "should be -3, priority should be 2, and the rule sample rate tag should "
            "be set to the given rate, which is 1",
        )

    @bug(library="java", reason="Java sets rate tag 9.9999 on parent span")
    @bug(library="dotnet", reason="Dotnet sets rate tag 9.9999 on parent span")
    @bug(library="nodejs", reason="NodeJS does not set dm tag on first span")
    @bug(library="golang", reason="golang does not set dm tag on first span")
<<<<<<< HEAD
=======
    @bug(library="python", reason="python does not set dm tag on first span")
>>>>>>> 46701084
    @bug(library="ruby", reason="ruby does not set dm tag on first span")
    @bug(library="cpp", reason="c++ does not set dm tag on first span")
    @bug(library="php", reason="php sets dm tag -1 on first span")
    @pytest.mark.parametrize("library_env", [{"DD_TRACE_SAMPLE_RATE": 1e-06}])
    def test_tags_defaults_rate_tiny_sst004(self, test_agent, test_library):
        parent_span, child_span, first_span = _get_spans(test_agent, test_library)
        _assert_sampling_tags(
            parent_span,
            child_span,
            first_span,
            "-3",
            -1,
            rule_rate=1e-06,
            description="When DD_TRACE_SAMPLE_RATE=1 is set to a very small nonzero number, decisionmaker "
            "should be -3, priority should be -1, and the rule sample rate tag should "
            "be set to the given rate",
        )

<<<<<<< HEAD
=======
    @bug(library="python", reason="Python sets dm tag on child span")
>>>>>>> 46701084
    @bug(library="ruby", reason="ruby does not set dm tag on first span")
    @bug(library="dotnet", reason="dotnet does not set dm tag on first span")
    @bug(library="golang", reason="golang sets limit_psr")
    @bug(library="java", reason="java sets limit_psr")
    @bug(library="nodejs", reason="nodejs sets limit_psr")
    @bug(library="cpp", reason="c++ sets limit_psr")
    @pytest.mark.parametrize(
        "library_env", [{"DD_TRACE_SAMPLE_RATE": 1, "DD_TRACE_SAMPLING_RULES": json.dumps([{"sample_rate": 1}])}]
    )
    def test_tags_defaults_rate_1_and_rule_1_sst005(self, test_agent, test_library):
        parent_span, child_span, first_span = _get_spans(test_agent, test_library)
        _assert_sampling_tags(
            parent_span,
            child_span,
            first_span,
            "-3",
            2,
            rule_rate=1,
            description="When DD_TRACE_SAMPLE_RATE=1 is set and DD_TRACE_SAMPLING_RULES contains a single "
            "rule with sample_rate=1, decisionmaker "
            "should be -3, priority should be 2, and the rule sample rate tag should "
            "be set to the given rule rate, which is 1",
        )

    @bug(library="nodejs", reason="NodeJS does not set dm tag on first span")
    @bug(library="php", reason="php does not set dm tag on first span")
    @bug(library="ruby", reason="ruby does not set dm tag on first span")
<<<<<<< HEAD
=======
    @bug(library="python", reason="python does not set dm tag on first span")
>>>>>>> 46701084
    @bug(library="cpp", reason="c++ does not set dm tag on first span")
    @bug(library="java", reason="java does not set dm tag on first span")
    @bug(library="dotnet", reason="dotnet does not set dm tag on first span")
    @bug(library="golang", reason="golang sets priority tag 2")
    @pytest.mark.parametrize(
        "library_env", [{"DD_TRACE_SAMPLE_RATE": 1, "DD_TRACE_SAMPLING_RULES": json.dumps([{"sample_rate": 0}])}]
    )
    def test_tags_defaults_rate_1_and_rule_0_sst006(self, test_agent, test_library):
        parent_span, child_span, first_span = _get_spans(test_agent, test_library)
        _assert_sampling_tags(
            parent_span,
            child_span,
            first_span,
            "-3",
            -1,
            rule_rate=0,
            description="When DD_TRACE_SAMPLE_RATE=1 is set and DD_TRACE_SAMPLING_RULES contains a single "
            "rule with sample_rate=0, decisionmaker "
            "should be -3, priority should be -1, and the rule sample rate tag should "
            "be set to the given rule rate, which is 0",
        )

    @bug(library="golang", reason="golang does not set dm tag")
<<<<<<< HEAD
=======
    @bug(library="python", reason="python does not set dm tag")
>>>>>>> 46701084
    @bug(library="dotnet", reason="dotnet does not set dm tag")
    @bug(library="nodejs", reason="nodejs does not set dm tag")
    @bug(library="ruby", reason="ruby does not set dm tag")
    @bug(library="php", reason="PHP sets sampling priority 2")
    @bug(library="cpp", reason="this test times out with the c++ tracer")
    @pytest.mark.parametrize("library_env", [{"DD_TRACE_SAMPLE_RATE": 1, "DD_TRACE_RATE_LIMIT": 0}])
    def test_tags_defaults_rate_1_and_rate_limit_0_sst008(self, test_agent, test_library):
        parent_span, child_span, first_span = _get_spans(test_agent, test_library)
        _assert_sampling_tags(
            parent_span,
            child_span,
            first_span,
            "-3",
            -1,
            limit_rate=AnyRatio(),
            rule_rate=1,
            description="When DD_TRACE_SAMPLE_RATE=1 is set and DD_TRACE_RATE_LIMIT=0 is set, "
            "decisionmaker should be -3, priority should be -1 (because rate limit 0 overrides all other sampling "
            "rules), the rule sample rate tag should be set to the given sample rate (1), and the limit sample rate "
            "tag should be set.",
        )

    @bug(library="golang", reason="golang sets priority tag 2")
    @bug(library="php", reason="php does not set dm tag")
<<<<<<< HEAD
=======
    @bug(library="python", reason="python does not set dm tag")
>>>>>>> 46701084
    @bug(library="dotnet", reason="dotnet does not set dm tag")
    @bug(library="java", reason="java does not set dm tag")
    @bug(library="nodejs", reason="nodejs does not set dm tag")
    @bug(library="ruby", reason="ruby does not set dm tag")
    @bug(library="cpp", reason="c++ does not set dm tag")
    @pytest.mark.parametrize(
        "library_env",
        [
            {
                "DD_TRACE_SAMPLE_RATE": 1,
                "DD_TRACE_RATE_LIMIT": 3,
                "DD_TRACE_SAMPLING_RULES": json.dumps([{"sample_rate": 0}]),
            }
        ],
    )
    def test_tags_defaults_rate_1_and_rate_limit_3_and_rule_0_sst009(self, test_agent, test_library):
        parent_span, child_span, first_span = _get_spans(test_agent, test_library)
        _assert_sampling_tags(
            parent_span,
            child_span,
            first_span,
            "-3",
            -1,
            limit_rate=AnyRatio(),
            rule_rate=0,
            description="When DD_TRACE_SAMPLE_RATE=1 is set and DD_TRACE_RATE_LIMIT=3 is set and "
            "DD_TRACE_SAMPLING_RULES contains a single rule with sample_rate=0, "
            "decisionmaker should be -3, priority should be -1, the rule sample rate tag should "
            "be set to the given sample rate (0), and the limit sample rate tag should be set",
        )

    @bug(library="golang", reason="golang sets dm tag -1")
    @bug(library="php", reason="php sets dm tag -1")
<<<<<<< HEAD
=======
    @bug(library="python", reason="python does not set dm tag")
>>>>>>> 46701084
    @bug(library="dotnet", reason="dotnet does not set dm tag")
    @bug(library="java", reason="java sets dm tag -1")
    @bug(library="nodejs", reason="nodejs sets dm tag -0")
    @bug(library="ruby", reason="ruby does not set dm tag")
    @bug(library="cpp", reason="c++ sets dm tag -0")
    @pytest.mark.parametrize(
        "library_env", [{"DD_TRACE_RATE_LIMIT": 3}],
    )
    def test_tags_defaults_rate_1_and_rate_limit_3_sst010(self, test_agent, test_library):
        parent_span, child_span, first_span = _get_spans(test_agent, test_library)
        _assert_sampling_tags(
            parent_span,
            child_span,
            first_span,
            "-3",
            2,
            limit_rate=AnyRatio(),
            description="When DD_TRACE_RATE_LIMIT=3 is set, "
            "decisionmaker should be -3, priority should be 2, "
            "and the limit sample rate tag should be set",
        )

    @bug(library="golang", reason="golang sets dm tag -1")
    @bug(library="php", reason="php sets dm tag -1")
    @bug(library="python", reason="python does not set dm tag")
    @bug(library="dotnet", reason="dotnet does not set dm tag")
    @bug(library="java", reason="java sets dm tag -1")
    @bug(library="nodejs", reason="nodejs sets dm tag -0")
    @bug(library="ruby", reason="ruby does not set dm tag")
    @bug(library="cpp", reason="c++ sets dm tag -0")
    @pytest.mark.parametrize(
        "library_env", [{"DD_APPSEC_ENABLED": 1}],
    )
    def test_tags_appsec_enabled_sst011(self, test_agent, test_library):
        parent_span, child_span, first_span = _get_spans(test_agent, test_library)
        _assert_sampling_tags(
            parent_span,
            child_span,
            first_span,
            "-5",
            2,
            agent_rate=1,
            description="When DD_APPSEC_ENABLED=1 is set, "
            "decisionmaker should be -5, priority should be 2, "
            "and the agent sample rate tag should be set to the default rate, which is 1",
        )<|MERGE_RESOLUTION|>--- conflicted
+++ resolved
@@ -72,10 +72,6 @@
 
 @scenarios.parametric
 class Test_Sampling_Span_Tags:
-<<<<<<< HEAD
-=======
-    @bug(library="python", reason="Python sets dm tag on child span")
->>>>>>> 46701084
     @bug(library="nodejs", reason="NodeJS does not set priority on parent span")
     @bug(library="ruby", reason="ruby does not set dm tag on first span")
     @bug(library="dotnet", reason="dotnet does not set dm tag on first span")
@@ -98,10 +94,6 @@
             "be set",
         )
 
-<<<<<<< HEAD
-=======
-    @bug(library="python", reason="Python sets dm tag on child span")
->>>>>>> 46701084
     @bug(library="ruby", reason="ruby does not set dm tag on first span")
     @bug(library="dotnet", reason="dotnet does not set dm tag on first span")
     @bug(library="golang", reason="golang sets dm tag -3 on first span")
@@ -122,10 +114,6 @@
             "be set",
         )
 
-<<<<<<< HEAD
-=======
-    @bug(library="python", reason="Python sets dm tag -0")
->>>>>>> 46701084
     @bug(library="ruby", reason="ruby does not set dm tag on first span")
     @bug(library="dotnet", reason="dotnet does not set dm tag on first span")
     @bug(library="cpp", reason="unknown")
@@ -146,10 +134,6 @@
             "be either set to the default rate or unset",
         )
 
-<<<<<<< HEAD
-=======
-    @bug(library="python", reason="Python sets dm tag on child span")
->>>>>>> 46701084
     @bug(library="ruby", reason="ruby does not set dm tag on first span")
     @bug(library="dotnet", reason="dotnet does not set dm tag on first span")
     @bug(library="golang", reason="golang sets limit_psr")
@@ -175,10 +159,6 @@
     @bug(library="dotnet", reason="Dotnet sets rate tag 9.9999 on parent span")
     @bug(library="nodejs", reason="NodeJS does not set dm tag on first span")
     @bug(library="golang", reason="golang does not set dm tag on first span")
-<<<<<<< HEAD
-=======
-    @bug(library="python", reason="python does not set dm tag on first span")
->>>>>>> 46701084
     @bug(library="ruby", reason="ruby does not set dm tag on first span")
     @bug(library="cpp", reason="c++ does not set dm tag on first span")
     @bug(library="php", reason="php sets dm tag -1 on first span")
@@ -197,10 +177,6 @@
             "be set to the given rate",
         )
 
-<<<<<<< HEAD
-=======
-    @bug(library="python", reason="Python sets dm tag on child span")
->>>>>>> 46701084
     @bug(library="ruby", reason="ruby does not set dm tag on first span")
     @bug(library="dotnet", reason="dotnet does not set dm tag on first span")
     @bug(library="golang", reason="golang sets limit_psr")
@@ -228,10 +204,6 @@
     @bug(library="nodejs", reason="NodeJS does not set dm tag on first span")
     @bug(library="php", reason="php does not set dm tag on first span")
     @bug(library="ruby", reason="ruby does not set dm tag on first span")
-<<<<<<< HEAD
-=======
-    @bug(library="python", reason="python does not set dm tag on first span")
->>>>>>> 46701084
     @bug(library="cpp", reason="c++ does not set dm tag on first span")
     @bug(library="java", reason="java does not set dm tag on first span")
     @bug(library="dotnet", reason="dotnet does not set dm tag on first span")
@@ -255,10 +227,6 @@
         )
 
     @bug(library="golang", reason="golang does not set dm tag")
-<<<<<<< HEAD
-=======
-    @bug(library="python", reason="python does not set dm tag")
->>>>>>> 46701084
     @bug(library="dotnet", reason="dotnet does not set dm tag")
     @bug(library="nodejs", reason="nodejs does not set dm tag")
     @bug(library="ruby", reason="ruby does not set dm tag")
@@ -283,10 +251,6 @@
 
     @bug(library="golang", reason="golang sets priority tag 2")
     @bug(library="php", reason="php does not set dm tag")
-<<<<<<< HEAD
-=======
-    @bug(library="python", reason="python does not set dm tag")
->>>>>>> 46701084
     @bug(library="dotnet", reason="dotnet does not set dm tag")
     @bug(library="java", reason="java does not set dm tag")
     @bug(library="nodejs", reason="nodejs does not set dm tag")
@@ -320,10 +284,6 @@
 
     @bug(library="golang", reason="golang sets dm tag -1")
     @bug(library="php", reason="php sets dm tag -1")
-<<<<<<< HEAD
-=======
-    @bug(library="python", reason="python does not set dm tag")
->>>>>>> 46701084
     @bug(library="dotnet", reason="dotnet does not set dm tag")
     @bug(library="java", reason="java sets dm tag -1")
     @bug(library="nodejs", reason="nodejs sets dm tag -0")
