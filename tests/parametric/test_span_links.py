--- conflicted
+++ resolved
@@ -3,13 +3,8 @@
 
 from utils.parametric.spec.trace import ORIGIN
 from utils.parametric.spec.trace import span_has_no_parent
-<<<<<<< HEAD
+from utils.parametric.spec.tracecontext import TRACECONTEXT_FLAGS_SET
 from utils import scenarios
-=======
-from utils.parametric.spec.tracecontext import TRACECONTEXT_FLAGS_SET
-from utils.parametric.test_agent import get_span
-from utils import context, scenarios, missing_feature, bug
->>>>>>> c158a243
 from utils.parametric._library_client import Link
 
 
@@ -219,14 +214,9 @@
         assert "s:2" in tracestateDD
         assert "t.dm:-4" in tracestateDD
 
-<<<<<<< HEAD
         # link has a sampling priority of 2, so it should be sampled
-        assert link.get("flags") == 1 | -2147483648  # Sampled and Set (31 bit according the RFC)
-        assert len(link.get("attributes", {})) == 0
-=======
         assert link.get("flags") == 1 | TRACECONTEXT_FLAGS_SET
         assert len(link.get("attributes") or {}) == 0
->>>>>>> c158a243
 
     def test_span_with_attached_links(self, test_agent, test_library):
         """Test adding a span link from a span to another span.
