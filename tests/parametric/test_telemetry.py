"""Test the telemetry that should be emitted from the library."""

import base64
import json
import time
import uuid

import pytest

from .conftest import StableConfigWriter, _TestAgentAPI
from utils.telemetry_utils import TelemetryUtils
<<<<<<< HEAD
from utils import context, scenarios, rfc, features, missing_feature, bug
=======
from utils import context, scenarios, rfc, features, missing_feature, irrelevant, logger, bug
from utils.docker_fixtures import TestAgentAPI
from .conftest import APMLibrary
>>>>>>> f1b1b5f6


telemetry_name_mapping = {
    "ssi_injection_enabled": {
        "python": "DD_INJECTION_ENABLED",
        "java": "injection_enabled",
        "ruby": "DD_INJECTION_ENABLED",
    },
    "ssi_forced_injection_enabled": {
        "python": "DD_INJECT_FORCE",
        "ruby": "DD_INJECT_FORCE",
    },
    "trace_sample_rate": {
        "dotnet": "DD_TRACE_SAMPLE_RATE",
        "nodejs": "DD_TRACE_SAMPLE_RATE",
        "python": "DD_TRACE_SAMPLE_RATE",
        "ruby": "DD_TRACE_SAMPLE_RATE",
    },
    "logs_injection_enabled": {
        "dotnet": "DD_LOGS_INJECTION",
        "nodejs": "DD_LOG_INJECTION",  # TODO: rename to DD_LOGS_INJECTION in subsequent PR
        "python": "DD_LOGS_INJECTION",
        "php": "trace.logs_enabled",
        "ruby": "tracing.log_injection",
    },
    "trace_header_tags": {
        "dotnet": "DD_TRACE_HEADER_TAGS",
        "nodejs": "DD_TRACE_HEADER_TAGS",
        "python": "DD_TRACE_HEADER_TAGS",
    },
    "trace_tags": {"dotnet": "DD_TAGS", "nodejs": "DD_TAGS", "python": "DD_TAGS"},
    "trace_enabled": {
        "dotnet": "DD_TRACE_ENABLED",
        "nodejs": "tracing",
        "python": "DD_TRACE_ENABLED",
        "ruby": "tracing.enabled",
    },
    "profiling_enabled": {
        "dotnet": "DD_PROFILING_ENABLED",
        "nodejs": "profiling.enabled",
        "python": "DD_PROFILING_ENABLED",
        "ruby": "profiling.enabled",
    },
    "appsec_enabled": {
        "dotnet": "DD_APPSEC_ENABLED",
        "nodejs": "appsec.enabled",
        "python": "DD_APPSEC_ENABLED",
        "ruby": "appsec.enabled",
    },
    "data_streams_enabled": {
        "dotnet": "DD_DATA_STREAMS_ENABLED",
        "nodejs": "dsmEnabled",
        "python": "DD_DATA_STREAMS_ENABLED",
    },
    "runtime_metrics_enabled": {
        "dotnet": "DD_RUNTIME_METRICS_ENABLED",
        "nodejs": "runtime.metrics.enabled",
        "python": "DD_RUNTIME_METRICS_ENABLED",
        "ruby": "runtime_metrics_enabled",
    },
    "dynamic_instrumentation_enabled": {
        "dotnet": "DD_DYNAMIC_INSTRUMENTATION_ENABLED",
        "nodejs": "dynamicInstrumentation.enabled",
        "python": "DD_DYNAMIC_INSTRUMENTATION_ENABLED",
        "php": "dynamic_instrumentation.enabled",
        "ruby": "dynamic_instrumentation.enabled",
    },
    "trace_debug_enabled": {
        "php": "trace.debug",
        "java": "trace_debug",
        "ruby": "DD_TRACE_DEBUG",
        "python": "DD_TRACE_DEBUG",
    },
    "tags": {
        "java": "trace_tags",
        "dotnet": "DD_TAGS",
        "python": "DD_TAGS",
        "nodejs": "DD_TAGS",
    },
    "trace_propagation_style": {
        "dotnet": "DD_TRACE_PROPAGATION_STYLE",
        "php": "trace.propagation_style",
    },
}


def _mapped_telemetry_name(apm_telemetry_name: str):
    if apm_telemetry_name in telemetry_name_mapping:
        mapped_name = telemetry_name_mapping[apm_telemetry_name].get(context.library.name)
        if mapped_name is not None:
            return mapped_name
    return apm_telemetry_name


def _find_configuration_by_origin(config_list: list[dict], origin: str) -> dict | None:
    """Find a configuration by origin from a list of configuration dictionaries.

    Returns the first configuration that matches the origin,
    or None if no match is found.
    """
    for config in config_list:
        if config.get("origin") == origin:
            return config
    return None


def _check_propagation_style_with_inject_and_extract(
    test_agent: TestAgentAPI, configuration_by_name: dict, expected_origin: str, library_name: str
) -> None:
    """Check both inject and extract propagation style keys for languages that report them separately.

    Some libraries report propagation style using separate inject and extract keys
    instead of a single combined key. This function validates that both keys exist with the
    expected origin and have non-empty values.

    Raises an AssertionError if either key is missing, has wrong origin, or has empty value
    """
    # Define the inject and extract key names for each language
    if library_name == "python":
        inject_key = "DD_TRACE_PROPAGATION_STYLE_INJECT"
        extract_key = "DD_TRACE_PROPAGATION_STYLE_EXTRACT"
    elif library_name == "ruby":
        inject_key = "tracing.propagation_style_inject"
        extract_key = "tracing.propagation_style_extract"
    elif library_name == "nodejs":
        inject_key = "tracePropagationStyle.inject"
        extract_key = "tracePropagationStyle.extract"
    else:
        raise ValueError(f"Unsupported library for inject/extract propagation style: {library_name}")

    # Check inject key
    inject_item = test_agent.get_telemetry_config_by_origin(configuration_by_name, inject_key, expected_origin)
    assert (
        inject_item is not None
    ), f"No configuration found for '{inject_key}' with origin '{expected_origin}'. Full configuration_by_name: {configuration_by_name}"
    assert isinstance(inject_item, dict)
    assert (
        inject_item["origin"] == expected_origin
    ), f"Origin mismatch for {inject_item}. Expected origin: '{expected_origin}', Actual origin: '{inject_item.get('origin', '<missing>')}'"
    assert inject_item["value"], f"Expected non-empty value for '{inject_key}'"

    # Check extract key
    extract_item = test_agent.get_telemetry_config_by_origin(configuration_by_name, extract_key, expected_origin)
    assert (
        extract_item is not None
    ), f"No configuration found for '{extract_key}' with origin '{expected_origin}'. Full configuration_by_name: {configuration_by_name}"
    assert isinstance(extract_item, dict)
    assert (
        extract_item["origin"] == expected_origin
    ), f"Origin mismatch for {extract_item}. Expected origin: '{expected_origin}', Actual origin: '{extract_item.get('origin', '<missing>')}'"
    assert extract_item["value"], f"Expected non-empty value for '{extract_key}'"


@scenarios.parametric
@rfc("https://docs.google.com/document/d/1In4TfVBbKEztLzYg4g0si5H56uzAbYB3OfqzRGP2xhg/edit")
@features.telemetry_app_started_event
class Test_Defaults:
    """Clients should use and report the same default values for features."""

    @pytest.mark.parametrize(
        "library_env",
        [
            {
                # Decrease the heartbeat/poll intervals to speed up the tests
                "DD_TELEMETRY_HEARTBEAT_INTERVAL": "0.1",
            }
        ],
    )
    @missing_feature(context.library <= "python@2.16.0", reason="Reports configurations with unexpected names")
    @missing_feature(context.library >= "dotnet@3.22.0", reason="Disabled for migration, will be re-enabled shortly")
    def test_library_settings(self, library_env: dict[str, str], test_agent: TestAgentAPI, test_library: APMLibrary):
        with test_library.dd_start_span("test"):
            pass

        configuration_by_name = test_agent.wait_for_telemetry_configurations()
        # DSM is enabled by default in .NET, but not in other languages
        # see https://github.com/DataDog/dd-trace-dotnet/pull/7244 for more details
        if context.library >= "dotnet@3.22.0":
            data_streams_enabled = ("true", True)
        else:
            data_streams_enabled = ("false", False)

        for apm_telemetry_name, value in [
            ("trace_sample_rate", (1.0, None, "1.0")),
            ("logs_injection_enabled", ("false", False, "true", True, "structured")),
            ("trace_header_tags", ""),
            ("trace_tags", ""),
            ("trace_enabled", ("true", True)),
            ("profiling_enabled", ("false", False, None)),
            ("appsec_enabled", ("false", False, "inactive", None)),
            ("data_streams_enabled", data_streams_enabled),
        ]:
            # The Go tracer does not support logs injection.
            if context.library == "golang" and apm_telemetry_name in ("logs_injection_enabled",):
                continue
            if context.library == "cpp" and apm_telemetry_name in (
                "logs_injection_enabled",
                "trace_header_tags",
                "profiling_enabled",
                "appsec_enabled",
                "data_streams_enabled",
                "trace_sample_rate",
            ):
                continue
            if context.library == "python" and apm_telemetry_name in ("trace_sample_rate",):
                # DD_TRACE_SAMPLE_RATE is not supported in ddtrace>=3.x
                continue
            mapped_apm_telemetry_name = _mapped_telemetry_name(apm_telemetry_name)

            cfg_item = test_agent.get_telemetry_config_by_origin(
                configuration_by_name, mapped_apm_telemetry_name, "default"
            )
            assert (
                cfg_item is not None
            ), f"No configuration found for '{mapped_apm_telemetry_name}' with origin 'default'"
            assert isinstance(cfg_item, dict)
            if isinstance(value, tuple):
                assert (
                    cfg_item.get("value") in value
                ), f"Unexpected value for '{mapped_apm_telemetry_name}' ('{context.library}')"
            else:
                assert cfg_item.get("value") == value, f"Unexpected value for '{mapped_apm_telemetry_name}'"
            assert cfg_item.get("origin") == "default", f"Unexpected origin for '{mapped_apm_telemetry_name}'"


@scenarios.parametric
@rfc("https://docs.google.com/document/d/1kI-gTAKghfcwI7YzKhqRv2ExUstcHqADIWA4-TZ387o")
# To pass this test, ensure the lang you are testing has the necessary mapping in its config_rules.json file: https://github.com/DataDog/dd-go/tree/prod/trace/apps/tracer-telemetry-intake/telemetry-payload/static
# And replace the `missing_feature` marker under the lang's manifest file, for Test_Consistent_Configs
@features.telemetry_configurations_collected
class Test_Consistent_Configs:
    """Clients should report modifications to features."""

    @pytest.mark.parametrize(
        "library_env",
        [
            {
                "DD_TELEMETRY_HEARTBEAT_INTERVAL": "0.1",  # Decrease the heartbeat/poll intervals to speed up the tests
                "DD_ENV": "dev",
                "DD_SERVICE": "service_test",
                "DD_VERSION": "5.2.0",
                "DD_TRACE_RATE_LIMIT": 10,
                "DD_TRACE_HEADER_TAGS": "User-Agent:my-user-agent,Content-Type.",
                "DD_TRACE_ENABLED": "true",
                "DD_TRACE_OBFUSCATION_QUERY_STRING_REGEXP": r"\d{3}-\d{2}-\d{4}",
                "DD_TRACE_LOG_DIRECTORY": "/some/temporary/directory",
                "DD_TRACE_CLIENT_IP_HEADER": "random-header-name",
                "DD_TRACE_HTTP_CLIENT_ERROR_STATUSES": "200-250",
                "DD_TRACE_HTTP_SERVER_ERROR_STATUSES": "250-200",
                "DD_TRACE_HTTP_CLIENT_TAG_QUERY_STRING": "false",
                # "DD_TRACE_AGENT_URL": "http://localhost:8126", # Don't want to configure this, since we need tracer <> agent connection to run these tests!
                # "DD_TRACE_<INTEGRATION>_ENABLED": "N/A", # Skipping because it is blocked by the telemetry intake & this information is already collected through other (non-config) telemetry.
            }
        ],
    )
    @missing_feature(context.library <= "python@2.16.0", reason="Reports configurations with unexpected names")
    def test_library_settings(self, library_env: dict[str, str], test_agent: TestAgentAPI, test_library: APMLibrary):
        with test_library.dd_start_span("test"):
            pass

        configuration_by_name = test_agent.wait_for_telemetry_configurations()
        # # Check that the tags name match the expected value

        assert (
            test_agent.get_telemetry_config_by_origin(
                configuration_by_name, "DD_ENV", "env_var", return_value_only=True
            )
            == "dev"
        )
        assert (
            test_agent.get_telemetry_config_by_origin(
                configuration_by_name, "DD_SERVICE", "env_var", return_value_only=True
            )
            == "service_test"
        )
        assert (
            test_agent.get_telemetry_config_by_origin(
                configuration_by_name, "DD_VERSION", "env_var", return_value_only=True
            )
            == "5.2.0"
        )
        assert (
            test_agent.get_telemetry_config_by_origin(
                configuration_by_name, "DD_TRACE_RATE_LIMIT", "env_var", return_value_only=True
            )
            == "10"
        )
        assert (
            test_agent.get_telemetry_config_by_origin(
                configuration_by_name, "DD_TRACE_HEADER_TAGS", "env_var", return_value_only=True
            )
            == "User-Agent:my-user-agent,Content-Type."
        )
        assert (
            test_agent.get_telemetry_config_by_origin(
                configuration_by_name, "DD_TRACE_ENABLED", "env_var", return_value_only=True
            )
            is True
        )
        assert (
            test_agent.get_telemetry_config_by_origin(
                configuration_by_name, "DD_TRACE_OBFUSCATION_QUERY_STRING_REGEXP", "env_var", return_value_only=True
            )
            == r"\d{3}-\d{2}-\d{4}"
        )
        assert (
            test_agent.get_telemetry_config_by_origin(
                configuration_by_name, "DD_TRACE_CLIENT_IP_HEADER", "env_var", return_value_only=True
            )
            == "random-header-name"
        )

    @pytest.mark.parametrize(
        "library_env",
        [
            {
                "DD_TELEMETRY_HEARTBEAT_INTERVAL": "0.1",  # Decrease the heartbeat/poll intervals to speed up the tests
                "DD_TRACE_LOG_DIRECTORY": "/some/temporary/directory",
                "DD_TRACE_HTTP_CLIENT_ERROR_STATUSES": "200-250",
                "DD_TRACE_HTTP_SERVER_ERROR_STATUSES": "250-200",
                "DD_TRACE_HTTP_CLIENT_TAG_QUERY_STRING": "false",
            }
        ],
    )
    @missing_feature(context.library == "nodejs", reason="Not implemented")
    @missing_feature(context.library <= "python@2.16.0", reason="Reports configurations with unexpected names")
    def test_library_settings_2(self, library_env: dict[str, str], test_agent: TestAgentAPI, test_library: APMLibrary):
        with test_library.dd_start_span("test"):
            pass

        configuration_by_name = test_agent.wait_for_telemetry_configurations()

        assert (
            test_agent.get_telemetry_config_by_origin(
                configuration_by_name, "DD_TRACE_LOG_DIRECTORY", "env_var", return_value_only=True
            )
            == "/some/temporary/directory"
        )
        assert (
            test_agent.get_telemetry_config_by_origin(
                configuration_by_name, "DD_TRACE_HTTP_CLIENT_ERROR_STATUSES", "env_var", return_value_only=True
            )
            == "200-250"
        )
        assert (
            test_agent.get_telemetry_config_by_origin(
                configuration_by_name, "DD_TRACE_HTTP_SERVER_ERROR_STATUSES", "env_var", return_value_only=True
            )
            == "250-200"
        )
        assert (
            test_agent.get_telemetry_config_by_origin(
                configuration_by_name, "DD_TRACE_HTTP_CLIENT_TAG_QUERY_STRING", "env_var", return_value_only=True
            )
            is False
        )


@scenarios.parametric
@rfc("https://docs.google.com/document/d/1In4TfVBbKEztLzYg4g0si5H56uzAbYB3OfqzRGP2xhg/edit")
@features.telemetry_app_started_event
class Test_Environment:
    """Clients should use and report the same environment values for features."""

    @pytest.mark.parametrize(
        "library_env",
        [
            {
                # Decrease the heartbeat/poll intervals to speed up the tests
                "DD_TELEMETRY_HEARTBEAT_INTERVAL": "0.1",
                "DD_TRACE_SAMPLE_RATE": "0.3",
                "DD_LOGS_INJECTION": "true",
                "DD_TRACE_HEADER_TAGS": "X-Header-Tag-1:header_tag_1,X-Header-Tag-2:header_tag_2",
                "DD_TAGS": "team:apm,component:web",
                "DD_TRACE_ENABLED": "true",
                # node.js DD_TRACING_ENABLED is equivalent to DD_TRACE_ENABLED in other libraries
                "DD_TRACING_ENABLED": "true",
                "DD_PROFILING_ENABLED": "false",
                "DD_APPSEC_ENABLED": "false",
                "DD_DATA_STREAMS_ENABLED": "false",
            }
        ],
    )
    @missing_feature(context.library <= "python@2.16.0", reason="Reports configurations with unexpected names")
    def test_library_settings(self, library_env: dict[str, str], test_agent: TestAgentAPI, test_library: APMLibrary):
        with test_library.dd_start_span("test"):
            pass

        configuration_by_name = test_agent.wait_for_telemetry_configurations()
        for apm_telemetry_name, environment_value in [
            ("trace_sample_rate", ("0.3", 0.3)),
            ("logs_injection_enabled", ("true", True)),
            (
                "trace_header_tags",
                (
                    "X-Header-Tag-1:header_tag_1,X-Header-Tag-2:header_tag_2",
                    "x-header-tag-1:header_tag_1,x-header-tag-2:header_tag_2",
                ),
            ),
            ("trace_tags", ("team:apm,component:web", "component:web,team:apm")),
            ("trace_enabled", ("true", True)),
            ("profiling_enabled", ("false", False)),
            ("appsec_enabled", ("false", False)),
            ("data_streams_enabled", ("false", False)),
        ]:
            # The Go tracer does not support logs injection.
            if context.library == "golang" and apm_telemetry_name in ("logs_injection_enabled",):
                continue
            if context.library == "cpp" and apm_telemetry_name in (
                "logs_injection_enabled",
                "trace_header_tags",
                "profiling_enabled",
                "appsec_enabled",
                "data_streams_enabled",
            ):
                continue
            if context.library == "python" and apm_telemetry_name in ("trace_sample_rate",):
                # DD_TRACE_SAMPLE_RATE is not supported in ddtrace>=3.x
                continue

            mapped_apm_telemetry_name = _mapped_telemetry_name(apm_telemetry_name)
            cfg_item = test_agent.get_telemetry_config_by_origin(
                configuration_by_name, mapped_apm_telemetry_name, "env_var"
            )
            assert cfg_item is not None, f"Missing telemetry config item for '{mapped_apm_telemetry_name}'"
            assert isinstance(cfg_item, dict)
            if isinstance(environment_value, tuple):
                assert cfg_item.get("value") in environment_value, f"Unexpected value for '{mapped_apm_telemetry_name}'"
            else:
                assert cfg_item.get("value") == environment_value, f"Unexpected value for '{mapped_apm_telemetry_name}'"
            assert cfg_item.get("origin") == "env_var", f"Unexpected origin for '{mapped_apm_telemetry_name}'"

    @missing_feature(context.library == "dotnet", reason="Not implemented")
    @missing_feature(context.library == "java", reason="Not implemented")
    @missing_feature(context.library == "ruby", reason="Not implemented")
    @missing_feature(context.library == "php", reason="Not implemented")
    @missing_feature(context.library == "cpp", reason="Not implemented")
    @missing_feature(context.library == "python", reason="OTEL Sampling config is mapped to a different datadog config")
    @pytest.mark.parametrize(
        "library_env",
        [
            {
                "DD_TRACE_AGENT_PORT": "agent.port",
                "DD_TRACE_OTEL_ENABLED": 1,
                "DD_TELEMETRY_HEARTBEAT_INTERVAL": 1,
                "TIMEOUT": 1500,
                "DD_SERVICE": "service",
                "OTEL_SERVICE_NAME": "otel_service",
                "DD_TRACE_LOG_LEVEL": "error",
                "DD_LOG_LEVEL": "error",
                "OTEL_LOG_LEVEL": "debug",
                # python tracer supports DD_TRACE_SAMPLING_RULES not DD_TRACE_SAMPLE_RATE
                "DD_TRACE_SAMPLING_RULES": '[{"sample_rate":0.5}]',
                "DD_TRACE_SAMPLE_RATE": "0.5",
                "OTEL_TRACES_SAMPLER": "traceidratio",
                "OTEL_TRACES_SAMPLER_ARG": "0.1",
                "DD_TRACE_ENABLED": "true",
                "OTEL_TRACES_EXPORTER": "none",
                "DD_RUNTIME_METRICS_ENABLED": "true",
                "OTEL_METRICS_EXPORTER": "none",
                "DD_TAGS": "foo:bar,baz:qux",
                "OTEL_RESOURCE_ATTRIBUTES": "foo=bar1,baz=qux1",
                "DD_TRACE_PROPAGATION_STYLE": "datadog",
                "OTEL_PROPAGATORS": "datadog,tracecontext",
                "OTEL_LOGS_EXPORTER": "none",
                "OTEL_SDK_DISABLED": "false",
            }
        ],
    )
    def test_telemetry_otel_env_hiding(
        self, library_env: dict[str, str], test_agent: TestAgentAPI, test_library: APMLibrary
    ):
        with test_library.dd_start_span("test"):
            pass
        event = test_agent.wait_for_telemetry_event("generate-metrics", wait_loops=400)
        payload = event["payload"]
        assert event["request_type"] == "generate-metrics"

        metrics = payload["series"]
        assert payload["namespace"] == "tracers"
        otel_hiding = [s for s in metrics if s["metric"] == "otel.env.hiding"]
        assert not [s for s in metrics if s["metric"] == "otel.env.invalid"]

        if context.library == "nodejs":
            ddlog_config = "dd_trace_log_level"
        elif context.library == "python":
            ddlog_config = "dd_trace_debug"
        else:
            ddlog_config = "dd_log_level"

        if context.library == "python":
            otelsampler_config = "otel_traces_sampler"
        else:
            otelsampler_config = "otel_traces_sampler_arg"

        if context.library == "python":
            ddsampling_config = "dd_trace_sampling_rules"
        else:
            ddsampling_config = "dd_trace_sample_rate"

        dd_to_otel_mapping: list[list[str | None]] = [
            ["dd_trace_propagation_style", "otel_propagators"],
            ["dd_service", "otel_service_name"],
            [ddsampling_config, "otel_traces_sampler"],
            ["dd_trace_enabled", "otel_traces_exporter"],
            ["dd_runtime_metrics_enabled", "otel_metrics_exporter"],
            ["dd_tags", "otel_resource_attributes"],
            ["dd_trace_otel_enabled", "otel_sdk_disabled"],
            [ddlog_config, "otel_log_level"],
            [ddsampling_config, otelsampler_config],
        ]

        for dd_config, otel_config in dd_to_otel_mapping:
            for metric in otel_hiding:
                if (
                    f"config_datadog:{dd_config}" in metric["tags"]
                    and f"config_opentelemetry:{otel_config}" in metric["tags"]
                ):
                    assert metric["points"][0][1] == 1
                    break
            else:
                pytest.fail(
                    f"Could not find a metric with {dd_config} and {otel_config} in otelHiding metrics: {otel_hiding}"
                )

    @missing_feature(context.library == "dotnet", reason="Not implemented")
    @missing_feature(context.library == "java", reason="Not implemented")
    @missing_feature(context.library == "ruby", reason="Not implemented")
    @missing_feature(context.library == "php", reason="Not implemented")
    @missing_feature(context.library == "cpp", reason="Not implemented")
    @missing_feature(context.library == "python", reason="OTEL Sampling config is mapped to a different datadog config")
    @missing_feature(
        context.library == "nodejs", reason="does not collect otel_env.invalid metrics for otel_resource_attributes"
    )
    @pytest.mark.parametrize(
        "library_env",
        [
            {
                "DD_TRACE_AGENT_PORT": "agent.port",
                "DD_TELEMETRY_HEARTBEAT_INTERVAL": 1,
                "TIMEOUT": 1500,
                "OTEL_SERVICE_NAME": "otel_service",
                "OTEL_LOG_LEVEL": "foo",
                "OTEL_TRACES_SAMPLER": "foo",
                "OTEL_TRACES_SAMPLER_ARG": "foo",
                "OTEL_TRACES_EXPORTER": "foo",
                "OTEL_METRICS_EXPORTER": "foo",
                "OTEL_RESOURCE_ATTRIBUTES": "foo",
                "OTEL_PROPAGATORS": "foo",
                "OTEL_LOGS_EXPORTER": "foo",
                "DD_TRACE_OTEL_ENABLED": None,
                "DD_TRACE_DEBUG": None,
                "OTEL_SDK_DISABLED": "foo",
            }
        ],
    )
    def test_telemetry_otel_env_invalid(
        self, library_env: dict[str, str], test_agent: TestAgentAPI, test_library: APMLibrary
    ):
        with test_library.dd_start_span("test"):
            pass
        event = test_agent.wait_for_telemetry_event("generate-metrics", wait_loops=400)
        payload = event["payload"]
        assert event["request_type"] == "generate-metrics"

        metrics = payload["series"]

        assert payload["namespace"] == "tracers"

        otel_invalid = [s for s in metrics if s["metric"] == "otel.env.invalid"]

        if context.library == "nodejs":
            ddlog_config = "dd_trace_log_level"
        elif context.library == "python":
            ddlog_config = "dd_trace_debug"
        else:
            ddlog_config = "dd_log_level"

        if context.library == "python":
            otelsampler_config = "otel_traces_sampler"
        else:
            otelsampler_config = "otel_traces_sampler_arg"

        if context.library == "python":
            ddsampling_config = "dd_trace_sampling_rules"
        else:
            ddsampling_config = "dd_trace_sample_rate"

        dd_to_otel_mapping: list[list[str | None]] = [
            ["dd_trace_propagation_style", "otel_propagators"],
            [ddsampling_config, "otel_traces_sampler"],
            ["dd_trace_enabled", "otel_traces_exporter"],
            ["dd_runtime_metrics_enabled", "otel_metrics_exporter"],
            ["dd_tags", "otel_resource_attributes"],
            ["dd_trace_otel_enabled", "otel_sdk_disabled"],
            [ddlog_config, "otel_log_level"],
            [ddsampling_config, otelsampler_config],
            [None, "otel_logs_exporter"],
        ]

        for dd_config, otel_config in dd_to_otel_mapping:
            for metric in otel_invalid:
                if (
                    dd_config is None or f"config_datadog:{dd_config}" in metric["tags"]
                ) and f"config_opentelemetry:{otel_config}" in metric["tags"]:
                    assert metric["points"][0][1] == 1
                    break
            else:
                pytest.fail(
                    f"Could not find a metric with {dd_config} and {otel_config} in otel_invalid metrics: {otel_invalid}"
                )


@scenarios.parametric
@features.stable_configuration_support
@rfc("https://docs.google.com/document/d/1MNI5d3g6R8uU3FEWf2e08aAsFcJDVhweCPMjQatEb0o")
class Test_Stable_Configuration_Origin(StableConfigWriter):
    """Clients should report origin of configurations set by stable configuration faithfully"""

    @pytest.mark.parametrize(
        ("local_cfg", "library_env", "fleet_cfg", "expected_origins"),
        [
            (
                {
                    "DD_LOGS_INJECTION": True,
                    "DD_RUNTIME_METRICS_ENABLED": True,
                    "DD_DYNAMIC_INSTRUMENTATION_ENABLED": True,
                },
                {
                    "DD_TELEMETRY_HEARTBEAT_INTERVAL": "0.1",  # Decrease the heartbeat/poll intervals to speed up the tests
                    "DD_RUNTIME_METRICS_ENABLED": True,
                },
                {"DD_LOGS_INJECTION": True},
                {
                    "logs_injection_enabled": "fleet_stable_config",
                    # Reporting for other origins than stable config is not completely implemented
                    # "runtime_metrics_enabled": "env_var",
                    "dynamic_instrumentation_enabled": "local_stable_config",
                },
            )
        ],
    )
    def test_stable_configuration_origin(
        self,
        local_cfg: dict[str, bool],
        library_env: dict[str, str],
        fleet_cfg: dict[str, bool],
        test_agent: TestAgentAPI,
        test_library: APMLibrary,
        expected_origins: dict[str, str],
    ):
        with test_library:
            self.write_stable_config(
                {
                    "apm_configuration_default": local_cfg,
                },
                "/etc/datadog-agent/application_monitoring.yaml",
                test_library,
            )
            self.write_stable_config(
                {
                    "apm_configuration_default": fleet_cfg,
                },
                "/etc/datadog-agent/managed/datadog-agent/stable/application_monitoring.yaml",
                test_library,
            )
            # Sleep between telemetry events to ensure they are recorded with different timestamps, to later reorder them.
            # seq_id can't be used to sort because payloads are sent from different tracer sessions.
            time.sleep(1)
            test_library.container_restart()
            test_library.dd_start_span("test")
        configuration_by_name = test_agent.wait_for_telemetry_configurations()
        for cfg_name, expected_origin in expected_origins.items():
            # The Go tracer does not support logs injection.
            if context.library == "golang" and cfg_name == "logs_injection_enabled":
                continue
            apm_telemetry_name = _mapped_telemetry_name(cfg_name)
            telemetry_item = test_agent.get_telemetry_config_by_origin(
                configuration_by_name, apm_telemetry_name, expected_origin
            )
            assert (
                telemetry_item is not None
            ), f"No configuration found for '{apm_telemetry_name}' with origin '{expected_origin}'"
            assert isinstance(telemetry_item, dict)
            assert telemetry_item["origin"] == expected_origin, f"wrong origin for {telemetry_item}"
            assert telemetry_item["value"]

    @missing_feature(context.library == "nodejs", reason="Not implemented")
    @missing_feature(context.library == "dotnet", reason="Not implemented")
    @missing_feature(context.library <= "java@v1.53.0-SNAPSHOT", reason="Not implemented")
    @pytest.mark.parametrize(
        ("local_cfg", "library_env", "fleet_cfg", "fleet_config_id"),
        [
            (
                {"DD_DYNAMIC_INSTRUMENTATION_ENABLED": True},
                {
                    "DD_TELEMETRY_HEARTBEAT_INTERVAL": "0.1",  # Decrease the heartbeat/poll intervals to speed up the tests
                },
                {
                    "DD_TRACE_DEBUG": True,
                },
                "1231231231231",
            )
        ],
    )
    def test_stable_configuration_config_id(
        self,
        local_cfg: dict[str, bool],
        library_env: dict[str, str],
        fleet_cfg: dict[str, bool],
        test_agent: TestAgentAPI,
        test_library: APMLibrary,
        fleet_config_id: str,
    ):
        with test_library:
            self.write_stable_config(
                {
                    "apm_configuration_default": local_cfg,
                },
                "/etc/datadog-agent/application_monitoring.yaml",
                test_library,
            )
            self.write_stable_config(
                {
                    "apm_configuration_default": fleet_cfg,
                    "config_id": fleet_config_id,
                },
                "/etc/datadog-agent/managed/datadog-agent/stable/application_monitoring.yaml",
                test_library,
            )
            # Sleep to ensure the telemetry events are sent with different timestamps
            time.sleep(1)
            test_library.container_restart()
            test_library.dd_start_span("test")
        configuration_by_name = test_agent.wait_for_telemetry_configurations()
        # Configuration set via fleet config should have the config_id set
        apm_telemetry_name = _mapped_telemetry_name("trace_debug_enabled")
        telemetry_item = test_agent.get_telemetry_config_by_origin(
            configuration_by_name, apm_telemetry_name, "fleet_stable_config"
        )
        assert (
            telemetry_item is not None
        ), f"No configuration found for '{apm_telemetry_name}' with origin 'fleet_stable_config'"
        assert isinstance(telemetry_item, dict)
        assert telemetry_item["origin"] == "fleet_stable_config"
        assert telemetry_item["config_id"] == fleet_config_id

        # Configuration set via local config should not have the config_id set
        apm_telemetry_name = _mapped_telemetry_name("dynamic_instrumentation_enabled")
        telemetry_item = test_agent.get_telemetry_config_by_origin(
            configuration_by_name, apm_telemetry_name, "local_stable_config"
        )
        assert (
            telemetry_item is not None
        ), f"No configuration found for '{apm_telemetry_name}' with origin 'local_stable_config'"
        assert isinstance(telemetry_item, dict)
        assert telemetry_item["origin"] == "local_stable_config"
        assert "config_id" not in telemetry_item or telemetry_item["config_id"] is None

    @pytest.mark.parametrize(
        ("local_cfg", "library_env", "fleet_cfg", "expected_origins"),
        [
            (
                {
                    "DD_TRACE_PROPAGATION_STYLE": "tracecontext",
                    "DD_TAGS": "tag1:value1,tag2:value2",
                },
                {
                    "DD_TELEMETRY_HEARTBEAT_INTERVAL": "0.1",  # Decrease the heartbeat/poll intervals to speed up the tests
                },
                {
                    "DD_TRACE_PROPAGATION_STYLE": "datadog",
                },
                {
                    "tags": "local_stable_config",
                    "trace_propagation_style": "fleet_stable_config",
                },
            )
        ],
    )
    @missing_feature(
        context.library in ["cpp", "golang"],
        reason="extended configs are not supported",
    )
    @bug(context.library == "python", reason="APMAPI-1630")
    @bug(context.library == "ruby", reason="APMAPI-1631")
    @bug(context.library == "nodejs", reason="APMAPI-1709")
    def test_stable_configuration_origin_extended_configs_good_use_case(
        self,
        local_cfg: dict[str, str],
        library_env: dict[str, str],
        fleet_cfg: dict[str, str],
        test_agent: TestAgentAPI,
        test_library: APMLibrary,
        expected_origins: dict[str, str],
    ):
        """Test that extended configuration options (tags, propagation style) report their origin correctly.

        This test verifies that complex configuration values like tag arrays and propagation
        styles are properly tracked with their configuration origin (local vs fleet stable config).
        """
        with test_library:
            self.write_stable_config(
                {
                    "apm_configuration_default": local_cfg,
                },
                "/etc/datadog-agent/application_monitoring.yaml",
                test_library,
            )
            self.write_stable_config(
                {
                    "apm_configuration_default": fleet_cfg,
                },
                "/etc/datadog-agent/managed/datadog-agent/stable/application_monitoring.yaml",
                test_library,
            )
            # Sleep between telemetry events to ensure they are recorded with different timestamps, to later reorder them.
            # seq_id can't be used to sort because payloads are sent from different tracer sessions.
            time.sleep(1)
            test_library.container_restart()
            test_library.dd_start_span("test")
        configuration_by_name = test_agent.wait_for_telemetry_configurations()
        for cfg_name, expected_origin in expected_origins.items():
            apm_telemetry_name = _mapped_telemetry_name(cfg_name)
            telemetry_item = test_agent.get_telemetry_config_by_origin(
                configuration_by_name, apm_telemetry_name, expected_origin
            )
            assert (
                telemetry_item is not None
            ), f"No configuration found for '{apm_telemetry_name}' with origin '{expected_origin}'. Full configuration_by_name: {configuration_by_name}"

            assert isinstance(telemetry_item, dict)
            actual_origin = telemetry_item.get("origin", "<missing>")
            assert isinstance(telemetry_item, dict)
            assert (
                telemetry_item["origin"] == expected_origin
            ), f"Origin mismatch for {telemetry_item}. Expected origin: '{expected_origin}', Actual origin: '{actual_origin}'"
            assert telemetry_item["value"]

    @pytest.mark.parametrize(
        ("local_cfg", "library_env", "fleet_cfg", "expected_origins"),
        [
            (
                {
                    "DD_TRACE_PROPAGATION_STYLE": "tracecontext",
                    "DD_TAGS": "tag1:value1,tag2:value2",
                },
                {
                    "DD_TELEMETRY_HEARTBEAT_INTERVAL": "0.1",  # Decrease the heartbeat/poll intervals to speed up the tests
                },
                {
                    "DD_TRACE_PROPAGATION_STYLE": "datadog",
                },
                {
                    "tags": "local_stable_config",
                    "trace_propagation_style": "fleet_stable_config",
                },
            )
        ],
    )
    @missing_feature(
        context.library in ["cpp", "golang"],
        reason="extended configs are not supported",
    )
    @irrelevant(context.library in ["java", "php", "dotnet"], reason="temporary use case for python, ruby and nodejs")
    @missing_feature(context.library <= "nodejs@5.75.0", reason="extended configs are not supported")
    def test_stable_configuration_origin_extended_configs_temporary_use_case(
        self,
        local_cfg: dict[str, str],
        library_env: dict[str, str],
        fleet_cfg: dict[str, str],
        test_agent: TestAgentAPI,
        test_library: APMLibrary,
        expected_origins: dict[str, str],
    ):
        """Test that extended configuration options (tags, propagation style) report their origin correctly.

        This test verifies that complex configuration values like tag arrays and propagation
        styles are properly tracked with their configuration origin (local vs fleet stable config).
        """
        with test_library:
            self.write_stable_config(
                {
                    "apm_configuration_default": local_cfg,
                },
                "/etc/datadog-agent/application_monitoring.yaml",
                test_library,
            )
            self.write_stable_config(
                {
                    "apm_configuration_default": fleet_cfg,
                },
                "/etc/datadog-agent/managed/datadog-agent/stable/application_monitoring.yaml",
                test_library,
            )
            # Sleep between telemetry events to ensure they are recorded with different timestamps, to later reorder them.
            # seq_id can't be used to sort because payloads are sent from different tracer sessions.
            time.sleep(1)
            test_library.container_restart()
            test_library.dd_start_span("test")
        configuration_by_name = test_agent.wait_for_telemetry_configurations()
        for cfg_name, expected_origin in expected_origins.items():
            # Python, Ruby and Node.js only report inject and extract keys for trace_propagation_style
            if cfg_name == "trace_propagation_style" and context.library.name in ["python", "ruby", "nodejs"]:
                _check_propagation_style_with_inject_and_extract(
                    test_agent, configuration_by_name, expected_origin, context.library.name
                )
            elif cfg_name == "tags" and context.library.name in ["ruby"]:
                continue
            else:
                apm_telemetry_name = _mapped_telemetry_name(cfg_name)
                telemetry_item = test_agent.get_telemetry_config_by_origin(
                    configuration_by_name, apm_telemetry_name, expected_origin
                )
                assert (
                    telemetry_item is not None
                ), f"No configuration found for '{apm_telemetry_name}' with origin '{expected_origin}'. Full configuration_by_name: {configuration_by_name}"
                assert isinstance(telemetry_item, dict)
                actual_origin = telemetry_item.get("origin", "<missing>")
                assert (
                    telemetry_item["origin"] == expected_origin
                ), f"Origin mismatch for {telemetry_item}. Expected origin: '{expected_origin}', Actual origin: '{actual_origin}'"
                assert telemetry_item["value"]


DEFAULT_ENVVARS = {
    # Decrease the heartbeat/poll intervals to speed up the tests
    "DD_TELEMETRY_HEARTBEAT_INTERVAL": "0.2",
}


@rfc("https://docs.google.com/document/d/14vsrCbnAKnXmJAkacX9I6jKPGKmxsq0PKUb3dfiZpWE/edit")
@scenarios.parametric
@features.telemetry_app_started_event
class Test_TelemetryInstallSignature:
    """This telemetry provides insights into how a library was installed."""

    @pytest.mark.parametrize(
        "library_env",
        [
            {
                **DEFAULT_ENVVARS,
                "DD_INSTRUMENTATION_INSTALL_TIME": str(int(time.time())),
                "DD_INSTRUMENTATION_INSTALL_TYPE": "k8s_single_step",
                "DD_INSTRUMENTATION_INSTALL_ID": str(uuid.uuid4()),
            },
        ],
    )
    def test_telemetry_event_propagated(
        self, library_env: dict[str, str], test_agent: TestAgentAPI, test_library: APMLibrary
    ):
        """Ensure the installation ID is included in the app-started telemetry event.

        The installation ID is generated as soon as possible in the APM installation process. It is propagated
        to the APM library via an environment variable. It is used to correlate telemetry events to help determine
        where installation issues are occurring.
        """

        # Some libraries require a first span for telemetry to be emitted.
        with test_library.dd_start_span("first_span"):
            pass

        test_agent.wait_for_telemetry_event("app-started", wait_loops=400)
        requests = test_agent.raw_telemetry(clear=True)
        assert len(requests) > 0, "There should be at least one telemetry event (app-started)"
        for req in requests:
            body = json.loads(base64.b64decode(req["body"]))
            if body["request_type"] != "app-started":
                continue
            assert (
                "install_signature" in body["payload"]
            ), f"The install signature should be included in the telemetry event, got {body}"
            assert (
                "install_id" in body["payload"]["install_signature"]
            ), "The install id should be included in the telemetry event, got {}".format(
                body["payload"]["install_signature"]
            )
            assert body["payload"]["install_signature"]["install_id"] == library_env["DD_INSTRUMENTATION_INSTALL_ID"]
            assert (
                body["payload"]["install_signature"]["install_type"] == library_env["DD_INSTRUMENTATION_INSTALL_TYPE"]
            )
            assert (
                "install_type" in body["payload"]["install_signature"]
            ), "The install type should be included in the telemetry event, got {}".format(
                body["payload"]["install_signature"]
            )
            assert (
                body["payload"]["install_signature"]["install_time"] == library_env["DD_INSTRUMENTATION_INSTALL_TIME"]
            )
            assert (
                "install_time" in body["payload"]["install_signature"]
            ), "The install time should be included in the telemetry event, got {}".format(
                body["payload"]["install_signature"]
            )

    @pytest.mark.parametrize("library_env", [{**DEFAULT_ENVVARS}])
    def test_telemetry_event_not_propagated(
        self, library_env: dict[str, str], test_agent: TestAgentAPI, test_library: APMLibrary
    ):
        """When instrumentation data is not propagated to the library
        The telemetry event should not contain telemetry as the Agent will add it when not present.
        """

        # Some libraries require a first span for telemetry to be emitted.
        with test_library.dd_start_span("first_span"):
            pass

        test_agent.wait_for_telemetry_event("app-started")
        requests = test_agent.raw_telemetry(clear=True)
        assert len(requests) > 0, "There should be at least one telemetry event (app-started)"
        for req in requests:
            body = json.loads(base64.b64decode(req["body"]))
            if "payload" in body:
                assert (
                    "install_signature" not in body["payload"]
                ), f"The install signature should not be included in the telemetry event, got {body}"


@scenarios.parametric
@features.ssi_service_tracking
class Test_TelemetrySSIConfigs:
    """This telemetry provides insights into how a library was installed."""

    @pytest.mark.parametrize(
        ("library_env", "expected_value"),
        [
            (
                {
                    **DEFAULT_ENVVARS,
                    "DD_SERVICE": "service_test",
                    "DD_INJECTION_ENABLED": "tracer",
                },
                "tracer",
            ),
            (
                {
                    **DEFAULT_ENVVARS,
                    "DD_SERVICE": "service_test",
                    "DD_INJECTION_ENABLED": "service_test,profiler,false",
                },
                "service_test,profiler,false",
            ),
        ],
    )
    def test_injection_enabled(
        self,
        library_env: dict[str, str],
        expected_value: str | None,
        test_agent: TestAgentAPI,
        test_library: APMLibrary,
    ):
        """Ensure SSI DD_INJECTION_ENABLED configuration is captured by a telemetry event."""

        # Some libraries require a first span for telemetry to be emitted.
        with test_library.dd_start_span("first_span"):
            pass

        test_agent.wait_for_telemetry_configurations()

        configuration_by_name = test_agent.wait_for_telemetry_configurations(service="service_test")
        ssi_enabled_telemetry_name = _mapped_telemetry_name("ssi_injection_enabled")
        inject_enabled = test_agent.get_telemetry_config_by_origin(
            configuration_by_name, ssi_enabled_telemetry_name, "env_var", fallback_to_first=(expected_value is None)
        )
        assert inject_enabled is not None, f"No configuration found for '{ssi_enabled_telemetry_name}'"
        assert isinstance(inject_enabled, dict)
        assert inject_enabled.get("value") == expected_value
        if expected_value is not None:
            assert inject_enabled.get("origin") == "env_var"

    @pytest.mark.parametrize(
        ("library_env", "expected_value"),
        [
            (
                {
                    **DEFAULT_ENVVARS,
                    "DD_SERVICE": "service_test",
                    "DD_INJECT_FORCE": "true",
                },
                "true",
            ),
            (
                {
                    **DEFAULT_ENVVARS,
                    "DD_SERVICE": "service_test",
                    "DD_INJECT_FORCE": "false",
                },
                "false",
            ),
        ],
    )
<<<<<<< HEAD
    @bug(context.library == "java", reason="APMAPI-12345")  # java does not send this telemetry config
    @bug(context.library == "php", reason="APMAPI-12345")  # php Reports "false" instead of "true"
    def test_inject_force(self, library_env, expected_value, test_agent, test_library):
=======
    def test_inject_force(
        self, library_env: dict[str, str], expected_value: str, test_agent: TestAgentAPI, test_library: APMLibrary
    ):
>>>>>>> f1b1b5f6
        """Ensure SSI DD_INJECT_FORCE configuration is captured by a telemetry event."""

        # Some libraries require a first span for telemetry to be emitted.
        with test_library.dd_start_span("first_span"):
            pass

        test_agent.wait_for_telemetry_configurations()
        configuration_by_name = test_agent.wait_for_telemetry_configurations(service="service_test")
        # # Check that the tags name match the expected value
        inject_force_telemetry_name = _mapped_telemetry_name("ssi_forced_injection_enabled")
        inject_force = test_agent.get_telemetry_config_by_origin(
            configuration_by_name, inject_force_telemetry_name, "env_var", fallback_to_first=(expected_value == "none")
        )
        assert inject_force is not None, f"No configuration found for '{inject_force_telemetry_name}'"
        assert isinstance(inject_force, dict)
        assert str(inject_force.get("value")).lower() == expected_value
        assert inject_force.get("origin") == "env_var"

    @pytest.mark.parametrize("library_env", [{**DEFAULT_ENVVARS, "DD_SERVICE": "service_test"}])
    def test_instrumentation_source_non_ssi(
        self, library_env: dict[str, str], test_agent: TestAgentAPI, test_library: APMLibrary
    ):
        # Some libraries require a first span for telemetry to be emitted.
        with test_library.dd_start_span("first_span"):
            pass

        test_agent.wait_for_telemetry_configurations()
        configuration_by_name = test_agent.wait_for_telemetry_configurations(service="service_test")
        # Check that the tags name match the expected value
        instrumentation_source_telemetry_name = _mapped_telemetry_name("instrumentation_source")
        # Take any configuration (origin doesn't matter for this test)
        instrumentation_source = test_agent.get_telemetry_config_by_origin(
            configuration_by_name, instrumentation_source_telemetry_name, "default", fallback_to_first=True
        )
        assert (
            instrumentation_source is not None
        ), f"No configuration found for '{instrumentation_source_telemetry_name}'"
        assert isinstance(instrumentation_source, dict)
        value: str | None = instrumentation_source.get("value")
        assert value is not None
        assert value.lower() != "ssi"


@rfc("https://docs.google.com/document/d/1xTLC3UEGNooZS0YOYp3swMlAhtvVn1aa639TGxHHYvg/edit")
@scenarios.parametric
@features.telemetry_app_started_event
class Test_TelemetrySCAEnvVar:
    """This telemetry entry has the value of DD_APPSEC_SCA_ENABLED in the library."""

    @pytest.mark.parametrize(
        ("library_env", "outcome_value"),
        [
            ({**DEFAULT_ENVVARS, "DD_APPSEC_SCA_ENABLED": "true"}, True),
            ({**DEFAULT_ENVVARS, "DD_APPSEC_SCA_ENABLED": "false"}, False),
        ],
    )
    @missing_feature(context.library <= "python@2.16.0", reason="Converts boolean values to strings")
    def test_telemetry_sca_enabled_propagated(
        self, library_env: dict[str, str], test_agent: _TestAgentAPI, test_library: APMLibrary, *, outcome_value: bool
    ):
        self._assert_telemetry_sca_enabled_propagated(
            library_env,
            test_agent,
            test_library,
            outcome_value=outcome_value,
        )

    @pytest.mark.parametrize(
        ("library_env", "outcome_value"),
        [
            ({**DEFAULT_ENVVARS, "DD_APPSEC_SCA_ENABLED": "True"}, True),
            ({**DEFAULT_ENVVARS, "DD_APPSEC_SCA_ENABLED": "1"}, True),
            ({**DEFAULT_ENVVARS, "DD_APPSEC_SCA_ENABLED": "False"}, False),
            ({**DEFAULT_ENVVARS, "DD_APPSEC_SCA_ENABLED": "0"}, False),
        ],
    )
    @missing_feature(context.library <= "python@2.16.0", reason="Converts boolean values to strings")
    @irrelevant(context.library not in ("python", "golang"))
    def test_telemetry_sca_enabled_propagated_specifics(
        self, library_env: dict[str, str], test_agent: _TestAgentAPI, test_library: APMLibrary, *, outcome_value: bool
    ):
        self._assert_telemetry_sca_enabled_propagated(
            library_env,
            test_agent,
            test_library,
            outcome_value=outcome_value,
        )

    def _assert_telemetry_sca_enabled_propagated(
        self, library_env: dict[str, str], test_agent: _TestAgentAPI, test_library: APMLibrary, *, outcome_value: bool
    ):
        configuration_by_name = test_agent.wait_for_telemetry_configurations()
        dd_appsec_sca_enabled = TelemetryUtils.get_dd_appsec_sca_enabled_str(context.library)

        logger.info(f"""Check that:
    * the env var DD_APPSEC_SCA_ENABLED={library_env['DD_APPSEC_SCA_ENABLED']}
    * is reported in telemetry configuration {dd_appsec_sca_enabled} as value={outcome_value}""")

        assert configuration_by_name is not None, "Missing telemetry configuration"

        cfg_appsec_enabled = configuration_by_name.get(dd_appsec_sca_enabled)
        logger.info(f"Oberved {dd_appsec_sca_enabled}: {cfg_appsec_enabled}")
        assert cfg_appsec_enabled is not None, f"Missing telemetry config item for '{dd_appsec_sca_enabled}'"

        # Backend implementation accepts both boolean and string representations
        assert cfg_appsec_enabled[0].get("value") in (outcome_value, str(outcome_value).lower())

    @pytest.mark.parametrize("library_env", [{**DEFAULT_ENVVARS}])
    @missing_feature(
        context.library <= "python@2.16.0",
        reason="Does not report DD_APPSEC_SCA_ENABLED configuration if the default value is used",
    )
    def test_telemetry_sca_enabled_not_propagated(
        self, library_env: dict[str, str], test_agent: TestAgentAPI, test_library: APMLibrary
    ):
        configuration_by_name = test_agent.wait_for_telemetry_configurations()

        assert configuration_by_name is not None, "Missing telemetry configuration"

        dd_appsec_sca_enabled = TelemetryUtils.get_dd_appsec_sca_enabled_str(context.library)

        if context.library in ("java", "nodejs", "python"):
            cfg_appsec_enabled = configuration_by_name.get(dd_appsec_sca_enabled)
            assert cfg_appsec_enabled is not None, f"Missing telemetry config item for '{dd_appsec_sca_enabled}'"
            assert cfg_appsec_enabled[0].get("value") is None
        else:
            assert dd_appsec_sca_enabled not in configuration_by_name<|MERGE_RESOLUTION|>--- conflicted
+++ resolved
@@ -9,13 +9,10 @@
 
 from .conftest import StableConfigWriter, _TestAgentAPI
 from utils.telemetry_utils import TelemetryUtils
-<<<<<<< HEAD
-from utils import context, scenarios, rfc, features, missing_feature, bug
-=======
+
 from utils import context, scenarios, rfc, features, missing_feature, irrelevant, logger, bug
 from utils.docker_fixtures import TestAgentAPI
 from .conftest import APMLibrary
->>>>>>> f1b1b5f6
 
 
 telemetry_name_mapping = {
@@ -1107,15 +1104,10 @@
             ),
         ],
     )
-<<<<<<< HEAD
     @bug(context.library == "java", reason="APMAPI-12345")  # java does not send this telemetry config
-    @bug(context.library == "php", reason="APMAPI-12345")  # php Reports "false" instead of "true"
-    def test_inject_force(self, library_env, expected_value, test_agent, test_library):
-=======
     def test_inject_force(
         self, library_env: dict[str, str], expected_value: str, test_agent: TestAgentAPI, test_library: APMLibrary
     ):
->>>>>>> f1b1b5f6
         """Ensure SSI DD_INJECT_FORCE configuration is captured by a telemetry event."""
 
         # Some libraries require a first span for telemetry to be emitted.
