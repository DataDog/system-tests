--- conflicted
+++ resolved
@@ -334,16 +334,12 @@
         else:
             otelsampler_config = "otel_traces_sampler_arg"
 
-<<<<<<< HEAD
         if context.library == "python":
             ddsampling_config = "dd_trace_sampling_rules"
         else:
             ddsampling_config = "dd_trace_sample_rate"
 
-        dd_to_otel_mapping: List[List[Optional[str]]] = [
-=======
         dd_to_otel_mapping: List[List[str | None]] = [
->>>>>>> f4f3b4bd
             ["dd_trace_propagation_style", "otel_propagators"],
             ["dd_service", "otel_service_name"],
             [ddsampling_config, "otel_traces_sampler"],
@@ -426,16 +422,12 @@
         else:
             otelsampler_config = "otel_traces_sampler_arg"
 
-<<<<<<< HEAD
         if context.library == "python":
             ddsampling_config = "dd_trace_sampling_rules"
         else:
             ddsampling_config = "dd_trace_sample_rate"
 
-        dd_to_otel_mapping: List[List[Optional[str]]] = [
-=======
         dd_to_otel_mapping: List[List[str | None]] = [
->>>>>>> f4f3b4bd
             ["dd_trace_propagation_style", "otel_propagators"],
             [ddsampling_config, "otel_traces_sampler"],
             ["dd_trace_enabled", "otel_traces_exporter"],
