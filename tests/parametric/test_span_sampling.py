--- conflicted
+++ resolved
@@ -10,14 +10,7 @@
 from utils.parametric.spec.trace import USER_KEEP
 from utils.parametric.spec.trace import Span
 from utils.parametric.spec.trace import find_span_in_traces
-<<<<<<< HEAD
-import time
-import json
-from utils import missing_feature, context, scenarios
-from utils.tools import logger
-=======
 from utils import missing_feature, context, scenarios, features, flaky
->>>>>>> 82f6f6ef
 
 
 @features.single_span_sampling
