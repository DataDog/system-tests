--- conflicted
+++ resolved
@@ -349,21 +349,11 @@
         """
         with test_library:
             with test_library.otel_start_span("span_test_current_span_from_otel") as s1:
-<<<<<<< HEAD
                 dd_current_span = test_library.dd_current_span()
                 assert dd_current_span.span_id == s1.span_id
-                s1.end_span()
             dd_current_span = test_library.dd_current_span()
             assert int(dd_current_span.span_id) == 0
             assert int(dd_current_span.trace_id) == 0
-=======
-                current_span = test_library.current_span()
-                assert current_span.span_id == s1.span_id
-
-            current_span = test_library.current_span()
-            assert int(current_span.span_id) == 0
-            assert int(current_span.trace_id) == 0
->>>>>>> 869f1f76
 
 
 @scenarios.parametric
@@ -750,21 +740,11 @@
                 assert dd_current_span.span_id == s1.span_id
 
                 with test_library.otel_start_span("span_test_current_spans_s2", parent_id=s1.span_id) as s2:
-<<<<<<< HEAD
                     dd_current_span = test_library.otel_current_span()
                     assert dd_current_span.span_id == s2.span_id
-                    s2.end_span()
 
                 dd_current_span = test_library.otel_current_span()
                 assert dd_current_span.span_id == s1.span_id
-                s1.end_span()
-=======
-                    current_span = test_library.otel_current_span()
-                    assert current_span.span_id == s2.span_id
-
-                current_span = test_library.otel_current_span()
-                assert current_span.span_id == s1.span_id
->>>>>>> 869f1f76
 
             dd_current_span = test_library.otel_current_span()
             assert int(dd_current_span.span_id) == 0
