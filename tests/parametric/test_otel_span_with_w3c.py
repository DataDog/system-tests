--- conflicted
+++ resolved
@@ -19,15 +19,11 @@
 class Test_Otel_Span_With_W3c:
     @irrelevant(context.library == "cpp", reason="library does not implement OpenTelemetry")
     @missing_feature(context.library == "php", reason="Not implemented")
-<<<<<<< HEAD
-=======
-    @missing_feature(context.library == "ruby", reason="Not implemented")
     @missing_feature(context.library == "python", reason="Not implemented")
     @missing_feature(context.library == "python_http", reason="Not implemented")
     @missing_feature(context.library == "java", reason="Not implemented")
     @missing_feature(context.library == "nodejs", reason="Not implemented")
     @missing_feature(context.library == "dotnet", reason="Not implemented")
->>>>>>> c3f92ea5
     def test_otel_start_span_with_w3c(self, test_agent, test_library):
         """
             - Start/end a span with start and end options
