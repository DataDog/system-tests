--- conflicted
+++ resolved
@@ -625,290 +625,6 @@
         assert "tracestate" in headers6
         assert len(tracestate6Arr) == 1 and tracestate6Arr[0].startswith("dd=")
 
-<<<<<<< HEAD
-=======
-    @missing_feature(context.library < "java@v1.43.0", reason="span links attributes field added in 1.43.0")
-    @missing_feature(context.library == "ruby", reason="not_implemented yet")
-    @missing_feature(context.library == "cpp", reason="not_implemented yet")
-    @missing_feature(context.library == "dotnet", reason="not_implemented yet")
-    @missing_feature(context.library == "golang", reason="not_implemented yet")
-    @missing_feature(context.library == "nodejs", reason="not_implemented yet")
-    @missing_feature(context.library == "php", reason="not_implemented yet")
-    @enable_datadog_b3multi_tracecontext_extract_first_false()
-    def test_headers_precedence_propagationstyle_resolves_conflicting_contexts(self, test_agent, test_library):
-        """
-        This test asserts that when multiple contexts are extracted,
-        the first context extracted is the primary context, and the one used.
-        If the latter contexts have a different trace_id than the primary context,
-        they are added as span links to the resulting span.
-        """
-        with test_library:
-            # 1) Datadog and tracecontext headers, Datadog is primary context,
-            # trace-id does not match,
-            # tracestate is present, so should be added to tracecontext span_link
-            with test_library.dd_extract_headers_and_make_child_span(
-                name="span1",
-                http_headers=[
-                    ["traceparent", "00-11111111111111110000000000000001-000000003ade68b1-01"],
-                    ["tracestate", "dd=s:2;t.tid:1111111111111111,foo=1"],
-                    ["x-datadog-trace-id", "2"],
-                    ["x-datadog-parent-id", "987654321"],
-                    ["x-datadog-sampling-priority", "2"],
-                    ["x-datadog-tags", "_dd.p.tid=1111111111111111"],
-                ],
-            ) as s1:
-                pass
-            # 2) Datadog and tracecontext headers, trace-id does match, Datadog is primary context
-            # we want to make sure there's no span link since they match
-            with test_library.dd_extract_headers_and_make_child_span(
-                name="span2",
-                http_headers=[
-                    ["traceparent", "00-11111111111111110000000000000001-000000003ade68b1-01"],
-                    ["tracestate", "dd=s:2;t.tid:1111111111111111,foo=1"],
-                    ["x-datadog-trace-id", "1"],
-                    ["x-datadog-parent-id", "987654322"],
-                    ["x-datadog-sampling-priority", "2"],
-                    ["x-datadog-tags", "_dd.p.tid=1111111111111111"],
-                ],
-            ) as s2:
-                pass
-            # 3) Datadog, tracecontext, b3multi headers, Datadog is primary context
-            # tracecontext and b3multi trace_id do match it
-            # we should have two span links, b3multi should not have tracestate
-            with test_library.dd_extract_headers_and_make_child_span(
-                name="span3",
-                http_headers=[
-                    ["traceparent", "00-11111111111111110000000000000001-000000003ade68b1-01"],
-                    ["tracestate", "dd=s:2;t.tid:1111111111111111,foo=1"],
-                    ["x-datadog-trace-id", "4"],
-                    ["x-datadog-parent-id", "987654323"],
-                    ["x-datadog-sampling-priority", "2"],
-                    ["x-datadog-tags", "_dd.p.tid=1111111111111111"],
-                    ["x-b3-traceid", "11111111111111110000000000000003"],
-                    ["x-b3-spanid", "a2fb4a1d1a96d312"],
-                    ["x-b3-sampled", "1"],
-                ],
-            ) as s3:
-                pass
-            # 4) Datadog, b3multi headers edge case where we want to make sure NOT to create a span_link
-            # if the secondary context has trace_id 0 since that's not valid.
-            with test_library.dd_extract_headers_and_make_child_span(
-                name="span4",
-                http_headers=[
-                    ["x-datadog-trace-id", "5"],
-                    ["x-datadog-parent-id", "987654324"],
-                    ["x-datadog-sampling-priority", "2"],
-                    ["x-datadog-tags", "_dd.p.tid=1111111111111111"],
-                    ["x-b3-traceid", "00000000000000000000000000000000"],
-                    ["x-b3-spanid", "a2fb4a1d1a96d314"],
-                    ["x-b3-sampled", "1"],
-                ],
-            ) as s4:
-                pass
-            # 5) Datadog, b3multi headers edge case where we want to make sure NOT to create a span_link
-            # if the secondary context has span_id 0 since that's not valid.
-            with test_library.dd_extract_headers_and_make_child_span(
-                name="span5",
-                http_headers=[
-                    ["x-datadog-trace-id", "6"],
-                    ["x-datadog-parent-id", "987654325"],
-                    ["x-datadog-sampling-priority", "2"],
-                    ["x-datadog-tags", "_dd.p.tid=1111111111111111"],
-                    ["x-b3-traceid", "11111111111111110000000000000003"],
-                    ["x-b3-spanid", " 0000000000000000"],
-                    ["x-b3-sampled", "1"],
-                ],
-            ) as s5:
-                pass
-
-        traces = test_agent.wait_for_num_traces(5)
-        span1, span2, span3, span4, span5 = (
-            find_span_in_traces(traces, s1.trace_id, s1.span_id),
-            find_span_in_traces(traces, s2.trace_id, s2.span_id),
-            find_span_in_traces(traces, s3.trace_id, s3.span_id),
-            find_span_in_traces(traces, s4.trace_id, s4.span_id),
-            find_span_in_traces(traces, s5.trace_id, s5.span_id),
-        )
-
-        # 1) Datadog and tracecontext headers, trace-id does not match, Datadog is primary context
-        # tracestate is present, so should be added to tracecontext span_link
-        assert span1["trace_id"] == 2
-        links0 = retrieve_span_links(span1)
-        assert len(links0) == 1
-        link0 = links0[0]
-        assert link0["trace_id"] == 1
-        assert link0["span_id"] == 987654321
-        assert link0["attributes"] == {"reason": "terminated_context", "context_headers": "tracecontext"}
-        assert link0["tracestate"] == "dd=s:2;t.tid:1111111111111111,foo=1"
-        assert link0["trace_id_high"] == 1229782938247303441
-
-        # 2) Datadog and tracecontext headers, trace-id does match, Datadog is primary context
-        # we just want to make sure there's not span link since they match
-        assert span2["trace_id"] == 1
-        assert retrieve_span_links(span2) == None
-
-        # 3) Datadog, tracecontext, b3multi headers, Datadog is primary context
-        # tracecontext and b3multi headers do not match
-        # we should have two span links, b3multi should not have tracestate
-        assert span3["trace_id"] == 4
-        links2 = retrieve_span_links(span3)
-        assert len(links2) == 2
-        link1 = links2[0]
-        assert link1["trace_id"] == 3
-        assert link1["span_id"] == 11744061942159299346
-        assert link1["attributes"] == {"reason": "terminated_context", "context_headers": "b3multi"}
-        assert link1["trace_id_high"] == 1229782938247303441
-
-        link2 = links2[1]
-        assert link2["trace_id"] == 1
-        assert link2["span_id"] == 987654321
-        assert link2["attributes"] == {"reason": "terminated_context", "context_headers": "tracecontext"}
-        assert link2["tracestate"] == "dd=s:2;t.tid:1111111111111111,foo=1"
-        assert link2["trace_id_high"] == 1229782938247303441
-
-        # 4) Datadog, b3multi headers edge case where we want to make sure NOT to create a span_link
-        # if the secondary context has trace_id 0 since that's not valid.
-        assert span4["trace_id"] == 5
-        assert span4.get("span_links") == None
-
-        # 5) Datadog, b3multi headers edge case where we want to make sure NOT to create a span_link
-        # if the secondary context has span_id 0 since that's not valid.
-        assert span5["trace_id"] == 6
-        assert span5.get("span_links") == None
-
-    @missing_feature(context.library < "java@v1.43.0", reason="span links attributes field added in 1.43.0")
-    @missing_feature(context.library == "ruby", reason="not_implemented yet")
-    @missing_feature(context.library == "cpp", reason="not_implemented yet")
-    @missing_feature(context.library == "dotnet", reason="not_implemented yet")
-    @missing_feature(context.library == "golang", reason="not_implemented yet")
-    @missing_feature(context.library == "nodejs", reason="not_implemented yet")
-    @missing_feature(context.library == "php", reason="not_implemented yet")
-    @pytest.mark.parametrize("library_env", [{"DD_TRACE_PROPAGATION_STYLE": "tracecontext,datadog,b3multi"}])
-    def test_headers_precedence_propagationstyle_resolves_conflicting_contexts_tracecontext_precedence(
-        self, test_agent, test_library
-    ):
-        """
-        This test is the same as above, but tests the precedence of tracecontext over datadog and b3multi
-        """
-        with test_library:
-            # Trace ids with the three styles do not match
-            with test_library.dd_extract_headers_and_make_child_span(
-                name="trace_ids_do_not_match",
-                http_headers=[
-                    ["traceparent", "00-11111111111111110000000000000002-000000003ade68b1-01"],
-                    ["tracestate", "dd=s:2;p:000000000000000a,foo=1"],
-                    ["x-datadog-parent-id", "10"],
-                    ["x-datadog-trace-id", "2"],
-                    ["x-datadog-tags", "_dd.p.tid=2222222222222222"],
-                    ["x-datadog-sampling-priority", "2"],
-                    ["x-b3-traceid", "11111111111111110000000000000003"],
-                    ["x-b3-spanid", "a2fb4a1d1a96d312"],
-                    ["x-b3-sampled", "0"],
-                ],
-            ) as s1:
-                pass
-
-        traces = test_agent.wait_for_num_traces(1)
-        span = find_span_in_traces(traces, s1.trace_id, s1.span_id)
-
-        assert span["name"] == "trace_ids_do_not_match"
-        span_links = retrieve_span_links(span)
-        assert len(span_links) == 2
-        link1 = span_links[0]
-        assert link1["trace_id"] == 2
-        assert link1["span_id"] == 10
-        assert link1["attributes"] == {"reason": "terminated_context", "context_headers": "datadog"}
-        assert link1["trace_id_high"] == 2459565876494606882
-
-        link2 = span_links[1]
-        assert link2["trace_id"] == 3
-        assert link2["span_id"] == 11744061942159299346
-        assert link2["attributes"] == {"reason": "terminated_context", "context_headers": "b3multi"}
-        assert link2["trace_id_high"] == 1229782938247303441
-
-    # Checks for the consistent behavior of flags in span links.
-    @irrelevant(context.library == "java", reason="implementation specs have not been determined")
-    @irrelevant(context.library == "ruby", reason="implementation specs have not been determined")
-    @irrelevant(context.library == "cpp", reason="implementation specs have not been determined")
-    @irrelevant(context.library == "dotnet", reason="implementation specs have not been determined")
-    @irrelevant(context.library == "golang", reason="implementation specs have not been determined")
-    @irrelevant(context.library == "nodejs", reason="implementation specs have not been determined")
-    @irrelevant(context.library == "php", reason="implementation specs have not been determined")
-    @pytest.mark.parametrize("library_env", [{"DD_TRACE_PROPAGATION_STYLE": "tracecontext,datadog,b3multi"}])
-    def test_headers_precedence_propagationstyle_resolves_conflicting_contexts_spanlinks_flags(
-        self, test_agent, test_library
-    ):
-        """
-        Ensure the flags and tracestate fields are properly set in the span links
-        """
-        with test_library:
-            # Trace ids with the three styles do not match
-            with test_library.dd_extract_headers_and_make_child_span(
-                name="trace_ids_do_not_match",
-                http_headers=[
-                    ["traceparent", "00-11111111111111110000000000000002-000000003ade68b1-01"],
-                    ["tracestate", "dd=s:2;p:000000000000000a,foo=1"],
-                    ["x-datadog-parent-id", "10"],
-                    ["x-datadog-trace-id", "2"],
-                    ["x-datadog-tags", "_dd.p.tid=2222222222222222"],
-                    ["x-datadog-sampling-priority", "2"],
-                    ["x-b3-traceid", "11111111111111110000000000000003"],
-                    ["x-b3-spanid", "a2fb4a1d1a96d312"],
-                    ["x-b3-sampled", "0"],
-                ],
-            ) as s1:
-                pass
-
-        traces = test_agent.wait_for_num_traces(1)
-        span = find_span_in_traces(traces, s1.trace_id, s1.span_id)
-
-        span_links = retrieve_span_links(span)
-        assert len(span_links) == 2
-        link1 = span_links[0]
-        assert link1["flags"] == 1 | TRACECONTEXT_FLAGS_SET
-
-        link2 = span_links[1]
-        assert link2["flags"] == 0 | TRACECONTEXT_FLAGS_SET
-
-    # Checks for the consistent behavior of omitting tracestate in span links.
-    @missing_feature(context.library == "java", reason="not_implemented yet")
-    @missing_feature(context.library == "ruby", reason="not_implemented yet")
-    @missing_feature(context.library == "cpp", reason="not_implemented yet")
-    @missing_feature(context.library == "dotnet", reason="not_implemented yet")
-    @missing_feature(context.library == "golang", reason="not_implemented yet")
-    @missing_feature(context.library == "nodejs", reason="not_implemented yet")
-    @missing_feature(context.library == "php", reason="not_implemented yet")
-    @enable_tracecontext_datadog()
-    def test_headers_precedence_propagationstyle_resolves_conflicting_contexts_spanlinks_omit_tracestate(
-        self, test_agent, test_library
-    ):
-        """
-        Ensure the flags and tracestate fields are properly set in the span links
-        """
-        with test_library:
-            # Trace ids with the three styles do not match
-            with test_library.dd_extract_headers_and_make_child_span(
-                name="trace_ids_do_not_match",
-                http_headers=[
-                    ["traceparent", "00-11111111111111110000000000000002-000000003ade68b1-01"],
-                    ["tracestate", "dd=s:2;p:000000000000000a,foo=1"],
-                    ["x-datadog-parent-id", "10"],
-                    ["x-datadog-trace-id", "2"],
-                    ["x-datadog-tags", "_dd.p.tid=2222222222222222"],
-                    ["x-datadog-sampling-priority", "2"],
-                ],
-            ) as s1:
-                pass
-
-        traces = test_agent.wait_for_num_traces(1)
-        span = find_span_in_traces(traces, s1.trace_id, s1.span_id)
-
-        span_links = retrieve_span_links(span)
-        assert len(span_links) == 1
-        link1 = span_links[0]
-        assert link1.get("tracestate") == None
-
->>>>>>> 3d18f99f
     @enable_datadog_b3multi_tracecontext_extract_first_false()
     @missing_feature(context.library < "cpp@0.1.12", reason="Implemented in 0.1.12")
     @missing_feature(context.library < "dotnet@2.42.0", reason="Implemented in 2.42.0")
