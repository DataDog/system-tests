# Unless explicitly stated otherwise all files in this repository are licensed under the the Apache License Version 2.0.
# This product includes software developed at Datadog (https://www.datadoghq.com/).
# Copyright 2021 Datadog, Inc.

from utils import context, interfaces, irrelevant, weblog, scenarios, features, rfc


@rfc("https://docs.google.com/document/d/1cVod_VI7Yruq8U9dfMRFJd7npDu-uBpste2IB04GyaQ")
@features.span_events
@scenarios.agent_supporting_span_events
class Test_SpanEvents_WithAgentSupport:
    """Test that tracers send natively serialized span events if the agent support and serialization format support it.
    Tracers only need to test for their default serialization format (v0.4, v0.5, v0.7).

    Request the Weblog endpoint `/add_event`, which adds a span event (with any name and attributes values)
    to the request root span.
    """

    def setup_v04_v07_default_format(self):
        self.r = weblog.get("/add_event")

    @irrelevant(context.library in ["python"], reason="v0.4/0.7 is not the default format")
    def test_v04_v07_default_format(self):
        """For traces that default to the v0.4 or v0.7 format, send events as a top-level `span_events` field"""
        interfaces.library.assert_trace_exists(self.r)
        span = interfaces.library.get_root_span(self.r)
        meta = span.get("meta", {})
        assert "span_events" in span
        assert "events" not in meta

    def setup_v05_default_format(self):
        self.r = weblog.get("/add_event")

<<<<<<< HEAD
    @irrelevant(context.library in ["ruby", "nodejs", "golang"], reason="v0.5 is not the default format")
=======
    @irrelevant(context.library in ["ruby"], reason="v0.5 is not the default format")
    @irrelevant(context.library in ["nodejs"], reason="v0.5 is not the default format")
    @irrelevant(context.library > "python@3.3.0", reason="DD_TRACE_NATIVE_SPAN_EVENTS overrides v0.5")
>>>>>>> b01e96d1
    def test_v05_default_format(self):
        """For traces that default to the v0.5 format, send events as the span tag `events`
        given this format does not support native serialization.
        """
        interfaces.library.assert_trace_exists(self.r)
        span = interfaces.library.get_root_span(self.r)
        meta = span.get("meta", {})
        assert "span_events" not in span
        assert "events" in meta


@features.span_events
@scenarios.agent_not_supporting_span_events
class Test_SpanEvents_WithoutAgentSupport:
    """Test that tracers do not attempt to send natively serialized span events if the agent does not support it.

    Request the Weblog endpoint `/add_event`, which adds a span event (with any name and attributes values)
    to the request root span.
    """

    def setup_send_as_a_tag(self):
        self.r = weblog.get("/add_event")

    def test_send_as_a_tag(self):
        """Send span events as the tag `events` when the agent does not support native serialization"""
        interfaces.library.assert_trace_exists(self.r)
        span = interfaces.library.get_root_span(self.r)
        meta = span.get("meta", {})
        assert "span_events" not in span
        assert "events" in meta<|MERGE_RESOLUTION|>--- conflicted
+++ resolved
@@ -31,13 +31,8 @@
     def setup_v05_default_format(self):
         self.r = weblog.get("/add_event")
 
-<<<<<<< HEAD
     @irrelevant(context.library in ["ruby", "nodejs", "golang"], reason="v0.5 is not the default format")
-=======
-    @irrelevant(context.library in ["ruby"], reason="v0.5 is not the default format")
-    @irrelevant(context.library in ["nodejs"], reason="v0.5 is not the default format")
     @irrelevant(context.library > "python@3.3.0", reason="DD_TRACE_NATIVE_SPAN_EVENTS overrides v0.5")
->>>>>>> b01e96d1
     def test_v05_default_format(self):
         """For traces that default to the v0.5 format, send events as the span tag `events`
         given this format does not support native serialization.
