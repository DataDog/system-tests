# Unless explicitly stated otherwise all files in this repository are licensed under the the Apache License Version 2.0.
# This product includes software developed at Datadog (https://www.datadoghq.com/).
# Copyright 2021 Datadog, Inc.

from utils import context, interfaces, irrelevant, weblog, scenarios, features, rfc


@rfc("https://docs.google.com/document/d/1cVod_VI7Yruq8U9dfMRFJd7npDu-uBpste2IB04GyaQ")
@features.span_events
<<<<<<< HEAD
@scenarios.integrations
=======
@scenarios.agent_supporting_span_events
>>>>>>> 1b696040
class Test_SpanEvents_WithAgentSupport:
    """Test that tracers send natively serialized span events if the agent support and serialization format support it.
    Tracers only need to test for their default serialization format (v0.4, v0.5, v0.7).

    Request the Weblog endpoint `/add_event`, which adds a span event (with any name and attributes values)
    to the request root span.
    """

    def setup_v04_v07_default_format(self):
        self.r = weblog.get("/add_event")

    def test_v04_v07_default_format(self):
        """For traces that default to the v0.4 or v0.7 format, send events as a top-level `span_events` field"""
        interfaces.library.assert_trace_exists(self.r)
        span = interfaces.library.get_root_span(self.r)
        meta = span.get("meta", {})
        assert "span_events" in span
        assert "events" not in meta

    def setup_v05_default_format(self):
        self.r = weblog.get("/add_event")

    @irrelevant(context.library in ["ruby"], reason="v0.5 is not the default format")
    @irrelevant(context.library in ["nodejs"], reason="v0.5 is not the default format")
    def test_v05_default_format(self):
        """For traces that default to the v0.5 format, send events as the span tag `events`
        given this format does not support native serialization.
        """
        interfaces.library.assert_trace_exists(self.r)
        span = interfaces.library.get_root_span(self.r)
        meta = span.get("meta", {})
        assert "span_events" not in span
        assert "events" in meta


@features.span_events
@scenarios.agent_not_supporting_span_events
class Test_SpanEvents_WithoutAgentSupport:
    """Test that tracers do not attempt to send natively serialized span events if the agent does not support it.

    Request the Weblog endpoint `/add_event`, which adds a span event (with any name and attributes values)
    to the request root span.
    """

    def setup_send_as_a_tag(self):
        self.r = weblog.get("/add_event")

    def test_send_as_a_tag(self):
        """Send span events as the tag `events` when the agent does not support native serialization"""
        interfaces.library.assert_trace_exists(self.r)
        span = interfaces.library.get_root_span(self.r)
        meta = span.get("meta", {})
        assert "span_events" not in span
        assert "events" in meta<|MERGE_RESOLUTION|>--- conflicted
+++ resolved
@@ -7,11 +7,7 @@
 
 @rfc("https://docs.google.com/document/d/1cVod_VI7Yruq8U9dfMRFJd7npDu-uBpste2IB04GyaQ")
 @features.span_events
-<<<<<<< HEAD
-@scenarios.integrations
-=======
 @scenarios.agent_supporting_span_events
->>>>>>> 1b696040
 class Test_SpanEvents_WithAgentSupport:
     """Test that tracers send natively serialized span events if the agent support and serialization format support it.
     Tracers only need to test for their default serialization format (v0.4, v0.5, v0.7).
