--- conflicted
+++ resolved
@@ -517,11 +517,7 @@
         assert sid is not None, "Expected a span ID, but got None"
 
         required_fields = ["service", "version", "env"]
-<<<<<<< HEAD
         if context.library.library in ("java", "python", "ruby"):
-=======
-        if context.library.name in ("java", "python"):
->>>>>>> 9be8b279
             required_fields = ["dd.service", "dd.version", "dd.env"]
         elif context.library.name == "dotnet":
             required_fields = ["dd_service", "dd_version", "dd_env"]
@@ -544,17 +540,9 @@
 
     def test_log_injection_default(self):
         assert self.r.status_code == 200
-<<<<<<< HEAD
-        dd_dict_in_logs = r'"dd":\{[^}]*\}'
-        stdout.assert_absence(dd_dict_in_logs)
-        dd_key_values_in_logs = r"(?=.*(?:dd\.env|dd\.service|dd\.span_id|dd\.trace_id|dd\.version))"
-        stdout.assert_absence(dd_key_values_in_logs)
-=======
-        pattern = r'"dd":\{[^}]*\}'
-        pattern = r'"dd.trace_id":\{[^}]*\}'
-        pattern = r'"dd_trace_id":\{[^}]*\}'
-        stdout.assert_absence(pattern)
->>>>>>> 9be8b279
+        stdout.assert_absence(r'"dd":\{[^}]*\}')
+        stdout.assert_absence(r'"dd.trace_id":\{[^}]*\}')
+        stdout.assert_absence(r'"dd_trace_id":\{[^}]*\}')
 
 
 @rfc("https://docs.google.com/document/d/1kI-gTAKghfcwI7YzKhqRv2ExUstcHqADIWA4-TZ387o/edit#heading=h.8v16cioi7qxp")
