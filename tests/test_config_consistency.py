--- conflicted
+++ resolved
@@ -76,7 +76,6 @@
 
 @scenarios.default
 @features.tracing_configuration_consistency
-<<<<<<< HEAD
 class Test_Config_HttpClientErrorStatuses_Default:
     """ Verify behavior of http clients """
 
@@ -149,6 +148,34 @@
 
         assert client_span.get("meta").get("http.status_code") == "202"
         assert client_span.get("error") == 1
+
+
+@scenarios.default
+@features.tracing_configuration_consistency
+class Test_Config_ClientTagQueryString_Empty:
+    """Verify behavior when DD_TRACE_HTTP_CLIENT_TAG_QUERY_STRING set to empty string"""
+
+    def setup_query_string_redaction_unset(self):
+        self.r = weblog.get("/make_distant_call", params={"url": "http://weblog:7777/?hi=monkey"})
+
+    def test_query_string_redaction_unset(self):
+        trace = [span for _, _, span in interfaces.library.get_spans(self.r, full_trace=True)]
+        expected_tags = {"http.url": "http://weblog:7777/?hi=monkey"}
+        assert _get_span_by_tags(trace, expected_tags), f"Span with tags {expected_tags} not found in {trace}"
+
+
+@scenarios.tracing_config_nondefault_3
+@features.tracing_configuration_consistency
+class Test_Config_ClientTagQueryString_Configured:
+    """Verify behavior when DD_TRACE_HTTP_CLIENT_TAG_QUERY_STRING set to false"""
+
+    def setup_query_string_redaction(self):
+        self.r = weblog.get("/make_distant_call", params={"url": "http://weblog:7777/?hi=monkey"})
+
+    def test_query_string_redaction(self):
+        trace = [span for _, _, span in interfaces.library.get_spans(self.r, full_trace=True)]
+        expected_tags = {"http.url": "http://weblog:7777/"}
+        assert _get_span_by_tags(trace, expected_tags), f"Span with tags {expected_tags} not found in {trace}"
 
 
 def _get_span(spans, resource_name, tags):
@@ -167,31 +194,6 @@
         if match:
             return s
     return {}
-=======
-class Test_Config_ClientTagQueryString_Empty:
-    """Verify behavior when DD_TRACE_HTTP_CLIENT_TAG_QUERY_STRING set to empty string"""
-
-    def setup_query_string_redaction_unset(self):
-        self.r = weblog.get("/make_distant_call", params={"url": "http://weblog:7777/?hi=monkey"})
-
-    def test_query_string_redaction_unset(self):
-        trace = [span for _, _, span in interfaces.library.get_spans(self.r, full_trace=True)]
-        expected_tags = {"http.url": "http://weblog:7777/?hi=monkey"}
-        assert _get_span_by_tags(trace, expected_tags), f"Span with tags {expected_tags} not found in {trace}"
-
-
-@scenarios.tracing_config_nondefault_3
-@features.tracing_configuration_consistency
-class Test_Config_ClientTagQueryString_Configured:
-    """Verify behavior when DD_TRACE_HTTP_CLIENT_TAG_QUERY_STRING set to false"""
-
-    def setup_query_string_redaction(self):
-        self.r = weblog.get("/make_distant_call", params={"url": "http://weblog:7777/?hi=monkey"})
-
-    def test_query_string_redaction(self):
-        trace = [span for _, _, span in interfaces.library.get_spans(self.r, full_trace=True)]
-        expected_tags = {"http.url": "http://weblog:7777/"}
-        assert _get_span_by_tags(trace, expected_tags), f"Span with tags {expected_tags} not found in {trace}"
 
 
 def _get_span_by_tags(trace, tags):
@@ -202,5 +204,4 @@
             if span["meta"].get(k) != v:
                 break
         else:
-            return span
->>>>>>> 54b593f8
+            return span