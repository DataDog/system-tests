--- conflicted
+++ resolved
@@ -73,43 +73,6 @@
         assert spans[0]["meta"]["http.status_code"] == "202"
         assert spans[0]["error"] == 1
 
-<<<<<<< HEAD
-@scenarios.tracing_config_nondefault
-@features.tracing_configuration_consistency
-class Test_Config_IntegrationEnabled_False:
-    """ Verify behavior of integrations automatic spans """
-
-    def setup_mongodb_integration_enabled_false(self):
-        self.r = weblog.get("/integration_enabled_config")
-
-    def test_mongodb_integration_enabled_false(self):
-        assert self.r.status_code == 200
-
-        mongodbSpans = []
-        # We do not use get_spans: the span we look for is not directly the span that carry the request information
-        for data, trace in interfaces.library.get_traces(request=self.r):
-            mongodbSpans += [(data, span) for span in trace if span.get("name") == "mongodb.query"]
-            
-        assert len(mongodbSpans) == 0
-
-@scenarios.tracing_config_nondefault_2
-@features.tracing_configuration_consistency
-class Test_Config_IntegrationEnabled_True:
-    """ Verify behavior of integrations automatic spans """
-    
-    def setup_mongodb_integration_enabled_true(self):
-        self.r = weblog.get("/integration_enabled_config")
-
-    def test_mongodb_integration_enabled_true(self):
-        assert self.r.status_code == 200
-
-        mongodbSpans = []
-        # We do not use get_spans: the span we look for is not directly the span that carry the request information
-        for data, trace in interfaces.library.get_traces(request=self.r):
-            mongodbSpans += [(data, span) for span in trace if span.get("name") == "mongodb.query"]
-            
-        assert len(mongodbSpans) >= 1
-=======
 
 @scenarios.default
 @features.tracing_configuration_consistency
@@ -274,4 +237,40 @@
         assert (
             spans[0]["service"] != "service_test"
         )  # in default scenario, DD_SERVICE is set to "weblog" in the dockerfile; this is a temp fix to test that it is not the value we manually set in the specific scenario
->>>>>>> e132a2e2
+
+
+@scenarios.tracing_config_nondefault
+@features.tracing_configuration_consistency
+class Test_Config_IntegrationEnabled_False:
+    """ Verify behavior of integrations automatic spans """
+
+    def setup_mongodb_integration_enabled_false(self):
+        self.r = weblog.get("/integration_enabled_config")
+
+    def test_mongodb_integration_enabled_false(self):
+        assert self.r.status_code == 200
+
+        mongodbSpans = []
+        # We do not use get_spans: the span we look for is not directly the span that carry the request information
+        for data, trace in interfaces.library.get_traces(request=self.r):
+            mongodbSpans += [(data, span) for span in trace if span.get("name") == "mongodb.query"]
+            
+        assert len(mongodbSpans) == 0
+
+@scenarios.tracing_config_nondefault_2
+@features.tracing_configuration_consistency
+class Test_Config_IntegrationEnabled_True:
+    """ Verify behavior of integrations automatic spans """
+    
+    def setup_mongodb_integration_enabled_true(self):
+        self.r = weblog.get("/integration_enabled_config")
+
+    def test_mongodb_integration_enabled_true(self):
+        assert self.r.status_code == 200
+
+        mongodbSpans = []
+        # We do not use get_spans: the span we look for is not directly the span that carry the request information
+        for data, trace in interfaces.library.get_traces(request=self.r):
+            mongodbSpans += [(data, span) for span in trace if span.get("name") == "mongodb.query"]
+            
+        assert len(mongodbSpans) >= 1