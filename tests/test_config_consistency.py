--- conflicted
+++ resolved
@@ -545,9 +545,10 @@
 @scenarios.tracing_config_nondefault_2
 @features.log_injection
 class Test_Config_LogInjection_Default_Structured:
+    """Verify log injection is enabled by default for structured logs"""
     def setup_test_log_injection_default(self):
         self.message = "Test_Config_LogInjection_Default_Structured.test_log_injection_default"
-        self.r = weblog.get("/log/library", params={"msg": self.message, "structured": "true"})
+        self.r = weblog.get("/log/library", params={"msg": self.message, "structured": True})
 
     def test_test_log_injection_default(self):
         assert self.r.status_code == 200
@@ -565,18 +566,13 @@
 @scenarios.tracing_config_nondefault_2
 @features.log_injection
 class Test_Config_LogInjection_Default_Unstructured:
-    """Verify log injection is disabled by default"""
+    """Verify log injection is disabled by default for unstructured logs"""
 
     def setup_test_log_injection_default(self):
         self.message = "Test_Config_LogInjection_Default_Unstructured.test_log_injection_default"
-        self.r = weblog.get("/log/library", params={"msg": self.message, "structured": "false"})
-
-<<<<<<< HEAD
+        self.r = weblog.get("/log/library", params={"msg": self.message, "structured": False})
+
     def test_test_log_injection_default(self):
-=======
-    @bug(context.library > "nodejs@5.56.0", reason="APMAPI-1444")
-    def test_log_injection_default(self):
->>>>>>> 961bf8c6
         assert self.r.status_code == 200
         stdout.assert_absence(r'"dd":\{[^}]*\}')
         stdout.assert_absence(r'"dd.trace_id":\{[^}]*\}')
