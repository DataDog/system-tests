--- conflicted
+++ resolved
@@ -84,13 +84,8 @@
         self.r = weblog.get("/make_distant_call", params={"url": "http://weblog:7777/?key=monkey"})
 
     @bug(context.library == "java", reason="APMAPI-770")
-<<<<<<< HEAD
-    @missing_feature(context.library == "nodejs", reason="Node only obfuscates queries on the server side")
+    @missing_feature(context.library == "nodejs", reason="Node.js only obfuscates queries on the server side")
     @irrelevant(context.library < "golang@1.72.0-dev", reason="Obfuscation only occurs on server side")
-=======
-    @missing_feature(context.library == "nodejs", reason="Node.js only obfuscates queries on the server side")
-    @missing_feature(context.library == "golang", reason="Go only obfuscates queries on the server side")
->>>>>>> 2cb50330
     def test_query_string_obfuscation_empty_client(self):
         spans = [s for _, _, s in interfaces.library.get_spans(request=self.r, full_trace=True)]
         client_span = _get_span_by_tags(
