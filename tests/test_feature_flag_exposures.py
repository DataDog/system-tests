"""Test Feature Flag Exposure (FFE) exposure events in weblog end-to-end scenario."""

from utils import (
    weblog,
    interfaces,
    scenarios,
    features,
    remote_config as rc,
)


RC_PRODUCT = "FFE_FLAGS"
RC_PATH = f"datadog/2/{RC_PRODUCT}"


# Simple UFC fixture for testing with doLog: true
UFC_FIXTURE_DATA = {
    "id": "1",
    "createdAt": "2024-04-17T19:40:53.716Z",
    "format": "SERVER",
    "environment": {"name": "Test"},
    "flags": {
        "test-flag": {
            "key": "test-flag",
            "enabled": True,
            "variationType": "STRING",
            "variations": {"on": {"key": "on", "value": "on"}, "off": {"key": "off", "value": "off"}},
            "allocations": [
                {
                    "key": "default-allocation",
                    "rules": [],
                    "splits": [{"variationKey": "on", "shards": []}],
                    "doLog": True,
                }
            ],
        }
    },
}


@scenarios.feature_flag_exposure
@features.feature_flag_exposure
class Test_FFE_Exposure_Events:
    def setup_ffe_exposure_event_generation(self):
        """Set up FFE exposure event generation."""
        # Set up Remote Config
        config_id = "ffe-test-config"
        rc_config = UFC_FIXTURE_DATA
        rc.rc_state.reset().set_config(f"{RC_PATH}/{config_id}/config", rc_config).apply()

        # Evaluate a feature flag
        self.flag = "test-flag"
        variation_type = "STRING"
        default_value = "default"
        self.targeting_key = "test-user"
        attributes: dict[str, str] = {}

        self.r = weblog.post(
            "/ffe",
            json={
                "flag": self.flag,
                "variationType": variation_type,
                "defaultValue": default_value,
                "targetingKey": self.targeting_key,
                "attributes": attributes,
            },
        )

    def test_ffe_exposure_event_generation(self):
        """Test that FFE generates exposure events when flags are evaluated via weblog."""
        assert self.r.status_code == 200, f"Flag evaluation failed: {self.r.text}"

        for data in interfaces.agent.get_data(path_filters="/api/v2/exposures"):
            # validate data sent to /api/v2/exposures

            exposure_data = data["request"]["content"]
            # Validate that exposure data was received
            assert exposure_data is not None, "No exposure events were sent to agent"

            # Validate context object
            assert "context" in exposure_data, "Response missing 'context' field"
            context = exposure_data["context"]
<<<<<<< HEAD
            service_name = context.get("service")
            assert service_name == "weblog", f"Expected service_name 'weblog', got '{context}'"
=======
            assert context["service"] == "weblog", f"Expected service 'weblog', got '{context['service']}'"
>>>>>>> 8e570a7d
            assert context["version"] == "1.0.0", f"Expected version '1.0.0', got '{context['version']}'"
            assert context["env"] == "system-tests", f"Expected env 'system-tests', got '{context['env']}'"

            # Validate exposures array
            assert "exposures" in exposure_data, "Response missing 'exposures' field"
            assert isinstance(exposure_data["exposures"], list), "Exposures should be a list"
            assert len(exposure_data["exposures"]) > 0, "Expected at least one exposure event"

            # Validate structure of exposure event
            event = exposure_data["exposures"][0]
            assert "flag" in event, "Exposure event missing 'flag' field"
            assert "key" in event["flag"], "Flag missing 'key' field"
            assert event["flag"]["key"] == self.flag, f"Expected flag '{self.flag}', got '{event['flag']['key']}'"

            assert "subject" in event, "Exposure event missing 'subject' field"
            assert (
                event["subject"]["id"] == self.targeting_key
            ), f"Expected subject '{self.targeting_key}', got '{event['subject']['id']}'"<|MERGE_RESOLUTION|>--- conflicted
+++ resolved
@@ -80,12 +80,9 @@
             # Validate context object
             assert "context" in exposure_data, "Response missing 'context' field"
             context = exposure_data["context"]
-<<<<<<< HEAD
+
             service_name = context.get("service")
             assert service_name == "weblog", f"Expected service_name 'weblog', got '{context}'"
-=======
-            assert context["service"] == "weblog", f"Expected service 'weblog', got '{context['service']}'"
->>>>>>> 8e570a7d
             assert context["version"] == "1.0.0", f"Expected version '1.0.0', got '{context['version']}'"
             assert context["env"] == "system-tests", f"Expected env 'system-tests', got '{context['env']}'"
 
