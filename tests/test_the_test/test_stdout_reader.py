import os
import pytest
from utils.interfaces._logs import _LibraryStdout


pytestmark = pytest.mark.scenario("TEST_THE_TEST")


class Test_Main:
    def test_stdout_reader(self):
        """Test stdout reader"""

        os.makedirs("logs_test_the_test/docker/weblog", exist_ok=True)
        with open("logs_test_the_test/docker/weblog/stdout.log", "w", encoding="utf-8") as f:
            f.write("[dd.trace 2021-11-29 17:10:22:203 +0000] [main] DEBUG com.klass - some file\n")
            f.write("[dd.trace 2021-11-29 17:10:22:203 +0000] [main] INFO com.klass - AppSec initial 1.0.14\n")

        stdout = _LibraryStdout()
        stdout.configure(False)

<<<<<<< HEAD
        stdout.stop()
=======
        stdout.load_data()
>>>>>>> d9e7b875

        stdout.assert_absence(r"System\.Exception")
        stdout.assert_presence(r"some.*file")
        stdout.assert_presence(r"AppSec initial \d+\.\d+\.\d+", level="INFO")

        stdout.assert_presence(r"some.*file", level="DEBUG")<|MERGE_RESOLUTION|>--- conflicted
+++ resolved
@@ -18,11 +18,7 @@
         stdout = _LibraryStdout()
         stdout.configure(False)
 
-<<<<<<< HEAD
-        stdout.stop()
-=======
         stdout.load_data()
->>>>>>> d9e7b875
 
         stdout.assert_absence(r"System\.Exception")
         stdout.assert_presence(r"some.*file")
