--- conflicted
+++ resolved
@@ -21,17 +21,13 @@
 
 
 def find_configuration() -> Generator:
-<<<<<<< HEAD
     for payload in _get_telemetry_payload("app-started"):
         yield payload.get("configuration")
-    for payload in _get_telemetry_payload("app-client-configuration-change"):
-=======
     for data in interfaces.library.get_telemetry_data():
         content = data["request"]["content"]
         if content.get("request_type") not in ["app-started", "app-client-configuration-change"]:
             continue
         payload = content["payload"]
->>>>>>> 53608020
         yield payload.get("configuration")
 
 
