--- conflicted
+++ resolved
@@ -59,12 +59,8 @@
         stdout.assert_presence(r'AppSec In-App WAF returned:.*crs-921-160"', level="DEBUG")
         stdout.assert_presence(r'AppSec In-App WAF returned:.*crs-913-110"', level="DEBUG")
 
-<<<<<<< HEAD
-    @missing_feature(library="dotnet")
     @missing_feature(library="php", reason="Would require parsing the WAF result")
-=======
     @missing_feature(library="dotnet", reason="APPSEC-983")
->>>>>>> 48809a80
     def test_d06(self):
         """Log D6: WAF rule detected an attack with details"""
         stdout.assert_presence(r"Detecting an attack from rule crs-921-160:.*", level="DEBUG")
@@ -75,32 +71,14 @@
         """Log D7: Exception in rule"""
         stdout.assert_presence(r"Rule .* failed. Error details: ", level="DEBUG")
 
-<<<<<<< HEAD
-    @missing_feature(library="dotnet")
-    def test_d09(self):
-        """Log D9: WAF start of execution"""
-        stdout.assert_presence(r"Executing AppSec In-App WAF$", level="DEBUG")
-
-    @missing_feature(library="dotnet")
-    def test_d10(self):
-        """Log D10: WAF end of execution"""
-        stdout.assert_presence(r"Executing AppSec In-App WAF finished. Took \d+(?:\.\d+)? ms\.$", level="DEBUG")
-
-    @missing_feature(library="dotnet")
     @missing_feature(library="php")
-=======
     @missing_feature(library="dotnet", reason="APPSEC-983, being discussed")
->>>>>>> 48809a80
     def test_i01(self):
         """Log I1: AppSec initial configuration"""
         stdout.assert_presence(r"AppSec initial configuration from .*, libddwaf version: \d+\.\d+\.\d+", level="INFO")
 
-<<<<<<< HEAD
-    @missing_feature(library="dotnet")
     @missing_feature(library="php", reason="rules are not analyzed, only converted to PWArgs")
-=======
     @missing_feature(library="dotnet", reason="APPSEC-983")
->>>>>>> 48809a80
     def test_i02(self):
         """Log I2: AppSec rule source"""
         stdout.assert_presence(r"AppSec loaded \d+ rules from file .*$", level="INFO")
@@ -113,33 +91,6 @@
         stdout.assert_presence(r"Detecting an attack from rule crs-921-160$", level="INFO")
         stdout.assert_presence(r"Detecting an attack from rule crs-913-110$", level="INFO")
 
-<<<<<<< HEAD
-    @missing_feature(library="dotnet")
-    @missing_feature(library="php", reason="attack is only meta tag on trace")
-    def test_i07(self):
-        """Log I7: Pushing AppSec events"""
-        stdout.assert_presence(r"Pushing new attack to AppSec events$", level="INFO")
-
-    @missing_feature(library="dotnet")
-    @missing_feature(library="php", reason="attack is only meta tag on trace")
-    def test_i08(self):
-        """Log I8: Sending AppSec events"""
-        stdout.assert_presence(r"Sending \d+ AppSec events to the agent$", level="INFO")
-
-    @missing_feature(True, reason="not testable as now")
-    @missing_feature(library="php", reason="attack is only meta tag on trace")
-    def test_i09(self):
-        """Log I9: Dropping events"""
-        stdout.assert_presence(r"Dropping \d+ AppSec events because ", level="INFO")
-
-    @missing_feature(True, reason="not testable as now")
-    @missing_feature(library="php", reason="attack is only meta tag on trace")
-    def test_i10(self):
-        """Log I10: Flushing events before shutdown"""
-        stdout.assert_presence(r"Reporting AppSec event batch because of process shutdown.$", level="INFO")
-
-=======
->>>>>>> 48809a80
 
 @released(golang="?", dotnet="?", java="?", nodejs="?", php="?", python="?", ruby="?")
 class Test_StandardizationBlockMode(BaseTestCase):
