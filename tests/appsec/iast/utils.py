import json
from utils import weblog, interfaces, context
from utils.tools import logger


def _get_expectation(d):
    if d is None or isinstance(d, str):
        return d

    if isinstance(d, dict):
        expected = d.get(context.library.library)
        if isinstance(expected, dict):
            expected = expected.get(context.weblog_variant)
        return expected

    raise TypeError(f"Unsupported expectation type: {d}")


def _get_span_meta(request):
    spans = [span for _, span in interfaces.library.get_root_spans(request=request)]
    assert spans, "No root span found"
    span = spans[0]
    meta = span.get("meta", {})
    meta_struct = span.get("meta_struct", {})
    return meta, meta_struct


def get_iast_event(request):
    meta, meta_struct = _get_span_meta(request=request)
    assert "_dd.iast.json" in meta or "iast" in meta_struct, "No IAST info found tag in span"
    return meta.get("_dd.iast.json") or meta_struct.get("iast")


def assert_iast_vulnerability(
    request,
    vulnerability_count=None,
    vulnerability_type=None,
    expected_location=None,
    expected_evidence=None,
):
    iast = get_iast_event(request=request)
    assert iast["vulnerabilities"], "Expected at least one vulnerability"
    vulns = iast["vulnerabilities"]
    if vulnerability_type:
        vulns = [v for v in vulns if v["type"] == vulnerability_type]
        assert vulns, f"No vulnerability of type {vulnerability_type}"
    if expected_location:
        vulns = [v for v in vulns if v.get("location", {}).get("path", "") == expected_location]
        assert vulns, f"No vulnerability with location {expected_location}"
    if expected_evidence:
        vulns = [v for v in vulns if v.get("evidence", {}).get("value", "") == expected_evidence]
        assert vulns, f"No vulnerability with evidence value {expected_evidence}"
    if vulnerability_count is not None:
        assert len(vulns) == vulnerability_count


def assert_metric(request, metric, expected):
    spans_checked = 0
    metric_available = False
    for data, trace, span in interfaces.library.get_spans(request):
        if metric in span["metrics"]:
            metric_available = True
        spans_checked += 1
    assert spans_checked == 1
    assert metric_available == expected


def _check_telemetry_response_from_agent():
    # Java tracer (at least) disable telemetry if agent answer 403
    # Checking that agent answers 200
    # we do not fail the test, because we are not sure it's the official behavior
    for data in interfaces.library.get_telemetry_data():
        code = data["response"]["status_code"]
        if code != 200:
            filename = data["log_filename"]
            logger.warning(f"Agent answered {code} on {filename}, it may cause telemetry issues")
            return


def get_all_iast_events():
    spans = [span[2] for span in interfaces.library.get_spans()]
    assert spans, "No spans found"
    spans_meta = [span.get("meta") for span in spans]
    assert spans_meta, "No spans meta found"
    iast_events = [meta.get("_dd.iast.json") for meta in spans_meta if meta.get("_dd.iast.json")]
    assert iast_events, "No iast events found"

    return iast_events


def get_iast_sources(iast_events):
    sources: list = []

    for event in iast_events:
        sources.extend(event.get("sources", []))

    assert sources, "No sources found"

    return sources


class BaseSinkTestWithoutTelemetry:
    vulnerability_type = None
    http_method = None
    insecure_endpoint = None
    secure_endpoint = None
    params = None
    data = None
    headers = None
    secure_headers = None
    insecure_headers = None
    location_map = None
    evidence_map = None

    insecure_request = None
    secure_request = None

    @property
    def expected_location(self):
        return _get_expectation(self.location_map)

    @property
    def expected_evidence(self):
        return _get_expectation(self.evidence_map)

    def setup_insecure(self):
        # optimize by attaching requests to the class object, to avoid calling it several times. We can't attach them
        # to self, and we need to attach the request on class object, as there are one class instance by test case

        if self.__class__.insecure_request is None:
            assert self.insecure_endpoint is not None, f"{self}.insecure_endpoint must not be None"

            self.__class__.insecure_request = weblog.request(
                method=self.http_method,
                path=self.insecure_endpoint,
                params=self.params,
                data=self.data,
                headers=self.insecure_headers if self.insecure_headers is not None else self.headers,
            )

        self.insecure_request = self.__class__.insecure_request

    def test_insecure(self):
        assert_iast_vulnerability(
            request=self.insecure_request,
            vulnerability_type=self.vulnerability_type,
            expected_location=self.expected_location,
            expected_evidence=self.expected_evidence,
        )

    def check_test_insecure(self):
        # to avoid false positive, we need to check that iast is implemented
        # AND that the insecure endpoint is vulnerable

        interfaces.library.assert_iast_implemented()
        self.test_insecure()

    def setup_secure(self):
        # optimize by attaching requests to the class object, to avoid calling it several times. We can't attach them
        # to self, and we need to attach the request on class object, as there are one class instance by test case

        if self.__class__.secure_request is None:
            assert self.secure_endpoint is not None, f"Please set {self}.secure_endpoint"
            assert isinstance(self.secure_endpoint, str), f"Please set {self}.secure_endpoint"

            self.__class__.secure_request = weblog.request(
                method=self.http_method,
                path=self.secure_endpoint,
                params=self.params,
                data=self.data,
                headers=self.secure_headers if self.secure_headers is not None else self.headers,
            )

        self.secure_request = self.__class__.secure_request

    def test_secure(self):
        # to avoid false positive, we need to check first that the insecure endpoint is vulnerable
        self.check_test_insecure()

        self.assert_no_iast_event(self.secure_request, self.vulnerability_type)

    @staticmethod
    def assert_no_iast_event(request, tested_vulnerability_type=None):
        assert request.status_code == 200, f"Request failed with status code {request.status_code}"

        for data, _, span in interfaces.library.get_spans(request=request):
            logger.info(f"Looking for IAST events in {data['log_filename']}")
            meta, meta_struct = _get_span_meta(request=request)
            iast_json = meta.get("_dd.iast.json") if meta else meta_struct.get("iast")
            if iast_json is not None:
                if tested_vulnerability_type is None:
                    logger.error(json.dumps(iast_json, indent=2))
                    raise ValueError("Unexpected vulnerability reported")
                elif iast_json["vulnerabilities"]:
                    for vuln in iast_json["vulnerabilities"]:
                        if vuln["type"] == tested_vulnerability_type:
                            logger.error(json.dumps(iast_json, indent=2))
                            raise ValueError(f"Unexpected vulnerability reported: {vuln['type']}")


def validate_stack_traces(request):
    spans = [span for _, span in interfaces.library.get_root_spans(request=request)]
    assert spans, "No root span found"
    span = spans[0]
    meta = span.get("meta", {})
    meta_struct = span.get("meta_struct", {})
    iast = meta.get("_dd.iast.json") or meta_struct.get("iast")
    assert iast is not None, "No iast event in root span"
    assert iast["vulnerabilities"], "Expected at least one vulnerability"

    assert "meta_struct" in span, "'meta_struct' not found in span"
    assert (
        "_dd.stack" in span["meta_struct"]
    ), "'_dd.stack' not found in 'meta_struct'. Please check if the test should be marked as irrelevant (not expected to have a stack trace)"
    stack_traces = span["meta_struct"]["_dd.stack"]["vulnerability"]
    stack_trace = stack_traces[0]
    vulns = [
        i for i in iast["vulnerabilities"] if i.get("location") and i["location"].get("stackId") == stack_trace["id"]
    ]
    assert (
        len(vulns) == 1
    ), f"Expected a single vulnerability with the stack trace Id.\nVulnerabilities: {vulns}\nStack trace: {stack_traces}"
    vuln = vulns[0]

    assert vuln["location"], "no 'location' present'"
    assert vuln["location"]["stackId"], "no 'stack_id's present'"
    assert isinstance(vuln["location"]["stackId"], str), "'stackId' is not a string"
    assert "meta_struct" in span, "'meta_struct' not found in span"
    assert "_dd.stack" in span["meta_struct"], "'_dd.stack' not found in 'meta_struct'"
    assert "vulnerability" in span["meta_struct"]["_dd.stack"], "'vulnerability' not found in '_dd.stack'"

    assert stack_trace, "No stack traces to validate"

    assert "language" in stack_trace, "'language' not found in stack trace"
    assert stack_trace["language"] in (
        "php",
        "python",
        "nodejs",
        "java",
        "dotnet",
        "go",
        "ruby",
    ), "unexpected language"

    # Ensure the stack ID corresponds to an iast event
    assert "id" in stack_trace, "'id' not found in stack trace"
    assert "frames" in stack_trace, "'frames' not found in stack trace"
    assert len(stack_trace["frames"]) <= 32, "stack trace above size limit (32 frames)"

    # Vulns without location are not expected to have a stack trace
    location = vuln["location"]
    assert location is not None, "This vulnerability is not expected to have a stack trace"

    locationFrame = None
    for frame in stack_trace["frames"]:
        # We are looking for the frame that corresponds to the location of the vulnerability, we will need to update this to cover all tracers
        # currently support: Java, Python, Node.js
        if (
            (
                stack_trace["language"] == "java"
                and (
                    location["path"] in frame["class_name"]
                    and location["method"] in frame["function"]
                    and location["line"] == frame["line"]
                )
            )
            or (
<<<<<<< HEAD
                stack_trace["language"] in ("python", "nodejs")
=======
                stack_trace["language"] == "nodejs"
>>>>>>> f199897a
                and (frame.get("file", "").endswith(location["path"]) and location["line"] == frame["line"])
            )
            or (
                stack_trace["language"] == "dotnet"
                # we are not able to ensure that other fields are available in location
                and (location["method"] in frame["function"])
<<<<<<< HEAD
=======
            )
            or (
                stack_trace["language"] == "python"
                and (
                    frame.get("file", "").endswith(location["path"])
                    and location["line"] == frame["line"]
                    and ("method" in location and location["method"] == frame["function"])
                    # classes are not in Python stack traces and don't need to match the file so we
                    # can't check them in Python vs the frame (and some previous versions doesn't have them)
                    # and "class_name" in location
                )
>>>>>>> f199897a
            )
        ):
            locationFrame = frame
    assert locationFrame is not None, "location not found in stack trace"


def validate_extended_location_data(request, vulnerability_type, is_expected_location_required=True):
    spans = [span for _, span in interfaces.library.get_root_spans(request=request)]
    assert spans, "No root span found"
    span = spans[0]

    iast = span.get("meta", {}).get("_dd.iast.json")
    assert iast, "Expected at least one vulnerability"
    assert iast["vulnerabilities"], "Expected at least one vulnerability"

    # Filter by vulnerability
    if vulnerability_type:
        vulns = [v for v in iast["vulnerabilities"] if not vulnerability_type or v["type"] == vulnerability_type]
        assert vulns, f"No vulnerability of type {vulnerability_type}"

    if not is_expected_location_required:
        return

    vuln = vulns[0]
    location = vuln["location"]

    # Check extended data if stack trace exists
    if "meta_struct" in span and "_dd.stack" in span["meta_struct"]:
        assert "vulnerability" in span["meta_struct"]["_dd.stack"], "'exploit' not found in '_dd.stack'"
        stack_trace = span["meta_struct"]["_dd.stack"]["vulnerability"][0]

        assert "language" in stack_trace
        assert stack_trace["language"] in (
            "php",
            "python",
            "nodejs",
            "java",
            "dotnet",
            "go",
            "ruby",
        ), "unexpected language"
        assert "frames" in stack_trace

        # Verify frame matches location
        location_match = False
        for frame in stack_trace["frames"]:
            if (
                frame.get("file", "").endswith(location["path"])
                and location["line"] == frame["line"]
                and location.get("class", "") == frame.get("class_name", "")
                and location.get("method", "") == frame.get("function", "")
            ):
                location_match = True
                break

        assert location_match, "location not found in stack trace"
    # Check extended data if on location if stack trace do not exists
    else:
        assert all(field in location for field in ["path", "line"])

        if context.library.library not in ("python", "nodejs"):
            assert all(field in location for field in ["class", "method"])


def get_hardcoded_vulnerabilities(vulnerability_type):
    spans = [s for _, s in interfaces.library.get_root_spans()]
    assert spans, "No spans found"
    spans_meta = [span.get("meta") for span in spans]
    assert spans_meta, "No spans meta found"
    iast_events = [meta.get("_dd.iast.json") for meta in spans_meta if meta.get("_dd.iast.json")]
    assert iast_events, "No iast events found"

    vulnerabilities: list = []
    for event in iast_events:
        vulnerabilities.extend(event.get("vulnerabilities", []))

    assert vulnerabilities, "No vulnerabilities found"

    hardcoded_vulns = [vuln for vuln in vulnerabilities if vuln.get("type") == vulnerability_type]
    assert hardcoded_vulns, "No hardcoded vulnerabilities found"
    return hardcoded_vulns


class BaseSinkTest(BaseSinkTestWithoutTelemetry):
    def setup_telemetry_metric_instrumented_sink(self):
        self.setup_insecure()

    def test_telemetry_metric_instrumented_sink(self):
        self.check_test_insecure()

        _check_telemetry_response_from_agent()

        expected_namespace = "iast"
        expected_metric = "instrumented.sink"
        series = interfaces.library.get_telemetry_metric_series(expected_namespace, expected_metric)
        assert series, f"Got no series for metric {expected_metric}"
        logger.debug("Series: %s", series)

        # lower the vulnerability_type, as all assertion will be case-insensitive
        expected_tag = f"vulnerability_type:{self.vulnerability_type}".lower()

        # Filter by taking only series where expected tag is in the list serie.tags (case insentive check)
        series = [serie for serie in series if expected_tag in map(str.lower, serie["tags"])]

        assert len(series) != 0, f"Got no series for metric {expected_metric} with tag {expected_tag}"

        for s in series:
            assert s["_computed_namespace"] == expected_namespace
            assert s["metric"] == expected_metric
            assert s["common"] is True
            assert s["type"] == "count"
            assert len(s["points"]) == 1
            p = s["points"][0]
            assert p[1] >= 1

    def setup_telemetry_metric_executed_sink(self):
        self.setup_insecure()

    def test_telemetry_metric_executed_sink(self):
        self.check_test_insecure()

        _check_telemetry_response_from_agent()

        expected_namespace = "iast"
        expected_metric = "executed.sink"
        series = interfaces.library.get_telemetry_metric_series(expected_namespace, expected_metric)
        assert series, f"Got no series for metric {expected_metric}"
        logger.debug("Series: %s", series)

        # lower the vulnerability_type, as all assertion will be case-insensitive
        expected_tag = f"vulnerability_type:{self.vulnerability_type}".lower()

        # Filter by taking only series where expected tag is in the list serie.tags (case insentive check)
        series = [serie for serie in series if expected_tag in map(str.lower, serie["tags"])]

        assert len(series) != 0, f"Got no series for metric {expected_metric} with tag {expected_tag}"

        for s in series:
            assert s["_computed_namespace"] == expected_namespace
            assert s["metric"] == expected_metric
            assert s["common"] is True
            assert s["type"] == "count"
            assert len(s["points"]) == 1
            p = s["points"][0]
            assert p[1] >= 1


class BaseSourceTest:
    endpoint = None
    requests_kwargs = None
    source_type = None
    source_names = None
    source_value = None
    requests: dict = None

    def setup_source_reported(self):
        assert isinstance(self.requests_kwargs, list), f"{self.__class__}.requests_kwargs must be a list of dicts"

        # optimize by attaching requests to the class object, to avoid calling it several times. We can't attach them
        # to self, and we need to attach the request on class object, as there are one class instance by test case

        if self.__class__.requests is None:
            self.__class__.requests = {}
            for kwargs in self.requests_kwargs:
                method = kwargs["method"]
                # store them as method:request to allow later custom test by method
                self.__class__.requests[method] = weblog.request(path=self.endpoint, **kwargs)

        self.requests = self.__class__.requests

    def test_source_reported(self):
        for request in self.requests.values():
            self.validate_request_reported(request)

    def check_test_telemetry_should_execute(self):
        interfaces.library.assert_iast_implemented()

        # to avoid false positive, we need to check that at least
        # one test is working before running the telemetry tests

        at_least_one_success = False
        error = None
        for method in dir(self):
            if (
                callable(getattr(self, method))
                and not method.startswith("test_telemetry_metric_")
                and method.startswith("test_")
            ):
                try:
                    getattr(self, method)()
                    at_least_one_success = True
                except Exception as e:
                    error = e
        if not at_least_one_success:
            raise error

    def get_sources(self, request):
        iast = get_iast_event(request=request)
        return iast["sources"]

    def validate_request_reported(self, request, source_type=None):
        if source_type is None:  # allow to overwrite source_type for parameter value node's use case
            source_type = self.source_type

        sources = self.get_sources(request)
        assert sources, "No source reported"
        if source_type:
            assert source_type in {s.get("origin") for s in sources}
            sources = [s for s in sources if s["origin"] == source_type]
        if self.source_names:
            assert isinstance(self.source_names, list)
            assert any(
                x in self.source_names for x in {s.get("name") for s in sources}
            ), f"Source {self.source_names} not in {sources}"
            sources = [s for s in sources if s["name"] in self.source_names]
        if self.source_value:
            assert self.source_value in {s.get("value") for s in sources}
            sources = [s for s in sources if s["value"] == self.source_value]
        assert (
            sources
        ), f"No source found with origin={source_type}, name={self.source_names}, value={self.source_value}"
        assert len(sources) == 1, "Expected a single source with the matching criteria"

    setup_telemetry_metric_instrumented_source = setup_source_reported

    def test_telemetry_metric_instrumented_source(self):
        self.check_test_telemetry_should_execute()

        _check_telemetry_response_from_agent()

        expected_namespace = "iast"
        expected_metric = "instrumented.source"
        series = interfaces.library.get_telemetry_metric_series(expected_namespace, expected_metric)
        assert series, f"Got no series for metric {expected_metric}"
        logger.debug(f"Series: {json.dumps(series, indent=2)}")

        # lower the source_type, as all assertion will be case-insensitive
        expected_tag = f"source_type:{self.source_type}".lower()

        # Filter by taking only series where expected tag is in the list serie.tags (case insentive check)
        series = [serie for serie in series if expected_tag in map(str.lower, serie["tags"])]

        assert len(series) != 0, f"Got no series for metric {expected_metric} with tag {expected_tag}"

        for s in series:
            assert s["_computed_namespace"] == expected_namespace
            assert s["metric"] == expected_metric
            assert s["common"] is True
            assert s["type"] == "count"
            assert len(s["points"]) == 1
            p = s["points"][0]
            assert p[1] >= 1

    setup_telemetry_metric_executed_source = setup_source_reported

    def test_telemetry_metric_executed_source(self):
        self.check_test_telemetry_should_execute()

        _check_telemetry_response_from_agent()

        expected_namespace = "iast"
        expected_metric = "executed.source"
        series = interfaces.library.get_telemetry_metric_series(expected_namespace, expected_metric)
        assert series, f"Got no series for metric {expected_metric}"

        # lower the source_type, as all assertion will be case-insensitive
        expected_tag = f"source_type:{self.source_type}".lower()

        # Filter by taking only series where expected tag is in the list serie.tags (case insentive check)
        series = [serie for serie in series if expected_tag in map(str.lower, serie["tags"])]

        assert len(series) != 0, f"Got no series for metric {expected_metric} with tag {expected_tag}"

        logger.debug(f"Series:\n{json.dumps(series, indent=2)}")

        for s in series:
            assert s["_computed_namespace"] == expected_namespace
            assert s["metric"] == expected_metric
            assert s["common"] is True
            assert s["type"] == "count"
            assert len(s["points"]) == 1
            p = s["points"][0]
            assert p[1] >= 1


class BaseTestCookieNameFilter:
    vulnerability_type = None
    endpoint = None

    def setup_cookie_name_filter(self):
        prefix = "0" * 36
        cookieName1 = prefix + "name1"
        cookieName2 = "name2"
        cookieName3 = prefix + "name3"
        self.req1 = weblog.post(self.endpoint, data={"cookieName": cookieName1, "cookieValue": "value1"})
        self.req2 = weblog.post(self.endpoint, data={"cookieName": cookieName2, "cookieValue": "value2"})
        self.req3 = weblog.post(self.endpoint, data={"cookieName": cookieName3, "cookieValue": "value3"})

    def test_cookie_name_filter(self):
        assert_iast_vulnerability(
            request=self.req1,
            vulnerability_count=1,
            vulnerability_type=self.vulnerability_type,
        )
        assert_iast_vulnerability(
            request=self.req2,
            vulnerability_count=1,
            vulnerability_type=self.vulnerability_type,
        )

        meta, meta_struct = _get_span_meta(self.req3)
        assert "_dd.iast.json" not in meta, "No IAST info expected in span"
        assert "iast" not in meta_struct, "No IAST info expected in span"<|MERGE_RESOLUTION|>--- conflicted
+++ resolved
@@ -265,19 +265,13 @@
                 )
             )
             or (
-<<<<<<< HEAD
-                stack_trace["language"] in ("python", "nodejs")
-=======
                 stack_trace["language"] == "nodejs"
->>>>>>> f199897a
                 and (frame.get("file", "").endswith(location["path"]) and location["line"] == frame["line"])
             )
             or (
                 stack_trace["language"] == "dotnet"
                 # we are not able to ensure that other fields are available in location
                 and (location["method"] in frame["function"])
-<<<<<<< HEAD
-=======
             )
             or (
                 stack_trace["language"] == "python"
@@ -289,7 +283,6 @@
                     # can't check them in Python vs the frame (and some previous versions doesn't have them)
                     # and "class_name" in location
                 )
->>>>>>> f199897a
             )
         ):
             locationFrame = frame
