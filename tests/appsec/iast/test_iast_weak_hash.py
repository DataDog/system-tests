--- conflicted
+++ resolved
@@ -33,12 +33,8 @@
         expected = self.EXPECTATIONS.get(context.library.library)
         return expected.get("WEAK_CIPHER_ALGORITHM") if expected else None
 
-<<<<<<< HEAD
     @missing_feature(context.weblog_variant == "spring-boot-openliberty")
-=======
     @missing_feature(library="python", reason="Need to be implement duplicates vulnerability hashes")
-    @bug(context.weblog_variant == "spring-boot-openliberty")
->>>>>>> cceb9365
     def test_insecure_hash_remove_duplicates(self):
         """If one line is vulnerable and it is executed multiple times (for instance in a loop) in a request,
         we will report only one vulnerability"""
