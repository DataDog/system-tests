# Unless explicitly stated otherwise all files in this repository are licensed under the the Apache License Version 2.0.
# This product includes software developed at Datadog (https://www.datadoghq.com/).
# Copyright 2021 Datadog, Inc.

import pytest
from utils import context, coverage, missing_feature, released, bug
from ..iast_fixtures import SourceFixture

if context.library == "cpp":
    pytestmark = pytest.mark.skip("not relevant")


@coverage.basic
<<<<<<< HEAD
@released(dotnet="?", golang="?", php_appsec="?", ruby="?")
=======
@released(dotnet="?", golang="?", nodejs="?", php_appsec="?", python="?", ruby="?")
>>>>>>> ac499e38
@released(
    java={
        "jersey-grizzly2": "1.15.0",
        "vertx3": "1.12.0",
        "vertx4": "1.12.0",
        "akka-http": "1.12.0",
        "ratpack": "?",
        "*": "1.5.0",
    }
)
<<<<<<< HEAD
@released(nodejs="?")
@released(python={
    "flask-poc": "?",
    "uwsgi-poc": "?",
    "django-poc": "1.17.0",
})
=======
@missing_feature(weblog_variant="spring-boot-3-native", reason="GraalVM. Tracing support only")
>>>>>>> ac499e38
class TestParameterName:
    """Verify that request parameters are tainted"""

    source_post_fixture = SourceFixture(
        http_method="POST",
        endpoint="/iast/source/parametername/test",
        request_kwargs={"data": {"user": "unused"}},
        source_type="http.request.parameter.name",
        source_name="user",
        source_value=None,
    )

    def setup_source_post_reported(self):
        self.source_post_fixture.setup()

<<<<<<< HEAD
    @missing_feature(context.weblog_variant == "express4", reason="Tainted as request body")
    @bug(context.library == "python", reason="Python frameworks need a header, if not, 415 status code")
=======
    @missing_feature(weblog_variant="express4", reason="Tainted as request body")
    @bug(weblog_variant="resteasy-netty3", reason="Not reported")
>>>>>>> ac499e38
    def test_source_post_reported(self):
        self.source_post_fixture.test()

    source_get_fixture = SourceFixture(
        http_method="GET",
        endpoint="/iast/source/parametername/test",
        request_kwargs={"params": {"user": "unused"}},
        source_type="http.request.parameter.name",
        source_name="user",
        source_value=None,
    )

    def setup_source_get_reported(self):
        self.source_get_fixture.setup()

    @bug(weblog_variant="jersey-grizzly2", reason="Not reported")
    @bug(weblog_variant="resteasy-netty3", reason="Not reported")
    def test_source_get_reported(self):
        self.source_get_fixture.test()

    def setup_post_telemetry_metric_instrumented_source(self):
        self.source_post_fixture.setup_telemetry_metric_instrumented_source()

    @bug(library="java", reason="Not working as expected")
    def test_post_telemetry_metric_instrumented_source(self):
        self.source_post_fixture.test_telemetry_metric_instrumented_source()

    def setup_post_telemetry_metric_executed_source(self):
        self.source_post_fixture.setup_telemetry_metric_executed_source()

    @bug(library="java", reason="Not working as expected")
    def test_post_telemetry_metric_executed_source(self):
        self.source_post_fixture.test_telemetry_metric_executed_source()

    def setup_get_telemetry_metric_instrumented_source(self):
        self.source_get_fixture.setup_telemetry_metric_instrumented_source()

    @bug(library="java", reason="Not working as expected")
    def test_get_telemetry_metric_instrumented_source(self):
        self.source_get_fixture.test_telemetry_metric_instrumented_source()

    def setup_get_telemetry_metric_executed_source(self):
        self.source_get_fixture.setup_telemetry_metric_executed_source()

    @bug(library="java", reason="Not working as expected")
    def test_get_telemetry_metric_executed_source(self):
        self.source_get_fixture.test_telemetry_metric_executed_source()<|MERGE_RESOLUTION|>--- conflicted
+++ resolved
@@ -11,11 +11,7 @@
 
 
 @coverage.basic
-<<<<<<< HEAD
-@released(dotnet="?", golang="?", php_appsec="?", ruby="?")
-=======
-@released(dotnet="?", golang="?", nodejs="?", php_appsec="?", python="?", ruby="?")
->>>>>>> ac499e38
+@released(dotnet="?", golang="?", nodejs="?", php_appsec="?", ruby="?")
 @released(
     java={
         "jersey-grizzly2": "1.15.0",
@@ -26,16 +22,12 @@
         "*": "1.5.0",
     }
 )
-<<<<<<< HEAD
-@released(nodejs="?")
 @released(python={
     "flask-poc": "?",
     "uwsgi-poc": "?",
     "django-poc": "1.17.0",
 })
-=======
 @missing_feature(weblog_variant="spring-boot-3-native", reason="GraalVM. Tracing support only")
->>>>>>> ac499e38
 class TestParameterName:
     """Verify that request parameters are tainted"""
 
@@ -51,13 +43,9 @@
     def setup_source_post_reported(self):
         self.source_post_fixture.setup()
 
-<<<<<<< HEAD
-    @missing_feature(context.weblog_variant == "express4", reason="Tainted as request body")
-    @bug(context.library == "python", reason="Python frameworks need a header, if not, 415 status code")
-=======
     @missing_feature(weblog_variant="express4", reason="Tainted as request body")
     @bug(weblog_variant="resteasy-netty3", reason="Not reported")
->>>>>>> ac499e38
+    @bug(library="python", reason="Python frameworks need a header, if not, 415 status code")
     def test_source_post_reported(self):
         self.source_post_fixture.test()
 
