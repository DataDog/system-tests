# Unless explicitly stated otherwise all files in this repository are licensed under the the Apache License Version 2.0.
# This product includes software developed at Datadog (https://www.datadoghq.com/).
# Copyright 2021 Datadog, Inc.

from utils import context, coverage, missing_feature, bug
from .._test_iast_fixtures import SourceFixture


@coverage.basic
<<<<<<< HEAD
@bug(library="python")
=======
>>>>>>> 1a86541e
class TestParameterValue:
    """Verify that request parameters are tainted"""

    expected_source_value = "user"
    expected_post_origin = "http.request.parameter"
    if context.library.library == "nodejs":
        expected_post_origin = "http.request.body"
        expected_source_value = None  # In test case in node the value is redacted

    source_post_fixture = SourceFixture(
        http_method="POST",
        endpoint="/iast/source/parameter/test",
        request_kwargs={"data": {"table": "user"}},
        source_type=expected_post_origin,
        source_name="table",
        source_value=expected_source_value,
    )

    def setup_source_post_reported(self):
        self.source_post_fixture.setup()

    @bug(weblog_variant="jersey-grizzly2", reason="name field of source not set")
    @bug(library="python", reason="Python frameworks need a header, if not, 415 status code")
    def test_source_post_reported(self):
        self.source_post_fixture.test()

    source_get_fixture = SourceFixture(
        http_method="GET",
        endpoint="/iast/source/parameter/test",
        request_kwargs={"params": {"table": "user"}},
        source_type="http.request.parameter",
        source_name="table",
        source_value=expected_source_value,
    )

    def setup_source_get_reported(self):
        self.source_get_fixture.setup()

    @bug(weblog_variant="jersey-grizzly2", reason="name field of source not set")
    def test_source_get_reported(self):
        self.source_get_fixture.test()

    def setup_post_telemetry_metric_instrumented_source(self):
        self.source_post_fixture.setup_telemetry_metric_instrumented_source()

    @missing_feature(context.library < "java@1.13.0", reason="Not implemented")
    @missing_feature(
        context.library == "java" and not context.weblog_variant.startswith("spring-boot"), reason="Not implemented"
    )
    @missing_feature(library="nodejs", reason="Not implemented")
    def test_post_telemetry_metric_instrumented_source(self):
        self.source_post_fixture.test_telemetry_metric_instrumented_source()

    def setup_post_telemetry_metric_executed_source(self):
        self.source_post_fixture.setup_telemetry_metric_executed_source()

    @missing_feature(context.library < "java@1.13.0", reason="Not implemented")
    @missing_feature(
        context.library == "java" and not context.weblog_variant.startswith("spring-boot"), reason="Not implemented"
    )
    @missing_feature(library="nodejs", reason="Not implemented")
    def test_post_telemetry_metric_executed_source(self):
        self.source_post_fixture.test_telemetry_metric_executed_source()<|MERGE_RESOLUTION|>--- conflicted
+++ resolved
@@ -7,10 +7,6 @@
 
 
 @coverage.basic
-<<<<<<< HEAD
-@bug(library="python")
-=======
->>>>>>> 1a86541e
 class TestParameterValue:
     """Verify that request parameters are tainted"""
 
