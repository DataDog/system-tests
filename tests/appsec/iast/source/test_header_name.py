# Unless explicitly stated otherwise all files in this repository are licensed under the the Apache License Version 2.0.
# This product includes software developed at Datadog (https://www.datadoghq.com/).
# Copyright 2021 Datadog, Inc.

import pytest
from utils import context, coverage, released, bug, missing_feature
from ..iast_fixtures import SourceFixture

if context.library == "cpp":
    pytestmark = pytest.mark.skip("not relevant")


@coverage.basic
<<<<<<< HEAD
@released(dotnet="?", golang="?", php_appsec="?", python="1.17.0", ruby="?")
=======
@released(dotnet="?", golang="?", nodejs="?", php_appsec="?", python="?", ruby="?")
>>>>>>> ac499e38
@released(
    java={
        "jersey-grizzly2": "1.15.0",
        "resteasy-netty3": "?",
        "vertx3": "1.12.0",
        "vertx4": "1.12.0",
        "akka-http": "1.12.0",
        "ratpack": "?",
        "*": "1.5.0",
    }
)
@missing_feature(weblog_variant="spring-boot-3-native", reason="GraalVM. Tracing support only")
class TestHeaderName:
    """Verify that request headers name are tainted"""
    source_name = "user"
    if context.library.library == "python":
        source_name = "User"

    source_fixture = SourceFixture(
        http_method="GET",
        endpoint="/iast/source/headername/test",
        request_kwargs={"headers": {"user": "unused"}},
        source_type="http.request.header.name",
        source_name=source_name,
        source_value=None,
    )

    def setup_source_reported(self):
        self.source_fixture.setup()

    def test_source_reported(self):
        self.source_fixture.test()

    def setup_telemetry_metric_instrumented_source(self):
        self.source_fixture.setup_telemetry_metric_instrumented_source()

    @bug(library="java", reason="Not working as expected")
    def test_telemetry_metric_instrumented_source(self):
        self.source_fixture.test_telemetry_metric_instrumented_source()

    def setup_telemetry_metric_executed_source(self):
        self.source_fixture.setup_telemetry_metric_executed_source()

    @bug(library="java", reason="Not working as expected")
    def test_telemetry_metric_executed_source(self):
        self.source_fixture.test_telemetry_metric_executed_source()<|MERGE_RESOLUTION|>--- conflicted
+++ resolved
@@ -11,11 +11,7 @@
 
 
 @coverage.basic
-<<<<<<< HEAD
-@released(dotnet="?", golang="?", php_appsec="?", python="1.17.0", ruby="?")
-=======
-@released(dotnet="?", golang="?", nodejs="?", php_appsec="?", python="?", ruby="?")
->>>>>>> ac499e38
+@released(dotnet="?", golang="?", nodejs="?", php_appsec="?", python="1.18.0", ruby="?")
 @released(
     java={
         "jersey-grizzly2": "1.15.0",
