# Unless explicitly stated otherwise all files in this repository are licensed under the the Apache License Version 2.0.
# This product includes software developed at Datadog (https://www.datadoghq.com/).
# Copyright 2021 Datadog, Inc.

from utils import BaseTestCase, interfaces, context, missing_feature, coverage, released, bug


# Weblog are ok for nodejs/express4 and java/spring-boot
@coverage.basic
@released(
    dotnet="?",
    golang="?",
    java={"spring-boot": "0.108.0", "spring-boot-jetty": "0.108.0", "spring-boot-openliberty": "0.108.0", "*": "?"},
    nodejs={"express4": "3.6.0", "*": "?"},
    php_appsec="?",
    python="1.6.0",
    ruby="?",
    cpp="?",
)
class Test_Iast(BaseTestCase):
    """Verify IAST features"""

    EXPECTATIONS = {
        "python": {
            "LOCATION": {"WEAK_HASH": "/iast.py" if context.weblog_variant != "uwsgi-poc" else "/./iast.py"},
            "WEAK_CIPHER_ALGORITHM": "????",
        },
        "nodejs": {
            "LOCATION": {"WEAK_HASH": "/usr/app/iast.js", "SQL_INJECTION": "/usr/app/iast.js",},
            "WEAK_CIPHER_ALGORITHM": "des-ede-cbc",
        },
        "java": {
            "LOCATION": {
                "WEAK_HASH": "com.datadoghq.system_tests.springboot.iast.utils.CryptoExamples",
                "SQL_INJECTION": "com.datadoghq.system_tests.springboot.iast.utils.SqlExamples",
            },
            "WEAK_CIPHER_ALGORITHM": "Blowfish",
        },
    }

    def __expected_location(self, vulnerability):
        expected = self.EXPECTATIONS.get(context.library.library)
        location = expected.get("LOCATION") if expected else None
        return location.get(vulnerability) if location else None

    def __expected_weak_cipher_algorithm(self):
        expected = self.EXPECTATIONS.get(context.library.library)
        return expected.get("WEAK_CIPHER_ALGORITHM") if expected else None

<<<<<<< HEAD
    @missing_feature(library="python", reason="Need to be implement deduplicate vulnerability hashes")
=======
    @missing_feature(context.weblog_variant == "spring-boot-openliberty")
>>>>>>> 9bcb114e
    def test_insecure_hash_remove_duplicates(self):
        """If one line is vulnerable and it is executed multiple times (for instance in a loop) in a request,
        we will report only one vulnerability"""
        r = self.weblog_get("/iast/insecure_hashing/deduplicate")

        interfaces.library.expect_iast_vulnerabilities(
            r,
            vulnerability_count=1,
            vulnerability_type="WEAK_HASH",
            location_path=self.__expected_location("WEAK_HASH"),
        )

    def test_insecure_hash_multiple(self):
        """If a endpoint has multiple vulnerabilities (in diferent lines) we will report all of them"""
        r = self.weblog_get("/iast/insecure_hashing/multiple_hash")

        interfaces.library.expect_iast_vulnerabilities(
            r,
            vulnerability_count=2,
            vulnerability_type="WEAK_HASH",
            location_path=self.__expected_location("WEAK_HASH"),
        )

    @missing_feature(context.library < "nodejs@3.3.1", reason="Need to be implement global vulnerability deduplication")
    def test_secure_hash(self):
        """Strong hash algorithm is not reported as insecure"""
        r = self.weblog_get("/iast/insecure_hashing/test_secure_algorithm")
        interfaces.library.expect_no_vulnerabilities(r)

    @bug(context.weblog_variant == "spring-boot-openliberty")
    def test_insecure_md5_hash(self):
        """Test md5 weak hash algorithm reported as insecure"""
        r = self.weblog_get("/iast/insecure_hashing/test_md5_algorithm")

        interfaces.library.expect_iast_vulnerabilities(r, vulnerability_type="WEAK_HASH", evidence="md5")

<<<<<<< HEAD
    @missing_feature(library="python", reason="Need to be implement endpoint")
=======
    @bug(context.weblog_variant == "spring-boot-openliberty")
>>>>>>> 9bcb114e
    def test_insecure_cipher(self):
        """Test weak cipher algorithm is reported as insecure"""
        r = self.weblog_get("/iast/insecure_cipher/test_insecure_algorithm")

        interfaces.library.expect_iast_vulnerabilities(
            r, vulnerability_type="WEAK_CIPHER", evidence=self.__expected_weak_cipher_algorithm(),
        )

    @missing_feature(library="python", reason="Need to be implement endpoint")
    def test_secure_cipher(self):
        """Test strong cipher algorithm is not reported as insecure"""
        r = self.weblog_get("/iast/insecure_cipher/test_secure_algorithm")

        interfaces.library.expect_no_vulnerabilities(r)

    @missing_feature(reason="Need to implement SQL injection detection")
    def test_secure_sql(self):
        """Secure SQL queries are not reported as insecure"""
        r = self.weblog_post("/iast/sqli/test_secure", data={"username": "shaquille_oatmeal", "password": "123456"})
        interfaces.library.expect_no_vulnerabilities(r)

    @missing_feature(reason="Need to implement SQL injection detection")
    def test_insecure_sql(self):
        """Insecure SQL queries are reported as insecure"""
        r = self.weblog_post("/iast/sqli/test_insecure", data={"username": "shaquille_oatmeal", "password": "123456"})
        interfaces.library.expect_iast_vulnerabilities(
            r,
            vulnerability_count=1,
            vulnerability_type="SQL_INJECTION",
            location_path=self.__expected_location("SQL_INJECTION"),
        )<|MERGE_RESOLUTION|>--- conflicted
+++ resolved
@@ -47,11 +47,8 @@
         expected = self.EXPECTATIONS.get(context.library.library)
         return expected.get("WEAK_CIPHER_ALGORITHM") if expected else None
 
-<<<<<<< HEAD
     @missing_feature(library="python", reason="Need to be implement deduplicate vulnerability hashes")
-=======
     @missing_feature(context.weblog_variant == "spring-boot-openliberty")
->>>>>>> 9bcb114e
     def test_insecure_hash_remove_duplicates(self):
         """If one line is vulnerable and it is executed multiple times (for instance in a loop) in a request,
         we will report only one vulnerability"""
@@ -88,11 +85,8 @@
 
         interfaces.library.expect_iast_vulnerabilities(r, vulnerability_type="WEAK_HASH", evidence="md5")
 
-<<<<<<< HEAD
     @missing_feature(library="python", reason="Need to be implement endpoint")
-=======
     @bug(context.weblog_variant == "spring-boot-openliberty")
->>>>>>> 9bcb114e
     def test_insecure_cipher(self):
         """Test weak cipher algorithm is reported as insecure"""
         r = self.weblog_get("/iast/insecure_cipher/test_insecure_algorithm")
