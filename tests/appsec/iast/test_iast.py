--- conflicted
+++ resolved
@@ -28,15 +28,6 @@
     else:
         EXPECTED_LOCATION = ""  # (TBD)
 
-<<<<<<< HEAD
-    @missing_feature(
-        library="java", reason="Need to be implement deduplicate vulnerability hashes and sha1 algorithm detection"
-    )
-    @missing_feature(
-        library="python", reason="Need to be implement deduplicate vulnerability hashes and sha1 algorithm detection"
-    )
-=======
->>>>>>> 1d6c12b4
     def test_insecure_hash_remove_duplicates(self):
         """If one line is vulnerable and it is executed multiple times (for instance in a loop) in a request,
         we will report only one vulnerability"""
