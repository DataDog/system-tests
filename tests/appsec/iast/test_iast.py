# Unless explicitly stated otherwise all files in this repository are licensed under the the Apache License Version 2.0.
# This product includes software developed at Datadog (https://www.datadoghq.com/).
# Copyright 2021 Datadog, Inc.

from utils import BaseTestCase, interfaces, context, missing_feature, coverage, released

# Weblog are ok for nodejs/express4 and java/spring-boot
@coverage.basic
@released(
    dotnet="?",
    golang="?",
    java={"spring-boot": "0.108.0", "spring-boot-jetty": "0.108.0", "spring-boot-openliberty": "0.108.0", "*": "?"},
    nodejs={"express4": "3.6.0", "*": "?"},
    php_appsec="?",
    python="1.6.0rc1.dev",
    ruby="?",
    cpp="?",
)
class Test_Iast(BaseTestCase):
    """Verify IAST features"""

    EXPECTATIONS = {
<<<<<<< HEAD
        "python": {
            "LOCATION": {"WEAK_HASH": "/iast.py" if context.weblog_variant != "uwsgi-poc" else "/./iast.py"},
            "WEAK_CIPHER_ALGORITHM": "????",
        },
        "nodejs": {"LOCATION": {"WEAK_HASH": "/usr/app/app.js"}, "WEAK_CIPHER_ALGORITHM": "des-ede-cbc"},
=======
        "nodejs": {
            "LOCATION": {"WEAK_HASH": "/usr/app/iast.js", "SQL_INJECTION": "/usr/app/iast.js",},
            "WEAK_CIPHER_ALGORITHM": "des-ede-cbc",
        },
>>>>>>> 499ec143
        "java": {
            "LOCATION": {
                "WEAK_HASH": "com.datadoghq.system_tests.springboot.iast.utils.CryptoExamples",
                "SQL_INJECTION": "com.datadoghq.system_tests.springboot.iast.utils.SqlExamples",
            },
            "WEAK_CIPHER_ALGORITHM": "Blowfish",
        },
    }

    def __expected_location(self, vulnerability):
        expected = self.EXPECTATIONS.get(context.library.library)
        location = expected.get("LOCATION") if expected else None
        return location.get(vulnerability) if location else None

    def __expected_weak_cipher_algorithm(self):
        expected = self.EXPECTATIONS.get(context.library.library)
        return expected.get("WEAK_CIPHER_ALGORITHM") if expected else None

    @missing_feature(library="python", reason="Need to be implement deduplicate vulnerability hashes")
    def test_insecure_hash_remove_duplicates(self):
        """If one line is vulnerable and it is executed multiple times (for instance in a loop) in a request,
        we will report only one vulnerability"""
        r = self.weblog_get("/iast/insecure_hashing/deduplicate")

        interfaces.library.expect_iast_vulnerabilities(
            r,
            vulnerability_count=1,
            vulnerability_type="WEAK_HASH",
            location_path=self.__expected_location("WEAK_HASH"),
        )

    def test_insecure_hash_multiple(self):
        """If a endpoint has multiple vulnerabilities (in diferent lines) we will report all of them"""
        r = self.weblog_get("/iast/insecure_hashing/multiple_hash")

        interfaces.library.expect_iast_vulnerabilities(
            r,
            vulnerability_count=2,
            vulnerability_type="WEAK_HASH",
            location_path=self.__expected_location("WEAK_HASH"),
        )

    @missing_feature(context.library < "nodejs@3.3.1", reason="Need to be implement global vulnerability deduplication")
    def test_secure_hash(self):
        """Strong hash algorithm is not reported as insecure"""
        r = self.weblog_get("/iast/insecure_hashing/test_secure_algorithm")
        interfaces.library.expect_no_vulnerabilities(r)

    def test_insecure_md5_hash(self):
        """Test md5 weak hash algorithm reported as insecure"""
        r = self.weblog_get("/iast/insecure_hashing/test_md5_algorithm")

        interfaces.library.expect_iast_vulnerabilities(r, vulnerability_type="WEAK_HASH", evidence="md5")

    @missing_feature(library="python", reason="Need to be implement endpoint")
    def test_insecure_cipher(self):
        """Test weak cipher algorithm is reported as insecure"""
        r = self.weblog_get("/iast/insecure_cipher/test_insecure_algorithm")

        interfaces.library.expect_iast_vulnerabilities(
            r, vulnerability_type="WEAK_CIPHER", evidence=self.__expected_weak_cipher_algorithm(),
        )

    @missing_feature(library="python", reason="Need to be implement endpoint")
    def test_secure_cipher(self):
        """Test strong cipher algorithm is not reported as insecure"""
        r = self.weblog_get("/iast/insecure_cipher/test_secure_algorithm")

        interfaces.library.expect_no_vulnerabilities(r)

    @missing_feature(reason="Need to implement SQL injection detection")
    def test_secure_sql(self):
        """Secure SQL queries are not reported as insecure"""
        r = self.weblog_post("/iast/sqli/test_secure", data={"username": "shaquille_oatmeal", "password": "123456"})
        interfaces.library.expect_no_vulnerabilities(r)

    @missing_feature(reason="Need to implement SQL injection detection")
    def test_insecure_sql(self):
        """Insecure SQL queries are reported as insecure"""
        r = self.weblog_post("/iast/sqli/test_insecure", data={"username": "shaquille_oatmeal", "password": "123456"})
        interfaces.library.expect_iast_vulnerabilities(
            r,
            vulnerability_count=1,
            vulnerability_type="SQL_INJECTION",
            location_path=self.__expected_location("SQL_INJECTION"),
        )<|MERGE_RESOLUTION|>--- conflicted
+++ resolved
@@ -20,18 +20,14 @@
     """Verify IAST features"""
 
     EXPECTATIONS = {
-<<<<<<< HEAD
         "python": {
             "LOCATION": {"WEAK_HASH": "/iast.py" if context.weblog_variant != "uwsgi-poc" else "/./iast.py"},
             "WEAK_CIPHER_ALGORITHM": "????",
         },
-        "nodejs": {"LOCATION": {"WEAK_HASH": "/usr/app/app.js"}, "WEAK_CIPHER_ALGORITHM": "des-ede-cbc"},
-=======
         "nodejs": {
             "LOCATION": {"WEAK_HASH": "/usr/app/iast.js", "SQL_INJECTION": "/usr/app/iast.js",},
             "WEAK_CIPHER_ALGORITHM": "des-ede-cbc",
         },
->>>>>>> 499ec143
         "java": {
             "LOCATION": {
                 "WEAK_HASH": "com.datadoghq.system_tests.springboot.iast.utils.CryptoExamples",
