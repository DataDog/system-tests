# Unless explicitly stated otherwise all files in this repository are licensed under the the Apache License Version 2.0.
# This product includes software developed at Datadog (https://www.datadoghq.com/).
# Copyright 2021 Datadog, Inc.

from utils import bug, context, missing_feature, features, rfc, weblog
from ..utils import BaseSinkTest, validate_stack_traces


@features.iast_sink_ssrf
class TestSSRF(BaseSinkTest):
    """Test ssrf detection."""

    vulnerability_type = "SSRF"
    http_method = "POST"
    insecure_endpoint = "/iast/ssrf/test_insecure"
    secure_endpoint = "/iast/ssrf/test_secure"
    data = {"url": "https://www.datadoghq.com"}
    location_map = {
        "java": "com.datadoghq.system_tests.iast.utils.SsrfExamples",
<<<<<<< HEAD
        "nodejs": {"express4": "iast/index.js", "express4-typescript": "iast.ts"},
        "python": {"flask-poc": "app.py", "django-poc": "app/urls.py", "fastapi": "app/main.py"},
=======
        "nodejs": {"express4": "iast/index.js", "express4-typescript": "iast.ts", "express5": "iast/index.js"},
        "python": {"flask-poc": "app.py", "django-poc": "app/urls.py"},
>>>>>>> 28b2d98a
    }

    @bug(context.library < "java@1.14.0", reason="APMRP-360")
    def test_insecure(self):
        super().test_insecure()

    @missing_feature(library="nodejs", reason="Endpoint not implemented")
    @missing_feature(library="java", reason="Endpoint not implemented")
    def test_secure(self):
        super().test_secure()

    @missing_feature(library="dotnet", reason="Not implemented yet")
    def test_telemetry_metric_instrumented_sink(self):
        super().test_telemetry_metric_instrumented_sink()


@rfc(
    "https://docs.google.com/document/d/1ga7yCKq2htgcwgQsInYZKktV0hNlv4drY9XzSxT-o5U/edit?tab=t.0#heading=h.d0f5wzmlfhat"
)
@features.iast_stack_trace
class TestSSRF_StackTrace:
    """Validate stack trace generation"""

    def setup_stack_trace(self):
        self.r = weblog.post("/iast/ssrf/test_insecure", data={"url": "https://www.datadoghq.com"})

    def test_stack_trace(self):
        validate_stack_traces(self.r)<|MERGE_RESOLUTION|>--- conflicted
+++ resolved
@@ -17,13 +17,8 @@
     data = {"url": "https://www.datadoghq.com"}
     location_map = {
         "java": "com.datadoghq.system_tests.iast.utils.SsrfExamples",
-<<<<<<< HEAD
-        "nodejs": {"express4": "iast/index.js", "express4-typescript": "iast.ts"},
+        "nodejs": {"express4": "iast/index.js", "express4-typescript": "iast.ts", "express5": "iast/index.js"},
         "python": {"flask-poc": "app.py", "django-poc": "app/urls.py", "fastapi": "app/main.py"},
-=======
-        "nodejs": {"express4": "iast/index.js", "express4-typescript": "iast.ts", "express5": "iast/index.js"},
-        "python": {"flask-poc": "app.py", "django-poc": "app/urls.py"},
->>>>>>> 28b2d98a
     }
 
     @bug(context.library < "java@1.14.0", reason="APMRP-360")
