--- conflicted
+++ resolved
@@ -5,21 +5,14 @@
 from utils import BaseTestCase, context, interfaces, released, rfc, irrelevant, missing_feature
 
 
-<<<<<<< HEAD
-@released(dotnet="?", golang="?", java="0.90.0", nodejs="2.0.0-appsec-alpha.1", python="?", ruby="?")
-=======
-@released(golang="?", java="0.90.0", php="?", python="?", ruby="?")
->>>>>>> 48809a80
+@released(golang="?", java="0.90.0", python="?", ruby="?")
 @irrelevant(library="cpp")
 class Test_Events(BaseTestCase):
     """AppSec events uses version 1.0 (legacy appsec events on dedicated entry point)"""
 
-<<<<<<< HEAD
     @irrelevant(library="php", reason="reporting outside traces is not and will not be supported")
-=======
     @irrelevant(library="dotnet")
     @irrelevant(library="nodejs")
->>>>>>> 48809a80
     def test_1_0(self):
         def validator(event):
             assert event["event_version"] == "1.0.0", f"event version should be 1.0.0, not {event['event_version']}"
@@ -31,12 +24,8 @@
 
 @rfc("https://github.com/DataDog/appsec-event-rules/tree/1.0.0/v2/build")
 @released(dotnet="1.30.0", golang="?", java="0.90.0")
-<<<<<<< HEAD
-@released(nodejs="2.0.0-appsec-alpha.1", php_appsec="0.1.0", python="?", ruby="0.53.0")
-=======
-@released(nodejs="2.0.0-appsec-alpha.1", php="?", python="?")
+@released(nodejs="2.0.0-appsec-alpha.1", php_appsec="0.1.0", python="?")
 @missing_feature(context.library == "ruby" and context.libddwaf_version is None)
->>>>>>> 48809a80
 @irrelevant(library="cpp")
 class Test_LatestWafRuleSet(BaseTestCase):
     """AppSec WAF uses latest recommended rule set"""
