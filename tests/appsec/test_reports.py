--- conflicted
+++ resolved
@@ -5,11 +5,7 @@
 import socket
 
 
-<<<<<<< HEAD
-from utils import weblog, context, coverage, interfaces, bug, missing_feature, flaky, rfc
-=======
 from utils import weblog, context, coverage, interfaces, bug, missing_feature, rfc
->>>>>>> 1a86541e
 
 
 @bug(context.library == "python@1.1.0", reason="a PR was not included in the release")
@@ -79,10 +75,6 @@
         interfaces.library.validate_appsec(self.r, validator=validator, legacy_validator=legacy_validator)
 
 
-<<<<<<< HEAD
-@flaky(context.library <= "php@0.68.2")
-=======
->>>>>>> 1a86541e
 @bug(context.library == "python@1.1.0", reason="a PR was not included in the release")
 @coverage.good
 class Test_Info:
@@ -172,10 +164,6 @@
 
 
 @coverage.basic
-<<<<<<< HEAD
-@bug(context.library >= "java@1.14.0", reason="APPSEC-11111")  # released at 1.14.0, but bugged
-=======
->>>>>>> 1a86541e
 class Test_ExtraTagsFromRule:
     """Extra tags may be added to the rule match since libddwaf 1.10.0"""
 
