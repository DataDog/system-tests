# Unless explicitly stated otherwise all files in this repository are licensed under the the Apache License Version 2.0.
# This product includes software developed at Datadog (https://www.datadoghq.com/).
# Copyright 2021 Datadog, Inc.

from utils import BaseTestCase, context, interfaces, skipif, released, bug, not_relevant
import pytest


if context.weblog_variant == "echo-poc":
    pytestmark = pytest.mark.skip("not relevant: echo is not instrumented")
elif context.library == "cpp":
    pytestmark = pytest.mark.skip("not relevant")


@released(golang="?", dotnet="1.28.6", nodejs="?", php="?", python="?", ruby="0.51.0")
class Test_StatusCode(BaseTestCase):
    @skipif(context.library == "java", reason="missing feature: response is not reported")
    @bug(library="ruby", reason="status is missing")
    def test_basic(self):
        """ Appsec reports good status code """
        r = self.weblog_get("/path_that_doesn't_exists/", headers={"User-Agent": "Arachni/v1"})
        assert r.status_code == 404
        interfaces.library.assert_waf_attack(r)

        def check_http_code(event):
            status_code = event["context"]["http"]["response"]["status"]
            assert status_code == 404, f"404 should have been reported, not {status_code}"

            return True

        interfaces.library.add_appsec_validation(r, check_http_code)


@released(golang="1.33.1", nodejs="2.0.0-appsec-alpha.1", php="?", python="?", ruby="0.51.0")
@bug(library="dotnet", reason="request headers are not reported")
class Test_ActorIP(BaseTestCase):
    def test_http_remote_ip(self):
        """ AppSec reports the HTTP request peer IP. """
        r = self.weblog_get("/waf/", headers={"User-Agent": "Arachni/v1",}, stream=True)
        actual_remote_ip = r.raw._connection.sock.getsockname()[0]
        r.close()

        def _check_remote_ip(event):
            remote_ip = event["context"]["http"]["request"]["remote_ip"]
            assert remote_ip == actual_remote_ip, f"request remote ip should be {actual_remote_ip}"

            return True

        interfaces.library.add_appsec_validation(r, _check_remote_ip)

    def test_http_request_headers(self):
        """ AppSec reports the HTTP headers used for actor IP detection."""
        r = self.weblog_get(
            "/waf/",
            headers={
                "X-Forwarded-For": "42.42.42.42, 43.43.43.43",
                "X-Client-IP": "42.42.42.42, 43.43.43.43",
                "X-Real-IP": "42.42.42.42, 43.43.43.43",
                "X-Forwarded": "42.42.42.42, 43.43.43.43",
                "X-Cluster-Client-IP": "42.42.42.42, 43.43.43.43",
                "Forwarded-For": "42.42.42.42, 43.43.43.43",
                "Forwarded": "42.42.42.42, 43.43.43.43",
                "Via": "42.42.42.42, 43.43.43.43",
                "True-Client-IP": "42.42.42.42, 43.43.43.43",
                "User-Agent": "Arachni/v1",
            },
        )

        def _check_header_is_present(header_name):
            def inner_check(event):
                assert header_name.lower() in [
                    n.lower() for n in event["context"]["http"]["request"]["headers"].keys()
                ], f"header {header_name} not reported"

                return True

            return inner_check

        interfaces.library.add_appsec_validation(r, _check_header_is_present("x-forwarded-for"))
        interfaces.library.add_appsec_validation(r, _check_header_is_present("x-client-ip"))
        interfaces.library.add_appsec_validation(r, _check_header_is_present("x-real-ip"))
        interfaces.library.add_appsec_validation(r, _check_header_is_present("x-forwarded"))
        interfaces.library.add_appsec_validation(r, _check_header_is_present("x-cluster-client-ip"))
        interfaces.library.add_appsec_validation(r, _check_header_is_present("forwarded-for"))
        interfaces.library.add_appsec_validation(r, _check_header_is_present("forwarded"))
        interfaces.library.add_appsec_validation(r, _check_header_is_present("via"))
        interfaces.library.add_appsec_validation(r, _check_header_is_present("true-client-ip"))

    @skipif(context.library == "java", reason="missing feature: actor ip has incorrect data")
<<<<<<< HEAD
    @skipif(context.library == "ruby", reason="not relevant: neither rack or puma provides this info")
=======
    @bug(library="nodejs", reason="if actor is present, then ip should be present")
    @not_relevant(library="ruby", reason="neither rack or puma provides this info")
>>>>>>> 5896b886
    def test_actor_ip(self):
        """ AppSec reports the correct actor ip. """
        r = self.weblog_get(
            "/waf/", headers={"X-Cluster-Client-IP": "10.42.42.42, 43.43.43.43, fe80::1", "User-Agent": "Arachni/v1",},
        )

        def _check_actor_ip(event):
            if "actor" in event["context"]:
                actor_ip = event["context"]["actor"]["ip"]["address"]

                assert actor_ip == "43.43.43.43", "actor IP should be 43.43.43.43"

            return True

        interfaces.library.add_appsec_validation(r, _check_actor_ip)


@released(golang="?", java="0.87.0", nodejs="2.0.0-appsec-alpha.1", php="?", python="?", ruby="0.51.0")
@bug(library="dotnet", reason="none is reported")
class Test_Info(BaseTestCase):
    @bug(library="ruby", reason="name is sinatra io weblog")
    def test_service(self):
        """ Appsec reports the service information """
        r = self.weblog_get("/waf/", headers={"User-Agent": "Arachni/v1"})

        def _check_service(event):
            name = event["context"]["service"]["name"]
            environment = event["context"]["service"]["environment"]
            assert name == "weblog", f"weblog should have been reported, not {name}"
            assert environment == "system-tests", f"system-tests should have been reported, not {environment}"

            return True

        interfaces.library.add_appsec_validation(r, _check_service)<|MERGE_RESOLUTION|>--- conflicted
+++ resolved
@@ -87,12 +87,7 @@
         interfaces.library.add_appsec_validation(r, _check_header_is_present("true-client-ip"))
 
     @skipif(context.library == "java", reason="missing feature: actor ip has incorrect data")
-<<<<<<< HEAD
-    @skipif(context.library == "ruby", reason="not relevant: neither rack or puma provides this info")
-=======
-    @bug(library="nodejs", reason="if actor is present, then ip should be present")
     @not_relevant(library="ruby", reason="neither rack or puma provides this info")
->>>>>>> 5896b886
     def test_actor_ip(self):
         """ AppSec reports the correct actor ip. """
         r = self.weblog_get(
