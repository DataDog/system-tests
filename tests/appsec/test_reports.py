--- conflicted
+++ resolved
@@ -48,10 +48,6 @@
 
         interfaces.library.add_appsec_validation(r, _check_remote_ip)
 
-<<<<<<< HEAD
-=======
-    @missing_feature(library="nodejs", reason="x-client-ip and true-client-ip")
->>>>>>> 0f38f694
     def test_http_request_headers(self):
         """ AppSec reports the HTTP headers used for actor IP detection."""
         r = self.weblog_get(
@@ -90,12 +86,8 @@
         interfaces.library.add_appsec_validation(r, _check_header_is_present("via"))
         interfaces.library.add_appsec_validation(r, _check_header_is_present("true-client-ip"))
 
-<<<<<<< HEAD
-    @skipif(context.library == "java", reason="missing feature: actor ip has incorrect data")
-=======
+
     @missing_feature(library="java", reason="actor ip has incorrect data")
-    @bug(library="nodejs", reason="if actor is present, then ip should be present")
->>>>>>> 0f38f694
     @not_relevant(library="ruby", reason="neither rack or puma provides this info")
     def test_actor_ip(self):
         """ AppSec reports the correct actor ip. """
