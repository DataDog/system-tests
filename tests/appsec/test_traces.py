# Unless explicitly stated otherwise all files in this repository are licensed under the the Apache License Version 2.0.
# This product includes software developed at Datadog (https://www.datadoghq.com/).
# Copyright 2021 Datadog, Inc.

import pytest

from utils import BaseTestCase, context, interfaces, released, bug, missing_feature


if context.library == "cpp":
    pytestmark = pytest.mark.skip("not relevant")


<<<<<<< HEAD
@released(
    golang="v1.34.0-rc.4", dotnet="1.29.0", java="?", nodejs="2.0.0-appsec-beta.2", php_appsec="?", python="?", ruby="?"
)
=======
RUNTIME_FAMILIES = ["nodejs", "ruby", "jvm", "dotnet", "go", "php", "python"]


@released(golang="v1.34.0-rc.4", dotnet="1.29.0", java="0.92.0", nodejs="2.0.0", php_appsec="?", python="?", ruby="?")
>>>>>>> 9cbf5fba
class Test_AppSecEventSpanTags(BaseTestCase):
    """ AppSec correctly fill span tags. """

    @classmethod
    def setup_class(cls):
        """Send a bunch of attack, to be sure that something is done on AppSec side"""
        get = cls().weblog_get

        get("/waf", params={"key": "\n :"})  # rules.http_protocol_violation.crs_921_160
        get("/waf", headers={"random-key": "acunetix-user-agreement"})  # rules.security_scanner.crs_913_110

    def test_appsec_event_span_tags(self):
        """
        Spans with AppSec events should have the general AppSec span tags, along with the appsec.event and
        _sampling_priority_v1 tags
        """

        def validate_appsec_event_span_tags(span):
            if span.get("parent_id") not in (0, None):  # do nothing if not root span
                return

            if "appsec.event" not in span["meta"]:
                raise Exception("Can't find appsec.event in span's meta")

            if span["meta"]["appsec.event"] != "true":
                raise Exception(f'appsec.event in span\'s meta should be "true", not {span["meta"]["appsec.event"]}')

            if "_sampling_priority_v1" not in span["metrics"]:
                raise Exception("Metric _sampling_priority_v1 should be set on traces that are manually kept")

            MANUAL_KEEP = 2
            if span["metrics"]["_sampling_priority_v1"] != MANUAL_KEEP:
                raise Exception(f"Trace id {span['trace_id']} , sampling priority should be {MANUAL_KEEP}")

            return True

        r = self.weblog_get("/waf/", headers={"User-Agent": "Arachni/v1"})
        interfaces.library.add_span_validation(r, validate_appsec_event_span_tags)

<<<<<<< HEAD
    @missing_feature(library="golang", reason="appsec span tags are only applied to spans of instrumented frameworks")
    @missing_feature(library="nodejs", reason="appsec span tags are only applied to spans of instrumented frameworks")
    @bug(library="ruby", reason="_dd.appsec.enabled is missing on user spans, maybe not a bug, TBC")
=======
>>>>>>> 9cbf5fba
    def test_custom_span_tags(self):
        """AppSec should store in all APM spans some tags when enabled."""

        def validate_custom_span_tags(span):
            if span.get("type") != "web":
                return

            if span.get("parent_id") not in (0, None):  # do nothing if not root span
                return

            if "_dd.appsec.enabled" not in span["metrics"]:
                raise Exception("Can't find _dd.appsec.enabled in span's metrics")

            if "_dd.runtime_family" not in span["meta"]:
                raise Exception("Can't find _dd.runtime_family in span's meta")

            if span["metrics"]["_dd.appsec.enabled"] != 1:
                raise Exception(
                    f'_dd.appsec.enabled in span\'s metrics should be 1 or 1.0, not {span["metrics"]["_dd.appsec.enabled"]}'
                )

            if span["meta"]["_dd.runtime_family"] not in RUNTIME_FAMILIES:
                raise Exception(f"_dd.runtime_family {span['_dd.runtime_family']}, should be in {RUNTIME_FAMILIES}")

            return True

        interfaces.library.add_span_validation(validator=validate_custom_span_tags)

    @missing_feature(library="dotnet", reason="Weblog does not generate any span with type !=web")
    @missing_feature(library="java", reason="Weblog does not generate any span with type !=web")
    def test_root_span_coherence(self):
        """ Appsec tags are not on span where type is not web """

        def validator(span):
            if span.get("type") == "web":
                return

            if "_dd.appsec.enabled" in span["metrics"]:
                raise Exception("_dd.appsec.enabled should be present when span type is web")

            if "_dd.runtime_family" in span["meta"]:
                raise Exception("_dd.runtime_family should be present when span type is web")

            return True

        interfaces.library.add_span_validation(validator=validator)<|MERGE_RESOLUTION|>--- conflicted
+++ resolved
@@ -10,17 +10,11 @@
 if context.library == "cpp":
     pytestmark = pytest.mark.skip("not relevant")
 
-
-<<<<<<< HEAD
-@released(
-    golang="v1.34.0-rc.4", dotnet="1.29.0", java="?", nodejs="2.0.0-appsec-beta.2", php_appsec="?", python="?", ruby="?"
-)
-=======
 RUNTIME_FAMILIES = ["nodejs", "ruby", "jvm", "dotnet", "go", "php", "python"]
 
 
-@released(golang="v1.34.0-rc.4", dotnet="1.29.0", java="0.92.0", nodejs="2.0.0", php_appsec="?", python="?", ruby="?")
->>>>>>> 9cbf5fba
+@released(golang="v1.34.0-rc.4", dotnet="1.29.0", java="0.92.0")
+@released(nodejs="2.0.0-appsec-beta.2", php_appsec="?", python="?", ruby="?")
 class Test_AppSecEventSpanTags(BaseTestCase):
     """ AppSec correctly fill span tags. """
 
@@ -60,12 +54,6 @@
         r = self.weblog_get("/waf/", headers={"User-Agent": "Arachni/v1"})
         interfaces.library.add_span_validation(r, validate_appsec_event_span_tags)
 
-<<<<<<< HEAD
-    @missing_feature(library="golang", reason="appsec span tags are only applied to spans of instrumented frameworks")
-    @missing_feature(library="nodejs", reason="appsec span tags are only applied to spans of instrumented frameworks")
-    @bug(library="ruby", reason="_dd.appsec.enabled is missing on user spans, maybe not a bug, TBC")
-=======
->>>>>>> 9cbf5fba
     def test_custom_span_tags(self):
         """AppSec should store in all APM spans some tags when enabled."""
 
