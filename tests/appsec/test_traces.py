--- conflicted
+++ resolved
@@ -146,11 +146,7 @@
             params={"pwd": f"{self.SECRET_VALUE_WITH_SENSITIVE_KEY} select pg_sleep"},
         )
 
-<<<<<<< HEAD
-    @missing_feature(context.weblog_variant == "fastify", reason="Not supported yet")
-=======
     @missing_feature(context.weblog_variant == "fastify", reason="Query string not supported yet")
->>>>>>> 58e1e69f
     def test_appsec_obfuscator_key(self):
         """General obfuscation test of several attacks on several rule addresses."""
         # Validate that the AppSec events do not contain the following secret value.
@@ -200,11 +196,7 @@
         )
 
     @missing_feature(context.library < "java@1.39.0", reason="APPSEC-54498")
-<<<<<<< HEAD
-    @missing_feature(context.weblog_variant == "fastify", reason="Not supported yet")
-=======
     @missing_feature(context.weblog_variant == "fastify", reason="Query string not supported yet")
->>>>>>> 58e1e69f
     def test_appsec_obfuscator_value(self):
         """Obfuscation test of a matching rule parameter value containing a sensitive keyword."""
         # Validate that the AppSec event do not contain VALUE_WITH_SECRET value.
@@ -227,11 +219,7 @@
             params={"pwd": f'{self.SECRET_VALUE_WITH_SENSITIVE_KEY} o:3:"d":3:{{}}'},
         )
 
-<<<<<<< HEAD
-    @missing_feature(context.weblog_variant == "fastify", reason="Not supported yet")
-=======
     @missing_feature(context.weblog_variant == "fastify", reason="Cookies not supported yet")
->>>>>>> 58e1e69f
     @scenarios.appsec_custom_rules
     def test_appsec_obfuscator_key_with_custom_rules(self):
         """General obfuscation test of several attacks on several rule addresses."""
@@ -256,11 +244,7 @@
         self.r_cookies_custom = weblog.get("/waf/", cookies=cookies)
 
     @scenarios.appsec_custom_rules
-<<<<<<< HEAD
-    @missing_feature(context.weblog_variant == "fastify", reason="Not supported yet")
-=======
     @missing_feature(context.weblog_variant == "fastify", reason="Cookies not supported yet")
->>>>>>> 58e1e69f
     def test_appsec_obfuscator_cookies_with_custom_rules(self):
         """Specific obfuscation test for the cookies which often contain sensitive data and are
         expected to be properly obfuscated on sensitive cookies only.
