import os.path
import re

import pytest

from utils import released, coverage, interfaces, bug, scenarios, weblog, rfc, missing_feature
from utils._context.core import context

if context.library == "cpp":
    pytestmark = pytest.mark.skip("not relevant")


_CUR_DIR = os.path.dirname(os.path.abspath(__file__))

BLOCK_TEMPLATE_HTML_V0_JAVA = open(os.path.join(_CUR_DIR, "blocked.v0.java.html"), "r").read()
BLOCK_TEMPLATE_HTML_V0_PYTHON = open(os.path.join(_CUR_DIR, "blocked.v0.python.html"), "r").read()
BLOCK_TEMPLATE_HTML_V1 = open(os.path.join(_CUR_DIR, "blocked.v1.html"), "r").read()
BLOCK_TEMPLATE_HTML_MIN_V1 = open(os.path.join(_CUR_DIR, "blocked.v1.min.html"), "r").read()
BLOCK_TEMPLATE_HTML_MIN_V2 = open(os.path.join(_CUR_DIR, "blocked.v2.min.html"), "r").read()

BLOCK_TEMPLATE_JSON_V0_GO = open(os.path.join(_CUR_DIR, "blocked.v0.go.json"), "r").read()
BLOCK_TEMPLATE_JSON_V0_PYTHON = open(os.path.join(_CUR_DIR, "blocked.v0.python.json"), "r").read()
BLOCK_TEMPLATE_JSON_V1 = open(os.path.join(_CUR_DIR, "blocked.v1.json"), "r").read()
BLOCK_TEMPLATE_JSON_MIN_V1 = open(os.path.join(_CUR_DIR, "blocked.v1.min.json"), "r").read()

BLOCK_TEMPLATE_HTML_ANY = {
    BLOCK_TEMPLATE_HTML_V0_JAVA,
    BLOCK_TEMPLATE_HTML_V0_PYTHON,
    BLOCK_TEMPLATE_HTML_V1,
    BLOCK_TEMPLATE_HTML_MIN_V1,
    BLOCK_TEMPLATE_HTML_MIN_V2,
}
BLOCK_TEMPLATE_JSON_ANY = {
    BLOCK_TEMPLATE_JSON_V0_GO,
    BLOCK_TEMPLATE_JSON_V0_PYTHON,
    BLOCK_TEMPLATE_JSON_V1,
    # No trailing new line in dotnet
    BLOCK_TEMPLATE_JSON_V1.rstrip(),
    BLOCK_TEMPLATE_JSON_MIN_V1,
}

HTML_CONTENT_TYPES = {"text/html", "text/html; charset=utf-8", "text/html;charset=utf-8"}
JSON_CONTENT_TYPES = {
    "application/json",
    "application/json; charset=utf-8",
    "application/json;charset=utf-8",
    # Python frameworks use text/json
    "text/json",
}


@released(
    dotnet="2.27.0",
    nodejs="3.19.0",
    php_appsec="0.7.0",
    python={"django-poc": "1.10", "flask-poc": "1.10", "*": "?"},
    ruby="?",
)
@released(
    java={
        "spring-boot": "0.112.0",
        "uds-spring-boot": "0.112.0",
        "sprint-boot-jetty": "0.112.0",
        "spring-boot-undertow": "0.112.0",
        "spring-boot-wildfly": "0.112.0",
        "spring-boot-openliberty": "1.3.0",
        "ratpack": "1.7.0",
        "jersey-grizzly2": "1.7.0",
        "resteasy-netty3": "1.7.0",
        "vertx3": "1.7.0",
        "*": "?",
    }
)
@released(golang="1.50.0-rc.1")
@missing_feature(context.weblog_variant == "spring-boot-native", reason="GraalVM. Tracing support only")
@missing_feature(context.weblog_variant == "spring-boot-3-native", reason="GraalVM. Tracing support only")
@coverage.basic
@scenarios.appsec_blocking
class Test_Blocking:
    """Blocking response is obtained when triggering a blocking rule, test the default blocking response"""

    def setup_no_accept(self):
        self.r_na = weblog.get("/waf/", headers={"User-Agent": "Arachni/v1"})

    @bug(context.library < "java@0.115.0" and context.weblog_variant == "spring-boot-undertow", reason="npe")
    @bug(context.library < "java@0.115.0" and context.weblog_variant == "spring-boot-wildfly", reason="npe")
    @bug(context.weblog_variant == "gin", reason="Block message is prepended")
    @bug(context.library == "python", reason="Bug, minify and remove new line characters")
    def test_no_accept(self):
        """Blocking without an accept header"""
        assert self.r_na.status_code == 403
        assert self.r_na.headers.get("content-type", "") in JSON_CONTENT_TYPES
        assert self.r_na.text in BLOCK_TEMPLATE_JSON_ANY

    def setup_blocking_appsec_blocked_tag(self):
        self.r_abt = weblog.get("/waf/", headers={"User-Agent": "Arachni/v1", "Accept": "*/*"})

    def test_blocking_appsec_blocked_tag(self):
        """Tag appsec.blocked is set when blocking"""
        assert self.r_abt.status_code == 403

        interfaces.library.assert_waf_attack(
            self.r_abt, pattern="Arachni/v", address="server.request.headers.no_cookies"
        )

        def validate_appsec_blocked(span):
            if span.get("type") != "web":
                return

            if span.get("parent_id") not in (0, None):  # do nothing if not root span
                return

            if "appsec.blocked" not in span["meta"]:
                raise Exception("Can't find appsec.blocked in span's tags")

            return True

        interfaces.library.validate_spans(self.r_abt, validator=validate_appsec_blocked)

    def setup_accept_all(self):
        self.r_aa = weblog.get("/waf/", headers={"User-Agent": "Arachni/v1", "Accept": "*/*"})

    @bug(context.weblog_variant == "gin", reason="Block message is prepended")
    def test_accept_all(self):
        """Blocking with Accept: */*"""
        assert self.r_aa.status_code == 403
        assert self.r_aa.headers.get("content-type", "") in JSON_CONTENT_TYPES
        assert self.r_aa.text in BLOCK_TEMPLATE_JSON_ANY

    def setup_accept_partial_json(self):
        # */* should be ignored because there are more specific matches for text/html and application/json
        self.r_apj = weblog.get(
            "/waf/", headers={"User-Agent": "Arachni/v1", "Accept": "text/*;q=0.7, application/*;q=0.8, */*;q=0.9"}
        )

    @bug(context.weblog_variant == "gin", reason="Block message is prepended")
    def test_accept_partial_json(self):
        """Blocking with Accept: application/*"""
        assert self.r_apj.status_code == 403
        assert self.r_apj.headers.get("content-type", "") in JSON_CONTENT_TYPES
        assert self.r_apj.text in BLOCK_TEMPLATE_JSON_ANY

    def setup_accept_partial_html(self):
        self.r_aph = weblog.get(
            "/waf/", headers={"User-Agent": "Arachni/v1", "Accept": "text/*;q=0.8, application/*;q=0.7, */*;q=0.9"}
        )

    @missing_feature(context.library == "php", reason="Support for partial html not implemented")
    @missing_feature(context.library == "dotnet", reason="Support for partial html not implemented")
    @missing_feature(context.library == "golang", reason="Support for partial html not implemented")
    @missing_feature(context.library == "nodejs", reason="Support for partial html not implemented")
    @missing_feature(context.library == "python", reason="Support for partial html not implemented")
    def test_accept_partial_html(self):
        """Blocking with Accept: text/*"""
        assert self.r_aph.status_code == 403
        assert self.r_aph.headers.get("content-type", "") in HTML_CONTENT_TYPES
        assert self.r_aph.text in BLOCK_TEMPLATE_HTML_ANY

    def setup_accept_full_json(self):
        self.r_afj = weblog.get(
            "/waf/",
            headers={
                "User-Agent": "Arachni/v1",
                "Accept": "text/*;q=0.8, application/*;q=0.7, application/json;q=0.85, */*;q=0.9",
            },
        )

    @bug(context.weblog_variant == "gin", reason="Block message is prepended")
    def test_accept_full_json(self):
        """Blocking with Accept: application/json"""
        assert self.r_afj.status_code == 403
        assert self.r_afj.headers.get("content-type", "") in JSON_CONTENT_TYPES
        assert self.r_afj.text in BLOCK_TEMPLATE_JSON_ANY

    def setup_accept_full_html(self):
        self.r_afh = weblog.get(
            "/waf/",
            headers={
                "User-Agent": "Arachni/v1",
                "Accept": "text/html;q=0.9, text/*;q=0.8, application/json;q=0.85, */*;q=0.9",
            },
        )

    @missing_feature(context.library == "php", reason="Support for quality not implemented")
    @missing_feature(context.library == "dotnet", reason="Support for quality not implemented")
<<<<<<< HEAD
    @missing_feature(context.library == "nodejs", reason="Support for quality not implemented")
=======
    @bug(context.weblog_variant == "gin", reason="Block message is prepended")
>>>>>>> 3c2ab6ed
    def test_accept_full_html(self):
        """Blocking with Accept: text/html"""
        assert self.r_afh.status_code == 403
        assert self.r_afh.headers.get("content-type", "") in HTML_CONTENT_TYPES
        assert self.r_afh.text in BLOCK_TEMPLATE_HTML_ANY

    def setup_json_template_v1(self):
        self.r_json_v1 = weblog.get("/waf/", headers={"User-Agent": "Arachni/v1", "Accept": "application/json",},)

    @released(java="?", dotnet="?", golang="?", nodejs="?", php_appsec="?", python="?", ruby="?")
    def test_json_template_v1(self):
        """HTML block template is v1 minified"""
        assert self.r_json_v1.status_code == 403
        assert self.r_json_v1.headers.get("content-type", "") in HTML_CONTENT_TYPES
        assert self.r_json_v1.text == BLOCK_TEMPLATE_JSON_MIN_V1

    def setup_html_template_v2(self):
        self.r_html_v2 = weblog.get("/waf/", headers={"User-Agent": "Arachni/v1", "Accept": "text/html",},)

    @released(java="?", dotnet="?", golang="?", nodejs="?", php_appsec="?", python="?", ruby="?")
    def test_html_template_v2(self):
        """HTML block template is v1 minified"""
        assert self.r_html_v2.status_code == 403
        assert self.r_html_v2.headers.get("content-type", "") in HTML_CONTENT_TYPES
        assert self.r_html_v2.text == BLOCK_TEMPLATE_HTML_MIN_V2


@rfc(
    "https://datadoghq.atlassian.net/wiki/spaces/APS/pages/2705464728/Blocking#Custom-Blocking-Response-via-Remote-Config"
)
@released(java="1.11.0", dotnet="?", golang="?", nodejs="?", php_appsec="0.7.0", python="?", ruby="?")
@missing_feature(context.weblog_variant == "spring-boot-native", reason="GraalVM. Tracing support only")
@missing_feature(context.weblog_variant == "spring-boot-3-native", reason="GraalVM. Tracing support only")
@coverage.basic
@scenarios.appsec_blocking
class Test_CustomBlockingResponse:
    """Custom Blocking response"""

    def setup_custom_status_code(self):
        self.r_cst = weblog.get("/waf/", headers={"User-Agent": "Canary/v1"})

    def test_custom_status_code(self):
        """Block with a custom HTTP status code"""
        assert self.r_cst.status_code == 401

    def setup_custom_redirect(self):
        self.r_cr = weblog.get("/waf/", headers={"User-Agent": "Canary/v2"}, allow_redirects=False)

    def test_custom_redirect(self):
        """Block with an HTTP redirection"""
        assert self.r_cr.status_code == 301
        assert self.r_cr.headers.get("location", "") == "/you-have-been-blocked"<|MERGE_RESOLUTION|>--- conflicted
+++ resolved
@@ -183,11 +183,8 @@
 
     @missing_feature(context.library == "php", reason="Support for quality not implemented")
     @missing_feature(context.library == "dotnet", reason="Support for quality not implemented")
-<<<<<<< HEAD
     @missing_feature(context.library == "nodejs", reason="Support for quality not implemented")
-=======
-    @bug(context.weblog_variant == "gin", reason="Block message is prepended")
->>>>>>> 3c2ab6ed
+    @bug(context.weblog_variant == "gin", reason="Block message is prepended")
     def test_accept_full_html(self):
         """Blocking with Accept: text/html"""
         assert self.r_afh.status_code == 403
