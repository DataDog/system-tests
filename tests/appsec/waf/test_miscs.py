--- conflicted
+++ resolved
@@ -73,10 +73,6 @@
         interfaces.library.assert_waf_attack(self.r_same_location, pattern="Arachni/v")
 
 
-<<<<<<< HEAD
-@bug(context.library < "nodejs@3.19.0", reason="fixed in a waf update")
-=======
->>>>>>> 1a86541e
 @coverage.good
 class Test_CorrectOptionProcessing:
     """Check that the case sensitive option is properly processed"""
