# Unless explicitly stated otherwise all files in this repository are licensed under the the Apache License Version 2.0.
# This product includes software developed at Datadog (https://www.datadoghq.com/).
# Copyright 2021 Datadog, Inc.

from utils import context, BaseTestCase, interfaces, released, bug, irrelevant, missing_feature
from .utils import rules
import pytest


if context.library == "cpp":
    pytestmark = pytest.mark.skip("not relevant")


<<<<<<< HEAD
@released(
    golang="?",
    dotnet="1.28.6",
    java="0.87.0",
    nodejs="2.0.0-appsec-alpha.1",
    php_appsec="0.1.0",
    python="?",
    ruby="0.51.0",
)
=======
@released(golang="?", dotnet="1.28.6", java="0.87.0", nodejs="2.0.0-appsec-alpha.1", php="?", python="?")
@missing_feature(context.library == "ruby" and context.libddwaf_version is None)
>>>>>>> 48809a80
class Test_404(BaseTestCase):
    """ Appsec WAF misc tests """

    def test_404(self):
        """ AppSec WAF catches attacks, even on 404"""

        r = self.weblog_get("/path_that_doesn't_exists/", headers={"User-Agent": "Arachni/v1"})
        assert r.status_code == 404
        interfaces.library.assert_waf_attack(
            r,
            rule=rules.security_scanner.ua0_600_12x,
            pattern="Arachni/v",
            address="server.request.headers.no_cookies",
            key_path=["user-agent"],
        )


# currently throws NotImplementedError
@released(golang="?", dotnet="?", java="?", nodejs="?", php="?", python="?", ruby="?")
class Test_MultipleHighlight(BaseTestCase):
    """ Appsec WAF misc tests """

    def test_multiple_hightlight(self):
        """Rule with multiple condition are reported on all conditions"""
        r = self.weblog_get("/waf", params={"value": "processbuilder unmarshaller"})
        interfaces.library.assert_waf_attack(
            r, rules.java_code_injection.crs_944_110, patterns=["processbuilder", "unmarshaller"]
        )


@released(golang="?", dotnet="?", java="?", nodejs="2.0.0-appsec-alpha.1", php_appsec="0.1.0", python="?", ruby="?")
class Test_MultipleAttacks(BaseTestCase):
    """If several attacks are sent threw one requests, all of them are reported"""

    @missing_feature(library="nodejs", reason="query string not yet supported")
    def test_basic(self):
        """Basic test with more than one attack"""
        r = self.weblog_get("/waf/", headers={"User-Agent": "/../"}, params={"key": "appscan_fingerprint"})
        interfaces.library.assert_waf_attack(r, rules.lfi.crs_930_100, pattern="/../")
        interfaces.library.assert_waf_attack(r, rules.security_scanner.crs_913_120, pattern="appscan_fingerprint")

    def test_same_source(self):
        """Test with more than one attack in headers"""
        r = self.weblog_get("/waf/", headers={"User-Agent": "/../", "random-key": "acunetix-user-agreement"})
        interfaces.library.assert_waf_attack(r, rules.security_scanner.crs_913_110, pattern="acunetix-user-agreement")
        interfaces.library.assert_waf_attack(r, rules.lfi.crs_930_100, pattern="/../")

    def test_same_location(self):
        """Test with more than one attack in a unique property"""
        r = self.weblog_get("/waf/", headers={"User-Agent": "Arachni/v1 and /../"})
        interfaces.library.assert_waf_attack(r, rules.lfi.crs_930_100, pattern="/../")
        interfaces.library.assert_waf_attack(r, rules.security_scanner.ua0_600_12x, pattern="Arachni/v")


# TODO :
# * /waf?arg=value&arg=attack
# * /waf?arg=attack&arg=value
# * some on POST url encoded<|MERGE_RESOLUTION|>--- conflicted
+++ resolved
@@ -11,20 +11,8 @@
     pytestmark = pytest.mark.skip("not relevant")
 
 
-<<<<<<< HEAD
-@released(
-    golang="?",
-    dotnet="1.28.6",
-    java="0.87.0",
-    nodejs="2.0.0-appsec-alpha.1",
-    php_appsec="0.1.0",
-    python="?",
-    ruby="0.51.0",
-)
-=======
-@released(golang="?", dotnet="1.28.6", java="0.87.0", nodejs="2.0.0-appsec-alpha.1", php="?", python="?")
+@released(golang="?", dotnet="1.28.6", java="0.87.0", nodejs="2.0.0-appsec-alpha.1", php_appsec="0.1.0", python="?")
 @missing_feature(context.library == "ruby" and context.libddwaf_version is None)
->>>>>>> 48809a80
 class Test_404(BaseTestCase):
     """ Appsec WAF misc tests """
 
