# Unless explicitly stated otherwise all files in this repository are licensed under the the Apache License Version 2.0.
# This product includes software developed at Datadog (https://www.datadoghq.com/).
# Copyright 2021 Datadog, Inc.

from utils import context, BaseTestCase, interfaces, released, bug, irrelevant, missing_feature
from .utils import rules
import pytest


if context.library == "cpp":
    pytestmark = pytest.mark.skip("not relevant")


<<<<<<< HEAD
@released(golang="?", dotnet="1.28.6", java="0.87.0", nodejs="2.0.0rc0", php_appsec="?", python="?")
=======
@released(golang="?", dotnet="1.28.6", java="0.87.0", nodejs="2.0.0-appsec-alpha.1", php_appsec="0.1.0", python="?")
>>>>>>> b5714b0d
@missing_feature(context.library == "ruby" and context.libddwaf_version is None)
class Test_404(BaseTestCase):
    """ Appsec WAF misc tests """

    def test_404(self):
        """ AppSec WAF catches attacks, even on 404"""

        r = self.weblog_get("/path_that_doesn't_exists/", headers={"User-Agent": "Arachni/v1"})
        assert r.status_code == 404
        interfaces.library.assert_waf_attack(
            r,
            rule=rules.security_scanner.ua0_600_12x,
            pattern="Arachni/v",
            address="server.request.headers.no_cookies",
            key_path=["user-agent"],
        )


# currently throws NotImplementedError
@released(golang="?", dotnet="?", java="?", nodejs="?", php="?", python="?", ruby="?")
class Test_MultipleHighlight(BaseTestCase):
    """ Appsec WAF misc tests """

    def test_multiple_hightlight(self):
        """Rule with multiple condition are reported on all conditions"""
        r = self.weblog_get("/waf", params={"value": "processbuilder unmarshaller"})
        interfaces.library.assert_waf_attack(
            r, rules.java_code_injection.crs_944_110, patterns=["processbuilder", "unmarshaller"]
        )


<<<<<<< HEAD
@released(golang="?", dotnet="?", java="?", nodejs="2.0.0rc0", php_appsec="?", python="?", ruby="?")
=======
@released(golang="?", dotnet="?", java="?", nodejs="2.0.0-appsec-alpha.1", php_appsec="0.1.0", python="?", ruby="?")
>>>>>>> b5714b0d
class Test_MultipleAttacks(BaseTestCase):
    """If several attacks are sent threw one requests, all of them are reported"""

    @missing_feature(library="nodejs", reason="query string not yet supported")
    def test_basic(self):
        """Basic test with more than one attack"""
        r = self.weblog_get("/waf/", headers={"User-Agent": "/../"}, params={"key": "appscan_fingerprint"})
        interfaces.library.assert_waf_attack(r, rules.lfi.crs_930_100, pattern="/../")
        interfaces.library.assert_waf_attack(r, rules.security_scanner.crs_913_120, pattern="appscan_fingerprint")

    def test_same_source(self):
        """Test with more than one attack in headers"""
        r = self.weblog_get("/waf/", headers={"User-Agent": "/../", "random-key": "acunetix-user-agreement"})
        interfaces.library.assert_waf_attack(r, rules.security_scanner.crs_913_110, pattern="acunetix-user-agreement")
        interfaces.library.assert_waf_attack(r, rules.lfi.crs_930_100, pattern="/../")

    def test_same_location(self):
        """Test with more than one attack in a unique property"""
        r = self.weblog_get("/waf/", headers={"User-Agent": "Arachni/v1 and /../"})
        interfaces.library.assert_waf_attack(r, rules.lfi.crs_930_100, pattern="/../")
        interfaces.library.assert_waf_attack(r, rules.security_scanner.ua0_600_12x, pattern="Arachni/v")


# TODO :
# * /waf?arg=value&arg=attack
# * /waf?arg=attack&arg=value
# * some on POST url encoded<|MERGE_RESOLUTION|>--- conflicted
+++ resolved
@@ -11,11 +11,7 @@
     pytestmark = pytest.mark.skip("not relevant")
 
 
-<<<<<<< HEAD
-@released(golang="?", dotnet="1.28.6", java="0.87.0", nodejs="2.0.0rc0", php_appsec="?", python="?")
-=======
-@released(golang="?", dotnet="1.28.6", java="0.87.0", nodejs="2.0.0-appsec-alpha.1", php_appsec="0.1.0", python="?")
->>>>>>> b5714b0d
+@released(golang="?", dotnet="1.28.6", java="0.87.0", nodejs="2.0.0rc0", php_appsec="0.1.0", python="?")
 @missing_feature(context.library == "ruby" and context.libddwaf_version is None)
 class Test_404(BaseTestCase):
     """ Appsec WAF misc tests """
@@ -47,11 +43,7 @@
         )
 
 
-<<<<<<< HEAD
-@released(golang="?", dotnet="?", java="?", nodejs="2.0.0rc0", php_appsec="?", python="?", ruby="?")
-=======
-@released(golang="?", dotnet="?", java="?", nodejs="2.0.0-appsec-alpha.1", php_appsec="0.1.0", python="?", ruby="?")
->>>>>>> b5714b0d
+@released(golang="?", dotnet="?", java="?", nodejs="2.0.0rc0", php_appsec="0.1.0", python="?", ruby="?")
 class Test_MultipleAttacks(BaseTestCase):
     """If several attacks are sent threw one requests, all of them are reported"""
 
