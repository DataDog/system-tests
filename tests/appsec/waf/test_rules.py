# Unless explicitly stated otherwise all files in this repository are licensed under the the Apache License Version 2.0.
# This product includes software developed at Datadog (https://www.datadoghq.com/).
# Copyright 2021 Datadog, Inc.

"""Exhaustive tests on WAF default rule set"""

from utils import context, weblog, interfaces, bug, missing_feature, irrelevant, flaky, features, waf_rules


@features.waf_rules
class Test_Scanners:
    """Appsec WAF tests on scanners rules"""

    def setup_scanners(self):
        self.r_1 = weblog.get("/waf/", headers={"User-Agent": "Arachni/v1"})
        self.r_2 = weblog.get("/waf/", headers={"random-key": "acunetix-user-agreement"})
        self.r_3 = weblog.get("/waf/", params={"key": "appscan_fingerprint"})

    def test_scanners(self):
        """AppSec catches attacks from scanners"""
        interfaces.library.assert_waf_attack(self.r_1, waf_rules.security_scanner.ua0_600_12x)
        interfaces.library.assert_waf_attack(self.r_2, waf_rules.security_scanner.crs_913_110)
        interfaces.library.assert_waf_attack(self.r_3, waf_rules.security_scanner.crs_913_120)


@features.waf_rules
class Test_HttpProtocol:
    """Appsec WAF tests on HTTP protocol rules"""

    def setup_http_protocol(self):
        self.r_1 = weblog.get("/waf/", params={"key": ".cookie;domain="})

    @bug(context.library < "dotnet@2.1.0", reason="APMRP-360")
    @bug(context.library < "java@0.98.1", reason="APMRP-360")
    def test_http_protocol(self):
        """AppSec catches attacks by violation of HTTP protocol in encoded cookie value"""
        interfaces.library.assert_waf_attack(self.r_1, waf_rules.http_protocol_violation.crs_943_100)

    def setup_http_protocol2(self):
        self.r_1 = weblog.get("/waf/", params={"key": "get e http/1"})
        self.r_2 = weblog.get("/waf/", params={"key": "\nset-cookie:"})

    def test_http_protocol2(self):
        """AppSec catches attacks by violation of HTTP protocol"""
        interfaces.library.assert_waf_attack(self.r_1, waf_rules.http_protocol_violation.crs_921_110)
        interfaces.library.assert_waf_attack(self.r_2, waf_rules.http_protocol_violation.crs_921_160)


@features.waf_rules
class Test_LFI:
    """Appsec WAF tests on LFI rules"""

    def setup_lfi(self):
        self.r_1 = weblog.get("/waf/", headers={"x-attack": "/../"})
        self.r_2 = weblog.get("/waf/0x5c0x2e0x2e0x2f")
        self.r_3 = weblog.get("/waf/", params={"attack": "/.htaccess"})

<<<<<<< HEAD
    @missing_feature(context.weblog_variant == "fastify", reason="Not supported yet")
=======
    @missing_feature(context.weblog_variant == "fastify", reason="Path params not supported yet")
>>>>>>> 58e1e69f
    def test_lfi(self):
        """AppSec catches LFI attacks"""
        interfaces.library.assert_waf_attack(self.r_1, waf_rules.lfi)
        interfaces.library.assert_waf_attack(self.r_2, waf_rules.lfi.crs_930_100)
        interfaces.library.assert_waf_attack(self.r_3, waf_rules.lfi.crs_930_120)

    def setup_lfi_percent_2f(self):
        self.r_4 = weblog.get("/waf/%2e%2e%2f")

    # AH00026: found %2f (encoded '/') in URI path (/waf/%2e%2e%2f), returning 404
    @irrelevant(library="php", weblog_variant="apache-mod-8.0")
    @irrelevant(library="python", weblog_variant="django-poc")
    def test_lfi_percent_2f(self):
        """Appsec catches encoded LFI attacks"""
        interfaces.library.assert_waf_attack(self.r_4, waf_rules.lfi)

    def setup_lfi_in_path(self):
        self.r_5 = weblog.get("/waf/..")

    @bug(context.library < "java@0.92.0", reason="APMRP-360")
    @flaky(context.library >= "java@1.42.1", reason="APPSEC-55828")
    @irrelevant(library="python", weblog_variant="django-poc")
    @irrelevant(library="dotnet", reason="lfi patterns are always filtered by the host web-server")
    @irrelevant(
        context.weblog_variant in ("akka-http", "play") and context.library == "java", reason="path is normalized to /"
    )
    def test_lfi_in_path(self):
        """AppSec catches LFI attacks in URL path like /.."""
        interfaces.library.assert_waf_attack(self.r_5, waf_rules.lfi.crs_930_110)


@features.waf_rules
class Test_RFI:
    """Appsec WAF tests on RFI rules"""

    def setup_rfi(self):
        self.r_1 = weblog.get("/waf/", params={"attack": "mosConfig_absolute_path=file://"})
        self.r_2 = weblog.get("/waf/", params={"attack": "file://rfi?"})

    def test_rfi(self):
        """Appsec WAF detects remote file injection attacks"""
        interfaces.library.assert_waf_attack(self.r_1, waf_rules.rfi.crs_931_110)
        interfaces.library.assert_waf_attack(self.r_2, waf_rules.rfi.crs_931_120)


@features.waf_rules
class Test_CommandInjection:
    """Appsec WAF tests on Command injection rules"""

    def setup_command_injection(self):
        self.r_1 = weblog.get("/waf/", params={"x-attack": "$pwd"})
        self.r_2 = weblog.get("/waf/", headers={"x-attack": "() {"})
        self.r_3 = weblog.get("/waf/", headers={"x-file-name": "routing.yml"})
        self.r_4 = weblog.get("/waf/", headers={"x-attack": "|type %d%\\d.ini|"})
        self.r_5 = weblog.get("/waf/", headers={"x-attack": "|cat /etc/passwd|"})
        self.r_6 = weblog.get("/waf/", headers={"x-attack": "|timeout /t 1|"})

    def test_command_injection(self):
        """Appsec WAF detects command injection attacks"""
        interfaces.library.assert_waf_attack(self.r_1, waf_rules.command_injection.crs_932_160)
        interfaces.library.assert_waf_attack(self.r_2, waf_rules.command_injection.crs_932_171)
        interfaces.library.assert_waf_attack(self.r_3, waf_rules.command_injection.crs_932_180)
        interfaces.library.assert_waf_attack(self.r_4, waf_rules.command_injection.sqr_000_008)
        interfaces.library.assert_waf_attack(self.r_5, waf_rules.command_injection.sqr_000_009)
        interfaces.library.assert_waf_attack(self.r_6, waf_rules.command_injection.sqr_000_010)


@features.waf_rules
class Test_PhpCodeInjection:
    """Appsec WAF tests on PHP injection rules"""

    def setup_php_code_injection(self):
        self.r_1 = weblog.get("/waf/", headers={"x-file-name": ".php."})
        self.r_2 = weblog.get("/waf/", params={"x-attack": "$globals"})
        self.r_3 = weblog.get("/waf/", params={"x-attack": "AUTH_TYPE"})
        self.r_4 = weblog.get("/waf/", params={"x-attack": "php://fd"})
        self.r_5 = weblog.get("/waf/", params={"x-attack": "bzdecompress"})
        self.r_6 = weblog.get("/waf/", params={"x-attack": "rar://"})

    def test_php_code_injection(self):
        """Appsec WAF detects unrestricted file upload attacks"""
        interfaces.library.assert_waf_attack(self.r_1, waf_rules.unrestricted_file_upload.crs_933_111)
        interfaces.library.assert_waf_attack(self.r_2, waf_rules.php_code_injection.crs_933_130)
        interfaces.library.assert_waf_attack(self.r_3, waf_rules.php_code_injection.crs_933_131)
        interfaces.library.assert_waf_attack(self.r_4, waf_rules.php_code_injection.crs_933_140)
        interfaces.library.assert_waf_attack(self.r_5, waf_rules.php_code_injection.crs_933_150)
        interfaces.library.assert_waf_attack(self.r_6, waf_rules.php_code_injection.crs_933_200)

    def setup_php_code_injection_bug(self):
        self.r_7 = weblog.get("/waf/", params={"x-attack": " var_dump ()"})
        self.r_8 = weblog.get("/waf/", params={"x-attack": 'o:4:"x":5:{d}'})

    @missing_feature(context.library < "golang@1.36.0" and context.weblog_variant == "echo")
    def test_php_code_injection_bug(self):
        """Appsec WAF detects other php injection rules"""
        interfaces.library.assert_waf_attack(self.r_7, waf_rules.php_code_injection.crs_933_160)
        interfaces.library.assert_waf_attack(self.r_8, waf_rules.php_code_injection.crs_933_170)


@features.waf_rules
class Test_JsInjection:
    """Appsec WAF tests on Js Injection rules"""

    def setup_js_injection(self):
        self.r_1 = weblog.get("/waf/", params={"key": "this.constructor"})
        self.r_2 = weblog.get("/waf/", params={"key": "require('.')"})

    def test_js_injection(self):
        """AppSec catches JS code injection"""
        interfaces.library.assert_waf_attack(self.r_1, waf_rules.js_code_injection.crs_934_100)
        interfaces.library.assert_waf_attack(self.r_2, waf_rules.js_code_injection.sqr_000_002)


@features.waf_rules
class Test_XSS:
    """Appsec WAF tests on XSS rules"""

    def setup_xss(self):
        self.requests = [
            weblog.get("/waf/", params={"key": "<script>"}),
            weblog.get("/waf/", params={"key": "javascript:x"}),
            weblog.get("/waf/", params={"key": "vbscript:x"}),
            weblog.get("/waf/", params={"key": "<EMBED+src="}),
            weblog.get("/waf/", params={"key": "<importimplementation="}),
            weblog.get("/waf/", params={"key": "<LINK+href="}),
            weblog.get("/waf/", params={"key": "<BASE+href="}),
            weblog.get("/waf/", params={"key": "<APPLET+"}),
            weblog.get("/waf/", params={"key": "<OBJECT+type="}),
            weblog.get("/waf/", params={"key": "!![]"}),
            weblog.get("/waf/", params={"key": "+ADw->|<+AD$-"}),
        ]

    def test_xss(self):
        """AppSec catches XSS attacks"""
        for r in self.requests:
            interfaces.library.assert_waf_attack(r, waf_rules.xss)


@features.waf_rules
class Test_SQLI:
    """Appsec WAF tests on SQLI rules"""

    def setup_sqli(self):
        self.r_1 = weblog.get("/waf/", params={"value": "sleep()"})

    def test_sqli(self):
        interfaces.library.assert_waf_attack(self.r_1, waf_rules.sql_injection.crs_942_160)

    def setup_sqli2(self):
        self.r_3 = weblog.get("/waf/", params={"value": "alter d char set f"})
        self.r_4 = weblog.get("/waf/", params={"value": "merge using("})

    @flaky(context.library <= "php@0.68.2", reason="APMRP-360")
    def test_sqli2(self):
        """Other SQLI patterns"""
        interfaces.library.assert_waf_attack(self.r_3, waf_rules.sql_injection.crs_942_240)
        interfaces.library.assert_waf_attack(self.r_4, waf_rules.sql_injection.crs_942_250)


@features.waf_rules
class Test_NoSqli:
    """Appsec WAF tests on NoSQLi rules"""

    def setup_nosqli_keys(self):
        self.r_3 = weblog.get("/waf/", params={"[$ne]": "value"})
        self.r_4 = weblog.get("/waf/", params={"$nin": "value"})

    @missing_feature(context.library in ["php"], reason="Need to use last WAF version")
    @missing_feature(context.library < "java@0.96.0", reason="Was using a too old WAF version")
    @irrelevant(library="nodejs", reason="brackets are interpreted as arrays and thus truncated")
    def test_nosqli_keys(self):
        """AppSec catches NoSQLI attacks in keys"""
        interfaces.library.assert_waf_attack(self.r_3, waf_rules.nosql_injection)
        interfaces.library.assert_waf_attack(self.r_4, waf_rules.nosql_injection)


@features.waf_rules
class Test_JavaCodeInjection:
    """Appsec WAF tests on Java code injection rules"""

    def setup_java_code_injection(self):
        self.r_1 = weblog.get("/waf/", params={"value": "java.lang.runtime"})
        self.r_2 = weblog.get("/waf/", params={"value": "unmarshaller processbuilder"})
        self.r_3 = weblog.get("/waf/", params={"value": "java.beans.xmldecode"})

    def test_java_code_injection(self):
        """AppSec catches java code injections"""
        interfaces.library.assert_waf_attack(self.r_1, waf_rules.java_code_injection)
        interfaces.library.assert_waf_attack(self.r_2, waf_rules.java_code_injection.crs_944_110)
        interfaces.library.assert_waf_attack(self.r_3, waf_rules.java_code_injection.crs_944_130)


@features.waf_rules
class Test_SSRF:
    """Appsec WAF tests on SSRF rules"""

    def setup_ssrf(self):
        self.r = weblog.get("/waf/", params={"value": "metadata.goog/"})

    def test_ssrf(self):
        """AppSec catches SSRF attacks"""
        interfaces.library.assert_waf_attack(self.r, waf_rules.ssrf.sqr_000_001)


@features.waf_rules
class Test_DiscoveryScan:
    """AppSec WAF Tests on Discovery Scan rules"""

    def setup_security_scan(self):
        self.r1 = weblog.get("/etc/something")
        self.r2 = weblog.get("/mysql")
        self.r3 = weblog.get("/myadmin")
        self.r4 = weblog.get("/readme.md")
        self.r5 = weblog.get("/web-inf/web.xml")
        self.r6 = weblog.get("/src/main.rb")
        self.r7 = weblog.get("/access.log")
        self.r8 = weblog.get("/mykey.pem")
        self.r9 = weblog.get("/logs.tar")
        self.r10 = weblog.get("/administrator/components/component.php")
        self.r11 = weblog.get("/login.pwd")

    @bug(context.library < "java@0.98.0" and context.weblog_variant == "spring-boot-undertow", reason="APMRP-360")
    @bug(library="java", weblog_variant="spring-boot-openliberty", reason="APPSEC-6583")
    def test_security_scan(self):
        """AppSec WAF catches Discovery scan"""

        interfaces.library.assert_waf_attack(self.r1, waf_rules.security_scanner.nfd_000_001)
        interfaces.library.assert_waf_attack(self.r2, waf_rules.security_scanner.nfd_000_001)
        interfaces.library.assert_waf_attack(self.r3, waf_rules.security_scanner.nfd_000_001)
        interfaces.library.assert_waf_attack(self.r4, waf_rules.security_scanner.nfd_000_002)
        interfaces.library.assert_waf_attack(self.r5, waf_rules.security_scanner.nfd_000_003)
        interfaces.library.assert_waf_attack(self.r6, waf_rules.security_scanner.nfd_000_004)
        interfaces.library.assert_waf_attack(self.r7, waf_rules.security_scanner.nfd_000_005)
        interfaces.library.assert_waf_attack(self.r8, waf_rules.security_scanner.nfd_000_006)

        # need some match for those two rules
        # interfaces.library.assert_waf_attack(self.r9, rules.security_scanner.nfd_000_007)
        # interfaces.library.assert_waf_attack(self.r10, rules.security_scanner.nfd_000_008)

        interfaces.library.assert_waf_attack(self.r11, waf_rules.security_scanner.nfd_000_009)<|MERGE_RESOLUTION|>--- conflicted
+++ resolved
@@ -55,11 +55,7 @@
         self.r_2 = weblog.get("/waf/0x5c0x2e0x2e0x2f")
         self.r_3 = weblog.get("/waf/", params={"attack": "/.htaccess"})
 
-<<<<<<< HEAD
-    @missing_feature(context.weblog_variant == "fastify", reason="Not supported yet")
-=======
     @missing_feature(context.weblog_variant == "fastify", reason="Path params not supported yet")
->>>>>>> 58e1e69f
     def test_lfi(self):
         """AppSec catches LFI attacks"""
         interfaces.library.assert_waf_attack(self.r_1, waf_rules.lfi)
