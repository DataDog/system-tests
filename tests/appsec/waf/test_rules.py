# Unless explicitly stated otherwise all files in this repository are licensed under the the Apache License Version 2.0.
# This product includes software developed at Datadog (https://www.datadoghq.com/).
# Copyright 2021 Datadog, Inc.

"""Exhaustive tests on WAF default rule set"""

from utils import context, BaseTestCase, interfaces, released, bug, missing_feature, irrelevant
from .utils import rules
import pytest


if context.library == "cpp":
    pytestmark = pytest.mark.skip("not relevant")


<<<<<<< HEAD
@released(golang="1.33.1", dotnet="1.28.6", java="0.87.0", php_appsec="0.1.0", python="?", ruby="0.51.0")
=======
@released(golang="1.33.1", dotnet="1.28.6", java="0.87.0", php="?", python="?")
@missing_feature(context.library == "ruby" and context.libddwaf_version is None)
>>>>>>> 48809a80
@missing_feature(library="nodejs", reason="query string not yet supported")
class Test_Scanners(BaseTestCase):
    """ Appsec WAF tests on scanners rules """

    def test_scanners(self):
        """ AppSec catches attacks from scanners"""
        r = self.weblog_get("/waf/", headers={"User-Agent": "Arachni/v1"})
        interfaces.library.assert_waf_attack(r, rules.security_scanner.ua0_600_12x)

        r = self.weblog_get("/waf", headers={"random-key": "acunetix-user-agreement"})
        interfaces.library.assert_waf_attack(r, rules.security_scanner.crs_913_110)

        r = self.weblog_get("/waf", params={"key": "appscan_fingerprint"})
        interfaces.library.assert_waf_attack(r, rules.security_scanner.crs_913_120)


<<<<<<< HEAD
@released(golang="?", php_appsec="0.1.0", python="?", ruby="0.51.0")
=======
@released(golang="?", php="?", python="?")
@missing_feature(context.library == "ruby" and context.libddwaf_version is None)
>>>>>>> 48809a80
@missing_feature(library="nodejs", reason="query string not yet supported")
class Test_HttpProtocol(BaseTestCase):
    """ Appsec WAF tests on HTTP protocol rules """

    @bug(library="dotnet", reason="APPSEC-2290")
    @bug(library="java", reason="under Valentin's investigations")
    @bug(library="ruby", reason="? need to be investiged")
    def test_http_protocol(self):
        """ AppSec catches attacks by violation of HTTP protocol"""
        r = self.weblog_get("/waf", cookies={"key": ".cookie-%3Bdomain="})
        interfaces.library.assert_waf_attack(r, rules.http_protocol_violation.crs_943_100)

    @missing_feature(library="ruby", reason="query string is not sent as decoded map")
    def test_http_protocol2(self):
        """ AppSec catches attacks by violation of HTTP protocol"""
        r = self.weblog_get("/waf", params={"key": "get e http/1"})
        interfaces.library.assert_waf_attack(r, rules.http_protocol_violation.crs_921_110)

        r = self.weblog_get("/waf", params={"key": "\n :"})
        interfaces.library.assert_waf_attack(r, rules.http_protocol_violation.crs_921_160)


<<<<<<< HEAD
@released(golang="?", php_appsec="0.1.0", python="?", ruby="0.51.0")
=======
@released(golang="?", php="?", python="?")
@missing_feature(context.library == "ruby" and context.libddwaf_version is None)
>>>>>>> 48809a80
@missing_feature(library="nodejs", reason="query string not yet supported")
class Test_LFI(BaseTestCase):
    """ Appsec WAF tests on LFI rules """

    def test_lfi(self):
        """ AppSec catches LFI attacks"""
        r = self.weblog_get("/waf", headers={"x-attack": "/../"})
        interfaces.library.assert_waf_attack(r, rules.lfi.crs_930_100)

        r = self.weblog_get("/waf/0x5c0x2e0x2e0x2f")
        interfaces.library.assert_waf_attack(r, rules.lfi.crs_930_100)

        r = self.weblog_get("/waf/", params={"attack": ".htaccess"})
        interfaces.library.assert_waf_attack(r, rules.lfi.crs_930_120)

<<<<<<< HEAD
    # AH00026: found %2f (encoded '/') in URI path (/waf/%2e%2e%2f), returning 404
    @irrelevant(library="php", weblog_variant="apache-mod")
    def test_lfi_percent_2f(self):
        r = self.weblog_get("/waf/%2e%2e%2f")
        interfaces.library.assert_waf_attack(r, rules.lfi.crs_930_100)

    @bug(library="dotnet", reason="APPSEC-1405")
=======
    @bug(library="dotnet", reason="APPSEC-2290")
>>>>>>> 48809a80
    @bug(library="java", reason="under Valentin's investigations")
    @bug(library="golang", reason="? may be not supported by framework")
    @bug(library="ruby", reason="? may be not supported by framework")
    def test_lfi_in_path(self):
        """ AppSec catches LFI attacks in URL path like /.."""
        r = self.weblog_get("/waf/..")
        interfaces.library.assert_waf_attack(r, rules.lfi.crs_930_110)


<<<<<<< HEAD
@released(golang="1.33.1", dotnet="1.28.6", java="0.87.0", php_appsec="0.1.0", python="?", ruby="0.51.0")
=======
@released(golang="1.33.1", dotnet="1.28.6", java="0.87.0", php="?", python="?")
@missing_feature(context.library == "ruby" and context.libddwaf_version is None)
>>>>>>> 48809a80
@missing_feature(library="nodejs", reason="query string not yet supported")
class Test_RFI(BaseTestCase):
    """ Appsec WAF tests on RFI rules """

    @missing_feature(library="ruby", reason="query string is not sent as decoded map")
    def test_rfi(self):
        """ Appsec WAF detects remote file injection attacks """
        r = self.weblog_get("/waf/", params={"attack": "mosConfig_absolute_path=file://"})
        interfaces.library.assert_waf_attack(r, rules.rfi.crs_931_110)

        r = self.weblog_get("/waf/", params={"attack": "file?"})
        interfaces.library.assert_waf_attack(r, rules.rfi.crs_931_120)


<<<<<<< HEAD
@released(golang="1.33.1", dotnet="1.28.6", java="0.87.0", php_appsec="0.1.0", python="?", ruby="0.51.0")
=======
@released(golang="1.33.1", dotnet="1.28.6", java="0.87.0", php="?", python="?")
@missing_feature(context.library == "ruby" and context.libddwaf_version is None)
>>>>>>> 48809a80
@missing_feature(library="nodejs", reason="cookies not yet supported")
class Test_CommandInjection(BaseTestCase):
    """ Appsec WAF tests on Command injection rules """

    def test_command_injection(self):
        """ Appsec WAF detects command injection attacks """
        r = self.weblog_get("/waf/", cookies={"x-attack": "$pwd"})
        interfaces.library.assert_waf_attack(r, rules.command_injection.crs_932_160)

        r = self.weblog_get("/waf/", headers={"x-attack": "() {"})
        interfaces.library.assert_waf_attack(r, rules.command_injection.crs_932_171)

        r = self.weblog_get("/waf/", headers={"x-file-name": "routing.yml"})
        interfaces.library.assert_waf_attack(r, rules.command_injection.crs_932_180)

        r = self.weblog_get("/waf/", headers={"x-attack": "|type %d%\\d.ini|"})
        interfaces.library.assert_waf_attack(r, rules.command_injection.sqr_000_008)

        r = self.weblog_get("/waf/", headers={"x-attack": "|cat /etc/passwd|"})
        interfaces.library.assert_waf_attack(r, rules.command_injection.sqr_000_009)

        r = self.weblog_get("/waf/", headers={"x-attack": "|timeout /t 1|"})
        interfaces.library.assert_waf_attack(r, rules.command_injection.sqr_000_010)


<<<<<<< HEAD
@released(golang="1.33.1", java="0.87.0", php_appsec="0.1.0", python="?", ruby="0.51.0")
=======
@released(golang="1.33.1", java="0.87.0", php="?", python="?")
@missing_feature(context.library == "ruby" and context.libddwaf_version is None)
>>>>>>> 48809a80
@missing_feature(library="nodejs", reason="cookies not yet supported")
class Test_PhpCodeInjection(BaseTestCase):
    """ Appsec WAF tests on PHP injection rules """

    def test_php_code_injection(self):
        """ Appsec WAF detects unrestricted file upload attacks """
        r = self.weblog_get("/waf/", headers={"x-file-name": ".php."})
        interfaces.library.assert_waf_attack(r, rules.unrestricted_file_upload.crs_933_111)

        r = self.weblog_get("/waf/", cookies={"x-attack": "$globals"})
        interfaces.library.assert_waf_attack(r, rules.php_code_injection.crs_933_130)

        r = self.weblog_get("/waf/", cookies={"x-attack": "AUTH_TYPE"})
        interfaces.library.assert_waf_attack(r, rules.php_code_injection.crs_933_131)

        r = self.weblog_get("/waf/", cookies={"x-attack": "php://fd"})
        interfaces.library.assert_waf_attack(r, rules.php_code_injection.crs_933_140)

        r = self.weblog_get("/waf/", params={"x-attack": "bzdecompress"})
        interfaces.library.assert_waf_attack(r, rules.php_code_injection.crs_933_150)

        r = self.weblog_get("/waf/", cookies={"x-attack": "rar://"})
        interfaces.library.assert_waf_attack(r, rules.php_code_injection.crs_933_200)

    @bug(library="dotnet", reason="APPSEC-2290")
    @bug(library="golang")
    def test_php_code_injection_bug(self):
        """ Appsec WAF detects other php injection rules """
        r = self.weblog_get("/waf/", cookies={"x-attack": " var_dump ()"})
        interfaces.library.assert_waf_attack(r, rules.php_code_injection.crs_933_160)

        r = self.weblog_get("/waf/", cookies={"x-attack": 'o:4:"x":5:{d}'})
        interfaces.library.assert_waf_attack(r, rules.php_code_injection.crs_933_170)


<<<<<<< HEAD
@released(golang="1.33.1", dotnet="1.28.6", java="0.87.0", php_appsec="0.1.0", python="?", ruby="0.51.0")
=======
@released(golang="1.33.1", dotnet="1.28.6", java="0.87.0", php="?", python="?")
@missing_feature(context.library == "ruby" and context.libddwaf_version is None)
>>>>>>> 48809a80
@missing_feature(library="nodejs", reason="query string not yet supported")
class Test_JsInjection(BaseTestCase):
    """ Appsec WAF tests on Js Injection rules """

    def test_js_injection(self):
        """AppSec catches JS code injection"""
        r = self.weblog_get("/waf/", params={"key": "this.constructor"})
        interfaces.library.assert_waf_attack(r, rules.js_code_injection.crs_934_100)

    @missing_feature(library="ruby", reason="query string is not sent as decoded map")
    def test_js_injection1(self):
        """AppSec catches JS code injection"""
        r = self.weblog_get("/waf/", params={"key": "require('.')"})
        interfaces.library.assert_waf_attack(r, rules.js_code_injection.sqr_000_002)


<<<<<<< HEAD
@released(golang="?", java="0.87.0", php_appsec="0.1.0", python="?", ruby="0.51.0")
=======
@released(golang="?", java="0.87.0", php="?", python="?")
@missing_feature(context.library == "ruby" and context.libddwaf_version is None)
>>>>>>> 48809a80
@missing_feature(library="nodejs", reason="query string not yet supported")
class Test_XSS(BaseTestCase):
    """ Appsec WAF tests on XSS rules """

    def test_xss(self):
        """AppSec catches XSS attacks"""

        r = self.weblog_get("/waf/", cookies={"key": "<script>"})
        interfaces.library.assert_waf_attack(r, rules.xss)

        r = self.weblog_get("/waf/", cookies={"key": "javascript:x"})
        interfaces.library.assert_waf_attack(r, rules.xss)

        r = self.weblog_get("/waf/", cookies={"key": "vbscript:x"})
        interfaces.library.assert_waf_attack(r, rules.xss)

        r = self.weblog_get("/waf/", cookies={"key": "<EMBED+src="})
        interfaces.library.assert_waf_attack(r, rules.xss)

        r = self.weblog_get("/waf/", cookies={"key": "<importimplementation="})
        interfaces.library.assert_waf_attack(r, rules.xss)

        r = self.weblog_get("/waf/", cookies={"key": "<LINK+href="})
        interfaces.library.assert_waf_attack(r, rules.xss)

        r = self.weblog_get("/waf/", cookies={"key": "<BASE+href="})
        interfaces.library.assert_waf_attack(r, rules.xss)

        r = self.weblog_get("/waf/", cookies={"key": "<APPLET+"})
        interfaces.library.assert_waf_attack(r, rules.xss)

        r = self.weblog_get("/waf/", cookies={"key": "<OBJECT+type="})
        interfaces.library.assert_waf_attack(r, rules.xss)

        r = self.weblog_get("/waf/", cookies={"key": "!![]"})
        interfaces.library.assert_waf_attack(r, rules.xss)

    @bug(library="ruby", reason="need to be investiged")
    def test_xss1(self):
        """AppSec catches XSS attacks"""
        r = self.weblog_get("/waf/", cookies={"key": "+ADw->|<+AD$-"})
        interfaces.library.assert_waf_attack(r, rules.xss)

    @bug(library="dotnet", reason="APPSEC-2290")
    def test_xss2(self):
        """Other XSS patterns, to be merged once issue are corrected"""
        r = self.weblog_get("/waf", cookies={"value": '<vmlframe src="xss">'})

        interfaces.library.assert_waf_attack(r, rules.xss)


<<<<<<< HEAD
@released(golang="?", php_appsec="0.1.0", python="?", ruby="0.51.0")
=======
@released(golang="?", php="?", python="?")
@missing_feature(context.library == "ruby" and context.libddwaf_version is None)
>>>>>>> 48809a80
@missing_feature(library="nodejs", reason="cookies not yet supported")
class Test_SQLI(BaseTestCase):
    """ Appsec WAF tests on SQLI rules """

    def test_sqli(self):
        """AppSec catches SQLI attacks"""
        r = self.weblog_get("/waf", cookies={"value": "db_name("})
        interfaces.library.assert_waf_attack(r, rules.sql_injection.crs_942_140)

        r = self.weblog_get("/waf", cookies={"value": "sleep()"})
        interfaces.library.assert_waf_attack(r, rules.sql_injection.crs_942_160)

    @missing_feature(library="ruby", reason="query string is not sent as decoded map")
    def test_sqli1(self):
        """AppSec catches SQLI attacks"""
        r = self.weblog_get("/waf", params={"value": "0000012345"})
        interfaces.library.assert_waf_attack(r, rules.sql_injection.crs_942_220)

    @bug(library="dotnet", reason="APPSEC-2290")
    def test_sqli2(self):
        """Other SQLI patterns, to be merged once issue are corrected"""
        r = self.weblog_get("/waf", cookies={"value": "alter d char set f"})
        interfaces.library.assert_waf_attack(r, rules.sql_injection.crs_942_240)

        r = self.weblog_get("/waf", cookies={"value": "merge using("})
        interfaces.library.assert_waf_attack(r, rules.sql_injection.crs_942_250)

    @bug(library="dotnet", reason="APPSEC-2290")
    @irrelevant(context.waf_rule_set >= "1.0", reason="crs-942-190 catch it")
    def test_sqli2_bis(self):
        r = self.weblog_get("/waf", cookies={"value": "union select from"})
        interfaces.library.assert_waf_attack(r, rules.sql_injection.crs_942_270)

    @bug(library="dotnet", reason="APPSEC-2290")
    @bug(library="java", reason="under Valentin's investigations")
    @bug(library="ruby", reason="need to be investiged")
    def test_sqli3(self):
        """Other SQLI patterns, to be merged once issue are corrected"""
        r = self.weblog_get("/waf", cookies={"value": "%3Bshutdown--"})
        interfaces.library.assert_waf_attack(r, rules.sql_injection.crs_942_280)

    @irrelevant(context.waf_rule_set == "0.0.1", reason="rules.sql_injection was named sqli")
    def test_sqli4(self):
        r = self.weblog_get("/waf", cookies={"value": "/*!*/"})
        interfaces.library.assert_waf_attack(r, rules.sql_injection)


<<<<<<< HEAD
@released(golang="1.33.1", dotnet="1.28.6", java="0.87.0", php_appsec="0.1.0", python="?", ruby="0.51.0")
=======
@released(golang="1.33.1", dotnet="1.28.6", java="0.87.0", php="?", python="?")
@missing_feature(context.library == "ruby" and context.libddwaf_version is None)
>>>>>>> 48809a80
@missing_feature(library="nodejs", reason="cookies not yet supported")
class Test_NoSqli(BaseTestCase):
    """ Appsec WAF tests on NoSQLi rules """

    def test_nosqli(self):
        """AppSec catches NoSQLI attacks"""
        r = self.weblog_get("/waf", cookies={"value": "[$ne]"})
        interfaces.library.assert_waf_attack(r, rules.nosql_injection.crs_942_290)

        r = self.weblog_get("/waf", headers={"x-attack": "$nin"})
        interfaces.library.assert_waf_attack(r, rules.nosql_injection.sqr_000_007)


<<<<<<< HEAD
@released(golang="1.33.1", dotnet="1.28.6", java="0.87.0", php_appsec="0.1.0", python="?", ruby="0.51.0")
=======
@released(golang="1.33.1", dotnet="1.28.6", java="0.87.0", php="?", python="?")
@missing_feature(context.library == "ruby" and context.libddwaf_version is None)
>>>>>>> 48809a80
@missing_feature(library="nodejs", reason="query string not yet supported")
class Test_JavaCodeInjection(BaseTestCase):
    """ Appsec WAF tests on Java code injection rules """

    def test_java_code_injection(self):
        """AppSec catches java code injections"""
        r = self.weblog_get("/waf", params={"value": "java.lang.runtime"})
        interfaces.library.assert_waf_attack(r, rules.java_code_injection.crs_944_100)

        r = self.weblog_get("/waf", params={"value": "processbuilder unmarshaller"})
        interfaces.library.assert_waf_attack(r, rules.java_code_injection.crs_944_110)

        r = self.weblog_get("/waf", params={"value": "java.beans.xmldecode"})
        interfaces.library.assert_waf_attack(r, rules.java_code_injection.crs_944_130)


<<<<<<< HEAD
@released(golang="1.33.1", dotnet="1.28.6", java="0.87.0", php_appsec="0.1.0", python="?", ruby="0.51.0")
=======
@released(golang="1.33.1", dotnet="1.28.6", java="0.87.0", php="?", python="?")
@missing_feature(context.library == "ruby" and context.libddwaf_version is None)
>>>>>>> 48809a80
@missing_feature(library="nodejs", reason="query string not yet supported")
class Test_SSRF(BaseTestCase):
    """ Appsec WAF tests on SSRF rules """

    @missing_feature(library="ruby", reason="query string is not sent as decoded map")
    def test_ssrf(self):
        """AppSec catches SSRF attacks"""
        r = self.weblog_get("/waf", params={"value": "metadata.goog/"})
        interfaces.library.assert_waf_attack(r, rules.ssrf.sqr_000_001)<|MERGE_RESOLUTION|>--- conflicted
+++ resolved
@@ -13,12 +13,8 @@
     pytestmark = pytest.mark.skip("not relevant")
 
 
-<<<<<<< HEAD
-@released(golang="1.33.1", dotnet="1.28.6", java="0.87.0", php_appsec="0.1.0", python="?", ruby="0.51.0")
-=======
-@released(golang="1.33.1", dotnet="1.28.6", java="0.87.0", php="?", python="?")
-@missing_feature(context.library == "ruby" and context.libddwaf_version is None)
->>>>>>> 48809a80
+@released(golang="1.33.1", dotnet="1.28.6", java="0.87.0", php_appsec="0.1.0", python="?")
+@missing_feature(context.library == "ruby" and context.libddwaf_version is None)
 @missing_feature(library="nodejs", reason="query string not yet supported")
 class Test_Scanners(BaseTestCase):
     """ Appsec WAF tests on scanners rules """
@@ -35,12 +31,8 @@
         interfaces.library.assert_waf_attack(r, rules.security_scanner.crs_913_120)
 
 
-<<<<<<< HEAD
-@released(golang="?", php_appsec="0.1.0", python="?", ruby="0.51.0")
-=======
-@released(golang="?", php="?", python="?")
-@missing_feature(context.library == "ruby" and context.libddwaf_version is None)
->>>>>>> 48809a80
+@released(golang="?", php_appsec="0.1.0", python="?")
+@missing_feature(context.library == "ruby" and context.libddwaf_version is None)
 @missing_feature(library="nodejs", reason="query string not yet supported")
 class Test_HttpProtocol(BaseTestCase):
     """ Appsec WAF tests on HTTP protocol rules """
@@ -63,12 +55,8 @@
         interfaces.library.assert_waf_attack(r, rules.http_protocol_violation.crs_921_160)
 
 
-<<<<<<< HEAD
-@released(golang="?", php_appsec="0.1.0", python="?", ruby="0.51.0")
-=======
-@released(golang="?", php="?", python="?")
-@missing_feature(context.library == "ruby" and context.libddwaf_version is None)
->>>>>>> 48809a80
+@released(golang="?", php_appsec="0.1.0", python="?")
+@missing_feature(context.library == "ruby" and context.libddwaf_version is None)
 @missing_feature(library="nodejs", reason="query string not yet supported")
 class Test_LFI(BaseTestCase):
     """ Appsec WAF tests on LFI rules """
@@ -84,17 +72,13 @@
         r = self.weblog_get("/waf/", params={"attack": ".htaccess"})
         interfaces.library.assert_waf_attack(r, rules.lfi.crs_930_120)
 
-<<<<<<< HEAD
     # AH00026: found %2f (encoded '/') in URI path (/waf/%2e%2e%2f), returning 404
     @irrelevant(library="php", weblog_variant="apache-mod")
     def test_lfi_percent_2f(self):
         r = self.weblog_get("/waf/%2e%2e%2f")
         interfaces.library.assert_waf_attack(r, rules.lfi.crs_930_100)
 
-    @bug(library="dotnet", reason="APPSEC-1405")
-=======
-    @bug(library="dotnet", reason="APPSEC-2290")
->>>>>>> 48809a80
+    @bug(library="dotnet", reason="APPSEC-2290")
     @bug(library="java", reason="under Valentin's investigations")
     @bug(library="golang", reason="? may be not supported by framework")
     @bug(library="ruby", reason="? may be not supported by framework")
@@ -104,12 +88,8 @@
         interfaces.library.assert_waf_attack(r, rules.lfi.crs_930_110)
 
 
-<<<<<<< HEAD
-@released(golang="1.33.1", dotnet="1.28.6", java="0.87.0", php_appsec="0.1.0", python="?", ruby="0.51.0")
-=======
-@released(golang="1.33.1", dotnet="1.28.6", java="0.87.0", php="?", python="?")
-@missing_feature(context.library == "ruby" and context.libddwaf_version is None)
->>>>>>> 48809a80
+@released(golang="1.33.1", dotnet="1.28.6", java="0.87.0", php_appsec="0.1.0", python="?")
+@missing_feature(context.library == "ruby" and context.libddwaf_version is None)
 @missing_feature(library="nodejs", reason="query string not yet supported")
 class Test_RFI(BaseTestCase):
     """ Appsec WAF tests on RFI rules """
@@ -124,12 +104,8 @@
         interfaces.library.assert_waf_attack(r, rules.rfi.crs_931_120)
 
 
-<<<<<<< HEAD
-@released(golang="1.33.1", dotnet="1.28.6", java="0.87.0", php_appsec="0.1.0", python="?", ruby="0.51.0")
-=======
-@released(golang="1.33.1", dotnet="1.28.6", java="0.87.0", php="?", python="?")
-@missing_feature(context.library == "ruby" and context.libddwaf_version is None)
->>>>>>> 48809a80
+@released(golang="1.33.1", dotnet="1.28.6", java="0.87.0", php_appsec="0.1.0", python="?")
+@missing_feature(context.library == "ruby" and context.libddwaf_version is None)
 @missing_feature(library="nodejs", reason="cookies not yet supported")
 class Test_CommandInjection(BaseTestCase):
     """ Appsec WAF tests on Command injection rules """
@@ -155,12 +131,8 @@
         interfaces.library.assert_waf_attack(r, rules.command_injection.sqr_000_010)
 
 
-<<<<<<< HEAD
-@released(golang="1.33.1", java="0.87.0", php_appsec="0.1.0", python="?", ruby="0.51.0")
-=======
-@released(golang="1.33.1", java="0.87.0", php="?", python="?")
-@missing_feature(context.library == "ruby" and context.libddwaf_version is None)
->>>>>>> 48809a80
+@released(golang="1.33.1", java="0.87.0", php_appsec="0.1.0", python="?")
+@missing_feature(context.library == "ruby" and context.libddwaf_version is None)
 @missing_feature(library="nodejs", reason="cookies not yet supported")
 class Test_PhpCodeInjection(BaseTestCase):
     """ Appsec WAF tests on PHP injection rules """
@@ -196,12 +168,8 @@
         interfaces.library.assert_waf_attack(r, rules.php_code_injection.crs_933_170)
 
 
-<<<<<<< HEAD
-@released(golang="1.33.1", dotnet="1.28.6", java="0.87.0", php_appsec="0.1.0", python="?", ruby="0.51.0")
-=======
-@released(golang="1.33.1", dotnet="1.28.6", java="0.87.0", php="?", python="?")
-@missing_feature(context.library == "ruby" and context.libddwaf_version is None)
->>>>>>> 48809a80
+@released(golang="1.33.1", dotnet="1.28.6", java="0.87.0", php_appsec="0.1.0", python="?")
+@missing_feature(context.library == "ruby" and context.libddwaf_version is None)
 @missing_feature(library="nodejs", reason="query string not yet supported")
 class Test_JsInjection(BaseTestCase):
     """ Appsec WAF tests on Js Injection rules """
@@ -218,12 +186,8 @@
         interfaces.library.assert_waf_attack(r, rules.js_code_injection.sqr_000_002)
 
 
-<<<<<<< HEAD
-@released(golang="?", java="0.87.0", php_appsec="0.1.0", python="?", ruby="0.51.0")
-=======
-@released(golang="?", java="0.87.0", php="?", python="?")
-@missing_feature(context.library == "ruby" and context.libddwaf_version is None)
->>>>>>> 48809a80
+@released(golang="?", java="0.87.0", php_appsec="0.1.0", python="?")
+@missing_feature(context.library == "ruby" and context.libddwaf_version is None)
 @missing_feature(library="nodejs", reason="query string not yet supported")
 class Test_XSS(BaseTestCase):
     """ Appsec WAF tests on XSS rules """
@@ -275,12 +239,8 @@
         interfaces.library.assert_waf_attack(r, rules.xss)
 
 
-<<<<<<< HEAD
-@released(golang="?", php_appsec="0.1.0", python="?", ruby="0.51.0")
-=======
-@released(golang="?", php="?", python="?")
-@missing_feature(context.library == "ruby" and context.libddwaf_version is None)
->>>>>>> 48809a80
+@released(golang="?", php_appsec="0.1.0", python="?")
+@missing_feature(context.library == "ruby" and context.libddwaf_version is None)
 @missing_feature(library="nodejs", reason="cookies not yet supported")
 class Test_SQLI(BaseTestCase):
     """ Appsec WAF tests on SQLI rules """
@@ -328,12 +288,8 @@
         interfaces.library.assert_waf_attack(r, rules.sql_injection)
 
 
-<<<<<<< HEAD
-@released(golang="1.33.1", dotnet="1.28.6", java="0.87.0", php_appsec="0.1.0", python="?", ruby="0.51.0")
-=======
-@released(golang="1.33.1", dotnet="1.28.6", java="0.87.0", php="?", python="?")
-@missing_feature(context.library == "ruby" and context.libddwaf_version is None)
->>>>>>> 48809a80
+@released(golang="1.33.1", dotnet="1.28.6", java="0.87.0", php_appsec="0.1.0", python="?")
+@missing_feature(context.library == "ruby" and context.libddwaf_version is None)
 @missing_feature(library="nodejs", reason="cookies not yet supported")
 class Test_NoSqli(BaseTestCase):
     """ Appsec WAF tests on NoSQLi rules """
@@ -347,12 +303,8 @@
         interfaces.library.assert_waf_attack(r, rules.nosql_injection.sqr_000_007)
 
 
-<<<<<<< HEAD
-@released(golang="1.33.1", dotnet="1.28.6", java="0.87.0", php_appsec="0.1.0", python="?", ruby="0.51.0")
-=======
-@released(golang="1.33.1", dotnet="1.28.6", java="0.87.0", php="?", python="?")
-@missing_feature(context.library == "ruby" and context.libddwaf_version is None)
->>>>>>> 48809a80
+@released(golang="1.33.1", dotnet="1.28.6", java="0.87.0", php_appsec="0.1.0", python="?")
+@missing_feature(context.library == "ruby" and context.libddwaf_version is None)
 @missing_feature(library="nodejs", reason="query string not yet supported")
 class Test_JavaCodeInjection(BaseTestCase):
     """ Appsec WAF tests on Java code injection rules """
@@ -369,12 +321,8 @@
         interfaces.library.assert_waf_attack(r, rules.java_code_injection.crs_944_130)
 
 
-<<<<<<< HEAD
-@released(golang="1.33.1", dotnet="1.28.6", java="0.87.0", php_appsec="0.1.0", python="?", ruby="0.51.0")
-=======
-@released(golang="1.33.1", dotnet="1.28.6", java="0.87.0", php="?", python="?")
-@missing_feature(context.library == "ruby" and context.libddwaf_version is None)
->>>>>>> 48809a80
+@released(golang="1.33.1", dotnet="1.28.6", java="0.87.0", php_appsec="0.1.0", python="?")
+@missing_feature(context.library == "ruby" and context.libddwaf_version is None)
 @missing_feature(library="nodejs", reason="query string not yet supported")
 class Test_SSRF(BaseTestCase):
     """ Appsec WAF tests on SSRF rules """
