# Unless explicitly stated otherwise all files in this repository are licensed under the the Apache License Version 2.0.
# This product includes software developed at Datadog (https://www.datadoghq.com/).
# Copyright 2021 Datadog, Inc.

"""Exhaustive tests on WAF default rule set"""

from utils import context, weblog, interfaces, bug, missing_feature, irrelevant, flaky, coverage
from .utils import rules


@coverage.good
class Test_Scanners:
    """ Appsec WAF tests on scanners rules """

    def setup_scanners(self):
        self.r_1 = weblog.get("/waf/", headers={"User-Agent": "Arachni/v1"})
        self.r_2 = weblog.get("/waf/", headers={"random-key": "acunetix-user-agreement"})
        self.r_3 = weblog.get("/waf/", params={"key": "appscan_fingerprint"})

    def test_scanners(self):
        """ AppSec catches attacks from scanners"""
        interfaces.library.assert_waf_attack(self.r_1, rules.security_scanner.ua0_600_12x)
        interfaces.library.assert_waf_attack(self.r_2, rules.security_scanner.crs_913_110)
        interfaces.library.assert_waf_attack(self.r_3, rules.security_scanner.crs_913_120)


@coverage.good
class Test_HttpProtocol:
    """ Appsec WAF tests on HTTP protocol rules """

    def setup_http_protocol(self):
        self.r_1 = weblog.get("/waf/", params={"key": ".cookie;domain="})

    @bug(context.library < "dotnet@2.1.0")
    @bug(context.library < "java@0.98.1")
    def test_http_protocol(self):
        """ AppSec catches attacks by violation of HTTP protocol in encoded cookie value"""
        interfaces.library.assert_waf_attack(self.r_1, rules.http_protocol_violation.crs_943_100)

    def setup_http_protocol2(self):
        self.r_1 = weblog.get("/waf/", params={"key": "get e http/1"})
        self.r_2 = weblog.get("/waf/", params={"key": "\nset-cookie:"})

    def test_http_protocol2(self):
        """ AppSec catches attacks by violation of HTTP protocol"""
        interfaces.library.assert_waf_attack(self.r_1, rules.http_protocol_violation.crs_921_110)
        interfaces.library.assert_waf_attack(self.r_2, rules.http_protocol_violation.crs_921_160)


@coverage.good
class Test_LFI:
    """ Appsec WAF tests on LFI rules """

    def setup_lfi(self):
        self.r_1 = weblog.get("/waf/", headers={"x-attack": "/../"})
        self.r_2 = weblog.get("/waf/0x5c0x2e0x2e0x2f")
        self.r_3 = weblog.get("/waf/", params={"attack": "/.htaccess"})

    def test_lfi(self):
        """ AppSec catches LFI attacks"""
        interfaces.library.assert_waf_attack(self.r_1, rules.lfi)
        interfaces.library.assert_waf_attack(self.r_2, rules.lfi.crs_930_100)
        interfaces.library.assert_waf_attack(self.r_3, rules.lfi.crs_930_120)

    def setup_lfi_percent_2f(self):
        self.r_4 = weblog.get("/waf/%2e%2e%2f")

    # AH00026: found %2f (encoded '/') in URI path (/waf/%2e%2e%2f), returning 404
    @irrelevant(library="php", weblog_variant="apache-mod-8.0")
    @irrelevant(library="python", weblog_variant="django-poc")
    def test_lfi_percent_2f(self):
        """ Appsec catches encoded LFI attacks"""
        interfaces.library.assert_waf_attack(self.r_4, rules.lfi)

    def setup_lfi_in_path(self):
        self.r_5 = weblog.get("/waf/..")

    @bug(context.library < "java@0.92.0")
    @bug(context.weblog_variant == "uwsgi-poc" and context.library == "python")
    @irrelevant(library="python", weblog_variant="django-poc")
    @irrelevant(library="dotnet", reason="lfi patterns are always filtered by the host web-server")
    def test_lfi_in_path(self):
        """ AppSec catches LFI attacks in URL path like /.."""
        interfaces.library.assert_waf_attack(self.r_5, rules.lfi.crs_930_110)


@coverage.good
class Test_RFI:
    """ Appsec WAF tests on RFI rules """

    def setup_rfi(self):
        self.r_1 = weblog.get("/waf/", params={"attack": "mosConfig_absolute_path=file://"})
        self.r_2 = weblog.get("/waf/", params={"attack": "file://rfi?"})

    def test_rfi(self):
        """ Appsec WAF detects remote file injection attacks """
        interfaces.library.assert_waf_attack(self.r_1, rules.rfi.crs_931_110)
        interfaces.library.assert_waf_attack(self.r_2, rules.rfi.crs_931_120)


<<<<<<< HEAD
@flaky(context.library <= "php@0.68.2")
=======
>>>>>>> 1a86541e
@coverage.good
class Test_CommandInjection:
    """ Appsec WAF tests on Command injection rules """

    def setup_command_injection(self):
        self.r_1 = weblog.get("/waf/", params={"x-attack": "$pwd"})
        self.r_2 = weblog.get("/waf/", headers={"x-attack": "() {"})
        self.r_3 = weblog.get("/waf/", headers={"x-file-name": "routing.yml"})
        self.r_4 = weblog.get("/waf/", headers={"x-attack": "|type %d%\\d.ini|"})
        self.r_5 = weblog.get("/waf/", headers={"x-attack": "|cat /etc/passwd|"})
        self.r_6 = weblog.get("/waf/", headers={"x-attack": "|timeout /t 1|"})

    def test_command_injection(self):
        """ Appsec WAF detects command injection attacks """
        interfaces.library.assert_waf_attack(self.r_1, rules.command_injection.crs_932_160)
        interfaces.library.assert_waf_attack(self.r_2, rules.command_injection.crs_932_171)
        interfaces.library.assert_waf_attack(self.r_3, rules.command_injection.crs_932_180)
        interfaces.library.assert_waf_attack(self.r_4, rules.command_injection.sqr_000_008)
        interfaces.library.assert_waf_attack(self.r_5, rules.command_injection.sqr_000_009)
        interfaces.library.assert_waf_attack(self.r_6, rules.command_injection.sqr_000_010)


@coverage.good
class Test_PhpCodeInjection:
    """ Appsec WAF tests on PHP injection rules """

    def setup_php_code_injection(self):
        self.r_1 = weblog.get("/waf/", headers={"x-file-name": ".php."})
        self.r_2 = weblog.get("/waf/", params={"x-attack": "$globals"})
        self.r_3 = weblog.get("/waf/", params={"x-attack": "AUTH_TYPE"})
        self.r_4 = weblog.get("/waf/", params={"x-attack": "php://fd"})
        self.r_5 = weblog.get("/waf/", params={"x-attack": "bzdecompress"})
        self.r_6 = weblog.get("/waf/", params={"x-attack": "rar://"})

    def test_php_code_injection(self):
        """ Appsec WAF detects unrestricted file upload attacks """
        interfaces.library.assert_waf_attack(self.r_1, rules.unrestricted_file_upload.crs_933_111)
        interfaces.library.assert_waf_attack(self.r_2, rules.php_code_injection.crs_933_130)
        interfaces.library.assert_waf_attack(self.r_3, rules.php_code_injection.crs_933_131)
        interfaces.library.assert_waf_attack(self.r_4, rules.php_code_injection.crs_933_140)
        interfaces.library.assert_waf_attack(self.r_5, rules.php_code_injection.crs_933_150)
        interfaces.library.assert_waf_attack(self.r_6, rules.php_code_injection.crs_933_200)

    def setup_php_code_injection_bug(self):
        self.r_7 = weblog.get("/waf/", params={"x-attack": " var_dump ()"})
        self.r_8 = weblog.get("/waf/", params={"x-attack": 'o:4:"x":5:{d}'})

    @missing_feature(context.library < "golang@1.36.0" and context.weblog_variant == "echo")
    def test_php_code_injection_bug(self):
        """ Appsec WAF detects other php injection rules """
        interfaces.library.assert_waf_attack(self.r_7, rules.php_code_injection.crs_933_160)
        interfaces.library.assert_waf_attack(self.r_8, rules.php_code_injection.crs_933_170)


@coverage.good
class Test_JsInjection:
    """ Appsec WAF tests on Js Injection rules """

    def setup_js_injection(self):
        self.r_1 = weblog.get("/waf/", params={"key": "this.constructor"})
        self.r_2 = weblog.get("/waf/", params={"key": "require('.')"})

    def test_js_injection(self):
        """AppSec catches JS code injection"""
        interfaces.library.assert_waf_attack(self.r_1, rules.js_code_injection.crs_934_100)
        interfaces.library.assert_waf_attack(self.r_2, rules.js_code_injection.sqr_000_002)


@coverage.good
class Test_XSS:
    """ Appsec WAF tests on XSS rules """

    def setup_xss(self):
        self.requests = [
            weblog.get("/waf/", params={"key": "<script>"}),
            weblog.get("/waf/", params={"key": "javascript:x"}),
            weblog.get("/waf/", params={"key": "vbscript:x"}),
            weblog.get("/waf/", params={"key": "<EMBED+src="}),
            weblog.get("/waf/", params={"key": "<importimplementation="}),
            weblog.get("/waf/", params={"key": "<LINK+href="}),
            weblog.get("/waf/", params={"key": "<BASE+href="}),
            weblog.get("/waf/", params={"key": "<APPLET+"}),
            weblog.get("/waf/", params={"key": "<OBJECT+type="}),
            weblog.get("/waf/", params={"key": "!![]"}),
            weblog.get("/waf/", params={"key": "+ADw->|<+AD$-"}),
        ]

    def test_xss(self):
        """AppSec catches XSS attacks"""
        for r in self.requests:
            interfaces.library.assert_waf_attack(r, rules.xss)

    def setup_xss2(self):
        self.r_xss2 = weblog.get("/waf/", cookies={"value": '<vmlframe src="xss">'})

    @irrelevant(context.appsec_rules_version >= "1.2.7", reason="cookies were disabled for the time being")
    def test_xss2(self):
        """XSS patterns in cookie, with special char"""
        interfaces.library.assert_waf_attack(self.r_xss2, rules.xss)


<<<<<<< HEAD
@flaky(context.library <= "php@0.68.2")
=======
>>>>>>> 1a86541e
@coverage.good
class Test_SQLI:
    """ Appsec WAF tests on SQLI rules """

    def setup_sqli(self):
        self.r_1 = weblog.get("/waf/", params={"value": "sleep()"})

    def test_sqli(self):
        interfaces.library.assert_waf_attack(self.r_1, rules.sql_injection.crs_942_160)

    def setup_sqli1(self):
        self.r_2 = weblog.get("/waf/", params={"value": "0000012345"})

    @irrelevant(context.appsec_rules_version >= "1.2.6", reason="crs-942-220 has been removed")
    def test_sqli1(self):
        """AppSec catches SQLI attacks"""
        interfaces.library.assert_waf_attack(self.r_2, "crs-942-220")

    def setup_sqli2(self):
        self.r_3 = weblog.get("/waf/", params={"value": "alter d char set f"})
        self.r_4 = weblog.get("/waf/", params={"value": "merge using("})

    @flaky(context.library <= "php@0.68.2")
    def test_sqli2(self):
        """Other SQLI patterns"""
        interfaces.library.assert_waf_attack(self.r_3, rules.sql_injection.crs_942_240)
        interfaces.library.assert_waf_attack(self.r_4, rules.sql_injection.crs_942_250)

    def setup_sqli3(self):
        self.r_5 = weblog.get("/waf/", cookies={"value": "%3Bshutdown--"})

    @bug(context.library < "dotnet@2.1.0")
    @bug(library="java", reason="under Valentin's investigations")
    @missing_feature(library="golang", reason="cookies are not url-decoded and this attack works with a ;")
    @irrelevant(context.appsec_rules_version >= "1.2.7", reason="cookies were disabled for the time being")
    def test_sqli3(self):
        """SQLI patterns in cookie"""
        interfaces.library.assert_waf_attack(self.r_5, rules.sql_injection.crs_942_280)

    def setup_sqli_942_140(self):
        self.r_6 = weblog.get("/waf/", cookies={"value": "db_name("})

    @irrelevant(context.appsec_rules_version >= "1.2.6", reason="crs-942-140 has been removed")
    def test_sqli_942_140(self):
        """AppSec catches SQLI attacks"""
        interfaces.library.assert_waf_attack(self.r_6, "crs-942-140")


<<<<<<< HEAD
@flaky(context.library <= "php@0.68.2")
=======
>>>>>>> 1a86541e
@coverage.good
class Test_NoSqli:
    """ Appsec WAF tests on NoSQLi rules """

    def setup_nosqli_value(self):
        self.r_1 = weblog.get("/waf/", params={"value": "[$ne]"})
        self.r_2 = weblog.get("/waf/", headers={"x-attack": "$nin"})

    @irrelevant(context.appsec_rules_version >= "1.3.0", reason="rules run only on keys starting 1.3.0")
    def test_nosqli_value(self):
        """AppSec catches NoSQLI attacks in values"""
        interfaces.library.assert_waf_attack(self.r_1, rules.nosql_injection)
        interfaces.library.assert_waf_attack(self.r_2, rules.nosql_injection)

    def setup_nosqli_keys(self):
        self.r_3 = weblog.get("/waf/", params={"[$ne]": "value"})
        self.r_4 = weblog.get("/waf/", params={"$nin": "value"})

    @missing_feature(context.library in ["golang", "php"], reason="Need to use last WAF version")
    @missing_feature(context.library < "java@0.96.0", reason="Was using a too old WAF version")
    @irrelevant(context.appsec_rules_version < "1.3.0", reason="before 1.3.0, keys was not supported")
    @irrelevant(library="nodejs", reason="brackets are interpreted as arrays and thus truncated")
    def test_nosqli_keys(self):
        """AppSec catches NoSQLI attacks in keys"""
        interfaces.library.assert_waf_attack(self.r_3, rules.nosql_injection)
        interfaces.library.assert_waf_attack(self.r_4, rules.nosql_injection)


@coverage.good
class Test_JavaCodeInjection:
    """ Appsec WAF tests on Java code injection rules """

    def setup_java_code_injection(self):
        self.r_1 = weblog.get("/waf/", params={"value": "java.lang.runtime"})
        self.r_2 = weblog.get("/waf/", params={"value": "processbuilder unmarshaller"})
        self.r_3 = weblog.get("/waf/", params={"value": "java.beans.xmldecode"})

    def test_java_code_injection(self):
        """AppSec catches java code injections"""
        interfaces.library.assert_waf_attack(self.r_1, rules.java_code_injection)
        interfaces.library.assert_waf_attack(self.r_2, rules.java_code_injection.crs_944_110)
        interfaces.library.assert_waf_attack(self.r_3, rules.java_code_injection.crs_944_130)


@coverage.good
class Test_SSRF:
    """ Appsec WAF tests on SSRF rules """

    def setup_ssrf(self):
        self.r = weblog.get("/waf/", params={"value": "metadata.goog/"})

    def test_ssrf(self):
        """AppSec catches SSRF attacks"""
        interfaces.library.assert_waf_attack(self.r, rules.ssrf.sqr_000_001)


@missing_feature(context.library == "ruby" and context.libddwaf_version is None)
@coverage.good
class Test_DiscoveryScan:
    """AppSec WAF Tests on Discovery Scan rules"""

    def setup_security_scan(self):
        self.r1 = weblog.get("/etc/")
        self.r2 = weblog.get("/mysql")
        self.r3 = weblog.get("/myadmin")
        self.r4 = weblog.get("/readme.md")
        self.r5 = weblog.get("/web-inf/web.xml")
        self.r6 = weblog.get("/src/main.rb")
        self.r7 = weblog.get("/access.log")
        self.r8 = weblog.get("/mykey.pem")
        self.r9 = weblog.get("/logs.tar")
        self.r10 = weblog.get("/administrator/components/component.php")
        self.r11 = weblog.get("/login.pwd")

    @bug(context.library < "java@0.98.0" and context.weblog_variant == "spring-boot-undertow")
    @bug(library="java", weblog_variant="spring-boot-openliberty", reason="APPSEC-6583")
    def test_security_scan(self):
        """AppSec WAF catches Discovery scan"""

        interfaces.library.assert_waf_attack(self.r1, rules.security_scanner.nfd_000_001)
        interfaces.library.assert_waf_attack(self.r2, rules.security_scanner.nfd_000_001)
        interfaces.library.assert_waf_attack(self.r3, rules.security_scanner.nfd_000_001)
        interfaces.library.assert_waf_attack(self.r4, rules.security_scanner.nfd_000_002)
        interfaces.library.assert_waf_attack(self.r5, rules.security_scanner.nfd_000_003)
        interfaces.library.assert_waf_attack(self.r6, rules.security_scanner.nfd_000_004)
        interfaces.library.assert_waf_attack(self.r7, rules.security_scanner.nfd_000_005)
        interfaces.library.assert_waf_attack(self.r8, rules.security_scanner.nfd_000_006)

        # need some match for those two rules
        # interfaces.library.assert_waf_attack(self.r9, rules.security_scanner.nfd_000_007)
        # interfaces.library.assert_waf_attack(self.r10, rules.security_scanner.nfd_000_008)

        interfaces.library.assert_waf_attack(self.r11, rules.security_scanner.nfd_000_009)<|MERGE_RESOLUTION|>--- conflicted
+++ resolved
@@ -98,10 +98,6 @@
         interfaces.library.assert_waf_attack(self.r_2, rules.rfi.crs_931_120)
 
 
-<<<<<<< HEAD
-@flaky(context.library <= "php@0.68.2")
-=======
->>>>>>> 1a86541e
 @coverage.good
 class Test_CommandInjection:
     """ Appsec WAF tests on Command injection rules """
@@ -203,10 +199,6 @@
         interfaces.library.assert_waf_attack(self.r_xss2, rules.xss)
 
 
-<<<<<<< HEAD
-@flaky(context.library <= "php@0.68.2")
-=======
->>>>>>> 1a86541e
 @coverage.good
 class Test_SQLI:
     """ Appsec WAF tests on SQLI rules """
@@ -255,10 +247,6 @@
         interfaces.library.assert_waf_attack(self.r_6, "crs-942-140")
 
 
-<<<<<<< HEAD
-@flaky(context.library <= "php@0.68.2")
-=======
->>>>>>> 1a86541e
 @coverage.good
 class Test_NoSqli:
     """ Appsec WAF tests on NoSQLi rules """
