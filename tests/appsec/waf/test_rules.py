--- conflicted
+++ resolved
@@ -52,13 +52,8 @@
         interfaces.library.assert_waf_attack(r, rules.http_protocol_violation.crs_921_160)
 
 
-@released(golang="1.35.0", php_appsec="?", python="?")
 @released(nodejs="2.0.0", php_appsec="0.1.0", python="?")
-<<<<<<< HEAD
-@missing_feature(context.library == "ruby" and context.libddwaf_version is None)
-=======
-@released(golang="1.35.0" if context.weblog_variant == "echo" else "1.34.0")
->>>>>>> 5487e9d2
+@released(golang="1.35.0")
 class Test_LFI(BaseTestCase):
     """ Appsec WAF tests on LFI rules """
 
@@ -80,11 +75,7 @@
         interfaces.library.assert_waf_attack(r, rules.lfi.crs_930_100)
 
     @bug(library="dotnet", reason="APPSEC-2290")
-<<<<<<< HEAD
-    @bug(library="ruby", reason="? may be not supported by framework")
-=======
     @bug(context.library < "java@0.92.0")
->>>>>>> 5487e9d2
     def test_lfi_in_path(self):
         """ AppSec catches LFI attacks in URL path like /.."""
         r = self.weblog_get("/waf/..")
@@ -187,13 +178,8 @@
         interfaces.library.assert_waf_attack(r, rules.js_code_injection.sqr_000_002)
 
 
-<<<<<<< HEAD
-@released(golang="1.35.0")
 @released(java="0.87.0", php_appsec="0.1.0", python="?")
-@missing_feature(context.library == "ruby" and context.libddwaf_version is None)
-=======
-@released(golang="?", java="0.87.0", php_appsec="0.1.0", python="?")
->>>>>>> 5487e9d2
+@released(golang="1.35.0")
 @missing_feature(library="nodejs", reason="query string not yet supported")
 class Test_XSS(BaseTestCase):
     """ Appsec WAF tests on XSS rules """
@@ -276,11 +262,6 @@
 
     @bug(context.library < "dotnet@2.1.0")
     @bug(library="java", reason="under Valentin's investigations")
-<<<<<<< HEAD
-    @bug(library="ruby", reason="need to be investiged")
-    @missing_feature(library="golang", reason="cookies are not url-decoded and this attack works with a ;")
-=======
->>>>>>> 5487e9d2
     def test_sqli3(self):
         """Other SQLI patterns, to be merged once issue are corrected"""
         r = self.weblog_get("/waf/", cookies={"value": "%3Bshutdown--"})
@@ -334,11 +315,6 @@
 
 
 @missing_feature(library="dotnet", reason="server.response.status not yet supported")
-<<<<<<< HEAD
-@missing_feature(library="php", reason="???")
-=======
-@missing_feature(library="golang", reason="server.response.status not yet supported")
->>>>>>> 5487e9d2
 @missing_feature(library="python", reason="server.response.status not yet supported")
 @missing_feature(context.library == "ruby" and context.libddwaf_version is None)
 @released(nodejs="2.0.0")
