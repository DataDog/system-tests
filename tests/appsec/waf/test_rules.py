# Unless explicitly stated otherwise all files in this repository are licensed under the the Apache License Version 2.0.
# This product includes software developed at Datadog (https://www.datadoghq.com/).
# Copyright 2021 Datadog, Inc.

"""Exhaustive tests on WAF default rule set"""

from utils import context, BaseTestCase, interfaces, released, bug, missing_feature, irrelevant, flaky, coverage
from .utils import rules
import pytest


if context.library == "cpp":
    pytestmark = pytest.mark.skip("not relevant")


@released(golang="1.37.0" if context.weblog_variant == "gin" else "1.35.0")
@released(dotnet="1.28.6", java="0.87.0", nodejs="2.0.0", php_appsec="0.1.0", python="?")
@coverage.good
class Test_Scanners(BaseTestCase):
    """ Appsec WAF tests on scanners rules """

    def test_scanners(self):
        """ AppSec catches attacks from scanners"""
        r = self.weblog_get("/waf/", headers={"User-Agent": "Arachni/v1"})
        interfaces.library.assert_waf_attack(r, rules.security_scanner.ua0_600_12x)

        r = self.weblog_get("/waf/", headers={"random-key": "acunetix-user-agreement"})
        interfaces.library.assert_waf_attack(r, rules.security_scanner.crs_913_110)

        r = self.weblog_get("/waf/", params={"key": "appscan_fingerprint"})
        interfaces.library.assert_waf_attack(r, rules.security_scanner.crs_913_120)


@released(golang="1.37.0" if context.weblog_variant == "gin" else "1.36.1")
@released(nodejs="2.0.0", php_appsec="0.1.0", python="?")
@coverage.good
class Test_HttpProtocol(BaseTestCase):
    """ Appsec WAF tests on HTTP protocol rules """

    @bug(context.library < "dotnet@2.1.0")
    @bug(context.library < "java@0.98.1")
    def test_http_protocol(self):
        """ AppSec catches attacks by violation of HTTP protocol in encoded cookie value"""
        r = self.weblog_get("/waf/", params={"key": ".cookie;domain="})
        interfaces.library.assert_waf_attack(r, rules.http_protocol_violation.crs_943_100)

    def test_http_protocol2(self):
        """ AppSec catches attacks by violation of HTTP protocol"""
        r = self.weblog_get("/waf/", params={"key": "get e http/1"})
        interfaces.library.assert_waf_attack(r, rules.http_protocol_violation.crs_921_110)

        r = self.weblog_get("/waf/", params={"key": "\n :"})
        interfaces.library.assert_waf_attack(r, rules.http_protocol_violation.crs_921_160)


@released(golang="1.37.0" if context.weblog_variant == "gin" else "1.35.0")
@released(nodejs="2.0.0", php_appsec="0.1.0", python="?")
@coverage.good
class Test_LFI(BaseTestCase):
    """ Appsec WAF tests on LFI rules """

    def test_lfi(self):
        """ AppSec catches LFI attacks"""
        r = self.weblog_get("/waf/", headers={"x-attack": "/../"})
        interfaces.library.assert_waf_attack(r, rules.lfi)

        r = self.weblog_get("/waf/0x5c0x2e0x2e0x2f")
        interfaces.library.assert_waf_attack(r, rules.lfi.crs_930_100)

        r = self.weblog_get("/waf/", params={"attack": "/.htaccess"})
        interfaces.library.assert_waf_attack(r, rules.lfi.crs_930_120)

    # AH00026: found %2f (encoded '/') in URI path (/waf/%2e%2e%2f), returning 404
    @irrelevant(library="php", weblog_variant="apache-mod")
    @irrelevant(library="python", weblog_variant="django-poc")
    def test_lfi_percent_2f(self):
        """ Appsec catches encoded LFI attacks"""
        r = self.weblog_get("/waf/%2e%2e%2f")
        interfaces.library.assert_waf_attack(r, rules.lfi)

    @bug(library="dotnet", reason="APPSEC-2290")
    @bug(context.library < "java@0.92.0")
    @bug(context.weblog_variant == "uwsgi-poc" and context.library == "python")
    @irrelevant(library="python", weblog_variant="django-poc")
    def test_lfi_in_path(self):
        """ AppSec catches LFI attacks in URL path like /.."""
        r = self.weblog_get("/waf/..")
        interfaces.library.assert_waf_attack(r, rules.lfi.crs_930_110)


@released(golang="1.37.0" if context.weblog_variant == "gin" else "1.35.0")
@released(dotnet="1.28.6", java="0.87.0", nodejs="2.0.0", php_appsec="0.1.0", python="?")
@coverage.good
class Test_RFI(BaseTestCase):
    """ Appsec WAF tests on RFI rules """

    def test_rfi(self):
        """ Appsec WAF detects remote file injection attacks """
        r = self.weblog_get("/waf/", params={"attack": "mosConfig_absolute_path=file://"})
        interfaces.library.assert_waf_attack(r, rules.rfi.crs_931_110)

        r = self.weblog_get("/waf/", params={"attack": "file?"})
        interfaces.library.assert_waf_attack(r, rules.rfi.crs_931_120)


@released(golang="1.37.0" if context.weblog_variant == "gin" else "1.35.0")
@released(dotnet="1.28.6", java="0.87.0", nodejs="2.0.0", php_appsec="0.1.0", python="?")
@flaky(context.library <= "php@0.68.2")
@coverage.good
class Test_CommandInjection(BaseTestCase):
    """ Appsec WAF tests on Command injection rules """

    def test_command_injection(self):
        """ Appsec WAF detects command injection attacks """
        r = self.weblog_get("/waf/", params={"x-attack": "$pwd"})
        interfaces.library.assert_waf_attack(r, rules.command_injection.crs_932_160)

        r = self.weblog_get("/waf/", headers={"x-attack": "() {"})
        interfaces.library.assert_waf_attack(r, rules.command_injection.crs_932_171)

        r = self.weblog_get("/waf/", headers={"x-file-name": "routing.yml"})
        interfaces.library.assert_waf_attack(r, rules.command_injection.crs_932_180)

        r = self.weblog_get("/waf/", headers={"x-attack": "|type %d%\\d.ini|"})
        interfaces.library.assert_waf_attack(r, rules.command_injection.sqr_000_008)

        r = self.weblog_get("/waf/", headers={"x-attack": "|cat /etc/passwd|"})
        interfaces.library.assert_waf_attack(r, rules.command_injection.sqr_000_009)

        r = self.weblog_get("/waf/", headers={"x-attack": "|timeout /t 1|"})
        interfaces.library.assert_waf_attack(r, rules.command_injection.sqr_000_010)


@released(golang="1.37.0" if context.weblog_variant == "gin" else "1.35.0")
@released(java="0.87.0", nodejs="2.0.0", php_appsec="0.1.0", python="?")
@coverage.good
class Test_PhpCodeInjection(BaseTestCase):
    """ Appsec WAF tests on PHP injection rules """

    def test_php_code_injection(self):
        """ Appsec WAF detects unrestricted file upload attacks """
        r = self.weblog_get("/waf/", headers={"x-file-name": ".php."})
        interfaces.library.assert_waf_attack(r, rules.unrestricted_file_upload.crs_933_111)

        r = self.weblog_get("/waf/", params={"x-attack": "$globals"})
        interfaces.library.assert_waf_attack(r, rules.php_code_injection.crs_933_130)

        r = self.weblog_get("/waf/", params={"x-attack": "AUTH_TYPE"})
        interfaces.library.assert_waf_attack(r, rules.php_code_injection.crs_933_131)

        r = self.weblog_get("/waf/", params={"x-attack": "php://fd"})
        interfaces.library.assert_waf_attack(r, rules.php_code_injection.crs_933_140)

        r = self.weblog_get("/waf/", params={"x-attack": "bzdecompress"})
        interfaces.library.assert_waf_attack(r, rules.php_code_injection.crs_933_150)

        r = self.weblog_get("/waf/", params={"x-attack": "rar://"})
        interfaces.library.assert_waf_attack(r, rules.php_code_injection.crs_933_200)

    @missing_feature(context.library < "golang@1.36.0" and context.weblog_variant == "echo")
    def test_php_code_injection_bug(self):
        """ Appsec WAF detects other php injection rules """
        r = self.weblog_get("/waf/", params={"x-attack": " var_dump ()"})
        interfaces.library.assert_waf_attack(r, rules.php_code_injection.crs_933_160)

        r = self.weblog_get("/waf/", params={"x-attack": 'o:4:"x":5:{d}'})
        interfaces.library.assert_waf_attack(r, rules.php_code_injection.crs_933_170)


@released(golang="1.37.0" if context.weblog_variant == "gin" else "1.35.0")
@released(dotnet="1.28.6", java="0.87.0", nodejs="2.0.0", php_appsec="0.1.0", python="?")
@coverage.good
class Test_JsInjection(BaseTestCase):
    """ Appsec WAF tests on Js Injection rules """

    def test_js_injection(self):
        """AppSec catches JS code injection"""
        r = self.weblog_get("/waf/", params={"key": "this.constructor"})
        interfaces.library.assert_waf_attack(r, rules.js_code_injection.crs_934_100)

    def test_js_injection1(self):
        """AppSec catches JS code injection"""
        r = self.weblog_get("/waf/", params={"key": "require('.')"})
        interfaces.library.assert_waf_attack(r, rules.js_code_injection.sqr_000_002)


@released(
    golang="1.37.0" if context.weblog_variant == "gin" else "1.36.0" if context.weblog_variant == "echo" else "1.35.0"
)
@released(java="0.87.0", nodejs="2.0.0", php_appsec="0.1.0", python="?")
@coverage.good
class Test_XSS(BaseTestCase):
    """ Appsec WAF tests on XSS rules """

    def test_xss(self):
        """AppSec catches XSS attacks"""

        r = self.weblog_get("/waf/", params={"key": "<script>"})
        interfaces.library.assert_waf_attack(r, rules.xss)

        r = self.weblog_get("/waf/", params={"key": "javascript:x"})
        interfaces.library.assert_waf_attack(r, rules.xss)

        r = self.weblog_get("/waf/", params={"key": "vbscript:x"})
        interfaces.library.assert_waf_attack(r, rules.xss)

        r = self.weblog_get("/waf/", params={"key": "<EMBED+src="})
        interfaces.library.assert_waf_attack(r, rules.xss)

        r = self.weblog_get("/waf/", params={"key": "<importimplementation="})
        interfaces.library.assert_waf_attack(r, rules.xss)

        r = self.weblog_get("/waf/", params={"key": "<LINK+href="})
        interfaces.library.assert_waf_attack(r, rules.xss)

        r = self.weblog_get("/waf/", params={"key": "<BASE+href="})
        interfaces.library.assert_waf_attack(r, rules.xss)

        r = self.weblog_get("/waf/", params={"key": "<APPLET+"})
        interfaces.library.assert_waf_attack(r, rules.xss)

        r = self.weblog_get("/waf/", params={"key": "<OBJECT+type="})
        interfaces.library.assert_waf_attack(r, rules.xss)

        r = self.weblog_get("/waf/", params={"key": "!![]"})
        interfaces.library.assert_waf_attack(r, rules.xss)

        r = self.weblog_get("/waf/", params={"key": "+ADw->|<+AD$-"})
        interfaces.library.assert_waf_attack(r, rules.xss)

    @bug(library="dotnet", reason="APPSEC-2290")
    @irrelevant(context.appsec_rules_version >= "1.2.7", reason="cookies were disabled for the time being")
    def test_xss2(self):
        """XSS patterns in cookie, with special char"""
        r = self.weblog_get("/waf/", cookies={"value": '<vmlframe src="xss">'})

        interfaces.library.assert_waf_attack(r, rules.xss)


@released(golang="1.37.0" if context.weblog_variant == "gin" else "1.35.0")
@released(nodejs="2.0.0", php_appsec="0.1.0", python="?")
@flaky(context.library <= "php@0.68.2")
@coverage.good
class Test_SQLI(BaseTestCase):
    """ Appsec WAF tests on SQLI rules """

    def test_sqli(self):
        r = self.weblog_get("/waf/", params={"value": "sleep()"})
        interfaces.library.assert_waf_attack(r, rules.sql_injection.crs_942_160)

    @irrelevant(context.appsec_rules_version >= "1.2.6", reason="crs-942-220 has been removed")
    def test_sqli1(self):
        """AppSec catches SQLI attacks"""
        r = self.weblog_get("/waf/", params={"value": "0000012345"})
        interfaces.library.assert_waf_attack(r, rules.sql_injection.crs_942_220)

    @flaky(context.library <= "php@0.68.2")
    def test_sqli2(self):
        """Other SQLI patterns"""
        r = self.weblog_get("/waf/", params={"value": "alter d char set f"})
        interfaces.library.assert_waf_attack(r, rules.sql_injection.crs_942_240)

        r = self.weblog_get("/waf/", params={"value": "merge using("})
        interfaces.library.assert_waf_attack(r, rules.sql_injection.crs_942_250)

    @bug(context.library < "dotnet@2.1.0")
    @bug(library="java", reason="under Valentin's investigations")
    @missing_feature(library="golang", reason="cookies are not url-decoded and this attack works with a ;")
    @irrelevant(context.appsec_rules_version >= "1.2.7", reason="cookies were disabled for the time being")
    def test_sqli3(self):
        """SQLI patterns in cookie"""
        r = self.weblog_get("/waf/", cookies={"value": "%3Bshutdown--"})
        interfaces.library.assert_waf_attack(r, rules.sql_injection.crs_942_280)

    @irrelevant(context.appsec_rules_version >= "1.2.6", reason="crs-942-140 has been removed")
    def test_sqli_942_140(self):
        """AppSec catches SQLI attacks"""
        r = self.weblog_get("/waf/", cookies={"value": "db_name("})
        interfaces.library.assert_waf_attack(r, rules.sql_injection.crs_942_140)


@released(golang="1.37.0" if context.weblog_variant == "gin" else "1.35.0")
@released(dotnet="1.28.6", java="0.87.0", nodejs="2.0.0", php_appsec="0.1.0", python="?")
@flaky(context.library <= "php@0.68.2")
@coverage.good
class Test_NoSqli(BaseTestCase):
    """ Appsec WAF tests on NoSQLi rules """

    @irrelevant(context.appsec_rules_version >= "1.3.0", reason="rules run only on keys starting 1.3.0")
    def test_nosqli_value(self):
        """AppSec catches NoSQLI attacks in values"""
        r = self.weblog_get("/waf/", params={"value": "[$ne]"})
        interfaces.library.assert_waf_attack(r, rules.nosql_injection.crs_942_290)

        r = self.weblog_get("/waf/", headers={"x-attack": "$nin"})
        interfaces.library.assert_waf_attack(r, rules.nosql_injection.sqr_000_007)

<<<<<<< HEAD
    @irrelevant(context.libddwaf_version < "1.1.0", reason="Key matching is not supported before this version")
    @irrelevant(context.appsec_rules_version < "1.3.0", reason="before 1.3.0, keys was not supported")
    @irrelevant(library="nodejs", reason="Node interprets brackets as arrays, so they're truncated")
    def test_nosqli_keys_with_brackets(self):
        """AppSec catches NoSQLI attacks with brackets"""
=======
    @missing_feature(context.library in ["golang", "nodejs", "php", "ruby"], reason="Need to use last WAF version")
    @missing_feature(context.library < "java@0.96.0", reason="Was using a too old WAF version")
    @irrelevant(context.appsec_rules_version < "1.3.0", reason="before 1.3.0, keys was not supported")
    def test_nosqli_keys(self):
        """AppSec catches NoSQLI attacks in keys"""
>>>>>>> 34e8b203
        r = self.weblog_get("/waf/", params={"[$ne]": "value"})
        interfaces.library.assert_waf_attack(r, rules.nosql_injection.crs_942_290)

    @irrelevant(context.libddwaf_version < "1.1.0", reason="Key matching is not supported before this version")
    @irrelevant(context.appsec_rules_version < "1.3.0", reason="before 1.3.0, keys was not supported")
    def test_nosqli_keys(self):
        """AppSec catches NoSQLI attacks"""
        r = self.weblog_get("/waf/", params={"$nin": "value"})
        interfaces.library.assert_waf_attack(r, rules.nosql_injection.sqr_000_007)


@released(golang="1.37.0" if context.weblog_variant == "gin" else "1.35.0")
@released(dotnet="1.28.6", java="0.87.0", nodejs="2.0.0", php_appsec="0.1.0", python="?")
@coverage.good
class Test_JavaCodeInjection(BaseTestCase):
    """ Appsec WAF tests on Java code injection rules """

    def test_java_code_injection(self):
        """AppSec catches java code injections"""
        r = self.weblog_get("/waf/", params={"value": "java.lang.runtime"})
        interfaces.library.assert_waf_attack(r, rules.java_code_injection.crs_944_100)

        r = self.weblog_get("/waf/", params={"value": "processbuilder unmarshaller"})
        interfaces.library.assert_waf_attack(r, rules.java_code_injection.crs_944_110)

        r = self.weblog_get("/waf/", params={"value": "java.beans.xmldecode"})
        interfaces.library.assert_waf_attack(r, rules.java_code_injection.crs_944_130)


@released(golang="1.37.0" if context.weblog_variant == "gin" else "1.35.0")
@released(dotnet="1.28.6", java="0.87.0", nodejs="2.0.0", php_appsec="0.1.0", python="?")
@coverage.good
class Test_SSRF(BaseTestCase):
    """ Appsec WAF tests on SSRF rules """

    def test_ssrf(self):
        """AppSec catches SSRF attacks"""
        r = self.weblog_get("/waf/", params={"value": "metadata.goog/"})
        interfaces.library.assert_waf_attack(r, rules.ssrf.sqr_000_001)


@missing_feature(context.library == "ruby" and context.libddwaf_version is None)
@released(golang="1.37.0" if context.weblog_variant == "gin" else "1.36.0")
@released(dotnet="2.3.0", nodejs="2.0.0", python="0.58.5")
@coverage.good
class Test_DiscoveryScan(BaseTestCase):
    """AppSec WAF Tests on Discovery Scan rules"""

    @bug(context.library < "java@0.98.0" and context.weblog_variant == "spring-boot-undertow")
    def test_security_scan(self):
        """AppSec WAF catches Discovery scan"""
        r = self.weblog_get("/etc/")
        interfaces.library.assert_waf_attack(r, rules.discovery_scan.nfd_000_001)

        r = self.weblog_get("/mysql")
        interfaces.library.assert_waf_attack(r, rules.discovery_scan.nfd_000_001)

        r = self.weblog_get("/myadmin")
        interfaces.library.assert_waf_attack(r, rules.discovery_scan.nfd_000_001)

        r = self.weblog_get("/readme.md")
        interfaces.library.assert_waf_attack(r, rules.discovery_scan.nfd_000_002)

        r = self.weblog_get("/web-inf/web.xml")
        interfaces.library.assert_waf_attack(r, rules.discovery_scan.nfd_000_003)

        r = self.weblog_get("/src/main.rb")
        interfaces.library.assert_waf_attack(r, rules.discovery_scan.nfd_000_004)

        r = self.weblog_get("/access.log")
        interfaces.library.assert_waf_attack(r, rules.discovery_scan.nfd_000_005)

        r = self.weblog_get("/mykey.pem")
        interfaces.library.assert_waf_attack(r, rules.discovery_scan.nfd_000_006)

        # need some match for those two rules
        # r = self.weblog_get("/logs.tar")
        # interfaces.library.assert_waf_attack(r, rules.discovery_scan.nfd_000_007)

        # r = self.weblog_get("/administrator/components/component.php")
        # interfaces.library.assert_waf_attack(r, rules.discovery_scan.nfd_000_008)

        r = self.weblog_get("/login.pwd")
        interfaces.library.assert_waf_attack(r, rules.discovery_scan.nfd_000_009)<|MERGE_RESOLUTION|>--- conflicted
+++ resolved
@@ -295,19 +295,13 @@
         r = self.weblog_get("/waf/", headers={"x-attack": "$nin"})
         interfaces.library.assert_waf_attack(r, rules.nosql_injection.sqr_000_007)
 
-<<<<<<< HEAD
     @irrelevant(context.libddwaf_version < "1.1.0", reason="Key matching is not supported before this version")
-    @irrelevant(context.appsec_rules_version < "1.3.0", reason="before 1.3.0, keys was not supported")
     @irrelevant(library="nodejs", reason="Node interprets brackets as arrays, so they're truncated")
-    def test_nosqli_keys_with_brackets(self):
-        """AppSec catches NoSQLI attacks with brackets"""
-=======
     @missing_feature(context.library in ["golang", "nodejs", "php", "ruby"], reason="Need to use last WAF version")
     @missing_feature(context.library < "java@0.96.0", reason="Was using a too old WAF version")
     @irrelevant(context.appsec_rules_version < "1.3.0", reason="before 1.3.0, keys was not supported")
     def test_nosqli_keys(self):
         """AppSec catches NoSQLI attacks in keys"""
->>>>>>> 34e8b203
         r = self.weblog_get("/waf/", params={"[$ne]": "value"})
         interfaces.library.assert_waf_attack(r, rules.nosql_injection.crs_942_290)
 
