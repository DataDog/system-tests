--- conflicted
+++ resolved
@@ -58,10 +58,6 @@
         )
 
 
-<<<<<<< HEAD
-@flaky(context.library <= "php@0.68.2")
-=======
->>>>>>> 1a86541e
 @coverage.basic
 class Test_UrlRaw:
     """Appsec supports server.request.uri.raw"""
@@ -74,10 +70,6 @@
         interfaces.library.assert_waf_attack(self.r, pattern="0x5c0x2e0x2e0x2f", address="server.request.uri.raw")
 
 
-<<<<<<< HEAD
-@flaky(context.library <= "php@0.68.2")
-=======
->>>>>>> 1a86541e
 @coverage.good
 class Test_Headers:
     """Appsec supports server.request.headers.no_cookies"""
@@ -320,10 +312,6 @@
 
 
 @bug(context.library == "nodejs@2.8.0", reason="Capability to read body content is broken")
-<<<<<<< HEAD
-@irrelevant(reason="unsupported by framework", library="ruby")
-=======
->>>>>>> 1a86541e
 @coverage.basic
 class Test_BodyXml:
     """Appsec supports <XML encoded body>"""
@@ -383,13 +371,6 @@
         interfaces.library.assert_waf_attack(self.r, pattern="404", address="server.response.status")
 
 
-<<<<<<< HEAD
-@irrelevant(
-    context.library == "golang" and context.weblog_variant == "net-http", reason="net-http doesn't handle path params"
-)
-@irrelevant(context.library == "ruby" and context.weblog_variant == "rack")
-=======
->>>>>>> 1a86541e
 @coverage.basic
 class Test_PathParams:
     """Appsec supports values on server.request.path_params"""
