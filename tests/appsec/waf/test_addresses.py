# Unless explicitly stated otherwise all files in this repository are licensed under the the Apache License Version 2.0.
# This product includes software developed at Datadog (https://www.datadoghq.com/).
# Copyright 2021 Datadog, Inc.


from utils import context, BaseTestCase, interfaces, released, bug, irrelevant, missing_feature
import pytest


if context.library == "cpp":
    pytestmark = pytest.mark.skip("not relevant")


# WAF/current ruleset don't support looking at keys at all
@released(golang="?", dotnet="?", java="?", php="?", python="?", ruby="?")
@missing_feature(library="nodejs", reason="query string not yet supported")
class Test_UrlQueryKey(BaseTestCase):
    """Appsec supports keys on server.request.query"""

    def test_query_key(self):
        """ AppSec catches attacks in URL query key"""
        r = self.weblog_get("/waf/", params={"appscan_fingerprint": "attack"})
        interfaces.library.assert_waf_attack(r, pattern="appscan_fingerprint", address="server.request.query")

    def test_query_key_encoded(self):
        """ AppSec catches attacks in URL query key"""
        r = self.weblog_get("/waf/", params={"<script>": "attack"})
        interfaces.library.assert_waf_attack(r, pattern="<script>", address="server.request.query")


@released(golang="1.33.1", dotnet="1.28.6", java="0.87.0", nodejs="?", php="0.1.0", python="?", ruby="?")
class Test_UrlQuery(BaseTestCase):
    """Appsec supports values on server.request.query"""

    def test_query_argument(self):
        """ AppSec catches attacks in URL query value"""
        r = self.weblog_get("/waf/", params={"attack": "appscan_fingerprint"})
        interfaces.library.assert_waf_attack(r, pattern="appscan_fingerprint", address="server.request.query")

    @bug(library="golang")
    @irrelevant(context.waf_rule_set >= "1.0.0", reason="Rules set 1.0.0 => libxss does not report highlight")
    def test_query_encoded_legacy(self):
        """ AppSec catches attacks in URL query value, even encoded"""
        r = self.weblog_get("/waf/", params={"key": "<script>"})
        interfaces.library.assert_waf_attack(r, pattern="<script>", address="server.request.query")

    @bug(library="golang")
    def test_query_encoded(self):
        """ AppSec catches attacks in URL query value, even encoded"""
        r = self.weblog_get("/waf/", params={"key": "<script>"})
        interfaces.library.assert_waf_attack(r, address="server.request.query")

    def test_query_with_strict_regex(self):
        """ AppSec catches attacks in URL query value, even with regex containing"""
        r = self.weblog_get("/waf/", params={"value": "0000012345"})
        interfaces.library.assert_waf_attack(r, pattern="0000012345", address="server.request.query")


@released(golang="1.33.1", dotnet="1.28.6", java="0.87.0")
@released(nodejs="2.0.0-appsec-alpha.1", php="0.1.0", python="?", ruby="0.51.0")
class Test_UrlRaw(BaseTestCase):
    """Appsec supports server.request.uri.raw"""

    def test_path(self):
        """ AppSec catches attacks in URL path"""
        r = self.weblog_get("/waf/0x5c0x2e0x2e0x2f")
        interfaces.library.assert_waf_attack(r, pattern="0x5c0x2e0x2e0x2f", address="server.request.uri.raw")


@released(golang="1.33.1", dotnet="1.28.6", java="0.87.0")
@released(nodejs="2.0.0-appsec-alpha.1", php="0.1.0", python="?", ruby="0.51.0")
class Test_Headers(BaseTestCase):
    """Appsec supports server.request.headers.no_cookies"""

    def test_value(self):
        """ Appsec WAF detects attacks in header value """
        r = self.weblog_get("/waf/", headers={"User-Agent": "Arachni/v1"})
        interfaces.library.assert_waf_attack(
            r, pattern="Arachni/v", address="server.request.headers.no_cookies", key_path=["user-agent"]
        )

    def test_specific_key(self):
        """ Appsec WAF detects attacks on specific header x-file-name or referer, and report it """
        r = self.weblog_get("/waf/", headers={"x-file-name": "routing.yml"})
        interfaces.library.assert_waf_attack(
            r, pattern="routing.yml", address="server.request.headers.no_cookies", key_path=["x-file-name"]
        )

        r = self.weblog_get("/waf/", headers={"X-File-Name": "routing.yml"})
        interfaces.library.assert_waf_attack(
            r, pattern="routing.yml", address="server.request.headers.no_cookies", key_path=["x-file-name"]
        )

        r = self.weblog_get("/waf/", headers={"X-Filename": "routing.yml"})
        interfaces.library.assert_waf_attack(
            r, pattern="routing.yml", address="server.request.headers.no_cookies", key_path=["x-filename"]
        )

    @irrelevant(library="ruby", reason="Rack transforms underscores into dashes")
    @irrelevant(library="php", reason="PHP normalizes into dashes; additionally, matching on keys is not supported")
    def test_specific_key2(self):
        """ attacks on specific header X_Filename, and report it """
        r = self.weblog_get("/waf/", headers={"X_Filename": "routing.yml"})
        interfaces.library.assert_waf_attack(
            r, pattern="routing.yml", address="server.request.headers.no_cookies", key_path=["x_filename"]
        )

    @irrelevant(context.waf_rule_set >= "1.0.0", reason="Rules set 1.0.0 => libxss does not report highlight")
    @bug(library="golang", reason="entire address is missing")
    def test_specific_key3_legacy(self):
        """ When a specific header key is specified, other key are ignored """
        r = self.weblog_get("/waf/", headers={"referer": "<script >"})
        interfaces.library.assert_waf_attack(
            r, pattern="<script >", address="server.request.headers.no_cookies", key_path=["referer"]
        )

        r = self.weblog_get("/waf/", headers={"RefErEr": "<script >"})
        interfaces.library.assert_waf_attack(
            r, pattern="<script >", address="server.request.headers.no_cookies", key_path=["referer"]
        )

    def test_specific_key3(self):
        """ When a specific header key is specified, other key are ignored """
        r = self.weblog_get("/waf/", headers={"referer": "<script >"})
        interfaces.library.assert_waf_attack(r, address="server.request.headers.no_cookies", key_path=["referer"])

        r = self.weblog_get("/waf/", headers={"RefErEr": "<script >"})
        interfaces.library.assert_waf_attack(r, address="server.request.headers.no_cookies", key_path=["referer"])

    def test_specific_wrong_key(self):
        """ When a specific header key is specified in rules, other key are ignored """
        r = self.weblog_get("/waf/", headers={"xfilename": "routing.yml"})
        interfaces.library.assert_no_appsec_event(r)

        r = self.weblog_get("/waf/", headers={"not-referer": "<script >"})
        interfaces.library.assert_no_appsec_event(r)


@released(golang="1.33.1", php="0.1.0", python="?", ruby="0.51.0")
@missing_feature(library="nodejs", reason="cookies not yet supported?")
class Test_Cookies(BaseTestCase):
    """Appsec supports server.request.cookies"""

    def test_cookies(self):
        """ Appsec WAF detects attackes in cookies """
        r = self.weblog_get("/waf/", cookies={"attack": ".htaccess"})
        interfaces.library.assert_waf_attack(r, pattern=".htaccess", address="server.request.cookies")

    @bug(library="java", reason="under Valentin's investigations")
    @bug(library="golang")
<<<<<<< HEAD
    @bug(library="ruby")
    def test_cookies_with_special_chars(self):
        """Other cookies patterns, to be merged once issue are corrected"""
        # weblog_get doesn't properly escape semicolons in the cookie value,
        # so turn %3B into ;
=======
    def test_cookies_with_semicolon(self):
        """ Cookie with pattern containing a semicolon """
>>>>>>> a96c3aa0
        r = self.weblog_get("/waf", cookies={"value": "%3Bshutdown--"})
        interfaces.library.assert_waf_attack(r, pattern=";shutdown--", address="server.request.cookies")

        r = self.weblog_get("/waf", cookies={"key": ".cookie-%3Bdomain="})
        interfaces.library.assert_waf_attack(r, pattern=".cookie-;domain=", address="server.request.cookies")

<<<<<<< HEAD
        r = self.weblog_get("/waf/", cookies={"x-attack": " var_dump ()"})
=======
    @bug(library="dotnet", reason="APPSEC-1407 and APPSEC-1408")
    def test_cookies_with_spaces(self):
        """ Cookie with pattern containing a space """
        r = self.weblog_get("/waf/", cookies={"x-attack": "var_dump ()"})
>>>>>>> a96c3aa0
        interfaces.library.assert_waf_attack(r, pattern="var_dump ()", address="server.request.cookies")

    @bug(library="dotnet", reason="APPSEC-1407 and APPSEC-1408")
    @bug(library="java", reason="under Valentin's investigations")
    @bug(library="golang")
    def test_cookies_with_special_chars2(self):
        """Other cookies patterns"""
        r = self.weblog_get("/waf/", cookies={"x-attack": 'o:4:"x":5:{d}'})
        interfaces.library.assert_waf_attack(r, pattern='o:4:"x":5:{d}', address="server.request.cookies")


@released(golang="?", dotnet="?", java="?", nodejs="?", php="0.1.0", python="?", ruby="?")
class Test_BodyRaw(BaseTestCase):
    """Appsec supports <body>"""

    @missing_feature(True, reason="no rule with body raw yet")
    def test_raw_body(self):
        """AppSec detects attacks in raw body"""
        r = self.weblog_post("/waf", data="/.adsensepostnottherenonobook")
        interfaces.library.assert_waf_attack(r, pattern="x", address="x")


@released(golang="?", dotnet="?", java="?", nodejs="?", php="0.1.0", python="?", ruby="?")
class Test_BodyUrlEncoded(BaseTestCase):
    """Appsec supports <url encoded body>"""

    @missing_feature(library="java")
    @missing_feature(library="php", reason="matching against keys is impossible with current rules")
    def test_body_key(self):
        """AppSec detects attacks in URL encoded body keys"""
        r = self.weblog_post("/waf", data={'<vmlframe src="xss">': "value"})
        interfaces.library.assert_waf_attack(r, pattern="x", address="x")

    @missing_feature(library="java")
    @bug(library="php", reason="WAF provides no highlight and that's what pattern matches against")
    def test_body_value(self):
        """AppSec detects attacks in URL encoded body values"""
        r = self.weblog_post("/waf", data={"value": '<vmlframe src="xss">'})
        interfaces.library.assert_waf_attack(r, pattern="<vmlframe src=", address="server.request.body")


@released(golang="?", dotnet="?", java="?", nodejs="?", php="?", python="?", ruby="?")
class Test_BodyJson(BaseTestCase):
    """Appsec supports <JSON encoded body>"""

    def test_json_key(self):
        raise NotImplementedError()

    def test_json_value(self):
        raise NotImplementedError()

    def test_json_array(self):
        raise NotImplementedError()


@released(golang="?", dotnet="?", java="?", nodejs="?", php="?", python="?", ruby="?")
class Test_BodyXml(BaseTestCase):
    """Appsec supports <XML encoded body>"""

    def test_xml_node(self):
        raise NotImplementedError()

    def test_xml_attr(self):
        raise NotImplementedError()

    def test_xml_attr_value(self):
        raise NotImplementedError()

    def test_xml_content(self):
        raise NotImplementedError()


@released(golang="?", dotnet="?", java="?", nodejs="?", php="?", python="?", ruby="?")
@irrelevant(library="nodejs", reason="not yet rule on method")
class Test_Method(BaseTestCase):
    """Appsec supports server.request.method"""

    def test_method(self):
        raise NotImplementedError


@released(golang="?", dotnet="?", java="?", nodejs="?", php="?", python="?", ruby="?")
@irrelevant(library="nodejs", reason="not yet rule on client_ip")
class Test_ClientIP(BaseTestCase):
    """Appsec supports server.request.client_ip"""

    def test_client_ip(self):
        """ Appsec WAF supports server.request.client_ip """
        raise NotImplementedError<|MERGE_RESOLUTION|>--- conflicted
+++ resolved
@@ -148,30 +148,19 @@
 
     @bug(library="java", reason="under Valentin's investigations")
     @bug(library="golang")
-<<<<<<< HEAD
-    @bug(library="ruby")
-    def test_cookies_with_special_chars(self):
-        """Other cookies patterns, to be merged once issue are corrected"""
-        # weblog_get doesn't properly escape semicolons in the cookie value,
-        # so turn %3B into ;
-=======
+
     def test_cookies_with_semicolon(self):
         """ Cookie with pattern containing a semicolon """
->>>>>>> a96c3aa0
         r = self.weblog_get("/waf", cookies={"value": "%3Bshutdown--"})
         interfaces.library.assert_waf_attack(r, pattern=";shutdown--", address="server.request.cookies")
 
         r = self.weblog_get("/waf", cookies={"key": ".cookie-%3Bdomain="})
         interfaces.library.assert_waf_attack(r, pattern=".cookie-;domain=", address="server.request.cookies")
 
-<<<<<<< HEAD
-        r = self.weblog_get("/waf/", cookies={"x-attack": " var_dump ()"})
-=======
     @bug(library="dotnet", reason="APPSEC-1407 and APPSEC-1408")
     def test_cookies_with_spaces(self):
         """ Cookie with pattern containing a space """
         r = self.weblog_get("/waf/", cookies={"x-attack": "var_dump ()"})
->>>>>>> a96c3aa0
         interfaces.library.assert_waf_attack(r, pattern="var_dump ()", address="server.request.cookies")
 
     @bug(library="dotnet", reason="APPSEC-1407 and APPSEC-1408")
