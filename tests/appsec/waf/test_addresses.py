--- conflicted
+++ resolved
@@ -1,24 +1,9 @@
 # Unless explicitly stated otherwise all files in this repository are licensed under the the Apache License Version 2.0.
 # This product includes software developed at Datadog (https://www.datadoghq.com/).
 # Copyright 2021 Datadog, Inc.
-<<<<<<< HEAD
 from exceptiongroup import ExceptionGroup
 import json
-from utils import (
-    weblog,
-    bug,
-    context,
-    coverage,
-    interfaces,
-    irrelevant,
-    missing_feature,
-    rfc,
-    scenarios,
-    features,
-)
-=======
 from utils import weblog, bug, context, interfaces, irrelevant, missing_feature, rfc, scenarios, features
->>>>>>> 892a564d
 
 
 @features.appsec_request_blocking
