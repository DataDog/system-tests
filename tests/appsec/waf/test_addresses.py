--- conflicted
+++ resolved
@@ -181,17 +181,9 @@
         interfaces.library.assert_waf_attack(r, pattern="x", address="x")
 
 
-<<<<<<< HEAD
-@skipif(not context.appsec_is_released, reason=context.appsec_not_released_reason)
-@skipif(context.library == "golang", reason="missing feature: not yet released")
-@skipif(context.library == "dotnet", reason="missing feature: not yet released")
-@skipif(context.library == "java", reason="missing feature: not yet released")
-@skipif(context.library == "python", reason="missing feature: not yet released")
-=======
-@released(cpp="not relevant")
-@released(golang="?" if context.weblog_variant != "echo-poc" else "not relevant: echo is not instrumented")
-@released(dotnet="?", java="?", nodejs="?", php="?", python="?", ruby="?")
->>>>>>> f754ca31
+@released(cpp="not relevant")
+@released(golang="?" if context.weblog_variant != "echo-poc" else "not relevant: echo is not instrumented")
+@released(dotnet="?", java="?", nodejs="?", php="?", python="?", ruby="?")
 class Test_BodyJson(BaseTestCase):
     """ Appsec WAF detects attackes in JSON body """
 
@@ -205,17 +197,9 @@
         raise NotImplementedError()
 
 
-<<<<<<< HEAD
-@skipif(not context.appsec_is_released, reason=context.appsec_not_released_reason)
-@skipif(context.library == "golang", reason="missing feature: not yet released")
-@skipif(context.library == "dotnet", reason="missing feature: not yet released")
-@skipif(context.library == "java", reason="missing feature: not yet released")
-@skipif(context.library == "python", reason="missing feature: not yet released")
-=======
-@released(cpp="not relevant")
-@released(golang="?" if context.weblog_variant != "echo-poc" else "not relevant: echo is not instrumented")
-@released(dotnet="?", java="?", nodejs="?", php="?", python="?", ruby="?")
->>>>>>> f754ca31
+@released(cpp="not relevant")
+@released(golang="?" if context.weblog_variant != "echo-poc" else "not relevant: echo is not instrumented")
+@released(dotnet="?", java="?", nodejs="?", php="?", python="?", ruby="?")
 class Test_BodyXml(BaseTestCase):
     """ Appsec WAF detects attackes in XML body """
 
