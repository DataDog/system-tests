# Unless explicitly stated otherwise all files in this repository are licensed under the the Apache License Version 2.0.
# This product includes software developed at Datadog (https://www.datadoghq.com/).
# Copyright 2021 Datadog, Inc.


from utils import context, BaseTestCase, interfaces, released, bug, irrelevant, missing_feature, flaky
import pytest


if context.library == "cpp":
    pytestmark = pytest.mark.skip("not relevant")


# WAF/current ruleset don't support looking at keys at all
@released(golang="?", dotnet="?", java="?", nodejs="?", php="?", python="?", ruby="1.0.0.beta1")
class Test_UrlQueryKey(BaseTestCase):
    """Appsec supports keys on server.request.query"""

    def test_query_key(self):
        """ AppSec catches attacks in URL query key"""
        r = self.weblog_get("/waf/", params={"appscan_fingerprint": "attack"})
        interfaces.library.assert_waf_attack(r, pattern="appscan_fingerprint", address="server.request.query")

    @missing_feature(library="ruby")
    def test_query_key_encoded(self):
        """ AppSec catches attacks in URL query encoded key"""
        r = self.weblog_get("/waf/", params={"<script>": "attack"})
        interfaces.library.assert_waf_attack(r, pattern="<script>", address="server.request.query")


@released(golang="1.35.0")
@released(dotnet="1.28.6", java="0.87.0", nodejs="2.0.0", php_appsec="0.1.0", python="1.1.0rc1", ruby="0.54.2")
@missing_feature(context.library <= "golang@1.36.2" and context.weblog_variant == "gin")
class Test_UrlQuery(BaseTestCase):
    """Appsec supports values on server.request.query"""

    def test_query_argument(self):
        """ AppSec catches attacks in URL query value"""
        r = self.weblog_get("/waf/", params={"attack": "appscan_fingerprint"})
        interfaces.library.assert_waf_attack(r, pattern="appscan_fingerprint", address="server.request.query")

    def test_query_encoded(self):
        """ AppSec catches attacks in URL query value, even encoded"""
        r = self.weblog_get("/waf/", params={"key": "<script>"})
        interfaces.library.assert_waf_attack(r, address="server.request.query")

    @irrelevant(context.agent_version >= "1.2.6", reason="Need to find another rule")
    def test_query_with_strict_regex(self):
        """ AppSec catches attacks in URL query value, even with regex containing start and end char"""
        r = self.weblog_get("/waf/", params={"value": "0000012345"})
        interfaces.library.assert_waf_attack(r, pattern="0000012345", address="server.request.query")


@released(golang="1.36.0" if context.weblog_variant in ["echo", "chi"] else "1.34.0")
@released(dotnet="1.28.6", java="0.87.0")
@released(nodejs="2.0.0", php_appsec="0.1.0", python="0.58.5")
@flaky(context.library <= "php@0.68.2")
@missing_feature(context.library <= "golang@1.36.2" and context.weblog_variant == "gin")
class Test_UrlRaw(BaseTestCase):
    """Appsec supports server.request.uri.raw"""

    def test_path(self):
        """ AppSec catches attacks in raw URL path"""
        r = self.weblog_get("/waf/0x5c0x2e0x2e0x2f")
        interfaces.library.assert_waf_attack(r, pattern="0x5c0x2e0x2e0x2f", address="server.request.uri.raw")


@released(golang="1.36.0" if context.weblog_variant in ["echo", "chi"] else "1.34.0")
@released(dotnet="1.28.6", java="0.87.0")
@released(nodejs="2.0.0", php_appsec="0.1.0")
@released(python="1.1.0rc1")
@flaky(context.library <= "php@0.68.2")
@missing_feature(context.library <= "golang@1.36.2" and context.weblog_variant == "gin")
class Test_Headers(BaseTestCase):
    """Appsec supports server.request.headers.no_cookies"""

    @missing_feature(library="python")
    def test_value(self):
        """ Appsec WAF detects attacks in header value """
        r = self.weblog_get("/waf/", headers={"User-Agent": "Arachni/v1"})
        interfaces.library.assert_waf_attack(
            r, pattern="Arachni/v", address="server.request.headers.no_cookies", key_path=["user-agent"]
        )

    @missing_feature(library="python")
    def test_specific_key(self):
        """ Appsec WAF detects attacks on specific header x-file-name or referer, and report it """
        r = self.weblog_get("/waf/", headers={"x-file-name": "routing.yml"})
        interfaces.library.assert_waf_attack(
            r, pattern="routing.yml", address="server.request.headers.no_cookies", key_path=["x-file-name"]
        )

        r = self.weblog_get("/waf/", headers={"X-File-Name": "routing.yml"})
        interfaces.library.assert_waf_attack(
            r, pattern="routing.yml", address="server.request.headers.no_cookies", key_path=["x-file-name"]
        )

        r = self.weblog_get("/waf/", headers={"X-Filename": "routing.yml"})
        interfaces.library.assert_waf_attack(
            r, pattern="routing.yml", address="server.request.headers.no_cookies", key_path=["x-filename"]
        )

    @missing_feature(library="python")
    @irrelevant(library="ruby", reason="Rack transforms underscores into dashes")
    @irrelevant(library="php", reason="PHP normalizes into dashes; additionally, matching on keys is not supported")
    def test_specific_key2(self):
        """ attacks on specific header X_Filename, and report it """
        r = self.weblog_get("/waf/", headers={"X_Filename": "routing.yml"})
        interfaces.library.assert_waf_attack(
            r, pattern="routing.yml", address="server.request.headers.no_cookies", key_path=["x_filename"]
        )

    @missing_feature(library="python")
    @missing_feature(context.library < "golang@1.36.0" and context.weblog_variant == "echo")
    def test_specific_key3(self):
        """ When a specific header key is specified, other key are ignored """
        r = self.weblog_get("/waf/", headers={"referer": "<script >"})
        interfaces.library.assert_waf_attack(r, address="server.request.headers.no_cookies", key_path=["referer"])

        r = self.weblog_get("/waf/", headers={"RefErEr": "<script >"})
        interfaces.library.assert_waf_attack(r, address="server.request.headers.no_cookies", key_path=["referer"])

    def test_specific_wrong_key(self):
        """ When a specific header key is specified in rules, other key are ignored """
        r = self.weblog_get("/waf/", headers={"xfilename": "routing.yml"})
        interfaces.library.assert_no_appsec_event(r)

        r = self.weblog_get("/waf/", headers={"not-referer": "<script >"})
        interfaces.library.assert_no_appsec_event(r)


@irrelevant(context.appsec_rules_version >= "1.2.7", reason="cookies were disabled for the time being")
@released(
    golang="1.37.0"
    if context.weblog_variant == "gin"
    else "1.36.0"
    if context.weblog_variant in ["echo", "chi"]
    else "1.34.0"
)
@released(nodejs="2.0.0", php_appsec="0.1.0", python="?")
class Test_Cookies(BaseTestCase):
    """Appsec supports server.request.cookies"""

    # Cookies rules has been removed in rules version 1.2.7. Test on cookies are now done on custom rules scenario.
    # Once we have rules with cookie back in the default rules set, we can re-use this class to validated this feature

    def test_cookies(self):
        """ Appsec WAF detects attackes in cookies """
        r = self.weblog_get("/waf/", cookies={"attack": ".htaccess"})
        interfaces.library.assert_waf_attack(r, pattern=".htaccess", address="server.request.cookies")

    @irrelevant(
        library="java",
        reason="cookies are not urldecoded; see RFC 6265, which only suggests they be base64 "
        "encoded to represent disallowed octets",
    )
    @irrelevant(library="golang", reason="not handled by the Go standard cookie parser")
    def test_cookies_with_semicolon(self):
        """ Cookie with pattern containing a semicolon """
        r = self.weblog_get("/waf", cookies={"value": "%3Bshutdown--"})
        interfaces.library.assert_waf_attack(r, pattern=";shutdown--", address="server.request.cookies")

        r = self.weblog_get("/waf", cookies={"key": ".cookie-%3Bdomain="})
        interfaces.library.assert_waf_attack(r, pattern=".cookie-;domain=", address="server.request.cookies")

    @irrelevant(library="dotnet", reason="One space in the whole value cause kestrel to erase the whole value")
    def test_cookies_with_spaces(self):
        """ Cookie with pattern containing a space """
        r = self.weblog_get("/waf/", cookies={"x-attack": "var_dump ()"})
        interfaces.library.assert_waf_attack(r, pattern="var_dump ()", address="server.request.cookies")

    @irrelevant(library="golang", reason="not handled by the Go standard cookie parser")
    @irrelevant(library="dotnet", reason="Quotation marks cause kestrel to erase the whole value")
    @bug(context.library < "java@0.96.0")
    def test_cookies_with_special_chars2(self):
        """Other cookies patterns"""
        r = self.weblog_get("/waf/", cookies={"x-attack": 'o:4:"x":5:{d}'})
        interfaces.library.assert_waf_attack(r, pattern='o:4:"x":5:{d}', address="server.request.cookies")


@released(golang="?", dotnet="?", java="?", nodejs="?", php_appsec="0.1.0", python="?", ruby="?")
class Test_BodyRaw(BaseTestCase):
    """Appsec supports <body>"""

    @missing_feature(reason="no rule with body raw yet")
    def test_raw_body(self):
        """AppSec detects attacks in raw body"""
        r = self.weblog_post("/waf", data="/.adsensepostnottherenonobook")
        interfaces.library.assert_waf_attack(r, address="server.request.body")


@released(golang="1.37.0", dotnet="2.7.0", nodejs="2.2.0", php_appsec="0.1.0", python="?", ruby="?")
@released(
    java="0.99.0"
    if context.weblog_variant == "vertx3"
    else "0.99.0"
    if context.weblog_variant == "ratpack"
    else "0.98.0"
    if context.weblog_variant == "spring-boot-undertow"
    else "0.95.1"
)
class Test_BodyUrlEncoded(BaseTestCase):
    """Appsec supports <url encoded body>"""

    @irrelevant(reason="matching against keys is impossible with current rules")
    def test_body_key(self):
        """AppSec detects attacks in URL encoded body keys"""
        r = self.weblog_post("/waf", data={'<vmlframe src="xss">': "value"})
        interfaces.library.assert_waf_attack(r, pattern="x", address="x")

    def test_body_value(self):
        """AppSec detects attacks in URL encoded body values"""
        r = self.weblog_post("/waf", data={"value": '<vmlframe src="xss">'})
        interfaces.library.assert_waf_attack(r, value='<vmlframe src="xss">', address="server.request.body")


@released(golang="1.37.0", dotnet="?", nodejs="2.2.0", php="?", python="?", ruby="?")
@released(
    java="0.99.0"
    if context.weblog_variant == "vertx3"
    else "0.99.0"
    if context.weblog_variant == "ratpack"
    else "0.95.1"
)
class Test_BodyJson(BaseTestCase):
    """Appsec supports <JSON encoded body>"""

    @irrelevant(reason="matching against keys is impossible with current rules")
    def test_json_key(self):
        """AppSec detects attacks in JSON body keys"""
        r = self.weblog_post("/waf", json={'<vmlframe src="xss">': "value"})
        interfaces.library.assert_waf_attack(r, pattern="x", address="x")

    def test_json_value(self):
        """AppSec detects attacks in JSON body values"""
        r = self.weblog_post("/waf", json={"value": '<vmlframe src="xss">'})
        interfaces.library.assert_waf_attack(r, value='<vmlframe src="xss">', address="server.request.body")

    def test_json_array(self):
        """AppSec detects attacks in JSON body arrays"""
        r = self.weblog_post("/waf", json=['<vmlframe src="xss">'])
        interfaces.library.assert_waf_attack(r, value='<vmlframe src="xss">', address="server.request.body")


@released(golang="1.37.0", dotnet="?", nodejs="2.2.0", php="?", python="?", ruby="?")
@released(
    java="?" if context.weblog_variant == "vertx3" else "0.99.0" if context.weblog_variant == "ratpack" else "0.95.1"
)
class Test_BodyXml(BaseTestCase):
    """Appsec supports <XML encoded body>"""

    ATTACK = '<vmlframe src="xss">'
    ENCODED_ATTACK = "&lt;vmlframe src=&quot;xss&quot;&gt;"

    def weblog_post(self, path="/", params=None, data=None, headers=None, **kwargs):
        headers = headers or {}
        headers["Content-Type"] = "application/xml"
        data = f"<?xml version='1.0' encoding='utf-8'?>{data}"
        return super().weblog_post(path, params, data, headers)

    def test_xml_attr_value(self):
        r = self.weblog_post("/waf", data='<a attack="var_dump ()" />', address="server.request.body")
        interfaces.library.assert_waf_attack(r, address="server.request.body", value="var_dump ()")

        r = self.weblog_post("/waf", data=f'<a attack="{self.ENCODED_ATTACK}" />')
        interfaces.library.assert_waf_attack(r, address="server.request.body", value=self.ATTACK)

    def test_xml_content(self):
        r = self.weblog_post("/waf", data="<a>var_dump ()</a>")
        interfaces.library.assert_waf_attack(r, address="server.request.body", value="var_dump ()")

        r = self.weblog_post("/waf", data=f"<a>{self.ENCODED_ATTACK}</a>")
        interfaces.library.assert_waf_attack(r, address="server.request.body", value=self.ATTACK)


@released(golang="?", dotnet="?", java="?", nodejs="?", php="?", python="?", ruby="?")
class Test_Method(BaseTestCase):
    """Appsec supports server.request.method"""

    def test_method(self):
        interfaces.library.append_not_implemented_validation()


@released(golang="?", dotnet="?", java="?", nodejs="?", php="?", python="?", ruby="?")
class Test_ClientIP(BaseTestCase):
    """Appsec supports server.request.client_ip"""

    def test_client_ip(self):
        """ Appsec WAF supports server.request.client_ip """
        interfaces.library.append_not_implemented_validation()


@missing_feature(context.library == "ruby" and context.libddwaf_version is None)
@released(nodejs="2.0.0")
@released(java="0.88.0")
@released(golang="1.36.0")
@released(dotnet="2.3.0")
@released(python="0.58.5")
@missing_feature(context.library <= "golang@1.36.2" and context.weblog_variant == "gin")
class Test_ResponseStatus(BaseTestCase):
    """Appsec supports values on server.response.status"""

    def test_basic(self):
        """ AppSec reports 404 responses"""
        r = self.weblog_get("/mysql")
        interfaces.library.assert_waf_attack(r, pattern="404", address="server.response.status")


<<<<<<< HEAD
@released(dotnet="2.5.1", java="0.95.1", nodejs="2.0.0", php_appsec="0.2.1", python="1.1.0rc1", ruby="?")
=======
@released(dotnet="2.5.1", nodejs="2.0.0", php_appsec="0.2.1", python="?", ruby="?")
>>>>>>> 1c4dd35e
@released(golang="1.37.0" if context.weblog_variant == "gin" else "1.36.0")
@released(
    java="?"
    if context.weblog_variant in ["jersey-grizzly2", "resteasy-netty3"]
    else "0.99.0"
    if context.weblog_variant in ["vertx3", "ratpack"]
    else "0.95.1"
)
@irrelevant(
    context.library == "golang" and context.weblog_variant == "net-http", reason="net-http doesn't handle path params"
)
class Test_PathParams(BaseTestCase):
    """Appsec supports values on server.request.path_params"""

    @bug(library="dotnet", reason="attack is not reported")
<<<<<<< HEAD
    @missing_feature(context.library < "java@0.99.0" and context.weblog_variant in ["vertx3", "ratpack"])
    @missing_feature(context.weblog_variant in ["flask-poc", "uwsgi-poc"])
=======
>>>>>>> 1c4dd35e
    def test_security_scanner(self):
        """ AppSec catches attacks in URL path param"""
        r = self.weblog_get("/params/appscan_fingerprint")
        interfaces.library.assert_waf_attack(r, pattern="appscan_fingerprint", address="server.request.path_params")


@released(golang="1.36.0", dotnet="?", java="?", nodejs="?", php_appsec="?", python="?", ruby="?")
class Test_gRPC(BaseTestCase):
    """Appsec supports address grpc.server.request.message"""

    def test_basic(self):
        """AppSec detects some basic attack"""
        r = self.weblog_grpc('" OR TRUE --')
        interfaces.library.assert_waf_attack(r, address="grpc.server.request.message")

        r = self.weblog_grpc("SELECT * FROM users WHERE name='com.sun.org.apache' UNION SELECT creditcard FROM users")
        interfaces.library.assert_waf_attack(r, address="grpc.server.request.message")

        r = self.weblog_grpc("SELECT * FROM users WHERE id=1 UNION SELECT creditcard FROM users")
        interfaces.library.assert_waf_attack(r, address="grpc.server.request.message")<|MERGE_RESOLUTION|>--- conflicted
+++ resolved
@@ -306,11 +306,7 @@
         interfaces.library.assert_waf_attack(r, pattern="404", address="server.response.status")
 
 
-<<<<<<< HEAD
-@released(dotnet="2.5.1", java="0.95.1", nodejs="2.0.0", php_appsec="0.2.1", python="1.1.0rc1", ruby="?")
-=======
-@released(dotnet="2.5.1", nodejs="2.0.0", php_appsec="0.2.1", python="?", ruby="?")
->>>>>>> 1c4dd35e
+@released(dotnet="2.5.1", nodejs="2.0.0", php_appsec="0.2.1", python="1.1.0rc1", ruby="?")
 @released(golang="1.37.0" if context.weblog_variant == "gin" else "1.36.0")
 @released(
     java="?"
@@ -326,11 +322,9 @@
     """Appsec supports values on server.request.path_params"""
 
     @bug(library="dotnet", reason="attack is not reported")
-<<<<<<< HEAD
     @missing_feature(context.library < "java@0.99.0" and context.weblog_variant in ["vertx3", "ratpack"])
     @missing_feature(context.weblog_variant in ["flask-poc", "uwsgi-poc"])
-=======
->>>>>>> 1c4dd35e
+
     def test_security_scanner(self):
         """ AppSec catches attacks in URL path param"""
         r = self.weblog_get("/params/appscan_fingerprint")
