--- conflicted
+++ resolved
@@ -1,7 +1,6 @@
 # Unless explicitly stated otherwise all files in this repository are licensed under the the Apache License Version 2.0.
 # This product includes software developed at Datadog (https://www.datadoghq.com/).
 # Copyright 2021 Datadog, Inc.
-<<<<<<< HEAD
 from exceptiongroup import ExceptionGroup
 import json
 from utils import (
@@ -16,9 +15,6 @@
     scenarios,
     features,
 )
-=======
-from utils import weblog, bug, context, coverage, interfaces, irrelevant, missing_feature, rfc, scenarios, features
->>>>>>> a37909e5
 
 
 @coverage.basic
@@ -432,13 +428,8 @@
     """Full gRPC support"""
 
 
-<<<<<<< HEAD
 @coverage.good
 @scenarios.graphql_appsec
-=======
-@coverage.not_implemented
-@features.appsec_request_blocking
->>>>>>> a37909e5
 @features.graphql_threats_detection
 class Test_GraphQL:
     """GraphQL support"""
