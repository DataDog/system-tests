--- conflicted
+++ resolved
@@ -47,14 +47,9 @@
         assert context.appsec_rules_version >= "1.2.5"
 
 
-<<<<<<< HEAD
-@released(dotnet="2.7.0", golang="1.38.0", java="0.99.0", nodejs="?", php_appsec="0.3.0", python="?", ruby="?")
+@released(dotnet="2.7.0", golang="1.38.0", java="0.99.0", nodejs="?")
+@released(php_appsec="0.3.0", python="1.1.0rc2.dev", ruby="?")
 @coverage.good
-=======
-@released(
-    dotnet="2.7.0", golang="1.38.0", java="0.99.0", nodejs="?", php_appsec="0.3.0", python="1.1.0rc2.dev", ruby="?"
-)
->>>>>>> 9d17887e
 class Test_RuleSet_1_3_1(BaseTestCase):
     """ AppSec uses rule set 1.3.1 or higher """
 
