--- conflicted
+++ resolved
@@ -10,15 +10,9 @@
     pytestmark = pytest.mark.skip("not relevant")
 
 
-<<<<<<< HEAD
-@released(
-    dotnet="1.29.0", java="0.87.0", nodejs="2.0.0-appsec-beta.2", php_appsec="?", python="?", ruby="?"
-)
 @missing_feature(library="golang", reason="standard logs not implemented")
-=======
-@released(golang="?", dotnet="1.29.0", java="0.87.0")
+@released(dotnet="1.29.0", java="0.87.0")
 @released(nodejs="2.0.0rc0", php_appsec="0.1.0", python="?", ruby="?")
->>>>>>> 9bfe0372
 class Test_StaticRuleSet(BaseTestCase):
     """Appsec loads rules from a static rules file"""
 
