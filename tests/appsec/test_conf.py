# Unless explicitly stated otherwise all files in this repository are licensed under the the Apache License Version 2.0.
# This product includes software developed at Datadog (https://www.datadoghq.com/).
# Copyright 2021 Datadog, Inc.

from utils import BaseTestCase, context, interfaces, released, missing_feature
import pytest


if context.library == "cpp":
    pytestmark = pytest.mark.skip("not relevant")


<<<<<<< HEAD
@released(golang="?", dotnet="1.29.0", java="0.87.0", nodejs="?", php_appsec="0.1.0", python="?", ruby="?")
=======
@released(
    golang="?", dotnet="1.29.0", java="0.87.0", nodejs="2.0.0-appsec-beta.2", php_appsec="?", python="?", ruby="?"
)
>>>>>>> 6e27566b
class Test_StaticRuleSet(BaseTestCase):
    """Appsec loads rules from a static rules file"""

    @missing_feature(library="dotnet", reason="can't know the number of rules")
    @missing_feature(library="php", reason="rules are only inspected by the WAF")
    @missing_feature(library="nodejs", reason="rules are only inspected by the WAF")
    def test_basic_hardcoded_ruleset(self):
        """ Library has loaded a hardcoded AppSec ruleset"""
        stdout = interfaces.library_stdout if context.library != "dotnet" else interfaces.library_dotnet_managed
        stdout.assert_presence(r"AppSec loaded \d+ rules from file <.*>$", level="INFO")


@released(golang="?", dotnet="?", java="?", nodejs="?", php="?", python="?", ruby="?")
class Test_FleetManagement(BaseTestCase):
    """ApppSec supports Fleet management"""

    def test_basic(self):
        raise NotImplementedError<|MERGE_RESOLUTION|>--- conflicted
+++ resolved
@@ -10,13 +10,8 @@
     pytestmark = pytest.mark.skip("not relevant")
 
 
-<<<<<<< HEAD
-@released(golang="?", dotnet="1.29.0", java="0.87.0", nodejs="?", php_appsec="0.1.0", python="?", ruby="?")
-=======
-@released(
-    golang="?", dotnet="1.29.0", java="0.87.0", nodejs="2.0.0-appsec-beta.2", php_appsec="?", python="?", ruby="?"
-)
->>>>>>> 6e27566b
+@released(golang="?", dotnet="1.29.0", java="0.87.0")
+@released(nodejs="2.0.0-appsec-beta.2", php_appsec="0.1.0", python="?", ruby="?")
 class Test_StaticRuleSet(BaseTestCase):
     """Appsec loads rules from a static rules file"""
 
