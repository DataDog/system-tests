--- conflicted
+++ resolved
@@ -53,13 +53,9 @@
         assert context.appsec_rules_version >= "1.2.5"
 
 
-<<<<<<< HEAD
-@released(dotnet="2.7.0", golang="1.38.0", java="0.99.0", nodejs="2.5.0", php_appsec="0.3.0", python="?", ruby="?")
-=======
-@released(dotnet="2.7.0", golang="1.38.0", java="0.99.0", nodejs="?")
+@released(dotnet="2.7.0", golang="1.38.0", java="0.99.0", nodejs="2.5.0")
 @released(php_appsec="0.3.0", python="?", ruby="1.0.0")
 @coverage.good
->>>>>>> 34e8b203
 class Test_RuleSet_1_3_1(BaseTestCase):
     """ AppSec uses rule set 1.3.1 or higher """
 
