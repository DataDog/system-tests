# Unless explicitly stated otherwise all files in this repository are licensed under the the Apache License Version 2.0.
# This product includes software developed at Datadog (https://www.datadoghq.com/).
# Copyright 2021 Datadog, Inc.

<<<<<<< HEAD
from utils import weblog, context, interfaces, missing_feature, irrelevant, rfc, scenarios, features, waf_rules
=======
from utils import weblog, context, interfaces, missing_feature, irrelevant, rfc, scenarios, features, flaky
>>>>>>> 7f8e2717
from utils.tools import nested_lookup
from utils.dd_constants import PYTHON_RELEASE_GA_1_1


@features.threats_configuration
class Test_StaticRuleSet:
    """Appsec loads rules from a static rules file"""

    @missing_feature(library="golang", reason="standard logs not implemented")
    @missing_feature(library="ruby", reason="standard logs not implemented")
    @missing_feature(library="php", reason="Rules file is not parsed")
    @missing_feature(library="nodejs", reason="Rules file is not parsed")
    def test_basic_hardcoded_ruleset(self):
        """ Library has loaded a hardcoded AppSec ruleset"""
        stdout = interfaces.library_stdout if context.library != "dotnet" else interfaces.library_dotnet_managed
        stdout.assert_presence(r"AppSec loaded \d+ rules from file <?.*>?$", level="INFO")


@features.threats_configuration
class Test_RuleSet_1_2_4:
    """ AppSec uses rule set 1.2.4 or higher """

    def test_main(self):
        assert context.appsec_rules_version >= "1.2.4"


@features.threats_configuration
class Test_RuleSet_1_2_5:
    """ AppSec uses rule set 1.2.5 or higher """

    def test_main(self):
        assert context.appsec_rules_version >= "1.2.5"


@features.threats_configuration
class Test_RuleSet_1_3_1:
    """ AppSec uses rule set 1.3.1 or higher """

    def test_main(self):
        """ Test rule set version number"""
        assert context.appsec_rules_version >= "1.3.1"

    def setup_nosqli_keys(self):
        self.r_keys = weblog.get("/waf/", params={"$nin": "value"})

    def test_nosqli_keys(self):
        """Test a rule defined on this rules version: nosql on keys"""
        interfaces.library.assert_waf_attack(self.r_keys, waf_rules.nosql_injection)

    def setup_nosqli_keys_with_brackets(self):
        self.r_keys2 = weblog.get("/waf/", params={"[$ne]": "value"})

    @irrelevant(library="php", reason="The PHP runtime interprets brackets as arrays, so this is considered malformed")
    @irrelevant(library="nodejs", reason="Node interprets brackets as arrays, so they're truncated")
    def test_nosqli_keys_with_brackets(self):
        """Test a rule defined on this rules version: nosql on keys with brackets"""
        interfaces.library.assert_waf_attack(self.r_keys2, waf_rules.nosql_injection.crs_942_290)


@rfc("https://datadoghq.atlassian.net/wiki/spaces/APS/pages/2355333252/Environment+Variables")
@features.threats_configuration
class Test_ConfigurationVariables:
    """ Configuration environment variables """

    SECRET = "This-value-is-secret"

    # this value is defined in DD_APPSEC_OBFUSCATION_PARAMETER_VALUE_REGEXP
    SECRET_WITH_HIDDEN_VALUE = "hide_value"

    def setup_enabled(self):
        self.r_enabled = weblog.get("/waf/", headers={"User-Agent": "Arachni/v1"})

    def test_enabled(self):
        """ test DD_APPSEC_ENABLED = true """
        interfaces.library.assert_waf_attack(self.r_enabled)

    def setup_disabled(self):
        self.r_disabled = weblog.get("/waf/", headers={"User-Agent": "Arachni/v1"})

    @irrelevant(library="ruby", weblog_variant="rack", reason="it's not possible to auto instrument with rack")
    @missing_feature(
        context.weblog_variant in ["sinatra14", "sinatra20", "sinatra21", "uds-sinatra"],
        reason="Conf is done in weblog instead of library",
    )
    @scenarios.appsec_disabled
    def test_disabled(self):
        """ test DD_APPSEC_ENABLED = false """
        interfaces.library.assert_no_appsec_event(self.r_disabled)

    def setup_appsec_rules(self):
        self.r_appsec_rules = weblog.get("/waf", headers={"attack": "dedicated-value-for-testing-purpose"})

    @scenarios.appsec_custom_rules
    def test_appsec_rules(self):
        """ test DD_APPSEC_RULES = custom rules file """
        interfaces.library.assert_waf_attack(self.r_appsec_rules, pattern="dedicated-value-for-testing-purpose")

    def setup_waf_timeout(self):
        long_payload = "?" + "&".join(f"{k}={v}" for k, v in ((f"key_{i}", f"value{i}") for i in range(10_000)))
        self.r_waf_timeout = weblog.get(f"/waf/{long_payload}", headers={"User-Agent": "Arachni/v1"})

    @missing_feature(context.library < "java@0.113.0")
    @missing_feature(context.library == "java" and context.weblog_variant == "spring-boot-openliberty")
    @missing_feature(context.library == "java" and context.weblog_variant == "spring-boot-wildfly")
    @flaky(context.weblog_variant == "fastapi", reason="APPSEC-53058")
    @scenarios.appsec_low_waf_timeout
    def test_waf_timeout(self):
        """ test DD_APPSEC_WAF_TIMEOUT = low value """
        interfaces.library.assert_no_appsec_event(self.r_waf_timeout)

    def setup_obfuscation_parameter_key(self):
        self.r_op_key = weblog.get("/waf", headers={"hide-key": f"acunetix-user-agreement {self.SECRET}"})

    @missing_feature(context.library <= "ruby@1.0.0")
    @missing_feature(context.library < f"python@{PYTHON_RELEASE_GA_1_1}")
    @scenarios.appsec_custom_obfuscation
    def test_obfuscation_parameter_key(self):
        """ test DD_APPSEC_OBFUSCATION_PARAMETER_KEY_REGEXP """

        def validate_appsec_span_tags(span, appsec_data):  # pylint: disable=unused-argument
            assert not nested_lookup(
                self.SECRET, appsec_data, look_in_keys=True
            ), "The security events contain the secret value that should be obfuscated"

        interfaces.library.assert_waf_attack(self.r_op_key, pattern="<Redacted>")
        interfaces.library.validate_appsec(self.r_op_key, validate_appsec_span_tags, success_by_default=True)

    def setup_obfuscation_parameter_value(self):
        headers = {"attack": f"acunetix-user-agreement {self.SECRET_WITH_HIDDEN_VALUE}"}
        self.r_op_value = weblog.get("/waf", headers=headers)

    @missing_feature(context.library <= "ruby@1.0.0")
    @missing_feature(context.library < f"python@{PYTHON_RELEASE_GA_1_1}")
    @scenarios.appsec_custom_obfuscation
    def test_obfuscation_parameter_value(self):
        """ test DD_APPSEC_OBFUSCATION_PARAMETER_VALUE_REGEXP """

        def validate_appsec_span_tags(span, appsec_data):  # pylint: disable=unused-argument
            assert not nested_lookup(
                self.SECRET_WITH_HIDDEN_VALUE, appsec_data, look_in_keys=True
            ), "The security events contain the secret value that should be obfuscated"

        interfaces.library.assert_waf_attack(self.r_op_value, pattern="<Redacted>")
        interfaces.library.validate_appsec(self.r_op_value, validate_appsec_span_tags, success_by_default=True)<|MERGE_RESOLUTION|>--- conflicted
+++ resolved
@@ -2,11 +2,7 @@
 # This product includes software developed at Datadog (https://www.datadoghq.com/).
 # Copyright 2021 Datadog, Inc.
 
-<<<<<<< HEAD
-from utils import weblog, context, interfaces, missing_feature, irrelevant, rfc, scenarios, features, waf_rules
-=======
-from utils import weblog, context, interfaces, missing_feature, irrelevant, rfc, scenarios, features, flaky
->>>>>>> 7f8e2717
+from utils import weblog, context, interfaces, missing_feature, irrelevant, rfc, scenarios, features, flaky, waf_rules
 from utils.tools import nested_lookup
 from utils.dd_constants import PYTHON_RELEASE_GA_1_1
 
