import json
import re

from utils import weblog, interfaces, scenarios, features, rfc
from utils._context.header_tag_vars import *
from requests.structures import CaseInsensitiveDict

# Python regexp that matches:
# "GET /requestdownstream"
# "GET /requestdownstream/"
# "GET requestdownstream"
# "GET requestdownstream/"
REQUESTDOWNSTREAM_RESOURCE_PATTERN = re.compile(r"GET /?requestdownstream/?")


@rfc("https://docs.google.com/document/d/12NBx-nD-IoQEMiCRnJXneq4Be7cbtSc6pJLOFUWTpNE/edit")
@features.appsec_standalone
@scenarios.appsec_standalone
class Test_AppSecStandalone_UpstreamPropagation:
    """APM correctly propagates AppSec events in distributing tracing."""

    # TODO downstream propagation

    def setup_no_appsec_upstream__no_attack__is_kept_with_priority_1__from_minus_1(self):
        trace_id = 1212121212121212121
        parent_id = 34343434
        self.r = weblog.get(
            "/requestdownstream",
            headers={
                "x-datadog-trace-id": str(trace_id),
                "x-datadog-parent-id": str(parent_id),
                "x-datadog-sampling-priority": "-1",
                "x-datadog-origin": "rum",
                "x-datadog-tags": "_dd.p.other=1",
            },
        )

    def test_no_appsec_upstream__no_attack__is_kept_with_priority_1__from_minus_1(self):
        spans_checked = 0
<<<<<<< HEAD
        i = 0
        for data, trace, span in interfaces.library.get_spans(request=self.r):
            # The propagated tags are set on the first span of every trace chunk
            if i == 0:
                first_trace = trace[0]
                assert "_dd.p.appsec" not in first_trace["meta"]
                assert "_dd.p.other" in first_trace["meta"]
                assert first_trace["trace_id"] == 1212121212121212121
                i += 1

=======
        for data, trace, span in interfaces.library.get_spans(request=self.r):
>>>>>>> 3f27a9a1
            if not REQUESTDOWNSTREAM_RESOURCE_PATTERN.search(span["resource"]):
                continue

            assert trace[0]["metrics"]["_sampling_priority_v1"] < 2
            assert span["metrics"]["_dd.apm.enabled"] == 0
            assert span["trace_id"] == 1212121212121212121

            # Some tracers use true while others use yes
            assert any(
                ["Datadog-Client-Computed-Stats", trueish,] in data["request"]["headers"] for trueish in ["yes", "true"]
            )
            spans_checked += 1

        assert spans_checked == 1
        # Downstream propagation is fully disabled in this case
        downstream_headers = CaseInsensitiveDict(json.loads(self.r.text))
        assert "X-Datadog-Origin" not in downstream_headers
        assert "X-Datadog-Parent-Id" not in downstream_headers
        assert "X-Datadog-Tags" not in downstream_headers
        assert "X-Datadog-Sampling-Priority" not in downstream_headers
        assert "X-Datadog-Trace-Id" not in downstream_headers

    def setup_no_appsec_upstream__no_attack__is_kept_with_priority_1__from_0(self):
        trace_id = 1212121212121212121
        parent_id = 34343434
        self.r = weblog.get(
            "/requestdownstream",
            headers={
                "x-datadog-trace-id": str(trace_id),
                "x-datadog-parent-id": str(parent_id),
                "x-datadog-sampling-priority": "0",
                "x-datadog-origin": "rum",
                "x-datadog-tags": "_dd.p.other=1",
            },
        )

    def test_no_appsec_upstream__no_attack__is_kept_with_priority_1__from_0(self):
        spans_checked = 0
<<<<<<< HEAD
        i = 0
        for data, trace, span in interfaces.library.get_spans(request=self.r):
            # The propagated tags are set on the first span of every trace chunk
            if i == 0:
                first_trace = trace[0]
                assert "_dd.p.appsec" not in first_trace["meta"]
                assert "_dd.p.other" in first_trace["meta"]
                assert first_trace["trace_id"] == 1212121212121212121
                i += 1

=======
        for data, trace, span in interfaces.library.get_spans(request=self.r):
>>>>>>> 3f27a9a1
            if not REQUESTDOWNSTREAM_RESOURCE_PATTERN.search(span["resource"]):
                continue

            assert trace[0]["metrics"]["_sampling_priority_v1"] < 2
            assert span["metrics"]["_dd.apm.enabled"] == 0
            assert span["trace_id"] == 1212121212121212121

            # Some tracers use true while others use yes
            assert any(
                ["Datadog-Client-Computed-Stats", trueish,] in data["request"]["headers"] for trueish in ["yes", "true"]
            )
            spans_checked += 1

        assert spans_checked == 1
        # Downstream propagation is fully disabled in this case
        downstream_headers = CaseInsensitiveDict(json.loads(self.r.text))
        assert "X-Datadog-Origin" not in downstream_headers
        assert "X-Datadog-Parent-Id" not in downstream_headers
        assert "X-Datadog-Tags" not in downstream_headers
        assert "X-Datadog-Sampling-Priority" not in downstream_headers
        assert "X-Datadog-Trace-Id" not in downstream_headers

    def setup_no_appsec_upstream__no_attack__is_kept_with_priority_1__from_1(self):
        trace_id = 1212121212121212121
        parent_id = 34343434
        self.r = weblog.get(
            "/requestdownstream",
            headers={
                "x-datadog-trace-id": str(trace_id),
                "x-datadog-parent-id": str(parent_id),
                "x-datadog-sampling-priority": "1",
                "x-datadog-origin": "rum",
                "x-datadog-tags": "_dd.p.other=1",
            },
        )

    def test_no_appsec_upstream__no_attack__is_kept_with_priority_1__from_1(self):
        spans_checked = 0
<<<<<<< HEAD
        i = 0
        for data, trace, span in interfaces.library.get_spans(request=self.r):
            # The propagated tags are set on the first span of every trace chunk
            if i == 0:
                first_trace = trace[0]
                print(first_trace)
                assert "_dd.p.appsec" not in first_trace["meta"]
                assert "_dd.p.other" in first_trace["meta"]
                assert first_trace["trace_id"] == 1212121212121212121
                i += 1

=======
        for data, trace, span in interfaces.library.get_spans(request=self.r):
>>>>>>> 3f27a9a1
            if not REQUESTDOWNSTREAM_RESOURCE_PATTERN.search(span["resource"]):
                continue

            assert trace[0]["metrics"]["_sampling_priority_v1"] < 2
            assert span["metrics"]["_dd.apm.enabled"] == 0
            assert span["trace_id"] == 1212121212121212121

            # Some tracers use true while others use yes
            assert any(
                ["Datadog-Client-Computed-Stats", trueish,] in data["request"]["headers"] for trueish in ["yes", "true"]
            )
            spans_checked += 1

        assert spans_checked == 1
        # Downstream propagation is fully disabled in this case
        downstream_headers = CaseInsensitiveDict(json.loads(self.r.text))
        assert "X-Datadog-Origin" not in downstream_headers
        assert "X-Datadog-Parent-Id" not in downstream_headers
        assert "X-Datadog-Tags" not in downstream_headers
        assert "X-Datadog-Sampling-Priority" not in downstream_headers
        assert "X-Datadog-Trace-Id" not in downstream_headers

    def setup_no_appsec_upstream__no_attack__is_kept_with_priority_1__from_2(self):
        trace_id = 1212121212121212121
        parent_id = 34343434
        self.r = weblog.get(
            "/requestdownstream",
            headers={
                "x-datadog-trace-id": str(trace_id),
                "x-datadog-parent-id": str(parent_id),
                "x-datadog-sampling-priority": "2",
                "x-datadog-origin": "rum",
                "x-datadog-tags": "_dd.p.other=1",
            },
        )

    def test_no_appsec_upstream__no_attack__is_kept_with_priority_1__from_2(self):
        spans_checked = 0
<<<<<<< HEAD
        i = 0
        for data, trace, span in interfaces.library.get_spans(request=self.r):
            # The propagated tags are set on the first span of every trace chunk
            if i == 0:
                first_trace = trace[0]
                print(first_trace)
                assert "_dd.p.appsec" not in first_trace["meta"]
                assert "_dd.p.other" in first_trace["meta"]
                assert first_trace["trace_id"] == 1212121212121212121
                i += 1

=======
        for data, trace, span in interfaces.library.get_spans(request=self.r):
>>>>>>> 3f27a9a1
            if not REQUESTDOWNSTREAM_RESOURCE_PATTERN.search(span["resource"]):
                continue

            assert trace[0]["metrics"]["_sampling_priority_v1"] < 2
            assert span["metrics"]["_dd.apm.enabled"] == 0
            assert span["trace_id"] == 1212121212121212121

            # Some tracers use true while others use yes
            assert any(
                ["Datadog-Client-Computed-Stats", trueish,] in data["request"]["headers"] for trueish in ["yes", "true"]
            )
            spans_checked += 1

        assert spans_checked == 1
        # Downstream propagation is fully disabled in this case
        downstream_headers = CaseInsensitiveDict(json.loads(self.r.text))
        assert "X-Datadog-Origin" not in downstream_headers
        assert "X-Datadog-Parent-Id" not in downstream_headers
        assert "X-Datadog-Tags" not in downstream_headers
        assert "X-Datadog-Sampling-Priority" not in downstream_headers
        assert "X-Datadog-Trace-Id" not in downstream_headers

    def setup_no_upstream_appsec_propagation__with_attack__is_kept_with_priority_2__from_minus_1(self):
        trace_id = 1212121212121212121
        parent_id = 34343434
        self.r = weblog.get(
            "/requestdownstream",
            headers={
                "x-datadog-trace-id": str(trace_id),
                "x-datadog-parent-id": str(parent_id),
                "x-datadog-origin": "rum",
                "x-datadog-sampling-priority": "-1",
                "x-datadog-tags": "_dd.p.other=1",
                "User-Agent": "Arachni/v1",
            },
        )

    def test_no_upstream_appsec_propagation__with_attack__is_kept_with_priority_2__from_minus_1(self):
        spans_checked = 0
<<<<<<< HEAD
        i = 0
        for data, trace, span in interfaces.library.get_spans(request=self.r):
            # The propagated tags are set on the first span of every trace chunk
            if i == 0:
                first_trace = trace[0]
                print(first_trace)
                assert first_trace["meta"]["_dd.p.appsec"] == "1"
                assert first_trace["trace_id"] == 1212121212121212121
                i += 1

=======
        for data, trace, span in interfaces.library.get_spans(request=self.r):
>>>>>>> 3f27a9a1
            if not REQUESTDOWNSTREAM_RESOURCE_PATTERN.search(span["resource"]):
                continue

            assert trace[0]["metrics"]["_sampling_priority_v1"] == 2
            assert span["metrics"]["_dd.apm.enabled"] == 0
            assert span["trace_id"] == 1212121212121212121

            # Some tracers use true while others use yes
            assert any(
                ["Datadog-Client-Computed-Stats", trueish,] in data["request"]["headers"] for trueish in ["yes", "true"]
            )
            spans_checked += 1

        assert spans_checked == 1
        downstream_headers = CaseInsensitiveDict(json.loads(self.r.text))
        assert downstream_headers["X-Datadog-Origin"] == "rum"
        assert downstream_headers["X-Datadog-Parent-Id"] != "34343434"
        assert "_dd.p.other=1" in downstream_headers["X-Datadog-Tags"]
        assert "_dd.p.appsec=1" in downstream_headers["X-Datadog-Tags"]
        assert downstream_headers["X-Datadog-Sampling-Priority"] == "2"
        assert downstream_headers["X-Datadog-Trace-Id"] == "1212121212121212121"

    def setup_no_upstream_appsec_propagation__with_attack__is_kept_with_priority_2__from_0(self):
        trace_id = 1212121212121212121
        parent_id = 34343434
        self.r = weblog.get(
            "/requestdownstream",
            headers={
                "x-datadog-trace-id": str(trace_id),
                "x-datadog-parent-id": str(parent_id),
                "x-datadog-origin": "rum",
                "x-datadog-sampling-priority": "0",
                "x-datadog-tags": "_dd.p.other=1",
                "User-Agent": "Arachni/v1",
            },
        )

    def test_no_upstream_appsec_propagation__with_attack__is_kept_with_priority_2__from_0(self):
        spans_checked = 0
<<<<<<< HEAD
        i = 0
        for data, trace, span in interfaces.library.get_spans(request=self.r):
            # The propagated tags are set on the first span of every trace chunk
            if i == 0:
                first_trace = trace[0]
                print(first_trace)
                assert first_trace["meta"]["_dd.p.appsec"] == "1"
                assert first_trace["trace_id"] == 1212121212121212121
                i += 1

=======
        for data, trace, span in interfaces.library.get_spans(request=self.r):
>>>>>>> 3f27a9a1
            if not REQUESTDOWNSTREAM_RESOURCE_PATTERN.search(span["resource"]):
                continue

            assert trace[0]["metrics"]["_sampling_priority_v1"] == 2
            assert span["metrics"]["_dd.apm.enabled"] == 0
            assert span["trace_id"] == 1212121212121212121

            # Some tracers use true while others use yes
            assert any(
                ["Datadog-Client-Computed-Stats", trueish,] in data["request"]["headers"] for trueish in ["yes", "true"]
            )
            spans_checked += 1

        assert spans_checked == 1
        downstream_headers = CaseInsensitiveDict(json.loads(self.r.text))
        assert downstream_headers["X-Datadog-Origin"] == "rum"
        assert downstream_headers["X-Datadog-Parent-Id"] != "34343434"
        assert "_dd.p.other=1" in downstream_headers["X-Datadog-Tags"]
        assert "_dd.p.appsec=1" in downstream_headers["X-Datadog-Tags"]
        assert downstream_headers["X-Datadog-Sampling-Priority"] == "2"
        assert downstream_headers["X-Datadog-Trace-Id"] == "1212121212121212121"

    def setup_upstream_appsec_propagation__no_attack__is_propagated_as_is__being_0(self):
        trace_id = 1212121212121212121
        parent_id = 34343434
        self.r = weblog.get(
            "/requestdownstream",
            headers={
                "x-datadog-trace-id": str(trace_id),
                "x-datadog-parent-id": str(parent_id),
                "x-datadog-origin": "rum",
                "x-datadog-sampling-priority": "0",
                "x-datadog-tags": "_dd.p.appsec=1",
            },
        )

    def test_upstream_appsec_propagation__no_attack__is_propagated_as_is__being_0(self):
        spans_checked = 0
<<<<<<< HEAD
        i = 0
        for data, trace, span in interfaces.library.get_spans(request=self.r):
            # The propagated tags are set on the first span of every trace chunk
            if i == 0:
                first_trace = trace[0]
                print(first_trace)
                assert first_trace["meta"]["_dd.p.appsec"] == "1"
                assert first_trace["trace_id"] == 1212121212121212121
                i += 1

=======
        for data, trace, span in interfaces.library.get_spans(request=self.r):
>>>>>>> 3f27a9a1
            if not REQUESTDOWNSTREAM_RESOURCE_PATTERN.search(span["resource"]):
                continue

            assert trace[0]["metrics"]["_sampling_priority_v1"] in [0, 2]
            assert span["metrics"]["_dd.apm.enabled"] == 0
            assert span["trace_id"] == 1212121212121212121

            # Some tracers use true while others use yes
            assert any(
                ["Datadog-Client-Computed-Stats", trueish,] in data["request"]["headers"] for trueish in ["yes", "true"]
            )
            spans_checked += 1

        assert spans_checked == 1
        downstream_headers = CaseInsensitiveDict(json.loads(self.r.text))
        assert downstream_headers["X-Datadog-Origin"] == "rum"
        assert downstream_headers["X-Datadog-Parent-Id"] != "34343434"
        assert "_dd.p.appsec=1" in downstream_headers["X-Datadog-Tags"]
        assert downstream_headers["X-Datadog-Sampling-Priority"] in ["0", "2"]
        assert downstream_headers["X-Datadog-Trace-Id"] == "1212121212121212121"

    def setup_upstream_appsec_propagation__no_attack__is_propagated_as_is__being_1(self):
        trace_id = 1212121212121212121
        parent_id = 34343434
        self.r = weblog.get(
            "/requestdownstream",
            headers={
                "x-datadog-trace-id": str(trace_id),
                "x-datadog-parent-id": str(parent_id),
                "x-datadog-origin": "rum",
                "x-datadog-sampling-priority": "1",
                "x-datadog-tags": "_dd.p.appsec=1",
            },
        )

    def test_upstream_appsec_propagation__no_attack__is_propagated_as_is__being_1(self):
        spans_checked = 0
<<<<<<< HEAD
        i = 0
        for data, trace, span in interfaces.library.get_spans(request=self.r):
            # The propagated tags are set on the first span of every trace chunk
            if i == 0:
                first_trace = trace[0]
                print(first_trace)
                assert first_trace["meta"]["_dd.p.appsec"] == "1"
                assert first_trace["trace_id"] == 1212121212121212121
                i += 1

=======
        for data, trace, span in interfaces.library.get_spans(request=self.r):
>>>>>>> 3f27a9a1
            if not REQUESTDOWNSTREAM_RESOURCE_PATTERN.search(span["resource"]):
                continue

            assert trace[0]["metrics"]["_sampling_priority_v1"] in [1, 2]
            assert span["metrics"]["_dd.apm.enabled"] == 0
            assert span["trace_id"] == 1212121212121212121

            # Some tracers use true while others use yes
            assert any(
                ["Datadog-Client-Computed-Stats", trueish,] in data["request"]["headers"] for trueish in ["yes", "true"]
            )
            spans_checked += 1

        assert spans_checked == 1
        downstream_headers = CaseInsensitiveDict(json.loads(self.r.text))
        assert downstream_headers["X-Datadog-Origin"] == "rum"
        assert downstream_headers["X-Datadog-Parent-Id"] != "34343434"
        assert "_dd.p.appsec=1" in downstream_headers["X-Datadog-Tags"]
        assert downstream_headers["X-Datadog-Sampling-Priority"] in ["1", "2"]
        assert downstream_headers["X-Datadog-Trace-Id"] == "1212121212121212121"

    def setup_upstream_appsec_propagation__no_attack__is_propagated_as_is__being_2(self):
        trace_id = 1212121212121212121
        parent_id = 34343434
        self.r = weblog.get(
            "/requestdownstream",
            headers={
                "x-datadog-trace-id": str(trace_id),
                "x-datadog-parent-id": str(parent_id),
                "x-datadog-origin": "rum",
                "x-datadog-sampling-priority": "2",
                "x-datadog-tags": "_dd.p.appsec=1",
            },
        )

    def test_upstream_appsec_propagation__no_attack__is_propagated_as_is__being_2(self):
        spans_checked = 0
<<<<<<< HEAD
        i = 0
        for data, trace, span in interfaces.library.get_spans(request=self.r):
            # The propagated tags are set on the first span of every trace chunk
            if i == 0:
                first_trace = trace[0]
                assert first_trace["meta"]["_dd.p.appsec"] == "1"
                assert first_trace["trace_id"] == 1212121212121212121
                i += 1

=======
        for data, trace, span in interfaces.library.get_spans(request=self.r):
>>>>>>> 3f27a9a1
            if not REQUESTDOWNSTREAM_RESOURCE_PATTERN.search(span["resource"]):
                continue

            assert trace[0]["metrics"]["_sampling_priority_v1"] == 2
            assert span["metrics"]["_dd.apm.enabled"] == 0
            assert span["trace_id"] == 1212121212121212121

            # Some tracers use true while others use yes
            assert any(
                ["Datadog-Client-Computed-Stats", trueish,] in data["request"]["headers"] for trueish in ["yes", "true"]
            )
            spans_checked += 1

        assert spans_checked == 1
        downstream_headers = CaseInsensitiveDict(json.loads(self.r.text))
        assert downstream_headers["X-Datadog-Origin"] == "rum"
        assert downstream_headers["X-Datadog-Parent-Id"] != "34343434"
        assert "_dd.p.appsec=1" in downstream_headers["X-Datadog-Tags"]
        assert downstream_headers["X-Datadog-Sampling-Priority"] == "2"
        assert downstream_headers["X-Datadog-Trace-Id"] == "1212121212121212121"

    def setup_any_upstream_propagation__with_attack__raises_priority_to_2__from_minus_1(self):
        trace_id = 1212121212121212121
        parent_id = 34343434
        self.r = weblog.get(
            "/requestdownstream",
            headers={
                "x-datadog-trace-id": str(trace_id),
                "x-datadog-parent-id": str(parent_id),
                "x-datadog-origin": "rum",
                "x-datadog-sampling-priority": "-1",
                "User-Agent": "Arachni/v1",
            },
        )

    def test_any_upstream_propagation__with_attack__raises_priority_to_2__from_minus_1(self):
        spans_checked = 0
<<<<<<< HEAD
        i = 0
        for data, trace, span in interfaces.library.get_spans(request=self.r):
            # The propagated tags are set on the first span of every trace chunk
            if i == 0:
                first_trace = trace[0]
                assert first_trace["meta"]["_dd.p.appsec"] == "1"
                assert first_trace["trace_id"] == 1212121212121212121
                i += 1

=======
        for data, trace, span in interfaces.library.get_spans(request=self.r):
>>>>>>> 3f27a9a1
            if not REQUESTDOWNSTREAM_RESOURCE_PATTERN.search(span["resource"]):
                continue

            assert trace[0]["metrics"]["_sampling_priority_v1"] == 2
            assert span["metrics"]["_dd.apm.enabled"] == 0
            assert span["trace_id"] == 1212121212121212121

            # Some tracers use true while others use yes
            assert any(
                ["Datadog-Client-Computed-Stats", trueish,] in data["request"]["headers"] for trueish in ["yes", "true"]
            )
            spans_checked += 1

        assert spans_checked == 1
        downstream_headers = CaseInsensitiveDict(json.loads(self.r.text))
        assert downstream_headers["X-Datadog-Origin"] == "rum"
        assert downstream_headers["X-Datadog-Parent-Id"] != "34343434"
        assert "_dd.p.appsec=1" in downstream_headers["X-Datadog-Tags"]
        assert downstream_headers["X-Datadog-Sampling-Priority"] == "2"
        assert downstream_headers["X-Datadog-Trace-Id"] == "1212121212121212121"

    def setup_any_upstream_propagation__with_attack__raises_priority_to_2__from_0(self):
        trace_id = 1212121212121212121
        parent_id = 34343434
        self.r = weblog.get(
            "/requestdownstream",
            headers={
                "x-datadog-trace-id": str(trace_id),
                "x-datadog-parent-id": str(parent_id),
                "x-datadog-origin": "rum",
                "x-datadog-sampling-priority": "0",
                "User-Agent": "Arachni/v1",
            },
        )

    def test_any_upstream_propagation__with_attack__raises_priority_to_2__from_0(self):
        spans_checked = 0
<<<<<<< HEAD
        i = 0
        for data, trace, span in interfaces.library.get_spans(request=self.r):
            # The propagated tags are set on the first span of every trace chunk
            if i == 0:
                first_trace = trace[0]
                assert first_trace["meta"]["_dd.p.appsec"] == "1"
                assert first_trace["trace_id"] == 1212121212121212121
                i += 1

=======
        for data, trace, span in interfaces.library.get_spans(request=self.r):
>>>>>>> 3f27a9a1
            if not REQUESTDOWNSTREAM_RESOURCE_PATTERN.search(span["resource"]):
                continue

            assert trace[0]["metrics"]["_sampling_priority_v1"] == 2
            assert span["metrics"]["_dd.apm.enabled"] == 0
            assert span["trace_id"] == 1212121212121212121

            # Some tracers use true while others use yes
            assert any(
                ["Datadog-Client-Computed-Stats", trueish,] in data["request"]["headers"] for trueish in ["yes", "true"]
            )
            spans_checked += 1

        assert spans_checked == 1
        downstream_headers = CaseInsensitiveDict(json.loads(self.r.text))
        assert downstream_headers["X-Datadog-Origin"] == "rum"
        assert downstream_headers["X-Datadog-Parent-Id"] != "34343434"
        assert "_dd.p.appsec=1" in downstream_headers["X-Datadog-Tags"]
        assert downstream_headers["X-Datadog-Sampling-Priority"] == "2"
        assert downstream_headers["X-Datadog-Trace-Id"] == "1212121212121212121"

    def setup_any_upstream_propagation__with_attack__raises_priority_to_2__from_1(self):
        trace_id = 1212121212121212121
        parent_id = 34343434
        self.r = weblog.get(
            "/requestdownstream",
            headers={
                "x-datadog-trace-id": str(trace_id),
                "x-datadog-parent-id": str(parent_id),
                "x-datadog-origin": "rum",
                "x-datadog-sampling-priority": "1",
                "User-Agent": "Arachni/v1",
            },
        )

    def test_any_upstream_propagation__with_attack__raises_priority_to_2__from_1(self):
        spans_checked = 0
<<<<<<< HEAD
        i = 0
        for data, trace, span in interfaces.library.get_spans(request=self.r):
            # The propagated tags are set on the first span of every trace chunk
            if i == 0:
                first_trace = trace[0]
                assert first_trace["meta"]["_dd.p.appsec"] == "1"
                assert first_trace["trace_id"] == 1212121212121212121
                i += 1

=======
        for data, trace, span in interfaces.library.get_spans(request=self.r):
>>>>>>> 3f27a9a1
            if not REQUESTDOWNSTREAM_RESOURCE_PATTERN.search(span["resource"]):
                continue

            assert trace[0]["metrics"]["_sampling_priority_v1"] == 2
            assert span["metrics"]["_dd.apm.enabled"] == 0
            assert span["trace_id"] == 1212121212121212121

            # Some tracers use true while others use yes
            assert any(
                ["Datadog-Client-Computed-Stats", trueish,] in data["request"]["headers"] for trueish in ["yes", "true"]
            )
            spans_checked += 1

        assert spans_checked == 1
        downstream_headers = CaseInsensitiveDict(json.loads(self.r.text))
        assert downstream_headers["X-Datadog-Origin"] == "rum"
        assert downstream_headers["X-Datadog-Parent-Id"] != "34343434"
        assert "_dd.p.appsec=1" in downstream_headers["X-Datadog-Tags"]
        assert downstream_headers["X-Datadog-Sampling-Priority"] == "2"
        assert downstream_headers["X-Datadog-Trace-Id"] == "1212121212121212121"<|MERGE_RESOLUTION|>--- conflicted
+++ resolved
@@ -37,7 +37,6 @@
 
     def test_no_appsec_upstream__no_attack__is_kept_with_priority_1__from_minus_1(self):
         spans_checked = 0
-<<<<<<< HEAD
         i = 0
         for data, trace, span in interfaces.library.get_spans(request=self.r):
             # The propagated tags are set on the first span of every trace chunk
@@ -48,9 +47,6 @@
                 assert first_trace["trace_id"] == 1212121212121212121
                 i += 1
 
-=======
-        for data, trace, span in interfaces.library.get_spans(request=self.r):
->>>>>>> 3f27a9a1
             if not REQUESTDOWNSTREAM_RESOURCE_PATTERN.search(span["resource"]):
                 continue
 
@@ -89,7 +85,6 @@
 
     def test_no_appsec_upstream__no_attack__is_kept_with_priority_1__from_0(self):
         spans_checked = 0
-<<<<<<< HEAD
         i = 0
         for data, trace, span in interfaces.library.get_spans(request=self.r):
             # The propagated tags are set on the first span of every trace chunk
@@ -100,9 +95,6 @@
                 assert first_trace["trace_id"] == 1212121212121212121
                 i += 1
 
-=======
-        for data, trace, span in interfaces.library.get_spans(request=self.r):
->>>>>>> 3f27a9a1
             if not REQUESTDOWNSTREAM_RESOURCE_PATTERN.search(span["resource"]):
                 continue
 
@@ -141,7 +133,6 @@
 
     def test_no_appsec_upstream__no_attack__is_kept_with_priority_1__from_1(self):
         spans_checked = 0
-<<<<<<< HEAD
         i = 0
         for data, trace, span in interfaces.library.get_spans(request=self.r):
             # The propagated tags are set on the first span of every trace chunk
@@ -153,9 +144,6 @@
                 assert first_trace["trace_id"] == 1212121212121212121
                 i += 1
 
-=======
-        for data, trace, span in interfaces.library.get_spans(request=self.r):
->>>>>>> 3f27a9a1
             if not REQUESTDOWNSTREAM_RESOURCE_PATTERN.search(span["resource"]):
                 continue
 
@@ -194,7 +182,6 @@
 
     def test_no_appsec_upstream__no_attack__is_kept_with_priority_1__from_2(self):
         spans_checked = 0
-<<<<<<< HEAD
         i = 0
         for data, trace, span in interfaces.library.get_spans(request=self.r):
             # The propagated tags are set on the first span of every trace chunk
@@ -206,9 +193,6 @@
                 assert first_trace["trace_id"] == 1212121212121212121
                 i += 1
 
-=======
-        for data, trace, span in interfaces.library.get_spans(request=self.r):
->>>>>>> 3f27a9a1
             if not REQUESTDOWNSTREAM_RESOURCE_PATTERN.search(span["resource"]):
                 continue
 
@@ -248,7 +232,6 @@
 
     def test_no_upstream_appsec_propagation__with_attack__is_kept_with_priority_2__from_minus_1(self):
         spans_checked = 0
-<<<<<<< HEAD
         i = 0
         for data, trace, span in interfaces.library.get_spans(request=self.r):
             # The propagated tags are set on the first span of every trace chunk
@@ -259,9 +242,6 @@
                 assert first_trace["trace_id"] == 1212121212121212121
                 i += 1
 
-=======
-        for data, trace, span in interfaces.library.get_spans(request=self.r):
->>>>>>> 3f27a9a1
             if not REQUESTDOWNSTREAM_RESOURCE_PATTERN.search(span["resource"]):
                 continue
 
@@ -301,7 +281,6 @@
 
     def test_no_upstream_appsec_propagation__with_attack__is_kept_with_priority_2__from_0(self):
         spans_checked = 0
-<<<<<<< HEAD
         i = 0
         for data, trace, span in interfaces.library.get_spans(request=self.r):
             # The propagated tags are set on the first span of every trace chunk
@@ -312,9 +291,6 @@
                 assert first_trace["trace_id"] == 1212121212121212121
                 i += 1
 
-=======
-        for data, trace, span in interfaces.library.get_spans(request=self.r):
->>>>>>> 3f27a9a1
             if not REQUESTDOWNSTREAM_RESOURCE_PATTERN.search(span["resource"]):
                 continue
 
@@ -353,7 +329,6 @@
 
     def test_upstream_appsec_propagation__no_attack__is_propagated_as_is__being_0(self):
         spans_checked = 0
-<<<<<<< HEAD
         i = 0
         for data, trace, span in interfaces.library.get_spans(request=self.r):
             # The propagated tags are set on the first span of every trace chunk
@@ -364,9 +339,6 @@
                 assert first_trace["trace_id"] == 1212121212121212121
                 i += 1
 
-=======
-        for data, trace, span in interfaces.library.get_spans(request=self.r):
->>>>>>> 3f27a9a1
             if not REQUESTDOWNSTREAM_RESOURCE_PATTERN.search(span["resource"]):
                 continue
 
@@ -404,7 +376,6 @@
 
     def test_upstream_appsec_propagation__no_attack__is_propagated_as_is__being_1(self):
         spans_checked = 0
-<<<<<<< HEAD
         i = 0
         for data, trace, span in interfaces.library.get_spans(request=self.r):
             # The propagated tags are set on the first span of every trace chunk
@@ -415,9 +386,6 @@
                 assert first_trace["trace_id"] == 1212121212121212121
                 i += 1
 
-=======
-        for data, trace, span in interfaces.library.get_spans(request=self.r):
->>>>>>> 3f27a9a1
             if not REQUESTDOWNSTREAM_RESOURCE_PATTERN.search(span["resource"]):
                 continue
 
@@ -455,19 +423,15 @@
 
     def test_upstream_appsec_propagation__no_attack__is_propagated_as_is__being_2(self):
         spans_checked = 0
-<<<<<<< HEAD
-        i = 0
-        for data, trace, span in interfaces.library.get_spans(request=self.r):
-            # The propagated tags are set on the first span of every trace chunk
-            if i == 0:
-                first_trace = trace[0]
-                assert first_trace["meta"]["_dd.p.appsec"] == "1"
-                assert first_trace["trace_id"] == 1212121212121212121
-                i += 1
-
-=======
-        for data, trace, span in interfaces.library.get_spans(request=self.r):
->>>>>>> 3f27a9a1
+        i = 0
+        for data, trace, span in interfaces.library.get_spans(request=self.r):
+            # The propagated tags are set on the first span of every trace chunk
+            if i == 0:
+                first_trace = trace[0]
+                assert first_trace["meta"]["_dd.p.appsec"] == "1"
+                assert first_trace["trace_id"] == 1212121212121212121
+                i += 1
+
             if not REQUESTDOWNSTREAM_RESOURCE_PATTERN.search(span["resource"]):
                 continue
 
@@ -505,19 +469,15 @@
 
     def test_any_upstream_propagation__with_attack__raises_priority_to_2__from_minus_1(self):
         spans_checked = 0
-<<<<<<< HEAD
-        i = 0
-        for data, trace, span in interfaces.library.get_spans(request=self.r):
-            # The propagated tags are set on the first span of every trace chunk
-            if i == 0:
-                first_trace = trace[0]
-                assert first_trace["meta"]["_dd.p.appsec"] == "1"
-                assert first_trace["trace_id"] == 1212121212121212121
-                i += 1
-
-=======
-        for data, trace, span in interfaces.library.get_spans(request=self.r):
->>>>>>> 3f27a9a1
+        i = 0
+        for data, trace, span in interfaces.library.get_spans(request=self.r):
+            # The propagated tags are set on the first span of every trace chunk
+            if i == 0:
+                first_trace = trace[0]
+                assert first_trace["meta"]["_dd.p.appsec"] == "1"
+                assert first_trace["trace_id"] == 1212121212121212121
+                i += 1
+
             if not REQUESTDOWNSTREAM_RESOURCE_PATTERN.search(span["resource"]):
                 continue
 
@@ -555,19 +515,15 @@
 
     def test_any_upstream_propagation__with_attack__raises_priority_to_2__from_0(self):
         spans_checked = 0
-<<<<<<< HEAD
-        i = 0
-        for data, trace, span in interfaces.library.get_spans(request=self.r):
-            # The propagated tags are set on the first span of every trace chunk
-            if i == 0:
-                first_trace = trace[0]
-                assert first_trace["meta"]["_dd.p.appsec"] == "1"
-                assert first_trace["trace_id"] == 1212121212121212121
-                i += 1
-
-=======
-        for data, trace, span in interfaces.library.get_spans(request=self.r):
->>>>>>> 3f27a9a1
+        i = 0
+        for data, trace, span in interfaces.library.get_spans(request=self.r):
+            # The propagated tags are set on the first span of every trace chunk
+            if i == 0:
+                first_trace = trace[0]
+                assert first_trace["meta"]["_dd.p.appsec"] == "1"
+                assert first_trace["trace_id"] == 1212121212121212121
+                i += 1
+
             if not REQUESTDOWNSTREAM_RESOURCE_PATTERN.search(span["resource"]):
                 continue
 
@@ -605,19 +561,15 @@
 
     def test_any_upstream_propagation__with_attack__raises_priority_to_2__from_1(self):
         spans_checked = 0
-<<<<<<< HEAD
-        i = 0
-        for data, trace, span in interfaces.library.get_spans(request=self.r):
-            # The propagated tags are set on the first span of every trace chunk
-            if i == 0:
-                first_trace = trace[0]
-                assert first_trace["meta"]["_dd.p.appsec"] == "1"
-                assert first_trace["trace_id"] == 1212121212121212121
-                i += 1
-
-=======
-        for data, trace, span in interfaces.library.get_spans(request=self.r):
->>>>>>> 3f27a9a1
+        i = 0
+        for data, trace, span in interfaces.library.get_spans(request=self.r):
+            # The propagated tags are set on the first span of every trace chunk
+            if i == 0:
+                first_trace = trace[0]
+                assert first_trace["meta"]["_dd.p.appsec"] == "1"
+                assert first_trace["trace_id"] == 1212121212121212121
+                i += 1
+
             if not REQUESTDOWNSTREAM_RESOURCE_PATTERN.search(span["resource"]):
                 continue
 
