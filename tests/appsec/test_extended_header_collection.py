--- conflicted
+++ resolved
@@ -114,11 +114,7 @@
             },
         )
 
-<<<<<<< HEAD
-    @missing_feature(context.weblog_variant == "fastify", reason="Not supported yet")
-=======
     @missing_feature(context.weblog_variant == "fastify", reason="Collecting reply headers not supported yet")
->>>>>>> 58e1e69f
     def test_if_appsec_event_collect_all_response_headers(self):
         assert self.r.status_code == 200
         span = interfaces.library.get_root_span(request=self.r)
@@ -161,11 +157,7 @@
             },
         )
 
-<<<<<<< HEAD
-    @missing_feature(context.weblog_variant == "fastify", reason="Not supported yet")
-=======
     @missing_feature(context.weblog_variant == "fastify", reason="Collecting reply headers not supported yet")
->>>>>>> 58e1e69f
     def test_not_exceed_default_50_maximum_response_header_collection(self):
         self.assert_feature_is_enabled(self.check_r)
         assert self.r.status_code == 200
