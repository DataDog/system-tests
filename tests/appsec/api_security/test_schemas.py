--- conflicted
+++ resolved
@@ -2,7 +2,8 @@
 # This product includes software developed at Datadog (https://www.datadoghq.com/).
 # Copyright 2021 Datadog, Inc.
 
-from utils import context, coverage, interfaces, missing_feature, released, rfc, scenarios, weblog
+from utils import (context, coverage, interfaces, missing_feature, released,
+                   rfc, scenarios, weblog)
 
 
 def get_schema(request, address):
@@ -56,13 +57,9 @@
 
 
 @rfc("https://docs.google.com/document/d/1OCHPBCAErOL2FhLl64YAHB8woDyq66y5t-JGolxdf1Q/edit#heading=h.bth088vsbjrz")
-<<<<<<< HEAD
 @released(
     java="?", php_appsec="?", python={"django-poc": "1.19.0.dev", "flask-poc": "1.19.0.dev", "*": "?"},
 )
-=======
-@released(java="?", php_appsec="?")
->>>>>>> 1c0ec582
 @coverage.basic
 @scenarios.appsec_api_security
 class Test_Schema_Request_Cookies:
