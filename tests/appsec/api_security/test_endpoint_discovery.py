--- conflicted
+++ resolved
@@ -81,7 +81,7 @@
 
     @irrelevant(
         context.library in ["python"],
-        reason="Not applicable to weblog variant",
+        reason="Not supported",
     )
     def test_optional_type(self):
         endpoints = self._get_endpoints()
@@ -124,15 +124,10 @@
         self.main_setup()
 
     @irrelevant(
-        context.library
-        in [
-            "python",
-        ],
-        reason="Not applicable to weblog variant",
-    )
-    @irrelevant(context.library == "dotnet", reason="Not applicable to weblog variant")
+        context.library in ["dotnet", "nodejs", "python"],
+        reason="Not supported",
+    )
     @missing_feature(context.library == "java" and context.weblog_variant in ["spring-boot"])
-    @irrelevant(context.library == "nodejs", reason="Not supported")
     def test_optional_request_body_type(self):
         endpoints = self._get_endpoints()
         found = False
@@ -151,8 +146,7 @@
         (context.library == "python" and context.weblog_variant != "fastapi"),
         reason="Not applicable to weblog variant",
     )
-    @irrelevant(context.library == "dotnet", reason="Not applicable to weblog")
-    @irrelevant(context.library == "nodejs", reason="Not supported")
+    @irrelevant(context.library in ["dotnet", "nodejs"], reason="Not supported")
     def test_optional_response_body_type(self):
         endpoints = self._get_endpoints()
         found = False
@@ -168,20 +162,10 @@
         self.main_setup()
 
     @irrelevant(
-        (context.library, context.weblog_variant)
-        in [
-            ("java", "spring-boot"),
-            ("python", "django-poc"),
-            ("python", "django-py3.13"),
-            ("python", "python3.12"),
-            ("python", "flask-poc"),
-            ("python", "uwsgi-poc"),
-            ("python", "uds-flask"),
-        ],
+        (context.library == "python" and context.weblog_variant != "fastapi"),
         reason="Not applicable to weblog variant",
     )
-    @irrelevant(context.library == "dotnet", reason="Not applicable to weblog")
-    @irrelevant(context.library == "nodejs", reason="Not supported")
+    @irrelevant(context.library in ["dotnet", "nodejs"], reason="Not supported")
     def test_optional_response_code(self):
         endpoints = self._get_endpoints()
         found = False
@@ -223,14 +207,9 @@
         self.main_setup()
 
     @irrelevant(
-        context.library in ["python", "dotnet"],
-        reason="Not applicable to weblog variant",
-    )
-<<<<<<< HEAD
-=======
-    @irrelevant(context.library == "dotnet", reason="Not applicable to weblog")
-    @irrelevant(context.library == "nodejs", reason="Not supported")
->>>>>>> 7ec037a3
+        context.library in ["python", "dotnet", "nodejs"],
+        reason="Not supported",
+    )
     def test_optional_metadata(self):
         endpoints = self._get_endpoints()
         found = False
