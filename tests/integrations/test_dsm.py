--- conflicted
+++ resolved
@@ -78,7 +78,6 @@
 
         if context.library == "golang":
             # we are not using a group consumer for testing go as setup is complex, so no group edge_tag is included in hashing
-<<<<<<< HEAD
             edge_tags_in: tuple = ("direction:in", f"topic:{DSM_QUEUE}", "type:kafka")
             edge_tags_out: tuple = ("direction:out", f"topic:{DSM_QUEUE}", "type:kafka")
         else:
@@ -95,41 +94,6 @@
                 f"topic:{DSM_QUEUE}",
                 "type:kafka",
             )
-=======
-            "golang": {
-                "producer": 4463699290244539355,
-                "consumer": 13758451224913876939,
-                "edge_tags_in": ("direction:in", f"topic:{DSM_QUEUE}", "type:kafka"),
-                "edge_tags_out": ("direction:out", f"topic:{DSM_QUEUE}", "type:kafka"),
-            },
-            "default": {
-                "producer": 14216899112169674443,
-                "consumer": 4247242616665718048,
-                "edge_tags_in": (
-                    "direction:in",
-                    f"group:{DSM_CONSUMER_GROUP}",
-                    "kafka_cluster_id:5L6g3nShT-eMCtK--X86sw",
-                    f"topic:{DSM_QUEUE}",
-                    "type:kafka",
-                ),
-                "edge_tags_out": (
-                    "direction:out",
-                    "kafka_cluster_id:5L6g3nShT-eMCtK--X86sw",
-                    f"topic:{DSM_QUEUE}",
-                    "type:kafka",
-                ),
-            },
-        }
-
-        producer_hash = language_hashes.get(context.library.name, language_hashes.get("default"))["producer"]
-        consumer_hash = language_hashes.get(context.library.name, language_hashes.get("default"))["consumer"]
-        edge_tags_out = language_hashes.get(context.library.name, language_hashes.get("default")).get(
-            "edge_tags_out", language_hashes.get("default")["edge_tags_out"]
-        )
-        edge_tags_in = language_hashes.get(context.library.name, language_hashes.get("default")).get(
-            "edge_tags_in", language_hashes.get("default")["edge_tags_in"]
-        )
->>>>>>> b4006f12
 
         DsmHelper.assert_checkpoint_presence(hash_=producer_hash, parent_hash=0, tags=edge_tags_out)
         DsmHelper.assert_checkpoint_presence(hash_=consumer_hash, parent_hash=producer_hash, tags=edge_tags_in)
@@ -175,29 +139,12 @@
         # checkpoint strings (e.g. service:foo)
         # There is currently no FNV-1 library availble for node.js
         # So we are using a different algorithm for node.js for now
-<<<<<<< HEAD
         if context.library == "nodejs":
             producer_hash = 5246740674878013159
             consumer_hash = 8116149247198652772
         else:
             producer_hash = 8945717757344503539
             consumer_hash = 247866491670975357
-=======
-        language_hashes = {
-            "nodejs": {"producer": 5246740674878013159, "consumer": 8116149247198652772},
-            "default": {
-                "producer": 8945717757344503539,
-                "consumer": 247866491670975357,
-                "edge_tags_in": ("direction:in", f"topic:{DSM_QUEUE}", "type:rabbitmq"),
-                "edge_tags_out": ("direction:out", f"exchange:{DSM_EXCHANGE}", "has_routing_key:true", "type:rabbitmq"),
-            },
-        }
-
-        producer_hash = language_hashes.get(context.library.name, language_hashes.get("default"))["producer"]
-        consumer_hash = language_hashes.get(context.library.name, language_hashes.get("default"))["consumer"]
-        edge_tags_in = language_hashes.get("default")["edge_tags_in"]
-        edge_tags_out = language_hashes.get("default")["edge_tags_out"]
->>>>>>> b4006f12
 
         edge_tags_in = ("direction:in", f"topic:{DSM_QUEUE}", "type:rabbitmq")
         edge_tags_out = ("direction:out", f"exchange:{DSM_EXCHANGE}", "has_routing_key:true", "type:rabbitmq")
@@ -330,7 +277,6 @@
     def test_dsm_sqs(self):
         assert self.r.text == "ok"
 
-<<<<<<< HEAD
         tags_out = ("direction:out", f"topic:{self.queue}", "type:sqs")
         tags_in = ("direction:in", f"topic:{self.queue}", "type:sqs")
 
@@ -338,25 +284,6 @@
             producer_hash = 8993664068648876726
             consumer_hash = 8544812442360155699
         else:
-=======
-        hash_inputs = {
-            "default": {
-                "tags_out": ("direction:out", f"topic:{self.queue}", "type:sqs"),
-                "tags_in": ("direction:in", f"topic:{self.queue}", "type:sqs"),
-            },
-            "nodejs": {
-                "producer": 8993664068648876726,
-                "consumer": 8544812442360155699,
-                "tags_out": ("direction:out", f"topic:{self.queue}", "type:sqs"),
-                "tags_in": ("direction:in", f"topic:{self.queue}", "type:sqs"),
-            },
-        }
-
-        tags_in = hash_inputs.get(context.library.name, hash_inputs["default"])["tags_in"]
-        tags_out = hash_inputs.get(context.library.name, hash_inputs["default"])["tags_out"]
-
-        if context.library.name != "nodejs":
->>>>>>> b4006f12
             producer_hash = compute_dsm_hash(0, tags_out)
             consumer_hash = compute_dsm_hash(producer_hash, tags_in)
 
@@ -389,7 +316,6 @@
     def test_dsm_sns(self):
         assert self.r.text == "ok"
 
-<<<<<<< HEAD
         topic = self.topic if context.library == "java" else f"arn:aws:sns:us-east-1:{AWS_ACCT}:{self.topic}"
 
         if context.library == "nodejs":
@@ -400,27 +326,6 @@
         else:
             tags_out = ("direction:out", f"topic:{topic}", "type:sns")
             tags_in = ("direction:in", f"topic:{self.queue}", "type:sqs")
-=======
-        topic = self.topic if context.library.name == "java" else f"arn:aws:sns:us-east-1:{AWS_ACCT}:{self.topic}"
-
-        hash_inputs = {
-            "default": {
-                "tags_out": ("direction:out", f"topic:{topic}", "type:sns"),
-                "tags_in": ("direction:in", f"topic:{self.queue}", "type:sqs"),
-            },
-            "nodejs": {
-                "producer": 15466202493380574985 if AWS_TESTING == "remote" else 3703335291192845713,
-                "consumer": 9372735371403270535 if AWS_TESTING == "remote" else 797339341876345963,
-                "tags_out": ("direction:out", f"topic:{topic}", "type:sns"),
-                "tags_in": ("direction:in", f"topic:{self.queue}", "type:sqs"),
-            },
-        }
-
-        tags_in = hash_inputs.get(context.library.name, hash_inputs["default"])["tags_in"]
-        tags_out = hash_inputs.get(context.library.name, hash_inputs["default"])["tags_out"]
-
-        if context.library.name != "nodejs":
->>>>>>> b4006f12
             producer_hash = compute_dsm_hash(0, tags_out)
             consumer_hash = compute_dsm_hash(producer_hash, tags_in)
 
@@ -456,7 +361,6 @@
 
         stream_arn = f"arn:aws:kinesis:us-east-1:{AWS_ACCT}:stream/{self.stream}"
 
-<<<<<<< HEAD
         if context.library == "nodejs":
             tags_out = ("direction:out", f"topic:{self.stream}", "type:kinesis")
             tags_in = ("direction:in", f"topic:{self.stream}", "type:kinesis")
@@ -465,24 +369,6 @@
         else:
             tags_out = ("direction:out", f"topic:{stream_arn}", "type:kinesis")
             tags_in = ("direction:in", f"topic:{stream_arn}", "type:kinesis")
-=======
-        hash_inputs = {
-            "default": {
-                "tags_out": ("direction:out", f"topic:{stream_arn}", "type:kinesis"),
-                "tags_in": ("direction:in", f"topic:{stream_arn}", "type:kinesis"),
-            },
-            "nodejs": {
-                "producer": 2387568642918822206,
-                "consumer": 10101425062685840509,
-                "tags_out": ("direction:out", f"topic:{self.stream}", "type:kinesis"),
-                "tags_in": ("direction:in", f"topic:{self.stream}", "type:kinesis"),
-            },
-        }
-        tags_in = hash_inputs.get(context.library.name, hash_inputs["default"])["tags_in"]
-        tags_out = hash_inputs.get(context.library.name, hash_inputs["default"])["tags_out"]
-
-        if context.library.name != "nodejs":
->>>>>>> b4006f12
             producer_hash = compute_dsm_hash(0, tags_out)
             consumer_hash = compute_dsm_hash(producer_hash, tags_in)
 
@@ -504,20 +390,11 @@
     def test_dsmcontext_injection_base64(self):
         assert self.r.status_code == 200
 
-<<<<<<< HEAD
         if context.library == "nodejs":
             producer_hash = 18431567370843181989
         else:
             producer_hash = 6031446427375485596
 
-=======
-        language_hashes = {
-            # nodejs uses a different hashing algorithm and therefore has different hashes than the default
-            "nodejs": {"producer": 18431567370843181989},
-            "default": {"producer": 6031446427375485596},
-        }
-        producer_hash = language_hashes.get(context.library.name, language_hashes.get("default"))["producer"]
->>>>>>> b4006f12
         edge_tags = ("direction:out", "topic:dsm-injection-topic", "type:kafka")
 
         # get json carrier object
@@ -534,11 +411,7 @@
 
         # nodejs uses big endian, others use little endian
         _format = "<Q"
-<<<<<<< HEAD
-        if context.library == "nodejs":
-=======
-        if context.library.name == "nodejs":
->>>>>>> b4006f12
+        if context.library == "nodejs":
             _format = ">Q"
         # decoded_pathway = struct.unpack(_format, encoded_pathway[:8])[0]
 
@@ -577,11 +450,6 @@
             producer_hash = 6031446427375485596
 
         edge_tags = ("direction:in", "topic:dsm-injection-topic", "type:kafka")
-<<<<<<< HEAD
-=======
-        producer_hash = language_hashes.get(context.library.name, language_hashes.get("default"))["producer"]
-        consumer_hash = language_hashes.get(context.library.name, language_hashes.get("default"))["consumer"]
->>>>>>> b4006f12
 
         DsmHelper.assert_checkpoint_presence(hash_=consumer_hash, parent_hash=producer_hash, tags=edge_tags)
 
@@ -622,7 +490,6 @@
         elif context.library == "java":
             # for some reason, Java assigns earlier HTTP in checkpoint as parent
             # Parent HTTP Checkpoint: 3883033147046472598, 0, ('direction:in', 'type:http')
-<<<<<<< HEAD
             producer_hash = 1538441441403845096
             consumer_hash = 17074055019471758954
             parent_producer_hash = 3883033147046472598
@@ -649,42 +516,6 @@
                 "topic:system-tests-queue",
                 "type:dd-streams",
             )
-=======
-            "java": {
-                "producer": 1538441441403845096,
-                "consumer": 17074055019471758954,
-                "parent": 3883033147046472598,
-                "edge_tags_out": ("direction:out", "topic:system-tests-queue", "type:dd-streams"),
-                "edge_tags_in": ("direction:in", "topic:system-tests-queue", "type:dd-streams"),
-            },
-            "default": {
-                "producer": 2925617884093644655,
-                "consumer": 9012955179260244489,
-                "edge_tags_out": (
-                    "direction:out",
-                    "manual_checkpoint:true",
-                    "topic:system-tests-queue",
-                    "type:dd-streams",
-                ),
-                "edge_tags_in": (
-                    "direction:in",
-                    "manual_checkpoint:true",
-                    "topic:system-tests-queue",
-                    "type:dd-streams",
-                ),
-            },
-        }
-
-        producer_hash = language_hashes.get(context.library.name, language_hashes.get("default"))["producer"]
-        consumer_hash = language_hashes.get(context.library.name, language_hashes.get("default"))["consumer"]
-        parent_producer_hash = language_hashes.get(context.library.name, {}).get("parent", 0)
-        edge_tags_out = language_hashes.get(context.library.name, language_hashes.get("default")).get(
-            "edge_tags_out", language_hashes.get("default")["edge_tags_out"]
-        )
-        edge_tags_in = language_hashes.get(context.library.name, language_hashes.get("default")).get(
-            "edge_tags_in", language_hashes.get("default")["edge_tags_in"]
-        )
->>>>>>> b4006f12
 
         DsmHelper.assert_checkpoint_presence(hash_=producer_hash, parent_hash=parent_producer_hash, tags=edge_tags_out)
         DsmHelper.assert_checkpoint_presence(hash_=consumer_hash, parent_hash=producer_hash, tags=edge_tags_in)
@@ -739,7 +570,6 @@
         if context.library == "java":
             # for some reason, Java assigns earlier HTTP in checkpoint as parent
             # Parent HTTP Checkpoint: 3883033147046472598, 0, ('direction:in', 'type:http')
-<<<<<<< HEAD
             edge_tags_out = ("direction:out", "topic:system-tests-queue", "type:dd-streams-threaded")
             edge_tags_in = ("direction:in", "topic:system-tests-queue", "type:dd-streams-threaded")
         else:
@@ -755,42 +585,6 @@
                 "topic:system-tests-queue",
                 "type:dd-streams-threaded",
             )
-=======
-            "java": {
-                "producer": 4667583249035065277,
-                "consumer": 2161125765733997838,
-                "parent": 3883033147046472598,
-                "edge_tags_out": ("direction:out", "topic:system-tests-queue", "type:dd-streams-threaded"),
-                "edge_tags_in": ("direction:in", "topic:system-tests-queue", "type:dd-streams-threaded"),
-            },
-            "default": {
-                "producer": 11970957519616335697,
-                "consumer": 14397921880946757763,
-                "edge_tags_out": (
-                    "direction:out",
-                    "manual_checkpoint:true",
-                    "topic:system-tests-queue",
-                    "type:dd-streams-threaded",
-                ),
-                "edge_tags_in": (
-                    "direction:in",
-                    "manual_checkpoint:true",
-                    "topic:system-tests-queue",
-                    "type:dd-streams-threaded",
-                ),
-            },
-        }
-
-        producer_hash = language_hashes.get(context.library.name, language_hashes.get("default"))["producer"]
-        consumer_hash = language_hashes.get(context.library.name, language_hashes.get("default"))["consumer"]
-        parent_producer_hash = language_hashes.get(context.library.name, {}).get("parent", 0)
-        edge_tags_out = language_hashes.get(context.library.name, language_hashes.get("default")).get(
-            "edge_tags_out", language_hashes.get("default")["edge_tags_out"]
-        )
-        edge_tags_in = language_hashes.get(context.library.name, language_hashes.get("default")).get(
-            "edge_tags_in", language_hashes.get("default")["edge_tags_in"]
-        )
->>>>>>> b4006f12
 
         DsmHelper.assert_checkpoint_presence(hash_=producer_hash, parent_hash=parent_producer_hash, tags=edge_tags_out)
         DsmHelper.assert_checkpoint_presence(hash_=consumer_hash, parent_hash=producer_hash, tags=edge_tags_in)
