--- conflicted
+++ resolved
@@ -24,17 +24,10 @@
             parent_hash=0,
             tags=("direction:out", "topic:dsm-system-tests-queue", "type:kafka"),
         )
-<<<<<<< HEAD
-        expected_kafka_in = DsmStatsPoint(
-            3735318893869752335,
-            4463699290244539355,
-            ["direction:in", "group:testgroup1", "topic:dsm-system-tests-queue", "type:kafka"],
-=======
         DsmHelper.assert_checkpoint_presence(
             hash_=3735318893869752335,
             parent_hash=4463699290244539355,
-            tags=("direction:in", "group:testgroup1", "partition:0", "topic:dsm-system-tests-queue", "type:kafka"),
->>>>>>> da4363cd
+            tags=("direction:in", "group:testgroup1", "topic:dsm-system-tests-queue", "type:kafka"),
         )
 
 
@@ -67,28 +60,16 @@
     def test_dsm_rabbitmq(self):
         assert str(self.r.content, "UTF-8") == "ok"
 
-<<<<<<< HEAD
-        expected_rabbit_out = DsmStatsPoint(
-            6176024609184775446,
-            0,
-            ["direction:out", "exchange:systemTestDirectExchange", "has_routing_key:true", "type:rabbitmq"],
-        )
-        expected_rabbit_in = DsmStatsPoint(
-            3735318893869752335,
-            4463699290244539355,
-            ["direction:in", "group:testgroup1", "topic:dsm-system-tests-queue", "type:kafka"],
-=======
         DsmHelper.assert_checkpoint_presence(
             hash_=6176024609184775446,
             parent_hash=0,
             tags=("direction:out", "exchange:systemTestDirectExchange", "has_routing_key:true", "type:rabbitmq"),
->>>>>>> da4363cd
         )
 
         DsmHelper.assert_checkpoint_presence(
             hash_=3735318893869752335,
             parent_hash=4463699290244539355,
-            tags=("direction:in", "group:testgroup1", "partition:0", "topic:dsm-system-tests-queue", "type:kafka"),
+            tags=("direction:in", "group:testgroup1", "topic:dsm-system-tests-queue", "type:kafka"),
         )
 
 
