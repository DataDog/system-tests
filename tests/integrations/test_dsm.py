--- conflicted
+++ resolved
@@ -289,130 +289,6 @@
         )
 
 
-<<<<<<< HEAD
-@features.datastreams_monitoring_support_for_v1_encoding
-@scenarios.integrations
-class Test_DsmContext_Extraction_V1:
-    """ Verify DSM context is extracted using "dd-pathway-ctx" """
-
-    def setup_dsmcontext_extraction_v1(self):
-        queue = "dsm-propagation-test-v1-encoding-queue"
-        exchange = "dsm-propagation-test-v1-encoding-exchange"
-
-        # send initial message with v1 pathway context encoding
-        assert DsmHelper.produce_rabbitmq_message_v1_propagation(queue, exchange) == "ok"
-
-        self.r = weblog.get(f"/rabbitmq/consume?queue={queue}&exchange={exchange}&timeout=60", timeout=61,)
-
-    @missing_feature(library="java", reason="dd-trace-java cannot extract DSM V1 Byte Headers")
-    @missing_feature(library="nodejs", reason="dd-trace-js cannot extract DSM V1 Byte Headers")
-    def test_dsmcontext_extraction_v1(self):
-        assert "error" not in self.r.text
-
-        language_hashes = {
-            # nodejs uses a different hashing algorithm and therefore has different hashes than the default
-            "nodejs": {"producer": 9235368231858162135, "consumer": 6273982990684090851,},
-            "default": {
-                "producer": 9235368231858162135,
-                "consumer": 6884439977898629893,
-            },  # confirmed that this is correct consumer hash
-        }
-        producer_hash = language_hashes.get(context.library.library, language_hashes.get("default"))["producer"]
-        consumer_hash = language_hashes.get(context.library.library, language_hashes.get("default"))["consumer"]
-
-        queue = "dsm-propagation-test-v1-encoding-queue"
-        edge_tags_in = ("direction:in", f"topic:{queue}", "type:rabbitmq")
-
-        DsmHelper.assert_checkpoint_presence(
-            hash_=consumer_hash, parent_hash=producer_hash, tags=edge_tags_in,
-        )
-
-
-@features.datastreams_monitoring_support_for_v2_base64_encoding
-@scenarios.integrations
-class Test_DsmContext_Extraction_V2:
-    """ Verify DSM context is extracted using "dd-pathway-ctx/dd-pathway-ctx-base64" """
-
-    def setup_dsmcontext_extraction_v2_base64(self):
-        queue = "dsm-propagation-test-v2-encoding-queue"
-        exchange = "dsm-propagation-test-v2-encoding-exchange"
-
-        # send initial message with v2 pathway context encoding
-        assert DsmHelper.produce_rabbitmq_message_v2_base64_propagation(queue, exchange) == "ok"
-
-        self.r = weblog.get(f"/rabbitmq/consume?queue={queue}&exchange={exchange}&timeout=60", timeout=61,)
-
-    # @missing_feature(library="java", reason="dd-trace-java cannot extract DSM V1 Byte Headers")
-    @missing_feature(
-        library="nodejs",
-        reason="dd-trace-js cannot extract DSM V2 Base64 Headers and throws an error for DSM, never setting checkpoint",
-    )
-    @missing_feature(library="python", reason="dd-trace-py automatically assumes v1 encoding for rabbitmq")
-    def test_dsmcontext_extraction_v2_base64(self):
-        assert "error" not in self.r.text
-
-        language_hashes = {
-            # nodejs uses a different hashing algorithm and therefore has different hashes than the default
-            "nodejs": {"producer": 9235368231858162135, "consumer": 6273982990684090851,},
-            "default": {
-                "producer": 9235368231858162135,
-                "consumer": 6884439977898629893,
-            },  # java decodes to consumer hash of 7819692959683983563
-        }
-        producer_hash = language_hashes.get(context.library.library, language_hashes.get("default"))["producer"]
-        consumer_hash = language_hashes.get(context.library.library, language_hashes.get("default"))["consumer"]
-
-        queue = "dsm-propagation-test-v2-encoding-queue"
-        edge_tags_in = ("direction:in", f"topic:{queue}", "type:rabbitmq")
-
-        DsmHelper.assert_checkpoint_presence(
-            hash_=consumer_hash, parent_hash=producer_hash, tags=edge_tags_in,
-        )
-
-
-@features.datastreams_monitoring_support_for_v1_encoding
-@scenarios.integrations
-class Test_DsmContext_Injection:
-    """ Verify DSM context is injected using correct encoding (base64) """
-
-    def setup_dsmcontext_injection(self):
-        queue = "dsm-propagation-test-injection"
-        exchange = "dsm-propagation-test-injection-exchange"
-
-        # send initial message with via weblog
-        self.r = weblog.get(f"/rabbitmq/produce?queue={queue}&exchange={exchange}&timeout=60", timeout=61,)
-
-        assert self.r.status_code == 200
-
-        # consume message using helper and check propagation type
-        self.consume_response = DsmHelper.consume_rabbitmq_injection(queue, exchange, 61)
-
-    # @missing_feature(library="java", reason="dd-trace-java cannot extract DSM V1 Byte Headers")
-    # @missing_feature(library="nodejs", reason="dd-trace-js cannot extract DSM V1 Byte Headers")
-    def test_dsmcontext_injection(self):
-        assert "error" not in self.r.text
-        assert "error" not in self.consume_response.text
-
-        language_hashes = {
-            # nodejs uses a different hashing algorithm and therefore has different hashes than the default
-            "nodejs": {"producer": 9235368231858162135, "consumer": 6273982990684090851,},
-            "default": {
-                "producer": 9235368231858162135,
-                "consumer": 6884439977898629893,
-            },  # confirmed that this is correct consumer hash
-        }
-        producer_hash = language_hashes.get(context.library.library, language_hashes.get("default"))["producer"]
-        # consumer_hash = language_hashes.get(context.library.library, language_hashes.get("default"))["consumer"]
-
-        queue = "dsm-propagation-test-injection"
-        edge_tags_out = ("direction:out", f"topic:{queue}", "type:rabbitmq")
-
-        DsmHelper.assert_checkpoint_presence(
-            hash_=producer_hash, parent_hash=0, tags=edge_tags_out,
-        )
-        print(self.consume_response["result"].properties)
-        print(self.consume_response["result"].headers)
-=======
 @features.datastreams_monitoring_support_for_kinesis
 @scenarios.integrations
 class Test_DsmKinesis:
@@ -456,10 +332,134 @@
         DsmHelper.assert_checkpoint_presence(
             hash_=producer_hash, parent_hash=0, tags=edge_tags_out,
         )
+
         DsmHelper.assert_checkpoint_presence(
             hash_=consumer_hash, parent_hash=producer_hash, tags=edge_tags_in,
         )
->>>>>>> 3ddd081f
+
+@features.datastreams_monitoring_support_for_v1_encoding
+@scenarios.integrations
+class Test_DsmContext_Extraction_V1:
+    """ Verify DSM context is extracted using "dd-pathway-ctx" """
+
+    def setup_dsmcontext_extraction_v1(self):
+        queue = "dsm-propagation-test-v1-encoding-queue"
+        exchange = "dsm-propagation-test-v1-encoding-exchange"
+
+        # send initial message with v1 pathway context encoding
+        assert DsmHelper.produce_rabbitmq_message_v1_propagation(queue, exchange) == "ok"
+
+        self.r = weblog.get(f"/rabbitmq/consume?queue={queue}&exchange={exchange}&timeout=60", timeout=61,)
+
+    @missing_feature(library="java", reason="dd-trace-java cannot extract DSM V1 Byte Headers")
+    @missing_feature(library="nodejs", reason="dd-trace-js cannot extract DSM V1 Byte Headers")
+    def test_dsmcontext_extraction_v1(self):
+        assert "error" not in self.r.text
+
+        language_hashes = {
+            # nodejs uses a different hashing algorithm and therefore has different hashes than the default
+            "nodejs": {"producer": 9235368231858162135, "consumer": 6273982990684090851,},
+            "default": {
+                "producer": 9235368231858162135,
+                "consumer": 6884439977898629893,
+            },  # confirmed that this is correct consumer hash
+        }
+        producer_hash = language_hashes.get(context.library.library, language_hashes.get("default"))["producer"]
+        consumer_hash = language_hashes.get(context.library.library, language_hashes.get("default"))["consumer"]
+
+        queue = "dsm-propagation-test-v1-encoding-queue"
+        edge_tags_in = ("direction:in", f"topic:{queue}", "type:rabbitmq")
+
+        DsmHelper.assert_checkpoint_presence(
+            hash_=consumer_hash, parent_hash=producer_hash, tags=edge_tags_in,
+        )
+
+
+@features.datastreams_monitoring_support_for_v2_base64_encoding
+@scenarios.integrations
+class Test_DsmContext_Extraction_V2:
+    """ Verify DSM context is extracted using "dd-pathway-ctx/dd-pathway-ctx-base64" """
+
+    def setup_dsmcontext_extraction_v2_base64(self):
+        queue = "dsm-propagation-test-v2-encoding-queue"
+        exchange = "dsm-propagation-test-v2-encoding-exchange"
+
+        # send initial message with v2 pathway context encoding
+        assert DsmHelper.produce_rabbitmq_message_v2_base64_propagation(queue, exchange) == "ok"
+
+        self.r = weblog.get(f"/rabbitmq/consume?queue={queue}&exchange={exchange}&timeout=60", timeout=61,)
+
+    # @missing_feature(library="java", reason="dd-trace-java cannot extract DSM V1 Byte Headers")
+    @missing_feature(
+        library="nodejs",
+        reason="dd-trace-js cannot extract DSM V2 Base64 Headers and throws an error for DSM, never setting checkpoint",
+    )
+    @missing_feature(library="python", reason="dd-trace-py automatically assumes v1 encoding for rabbitmq")
+    def test_dsmcontext_extraction_v2_base64(self):
+        assert "error" not in self.r.text
+
+        language_hashes = {
+            # nodejs uses a different hashing algorithm and therefore has different hashes than the default
+            "nodejs": {"producer": 9235368231858162135, "consumer": 6273982990684090851,},
+            "default": {
+                "producer": 9235368231858162135,
+                "consumer": 6884439977898629893,
+            },  # java decodes to consumer hash of 7819692959683983563
+        }
+        producer_hash = language_hashes.get(context.library.library, language_hashes.get("default"))["producer"]
+        consumer_hash = language_hashes.get(context.library.library, language_hashes.get("default"))["consumer"]
+
+        queue = "dsm-propagation-test-v2-encoding-queue"
+        edge_tags_in = ("direction:in", f"topic:{queue}", "type:rabbitmq")
+
+        DsmHelper.assert_checkpoint_presence(
+            hash_=consumer_hash, parent_hash=producer_hash, tags=edge_tags_in,
+        )
+
+
+@features.datastreams_monitoring_support_for_v1_encoding
+@scenarios.integrations
+class Test_DsmContext_Injection:
+    """ Verify DSM context is injected using correct encoding (base64) """
+
+    def setup_dsmcontext_injection(self):
+        queue = "dsm-propagation-test-injection"
+        exchange = "dsm-propagation-test-injection-exchange"
+
+        # send initial message with via weblog
+        self.r = weblog.get(f"/rabbitmq/produce?queue={queue}&exchange={exchange}&timeout=60", timeout=61,)
+
+        assert self.r.status_code == 200
+
+        # consume message using helper and check propagation type
+        self.consume_response = DsmHelper.consume_rabbitmq_injection(queue, exchange, 61)
+
+    # @missing_feature(library="java", reason="dd-trace-java cannot extract DSM V1 Byte Headers")
+    # @missing_feature(library="nodejs", reason="dd-trace-js cannot extract DSM V1 Byte Headers")
+    def test_dsmcontext_injection(self):
+        assert "error" not in self.r.text
+        assert "error" not in self.consume_response.text
+
+        language_hashes = {
+            # nodejs uses a different hashing algorithm and therefore has different hashes than the default
+            "nodejs": {"producer": 9235368231858162135, "consumer": 6273982990684090851,},
+            "default": {
+                "producer": 9235368231858162135,
+                "consumer": 6884439977898629893,
+            },  # confirmed that this is correct consumer hash
+        }
+        producer_hash = language_hashes.get(context.library.library, language_hashes.get("default"))["producer"]
+        # consumer_hash = language_hashes.get(context.library.library, language_hashes.get("default"))["consumer"]
+
+        queue = "dsm-propagation-test-injection"
+        edge_tags_out = ("direction:out", f"topic:{queue}", "type:rabbitmq")
+
+        DsmHelper.assert_checkpoint_presence(
+            hash_=producer_hash, parent_hash=0, tags=edge_tags_out,
+        )
+
+        print(self.consume_response["result"].properties)
+        print(self.consume_response["result"].headers)
 
 
 class DsmHelper:
