--- conflicted
+++ resolved
@@ -2,7 +2,6 @@
 # This product includes software developed at Datadog (https://www.datadoghq.com/).
 # Copyright 2023 Datadog, Inc.
 
-<<<<<<< HEAD
 import base64
 import json
 
@@ -16,13 +15,6 @@
 from utils import weblog, interfaces, scenarios, irrelevant, context, bug, features, missing_feature
 from utils.tools import logger
 
-=======
-from utils import weblog, interfaces, scenarios, irrelevant, context, bug, features, missing_feature
-from utils.tools import logger
-
-import base64
-import json
->>>>>>> cddf4365
 
 # Kafka specific
 DSM_CONSUMER_GROUP = "testgroup1"
