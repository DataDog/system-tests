import json
import time

from utils import weblog, scenarios, features, interfaces
from utils.tools import logger


DISTRIBUTED_TRACE_ID = 1
DISTRIBUTED_PARENT_ID = 2
DISTRIBUTED_SAMPLING_PRIORITY = 2


@features.aws_api_gateway_inferred_span_creation
@scenarios.integrations
class Test_AWS_API_Gateway_Inferred_Span_Creation:
    """Verify AWS API Gateway inferred spans are created when a web server receives specific headers."""

    start_time = round(time.time() * 1000)
    start_time_ns = start_time * 1000000

    def setup_api_gateway_inferred_span_creation(self):
        headers = {
            "x-dd-proxy-request-time-ms": str(self.start_time),  # in ms
            "x-dd-proxy-path": "/api/data",
            "x-dd-proxy-httpmethod": "GET",
            "x-dd-proxy-domain-name": "system-tests-api-gateway.com",
            "x-dd-proxy-stage": "staging",
            "x-dd-proxy": "aws-apigateway",
        }

        self.r = weblog.get("/inferred-proxy/span-creation?status_code=200", headers=headers, timeout=60)

    def test_api_gateway_inferred_span_creation(self):
        assert self.r.text == "ok"

        span = get_span(interfaces.library, "GET /api/data")

        assert span is not None, "API Gateway inferred span should have been created but was not found!"

        assert_api_gateway_span(self, span, path="/api/data", status_code="200")


@features.aws_api_gateway_inferred_span_creation
@scenarios.integrations
class Test_AWS_API_Gateway_Inferred_Span_Creation_With_Distributed_Context:
    """Verify AWS API Gateway inferred spans are created when a web server receives specific headers and
    distributed context.
    """

    start_time = round(time.time() * 1000)
    start_time_ns = start_time * 1000000

    def setup_api_gateway_inferred_span_creation_with_distributed_context(self):
        headers = {
            "x-dd-proxy-request-time-ms": str(self.start_time),  # in ms
            "x-dd-proxy-path": "/api/data/distributed",
            "x-dd-proxy-httpmethod": "GET",
            "x-dd-proxy-domain-name": "system-tests-api-gateway.com",
            "x-dd-proxy-stage": "staging",
            "x-dd-proxy": "aws-apigateway",
            "x-datadog-trace-id": str(DISTRIBUTED_TRACE_ID),
            "x-datadog-parent-id": str(DISTRIBUTED_PARENT_ID),
            "x-datadog-origin": "rum",
            "x-datadog-sampling-priority": str(DISTRIBUTED_SAMPLING_PRIORITY),
        }

        self.r = weblog.get("/inferred-proxy/span-creation?status_code=200", headers=headers, timeout=60)

    def test_api_gateway_inferred_span_creation_with_distributed_context(self):
        assert self.r.text == "ok"

        span = get_span(interfaces.library, "GET /api/data/distributed")

        assert span is not None, "API Gateway inferred span should have been created but was not found!"

        assert_api_gateway_span(self, span, path="/api/data/distributed", status_code="200", is_distributed=True)


@features.aws_api_gateway_inferred_span_creation
@scenarios.integrations
class Test_AWS_API_Gateway_Inferred_Span_Creation_With_Error:
    """Verify AWS API Gateway inferred spans are created when a web server receives specific headers and
    an error.
    """

    start_time = round(time.time() * 1000)
    start_time_ns = start_time * 1000000

    def setup_api_gateway_inferred_span_creation_error(self):
        headers = {
            "x-dd-proxy-request-time-ms": str(self.start_time),  # in ms
            "x-dd-proxy-path": "/api/data/error",
            "x-dd-proxy-httpmethod": "GET",
            "x-dd-proxy-domain-name": "system-tests-api-gateway.com",
            "x-dd-proxy-stage": "staging",
            "x-dd-proxy": "aws-apigateway",
        }

        self.r = weblog.get("/inferred-proxy/span-creation?status_code=500", headers=headers, timeout=60)

    def test_api_gateway_inferred_span_creation_error(self):
        assert self.r.text == "ok"

        span = get_span(interfaces.library, "GET /api/data/error")

        assert span is not None, "API Gateway inferred span should have been created but was not found!"

        assert_api_gateway_span(
            self, span, path="/api/data/error", status_code="500", is_distributed=False, is_error=True
        )


def get_span(interface, resource):
    logger.debug(f"Trying to find API Gateway span for interface: {interface}")

    for data, trace in interface.get_traces():
        for span in trace:
            if not span.get("meta"):
                continue

            if span["name"] != "aws.apigateway":
                continue

            if span["resource"] != resource:
                continue

            logger.debug(f"Span found in {data['log_filename']}:\n{json.dumps(span, indent=2)}")
            return span

    logger.debug("No span found")
    return None


<<<<<<< HEAD
def assert_api_gateway_span(test_case, span):
=======
def assert_api_gateway_span(testCase, span, path, status_code, is_distributed=False, is_error=False):
>>>>>>> ae106430
    assert span["name"] == "aws.apigateway", "Inferred AWS API Gateway span name should be 'aws.apigateway'"

    # Assertions to check if the span data contains the required keys and values.
    assert "meta" in span, "Inferred AWS API Gateway span should contain 'meta'"
    assert (
        "component" in span["meta"]
    ), "Inferred AWS API Gateway span meta should contain 'component' equal to 'aws-apigateway'"
    assert span["meta"]["component"] == "aws-apigateway", "Expected component to be 'aws-apigateway'"

    if span["meta"]["language"] == "javascript":
        assert "service" in span["meta"], "Inferred AWS API Gateway span meta should contain 'service'"
        assert (
            span["meta"]["service"] == "system-tests-api-gateway.com"
        ), "Inferred AWS API Gateway span expected service should equal 'system-tests-api-gateway.com'"
    else:
        assert "service" in span, "Inferred AWS API Gateway span should contain 'service'"
        assert (
            span["service"] == "system-tests-api-gateway.com"
        ), "Inferred AWS API Gateway span expected service should equal 'system-tests-api-gateway.com'"
    assert "stage" in span["meta"], "Inferred AWS API Gateway span meta should contain 'stage'"
    assert span["meta"]["stage"] == "staging", "Inferred AWS API Gateway span meta expected stage to be 'staging'"
    assert "start" in span, "Inferred AWS API Gateway span should have 'startTime'"
    assert (
        span["metrics"]["_dd.inferred_span"] == 1
    ), "Inferred AWS API Gateway span meta expected _dd.inferred_span = 1"

    # assert on HTTP tags
    assert "http.method" in span["meta"], "Inferred AWS API Gateway span meta should contain 'http.method'"
    assert span["meta"]["http.method"] == "GET", "Inferred AWS API Gateway span meta expected HTTP method to be 'GET'"
    assert "http.url" in span["meta"], "Inferred AWS API Gateway span eta should contain 'http.url'"
    assert (
        span["meta"]["http.url"] == "system-tests-api-gateway.com" + path
    ), f"Inferred AWS API Gateway span meta expected HTTP URL to be 'system-tests-api-gateway.com{path}'"
    assert "http.status_code" in span["meta"], "Inferred AWS API Gateway span eta should contain 'http.status_code'"
    assert (
        span["meta"]["http.status_code"] == status_code
    ), f"Inferred AWS API Gateway span meta expected HTTP Status Code of '{status_code}'"

    if not interfaces.library.replay:
        # round the start time since we get some inconsistent errors due to how the agent rounds start times.
        assert (
<<<<<<< HEAD
            span["start"] == test_case.start_time_ns
        ), f"Inferred AWS API Gateway span startTime should equal expected '{test_case.start_time_ns!s}''"
=======
            round(span["start"], -6) == testCase.start_time_ns
        ), f"Inferred AWS API Gateway span startTime should equal expected '{testCase.start_time_ns!s}''"

    if is_distributed:
        assert span["trace_id"] == DISTRIBUTED_TRACE_ID
        assert span["parent_id"] == DISTRIBUTED_PARENT_ID
        assert span["metrics"]["_sampling_priority_v1"] == DISTRIBUTED_SAMPLING_PRIORITY

    if is_error:
        assert span["error"] == 1
        assert span["meta"]["http.status_code"] == "500"
>>>>>>> ae106430
<|MERGE_RESOLUTION|>--- conflicted
+++ resolved
@@ -131,11 +131,7 @@
     return None
 
 
-<<<<<<< HEAD
-def assert_api_gateway_span(test_case, span):
-=======
 def assert_api_gateway_span(testCase, span, path, status_code, is_distributed=False, is_error=False):
->>>>>>> ae106430
     assert span["name"] == "aws.apigateway", "Inferred AWS API Gateway span name should be 'aws.apigateway'"
 
     # Assertions to check if the span data contains the required keys and values.
@@ -177,10 +173,6 @@
     if not interfaces.library.replay:
         # round the start time since we get some inconsistent errors due to how the agent rounds start times.
         assert (
-<<<<<<< HEAD
-            span["start"] == test_case.start_time_ns
-        ), f"Inferred AWS API Gateway span startTime should equal expected '{test_case.start_time_ns!s}''"
-=======
             round(span["start"], -6) == testCase.start_time_ns
         ), f"Inferred AWS API Gateway span startTime should equal expected '{testCase.start_time_ns!s}''"
 
@@ -191,5 +183,4 @@
 
     if is_error:
         assert span["error"] == 1
-        assert span["meta"]["http.status_code"] == "500"
->>>>>>> ae106430
+        assert span["meta"]["http.status_code"] == "500"