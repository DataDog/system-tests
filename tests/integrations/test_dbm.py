# Unless explicitly stated otherwise all files in this repository are licensed under the the Apache License Version 2.0.
# This product includes software developed at Datadog (https://www.datadoghq.com/).
# Copyright 2022 Datadog, Inc.

from utils import weblog, interfaces, context, scenarios


<<<<<<< HEAD
@released(cpp="?", golang="?", java="?", nodejs="?", php="?", ruby="?")
@missing_feature(
    context.library in ["python"] and context.weblog_variant != "flask-poc", reason="Missing on weblog",
)
=======
@scenarios.integrations
>>>>>>> ab75de42
class Test_Dbm:
    """Verify behavior of DBM propagation"""

    # Helper Methods
    def weblog_trace_payload(self):
        self.library_name = context.library
        self.requests = []

        if self.library_name == "python":
            self.requests = [
                weblog.get("/dbm", params={"integration": "psycopg", "operation": "execute"}),
                weblog.get("/dbm", params={"integration": "psycopg", "operation": "executemany"}),
            ]
        elif self.library_name == "dotnet":
            self.requests = [
                weblog.get("/dbm", params={"integration": "mysql"}),
                weblog.get("/dbm", params={"integration": "npgsql"}, timeout=20),
                weblog.get("/dbm", params={"integration": "sqlclient"}),
            ]

    def find_db_spans(self):
        self.db_span = None
        for r in self.requests:
            assert r.status_code == 200, f"Request: {r.request.url} wasn't successful."
            for _, trace in interfaces.library.get_traces(request=r):
                for span in trace:
                    if span.get("resource") == "SELECT version()" or span.get("resource") == "SELECT @@version":
                        self.db_span = span
                        break

    def assert_span_is_tagged(self):
        assert (
            self.db_span is not None
        ), "No DB span with expected resource 'SELECT version()' nor 'SELECT @@version' found."
        meta = self.db_span.get("meta", {})
        assert "_dd.dbm_trace_injected" in meta, "_dd.dbm_trace_injected not found in span meta."
        tag_value = meta.get("_dd.dbm_trace_injected")
        assert tag_value == "true", "_dd.dbm_trace_injected value is not `true`."

    def assert_span_is_untagged(self):
        assert (
            self.db_span is not None
        ), "No DB span with expected resource 'SELECT version()' nor 'SELECT @@version' found."
        meta = self.db_span.get("meta", {})
        assert "_dd.dbm_trace_injected" not in meta, "_dd.dbm_trace_injected found in span meta."

    # Setup Methods
    def setup_trace_payload_disabled(self):
        self.weblog_trace_payload()

    def setup_trace_payload_service(self):
        self.weblog_trace_payload()

    def setup_trace_payload_full(self):
        self.weblog_trace_payload()

    # Test Methods
    def test_trace_payload_disabled(self):
        self.find_db_spans()
        self.assert_span_is_untagged()

    @scenarios.integrations_service
    def test_trace_payload_service(self):
        self.find_db_spans()
        self.assert_span_is_untagged()

    @scenarios.integrations
    def test_trace_payload_full(self):
        self.find_db_spans()
        if self.db_span.get("meta", {}).get("db.type") == "sql-server":
            self.assert_span_is_untagged()
        else:
            self.assert_span_is_tagged()<|MERGE_RESOLUTION|>--- conflicted
+++ resolved
@@ -5,14 +5,6 @@
 from utils import weblog, interfaces, context, scenarios
 
 
-<<<<<<< HEAD
-@released(cpp="?", golang="?", java="?", nodejs="?", php="?", ruby="?")
-@missing_feature(
-    context.library in ["python"] and context.weblog_variant != "flask-poc", reason="Missing on weblog",
-)
-=======
-@scenarios.integrations
->>>>>>> ab75de42
 class Test_Dbm:
     """Verify behavior of DBM propagation"""
 
