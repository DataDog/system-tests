from __future__ import annotations
import json

from utils.buddies import python_buddy, java_buddy
from utils import interfaces, scenarios, weblog, missing_feature, features, context, irrelevant
from utils.tools import logger

from tests.integrations.utils import delete_sqs_queue


class _Test_SQS:
    """Test sqs compatibility with inputted datadog tracer"""

    BUDDY_TO_WEBLOG_QUEUE = None
    WEBLOG_TO_BUDDY_QUEUE = None
    buddy = None
    buddy_interface = None
    unique_id = None

    @classmethod
    def get_span(cls, interface, span_kind, queue, operation):
        logger.debug(f"Trying to find traces with span kind: {span_kind} and queue: {queue} in {interface}")
        manual_span_found = False

        for data, trace in interface.get_traces():
            # we iterate the trace backwards to deal with the case of JS "aws.response" callback spans, which are similar for this test and test_sns_to_sqs.
            # Instead, we look for the custom span created after the "aws.response" span
            for span in reversed(trace):
                if not span.get("meta"):
                    continue

                # special case for JS spans where we create a manual span since the callback span lacks specific information
                if (
                    span["meta"].get("language", "") == "javascript"
                    and span["name"] == "sqs.consume"
                    and span["meta"].get("queue_name", "") == queue
                ):
                    manual_span_found = True
                    continue

                if span["meta"].get("span.kind") not in span_kind:
                    continue

                # we want to skip all the kafka spans
                if "aws.service" not in span["meta"] and "aws_service" not in span["meta"]:
                    continue

                if (
                    "sqs" not in span["meta"].get("aws.service", "").lower()
                    and "sqs" not in span["meta"].get("aws_service", "").lower()
                ):
                    continue

                if operation.lower() != span["meta"].get("aws.operation", "").lower():
                    continue

                elif operation.lower() == "receivemessage" and span["meta"].get("language", "") == "javascript":
                    # for nodejs we propagate from aws.response span which does not have the queue included on the span
                    if span["resource"] != "aws.response":
                        continue
                    # if we found the manual span, and now have the aws.response span, we will return this span
                    elif not manual_span_found:
                        continue
                elif queue != cls.get_queue(span):
                    continue

                logger.debug(f"span found in {data['log_filename']}:\n{json.dumps(span, indent=2)}")
                return span

        logger.debug("No span found")
        return None

    @staticmethod
    def get_queue(span) -> str | None:
        """Extracts the queue from a span by trying various fields"""
        queue = span["meta"].get("queuename", None)  # this is in nodejs, java, python

        if queue is None:
            if "aws.queue.url" in span["meta"]:
                queue = span["meta"]["aws.queue.url"].split("/")[-1]
            elif "messaging.url" in span["meta"]:
                queue = span["meta"]["messaging.url"].split("/")[-1]

            if queue is None:
                logger.error(f"could not extract queue from this span:\n{span}")

        return queue

    def setup_produce(self):
        """
        send request A to weblog : this request will produce a sqs message
        send request B to library buddy, this request will consume sqs message
        """
        try:
            message = (
                "[crossed_integrations/sqs.py][SQS] Hello from SQS "
                f"[{context.library.library} weblog->{self.buddy_interface.name}] test produce: {self.unique_id}"
            )

            self.production_response = weblog.get(
                "/sqs/produce", params={"queue": self.WEBLOG_TO_BUDDY_QUEUE, "message": message}, timeout=60
            )
            self.consume_response = self.buddy.get(
                "/sqs/consume",
                params={"queue": self.WEBLOG_TO_BUDDY_QUEUE, "timeout": 60, "message": message},
                timeout=61,
            )
        finally:
            delete_sqs_queue(self.WEBLOG_TO_BUDDY_QUEUE)

    def test_produce(self):
        """Check that a message produced to sqs is correctly ingested by a Datadog tracer"""

        assert self.production_response.status_code == 200
        assert self.consume_response.status_code == 200

        # The weblog is the producer, the buddy is the consumer
        self.validate_sqs_spans(
            producer_interface=interfaces.library,
            consumer_interface=self.buddy_interface,
            queue=self.WEBLOG_TO_BUDDY_QUEUE,
        )

    @missing_feature(library="golang", reason="Expected to fail, Golang does not propagate context")
    @missing_feature(
        library="java",
        reason="Expected to fail, Dotnet does not propagate context via msg attrs or uses xray which also doesn't work",
    )
    def test_produce_trace_equality(self):
        """This test relies on the setup for produce, it currently cannot be run on its own"""
        producer_span = self.get_span(
            interfaces.library,
            span_kind=["producer", "client"],
            queue=self.WEBLOG_TO_BUDDY_QUEUE,
            operation="sendMessage",
        )
        consumer_span = self.get_span(
            self.buddy_interface,
            span_kind=["consumer", "client", "server"],
            queue=self.WEBLOG_TO_BUDDY_QUEUE,
            operation="receiveMessage",
        )

        assert producer_span is not None, "Producer span not found"
        assert consumer_span is not None, "Consumer span not found"

        # Both producer and consumer spans should be part of the same trace
        # Different tracers can handle the exact propagation differently, so for now, this test avoids
        # asserting on direct parent/child relationships
        assert producer_span["trace_id"] == consumer_span["trace_id"]

    def setup_consume(self):
        """
        send request A to library buddy : this request will produce a sqs message
        send request B to weblog, this request will consume sqs message

        request A: GET /library_buddy/produce_sqs_message
        request B: GET /weblog/consume_sqs_message
        """
        try:
            message = (
                "[crossed_integrations/test_sqs.py][SQS] Hello from SQS "
                f"[{self.buddy_interface.name}->{context.library.library} weblog] test consume: {self.unique_id}"
            )

            self.production_response = self.buddy.get(
                "/sqs/produce", params={"queue": self.BUDDY_TO_WEBLOG_QUEUE, "message": message}, timeout=60
            )
            self.consume_response = weblog.get(
                "/sqs/consume",
                params={"queue": self.BUDDY_TO_WEBLOG_QUEUE, "timeout": 60, "message": message},
                timeout=61,
            )
        finally:
            delete_sqs_queue(self.BUDDY_TO_WEBLOG_QUEUE)

    def test_consume(self):
        """Check that a message by an app instrumented by a Datadog tracer is correctly ingested"""

        assert self.production_response.status_code == 200
        assert self.consume_response.status_code == 200

        # The buddy is the producer, the weblog is the consumer
        self.validate_sqs_spans(
            producer_interface=self.buddy_interface,
            consumer_interface=interfaces.library,
            queue=self.BUDDY_TO_WEBLOG_QUEUE,
        )

    @missing_feature(library="golang", reason="Expected to fail, Golang does not propagate context")
<<<<<<< HEAD
    @missing_feature(
        library="dotnet",
        reason="Expected to fail, dotnet currently does not extract context on receive."
        " TODO: enable after https://github.com/DataDog/dd-trace-dotnet/pull/5159",
    )
=======
    @missing_feature(library="ruby", reason="Expected to fail, Ruby does not propagate context")
    @missing_feature(library="dotnet", reason="Expected to fail, Dotnet does not propagate context")
>>>>>>> 90396095
    def test_consume_trace_equality(self):
        """This test relies on the setup for consume, it currently cannot be run on its own"""
        producer_span = self.get_span(
            self.buddy_interface,
            span_kind=["producer", "client"],
            queue=self.BUDDY_TO_WEBLOG_QUEUE,
            operation="sendMessage",
        )
        consumer_span = self.get_span(
            interfaces.library,
            span_kind=["consumer", "client", "server"],
            queue=self.BUDDY_TO_WEBLOG_QUEUE,
            operation="receiveMessage",
        )

        # Both producer and consumer spans should be part of the same trace
        # Different tracers can handle the exact propagation differently, so for now, this test avoids
        # asserting on direct parent/child relationships
        assert producer_span["trace_id"] == consumer_span["trace_id"]

    def validate_sqs_spans(self, producer_interface, consumer_interface, queue):
        """
        Validates production/consumption of sqs message.
        It works the same for both test_produce and test_consume
        """

        producer_span = self.get_span(
            producer_interface, span_kind=["producer", "client"], queue=queue, operation="sendMessage"
        )
        consumer_span = self.get_span(
            consumer_interface, span_kind=["consumer", "client", "server"], queue=queue, operation="receiveMessage"
        )
        # check that both consumer and producer spans exists
        assert producer_span is not None
        assert consumer_span is not None

        # Assert that the consumer span is not the root
        assert "parent_id" in consumer_span, "parent_id is missing in consumer span"

        # returns both span for any custom check
        return producer_span, consumer_span


@scenarios.crossed_tracing_libraries
@irrelevant(True, reason="Tmp skip, waiting for deployement of secrets in all repos")
@features.aws_sqs_span_creationcontext_propagation_via_message_attributes_with_dd_trace
class Test_SQS_PROPAGATION_VIA_MESSAGE_ATTRIBUTES(_Test_SQS):
    buddy_interface = interfaces.python_buddy
    buddy = python_buddy

    unique_id = scenarios.crossed_tracing_libraries.unique_id

    WEBLOG_TO_BUDDY_QUEUE = f"SQS_propagation_via_msg_attributes_weblog_to_buddy_{unique_id}"
    BUDDY_TO_WEBLOG_QUEUE = f"SQS_propagation_via_msg_attributes_buddy_to_weblog_{unique_id}"


@scenarios.crossed_tracing_libraries
@irrelevant(True, reason="Tmp skip, waiting for deployement of secrets in all repos")
@features.aws_sqs_span_creationcontext_propagation_via_xray_header_with_dd_trace
class Test_SQS_PROPAGATION_VIA_AWS_XRAY_HEADERS(_Test_SQS):
    buddy_interface = interfaces.java_buddy
    buddy = java_buddy

    unique_id = scenarios.crossed_tracing_libraries.unique_id

    WEBLOG_TO_BUDDY_QUEUE = f"SQS_propagation_via_xray_headers_weblog_to_buddy_{unique_id}"
    BUDDY_TO_WEBLOG_QUEUE = f"SQS_propagation_via_xray_headers_buddy_to_weblog_{unique_id}"

    @missing_feature(
        library="nodejs",
        reason="Expected to fail, NodeJS will not create a response span \
                     propagating context since it cannot extract AWSTracerHeader context that Java injects",
    )
    def test_consume(self):
        super().test_consume()

    @missing_feature(library="golang", reason="Expected to fail, Golang does not propagate context")
    def test_produce_trace_equality(self):
        super().test_produce_trace_equality()

    @missing_feature(library="golang", reason="Expected to fail, Golang does not propagate context")
    @missing_feature(library="python", reason="Expected to fail, Python does not propagate context")
    @missing_feature(library="nodejs", reason="Expected to fail, Nodejs does not propagate context")
    @missing_feature(library="dotnet", reason="Expected to fail, Dotnet will not extract from XRay headers")
    def test_consume_trace_equality(self):
        super().test_consume_trace_equality()<|MERGE_RESOLUTION|>--- conflicted
+++ resolved
@@ -188,16 +188,7 @@
         )
 
     @missing_feature(library="golang", reason="Expected to fail, Golang does not propagate context")
-<<<<<<< HEAD
-    @missing_feature(
-        library="dotnet",
-        reason="Expected to fail, dotnet currently does not extract context on receive."
-        " TODO: enable after https://github.com/DataDog/dd-trace-dotnet/pull/5159",
-    )
-=======
-    @missing_feature(library="ruby", reason="Expected to fail, Ruby does not propagate context")
     @missing_feature(library="dotnet", reason="Expected to fail, Dotnet does not propagate context")
->>>>>>> 90396095
     def test_consume_trace_equality(self):
         """This test relies on the setup for consume, it currently cannot be run on its own"""
         producer_span = self.get_span(
@@ -242,7 +233,7 @@
 
 
 @scenarios.crossed_tracing_libraries
-@irrelevant(True, reason="Tmp skip, waiting for deployement of secrets in all repos")
+# @irrelevant(True, reason="Tmp skip, waiting for deployement of secrets in all repos")
 @features.aws_sqs_span_creationcontext_propagation_via_message_attributes_with_dd_trace
 class Test_SQS_PROPAGATION_VIA_MESSAGE_ATTRIBUTES(_Test_SQS):
     buddy_interface = interfaces.python_buddy
@@ -255,7 +246,7 @@
 
 
 @scenarios.crossed_tracing_libraries
-@irrelevant(True, reason="Tmp skip, waiting for deployement of secrets in all repos")
+# @irrelevant(True, reason="Tmp skip, waiting for deployement of secrets in all repos")
 @features.aws_sqs_span_creationcontext_propagation_via_xray_header_with_dd_trace
 class Test_SQS_PROPAGATION_VIA_AWS_XRAY_HEADERS(_Test_SQS):
     buddy_interface = interfaces.java_buddy
