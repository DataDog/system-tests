--- conflicted
+++ resolved
@@ -402,11 +402,7 @@
     @missing_feature(library="python", reason="Python is using the correct span: db.system")
     @missing_feature(library="python_otel", reason="Open Telemetry is using the correct span: db.system")
     @missing_feature(library="java_otel", reason="Open Telemetry is using the correct span: db.system")
-<<<<<<< HEAD
     @missing_feature(library="nodejs_otel", reason="Open Telemetry is using the correct span: db.system")
-=======
-    @bug(library="nodejs", reason="the value of this span should be 'postgresql' instead of  'postgres' ")
->>>>>>> 3389f06b
     def test_db_type(self):
         super().test_db_type()
 
