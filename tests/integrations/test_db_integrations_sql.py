# Unless explicitly stated otherwise all files in this repository are licensed under the the Apache License Version 2.0.
# This product includes software developed at Datadog (https://www.datadoghq.com/).
# Copyright 2021 Datadog, Inc.
from utils import weblog, interfaces, context, bug, missing_feature, scenarios
from utils.tools import logger


class _BaseIntegrationsSqlTestClass:

    """ Verify basic DB operations over different databases.
        Check integration spans status: https://docs.google.com/spreadsheets/d/1qm3B0tJ-gG11j_MHoEd9iMXf4_DvWAGCLwmBhWCxbA8/edit#gid=623219645 """

    db_service = None
    requests = {}

    @classmethod
    def _setup(cls):
        """ Make request to weblog for each operation: select, update... """

        if cls.db_service in cls.requests:
            return  #  requests has been made ...

        cls.requests[cls.db_service] = {}

        # Initiaze DB
        logger.info("Initializing DB...")
        response_db_creation = weblog.get(
            "/db", params={"service": cls.db_service, "operation": "init"}, timeout=20
        )  # DB initialization can take more time ( mssql )
        logger.info(f"Response from de init endpoint: {response_db_creation.text}")

        # Request for db operations
        logger.info("Perform queries.....")
        for db_operation in ["select", "insert", "update", "delete", "procedure", "select_error"]:
            cls.requests[cls.db_service][db_operation] = weblog.get(
                "/db", params={"service": cls.db_service, "operation": db_operation}
            )

    # Setup methods
    setup_sql_traces = _setup
    setup_resource = _setup
    setup_db_type = _setup
    setup_db_name = _setup
    setup_error_stack = _setup
    setup_error_type = _setup
    setup_error_message = _setup
    setup_db_mssql_instance__name = _setup
    setup_db_jdbc_drive__classname = _setup
    setup_db_password = _setup
    setup_db_row__count = _setup
    setup_db_sql_table = _setup
    setup_db_operation = _setup
    setup_db_instance = _setup
    setup_db_user = _setup
    setup_db_connection__string = _setup
    setup_db_system = _setup
    setup_runtime___id = _setup
    setup_span_kind = _setup

    # Tests methods
    def test_sql_traces(self):
        """ After make the requests we check that we are producing sql traces """
        for db_operation, request in self.requests[self.db_service].items():
            assert self._get_sql_span_for_request(request) is not None, f"Test is failing for {db_operation}"

    def test_resource(self):
        """ Usually the query """
        for db_operation, request in self.requests[self.db_service].items():
            if db_operation not in ["procedure", "select_error"]:
                span = self._get_sql_span_for_request(request)
                assert db_operation in span["resource"].lower()

    def test_sql_success(self):
        """ We check all sql launched for the app work """
        for db_operation, request in self.requests[self.db_service].items():
            if db_operation not in ["select_error"]:
                span = self._get_sql_span_for_request(request)
                assert "error" not in span or span["error"] == 0

    @missing_feature(library="python", reason="Python is using the correct span: db.system")
    @missing_feature(library="java_otel", reason="Open Telemetry is using the correct span: db.system")
    @missing_feature(library="python_otel", reason="Open Telemetry is using the correct span: db.system")
<<<<<<< HEAD
    @missing_feature(library="nodejs_otel", reason="Open Telemetry is using the correct span: db.system")
=======
>>>>>>> afd8176c
    def test_db_type(self):
        """ DEPRECATED!! Now it is db.system. An identifier for the database management system (DBMS) product being used.
            Must be one of the available values: https://datadoghq.atlassian.net/wiki/spaces/APM/pages/2357395856/Span+attributes#db.system """
        for db_operation, request in self.requests[self.db_service].items():
            span = self._get_sql_span_for_request(request)
            assert span["meta"]["db.type"] == self.db_service, f"Test is failing for {db_operation}"

    @missing_feature(library="java", reason="Java is using the correct span: db.instance")
    def test_db_name(self):
        """ DEPRECATED!! Now it is db.instance. The name of the database being connected to. Database instance name."""
        db_container = context.scenario.get_container_by_dd_integration_name(self.db_service)
        for db_operation, request in self.requests[self.db_service].items():
            span = self._get_sql_span_for_request(request)
            assert span["meta"]["db.name"] == db_container.db_instance, f"Test is failing for {db_operation}"

    def test_span_kind(self):
        """ Describes the relationship between the Span, its parents, and its children in a Trace."""
        for db_operation, request in self.requests[self.db_service].items():
            span = self._get_sql_span_for_request(request)
            assert span["meta"]["span.kind"] == "client"

    @missing_feature(library="python", reason="not implemented yet")
    @missing_feature(library="java", reason="not implemented yet")
    @missing_feature(library="java_otel", reason="not supported by open telemetry")
    @missing_feature(library="python_otel", reason="not supported by open telemetry")
<<<<<<< HEAD
    @missing_feature(library="nodejs_otel", reason="not supported by open telemetry")
=======
>>>>>>> afd8176c
    def test_runtime___id(self):
        """ Unique identifier for the current process."""
        for db_operation, request in self.requests[self.db_service].items():
            span = self._get_sql_span_for_request(request)
            assert span["meta"]["runtime-id"].strip(), f"Test is failing for {db_operation}"

    @missing_feature(library="nodejs", reason="not implemented yet")
    @missing_feature(library="java", reason="not implemented yet")
    def test_db_system(self):
        """ An identifier for the database management system (DBMS) product being used. Formerly db.type
                Must be one of the available values: https://datadoghq.atlassian.net/wiki/spaces/APM/pages/2357395856/Span+attributes#db.system """
        for db_operation, request in self.requests[self.db_service].items():
            span = self._get_sql_span_for_request(request)
            assert span["meta"]["db.system"] == self.db_service, f"Test is failing for {db_operation}"

    @missing_feature(library="python", reason="not implemented yet")
    @missing_feature(library="nodejs", reason="not implemented yet")
    @missing_feature(library="java", reason="not implemented yet")
    @missing_feature(library="python_otel", reason="Open telemetry doesn't send this span for python")
    def test_db_connection__string(self):
        """ The connection string used to connect to the database. """
        for db_operation, request in self.requests[self.db_service].items():
            span = self._get_sql_span_for_request(request)
            assert span["meta"]["db.connection_string"].strip(), f"Test is failing for {db_operation}"

    def test_db_user(self):
        """ Username for accessing the database. """
        db_container = context.scenario.get_container_by_dd_integration_name(self.db_service)
        for db_operation, request in self.requests[self.db_service].items():
            span = self._get_sql_span_for_request(request)
            assert (
                span["meta"]["db.user"].casefold() == db_container.db_user.casefold()
            ), f"Test is failing for {db_operation}"

    @missing_feature(library="python", reason="not implemented yet")
    @missing_feature(library="nodejs", reason="not implemented yet")
    @missing_feature(library="java_otel", reason="Open Telemetry uses db.name")
    @missing_feature(library="python_otel", reason="Open Telemetry uses db.name")
<<<<<<< HEAD
    @missing_feature(library="nodejs_otel", reason="Open Telemetry uses db.name")
=======
>>>>>>> afd8176c
    def test_db_instance(self):
        """ The name of the database being connected to. Database instance name. Formerly db.name"""
        db_container = context.scenario.get_container_by_dd_integration_name(self.db_service)
        for db_operation, request in self.requests[self.db_service].items():
            span = self._get_sql_span_for_request(request)
            assert span["meta"]["db.instance"] == db_container.db_instance, f"Test is failing for {db_operation}"

    @missing_feature(library="python", reason="not implemented yet")
    @missing_feature(library="java", reason="not implemented yet")
    @missing_feature(library="nodejs", reason="not implemented yet")
    def test_db_statement_query(self):
        """ Usually the query """
        for db_operation, request in self.requests[self.db_service].items():
            if db_operation not in ["procedure", "select_error"]:
                span = self._get_sql_span_for_request(request)
                assert (
                    db_operation in span["meta"]["db.statement"].lower()
                ), f"db.statement span not found for operation {db_operation}"

    @missing_feature(library="nodejs", reason="not implemented yet")
    @missing_feature(library="python", reason="not implemented yet")
    @missing_feature(library="python_otel", reason="Open Telemetry doesn't send this span for  python")
<<<<<<< HEAD
    @missing_feature(library="nodejs_otel", reason="Open Telemetry doesn't send this span for  python")
=======
>>>>>>> afd8176c
    def test_db_operation(self):
        """ The name of the operation being executed """
        for db_operation, request in self.requests[self.db_service].items():
            span = self._get_sql_span_for_request(request)
            if db_operation is "select_error":
                continue
            if db_operation is "procedure":
                assert any(
                    substring in span["meta"]["db.operation"].lower() for substring in ["call", "exec"]
                ), "db.operation span not found for procedure operation"
            else:
                assert (
                    db_operation.lower() in span["meta"]["db.operation"].lower()
                ), f"Test is failing for {db_operation}"
            if db_operation is "select_error":
                continue
            if db_operation is "procedure":
                assert any(
                    substring in span["meta"]["db.operation"].lower() for substring in ["call", "exec"]
                ), "db.operation span not found for procedure operation"
            else:
                assert (
                    db_operation.lower() in span["meta"]["db.operation"].lower()
                ), f"Test is failing for {db_operation}"

    @missing_feature(library="python", reason="not implemented yet")
    @missing_feature(library="java", reason="not implemented yet")
    @missing_feature(library="nodejs", reason="not implemented yet")
    @missing_feature(library="python_otel", reason="Open Telemetry doesn't send this span for python")
<<<<<<< HEAD
    @missing_feature(library="nodejs_otel", reason="Open Telemetry doesn't send this span for nodejs")
=======
>>>>>>> afd8176c
    def test_db_sql_table(self):
        """ The name of the primary table that the operation is acting upon, including the database name (if applicable). """
        for db_operation, request in self.requests[self.db_service].items():
            span = self._get_sql_span_for_request(request)
            if db_operation is not "procedure":
                assert span["meta"]["db.sql.table"].strip(), f"Test is failing for {db_operation}"
            if db_operation is not "procedure":
                assert span["meta"]["db.sql.table"].strip(), f"Test is failing for {db_operation}"

    @missing_feature(library="python", reason="not implemented yet")
    @missing_feature(library="nodejs", reason="not implemented yet")
    @missing_feature(library="java", reason="not implemented yet")
<<<<<<< HEAD
=======
    @missing_feature(library="java_otel", reason="Open Telemetry doesn't generate this span")
    @missing_feature(library="python_otel", reason="Open Telemetry doesn't generate this span")
>>>>>>> afd8176c
    def test_db_row__count(self):
        """ The number of rows/results from the query or operation. For caches and other datastores. 
        This tag should only set for operations that retrieve stored data, such as GET operations and queries, excluding SET and other commands not returning data.  """
        span = self._get_sql_span_for_request(self.requests[self.db_service]["select"])
        assert span["meta"]["db.row_count"] > 0, "Test is failing for select"

    def test_db_password(self):
        """ The database password should not show in the traces """
        db_container = context.scenario.get_container_by_dd_integration_name(self.db_service)
        for db_operation, request in self.requests[self.db_service].items():
            span = self._get_sql_span_for_request(request)
            for key in span["meta"]:
                if key not in [
                    "peer.hostname",
                    "db.user",
                    "env",
                    "db.instance",
                    "out.host",
                    "db.name",
                    "peer.service",
                    "net.peer.name",
                ]:  # These fields hostname, user... are the same as password
                    assert span["meta"][key] != db_container.db_password, f"Test is failing for {db_operation}"

    @missing_feature(condition=context.library != "java", reason="Apply only java")
    @missing_feature(library="java", reason="Not implemented yet")
    def test_db_jdbc_drive__classname(self):
        """ The fully-qualified class name of the Java Database Connectivity (JDBC) driver used to connect. """
        for db_operation, request in self.requests[self.db_service].items():
            span = self._get_sql_span_for_request(request)
            assert span["meta"]["db.jdbc.driver_classname"].strip(), f"Test is failing for {db_operation}"

    @missing_feature(library="java_otel", reason="OpenTelemetry uses error.msg")
    @missing_feature(library="python_otel", reason="OpenTelemetry uses error.msg")
<<<<<<< HEAD
    @missing_feature(library="nodejs_otel", reason="OpenTelemetry uses error.msg")
=======
>>>>>>> afd8176c
    def test_error_message(self):
        """ A string representing the error message. """
        span = self._get_sql_span_for_request(self.requests[self.db_service]["select_error"])
        assert span["meta"]["error.message"].strip()

    @missing_feature(library="nodejs_otel", reason="Open telemetry with nodejs is not generating this information.")
    def test_error_type(self):
        """ A string representing the type of the error. """
        span = self._get_sql_span_for_request(self.requests[self.db_service]["select_error"])
        assert span["meta"]["error.type"].strip()

    @missing_feature(library="nodejs_otel", reason="Open telemetry with nodejs is not generating this information.")
    def test_error_stack(self):
        """ A human readable version of the stack trace. """
        span = self._get_sql_span_for_request(self.requests[self.db_service]["select_error"])
        assert span["meta"]["error.stack"].strip()

    def _get_sql_span_for_request(self, weblog_request):
        """Returns the spans associated with a request. Should be implemented by subclasses in order to get this info from library or agent interfaces"""
        raise NotImplementedError("This method should be implemented by subclasses")


class _BaseTracerIntegrationsSqlTestClass(_BaseIntegrationsSqlTestClass):
    """ Encapsulates tracer interface specific validations """

    @missing_feature(
        library="java",
        reason="The Java tracer normalizing the SQL by replacing literals to reduce resource-name cardinality",
    )
    def test_NOT_obfuscate_query(self):
        """ All queries come out without obfuscation from tracer library """
        for db_operation, request in self.requests[self.db_service].items():
            span = self._get_sql_span_for_request(request)
            assert span["resource"].count("?") == 0, f"The query should not be obfuscated for operation {db_operation}"

    def _get_sql_span_for_request(self, weblog_request):
        for data, trace, span in interfaces.library.get_spans(weblog_request):
            logger.info(f"Span found with trace id: {span['trace_id']} and span id: {span['span_id']}")
            for trace in data["request"]["content"]:
                for span_child in trace:
                    if (
                        "type" in span_child
                        and span_child["type"] == "sql"
                        and span_child["trace_id"] == span["trace_id"]
                        and span_child["resource"]
                        != "SELECT 1;"  # workaround to avoid conflicts on connection check on mssql
                    ):
                        logger.debug("Span type sql found!")
                        logger.info(
                            f"CHILD Span found with trace id: {span_child['trace_id']} and span id: {span_child['span_id']}"
                        )
                        return span_child


class _BaseAgentIntegrationsSqlTestClass(_BaseIntegrationsSqlTestClass):
    """ Encapsulates agent interface specific validations """

    @missing_feature(library="java_otel", reason="OpenTelemetry uses db.statement")
    @missing_feature(library="python_otel", reason="OpenTelemetry uses db.statement")
<<<<<<< HEAD
    @missing_feature(library="nodejs_otel", reason="OpenTelemetry uses db.statement")
=======
>>>>>>> afd8176c
    def test_sql_query(self):
        """ Usually the query """
        for db_operation, request in self.requests[self.db_service].items():
            if db_operation not in ["procedure", "select_error"]:
                span = self._get_sql_span_for_request(request)
                assert (
                    db_operation in span["meta"]["sql.query"].lower()
                ), f"sql.query span not found for operation {db_operation}"

    def test_obfuscate_query(self):
        """ All queries come out obfuscated from agent """
        for db_operation, request in self.requests[self.db_service].items():
            span = self._get_sql_span_for_request(request)
            # We launch all queries with two parameters (from weblog)
            # Insert and procedure:These operations also receive two parameters, but are obfuscated as only one.
            if db_operation in ["insert", "procedure"]:
                assert (
                    span["meta"]["sql.query"].count("?") == 1
                ), f"The query is not properly obfuscated for operation {db_operation}"
            else:
                assert (
                    span["meta"]["sql.query"].count("?") == 2
                ), f"The query is not properly obfuscated for operation {db_operation}"

    def _get_sql_span_for_request(self, weblog_request):
        for data, span in interfaces.agent.get_spans(weblog_request):
            logger.info(
                f"Agent: Span found with trace id: {span['traceID']} and span id: {span['spanID']} in file {data['log_filename']}"
            )
            content = data["request"]["content"]["tracerPayloads"]
            for payload in content:
                for chunk in payload["chunks"]:
                    for span_child in chunk["spans"]:
                        if (
                            # TODO RMM Improve this
                            "type" in span_child
                            and span_child["type"] in ("sql", "db")
                            and span_child["traceID"] == span["traceID"]
                            # workaround to avoid conflicts on connection check on mssql
                            and span_child["resource"] != "SELECT ?"
                            # workaround to avoid conflicts on connection check on mssql + nodejs + opentelemetry (there is a bug in the sql obfuscation)
                            and span_child["resource"] != "SELECT 1;"
                            # workaround to avoid conflicts on postgres + nodejs + opentelemetry
                            and span_child["name"] != "pg.connect"
                            # workaround to avoid conflicts on mssql + nodejs + opentelemetry
                            and span_child["meta"]["db.statement"] != "SELECT 1;"
                        ):
                            logger.debug("Agent: Span type sql found!")
                            logger.info(
                                f"Agent: Span SQL found with trace id: {span_child['traceID']} and span id: {span_child['spanID']}"
                            )
                            logger.debug(f"Agent: Span: {span_child}")
                            return span_child


class _BaseOtelAgentIntegrationsSqlTestClass(_BaseAgentIntegrationsSqlTestClass):
    """ Overwrite or add specific methods (on agent interface) for application that has been auto intrumented by Open Telemetry """

    def test_error_msg(self):
        """ A string representing the error message. """
        span = self._get_sql_span_for_request(self.requests[self.db_service]["select_error"])
        assert len(span["meta"]["error.msg"].strip()) != 0

<<<<<<< HEAD
    @bug(library="python_otel", reason="https://datadoghq.atlassian.net/browse/OTEL-940")
    @bug(library="nodejs_otel", reason="https://datadoghq.atlassian.net/browse/OTEL-940")
=======
    @bug(
        library="python_otel", reason="https://datadoghq.atlassian.net/browse/OTEL-940",
    )
>>>>>>> afd8176c
    def test_obfuscate_query(self):
        """ All queries come out obfuscated from agent """
        for db_operation, request in self.requests[self.db_service].items():
            span = self._get_sql_span_for_request(request)
            if db_operation in ["update", "delete", "procedure", "select_error"]:
                assert (
                    span["meta"]["db.statement"].count("?") == 2
                ), f"The query is not properly obfuscated for operation {db_operation}"
            else:
                assert (
                    span["meta"]["db.statement"].count("?") == 3
                ), f"The query is not properly obfuscated for operation {db_operation}"

    @missing_feature(library="java_otel", reason="Open Telemetry doesn't generate this span")
    @missing_feature(library="python_otel", reason="Open Telemetry doesn't generate this span")
    @missing_feature(library="nodejs_otel", reason="Open Telemetry doesn't generate this span")
    def test_db_row__count(self):
        super().test_db_row__count()


################################################################################
# Postgres: Tracer and Agent validations (dd-tracer and open telemetry tracer)
################################################################################
class _Base_Postgres_db_integration(_BaseIntegrationsSqlTestClass):
    """ Overwrite or add specific methods for postgres (Validations works on agent and tracer interfaces) """

    db_service = "postgresql"

    @missing_feature(library="python", reason="Python is using the correct span: db.system")
    @missing_feature(library="python_otel", reason="Open Telemetry is using the correct span: db.system")
    @missing_feature(library="java_otel", reason="Open Telemetry is using the correct span: db.system")
<<<<<<< HEAD
    @missing_feature(library="nodejs_otel", reason="Open Telemetry is using the correct span: db.system")
=======
    @bug(library="nodejs", reason="the value of this span should be 'postgresql' instead of  'postgres' ")
>>>>>>> afd8176c
    def test_db_type(self):
        super().test_db_type()


@scenarios.integrations
class Test_Tracer_Postgres_db_integration(_BaseTracerIntegrationsSqlTestClass, _Base_Postgres_db_integration):
    """ Overwrite or add specific validation methods for postgres on tracer interface """

    pass


@scenarios.integrations
class Test_Agent_Postgres_db_integration(_BaseAgentIntegrationsSqlTestClass, _Base_Postgres_db_integration):
    """ Overwrite or add specific validation methods for postgres on agent interface """

    pass


@scenarios.otel_integrations
class Test_Agent_Postgres_db_otel_integration(_BaseOtelAgentIntegrationsSqlTestClass, _Base_Postgres_db_integration):
    """ Overwrite or add specific validation methods for postgres on agent interface (app instrumented by open telemetry) """

    pass


################################################################################
# Mysql: Tracer and Agent validations (dd-tracer and open telemetry tracer)
################################################################################
class _Base_Mysql_db_integration(_BaseIntegrationsSqlTestClass):
    """ Overwrite or add specific methods for Mysql (Validations works on agent and tracer interfaces) """

    db_service = "mysql"

    @missing_feature(library="java", reason="Java is using the correct span: db.instance")
    @bug(library="python", reason="the value of this span should be 'world' instead of  'b'world'' ")
    def test_db_name(self):
        super().test_db_name()

    @bug(library="python", reason="the value of this span should be 'mysqldb' instead of  'b'mysqldb'' ")
    def test_db_user(self):
        super().test_db_user()


@scenarios.integrations
class Test_Tracer_Mysql_db_integration(_BaseTracerIntegrationsSqlTestClass, _Base_Mysql_db_integration):
    """ Overwrite or add specific validation methods for mysql on tracer interface """

    pass


@scenarios.integrations
class Test_Agent_Mysql_db_integration(_BaseAgentIntegrationsSqlTestClass, _Base_Mysql_db_integration):
    """ Overwrite or add specific validation methods for mysql on agent interface """

    pass


@scenarios.otel_integrations
class Test_Agent_Mysql_db_otel_integration(_BaseOtelAgentIntegrationsSqlTestClass, _Base_Mysql_db_integration):
    """ Overwrite or add specific validation methods for mysql on agent interface (app instrumented by open telemetry) """

    pass


################################################################################
# Mssql: Tracer and Agent validations (dd-tracer and open telemetry tracer)
################################################################################
class _Base_Mssql_db_integration(_BaseIntegrationsSqlTestClass):
    """ Overwrite or add specific methods for Mssql (Validations works on agent and tracer interfaces) """

    db_service = "mssql"

    @missing_feature(library="python", reason="Not implemented yet")
    @missing_feature(library="java", reason="Not implemented yet")
    @missing_feature(library="nodejs", reason="Not implemented yet")
    @missing_feature(library="java_otel", reason="Open Telemetry doesn't generate this span")
    @missing_feature(library="nodejs_otel", reason="Open Telemetry doesn't generate this span")
    def test_db_mssql_instance__name(self):
        """ The Microsoft SQL Server instance name connecting to. This name is used to determine the port of a named instance. 
            This value should be set only if it’s specified on the mssql connection string. """
        for db_operation, request in self.requests[self.db_service].items():
            span = self._get_sql_span_for_request(request)
            assert span["meta"][
                "db.mssql.instance_name"
            ].strip(), f"db.mssql.instance_name must not be empty for operation {db_operation}"

    @bug(library="python", reason="bug on pyodbc driver?")
    @missing_feature(library="java", reason="Java is using the correct span: db.instance")
    def test_db_name(self):
        super().test_db_name()

    @missing_feature(library="nodejs", reason="not implemented yet")
    @missing_feature(library="java", reason="not implemented yet")
    @bug(library="python", reason="bug on pyodbc driver?")
    def test_db_system(self):
        super().test_db_system()

    @bug(library="python", reason="bug on pyodbc driver?")
    def test_db_user(self):
        super().test_db_user()


@scenarios.integrations
class Test_Tracer_Mssql_db_integration(_BaseTracerIntegrationsSqlTestClass, _Base_Mssql_db_integration):
    """ Overwrite or add specific validation methods for mssql on tracer interface """

    pass


@scenarios.integrations
class Test_Agent_Mssql_db_integration(_BaseAgentIntegrationsSqlTestClass, _Base_Mssql_db_integration):
    """ Overwrite or add specific validation methods for mssql on agent interface """

    def test_obfuscate_query(self):
        """ All queries come out obfuscated from agent """
        for db_operation, request in self.requests[self.db_service].items():
            span = self._get_sql_span_for_request(request)
            # We launch all queries with two parameters (from weblog)
            if db_operation == "insert":
                expected_obfuscation_count = 1
            elif db_operation == "procedure":
                # Insert and procedure:These operations also receive two parameters, but are obfuscated as only one.
                # Nodejs: The proccedure has a input parameter, but we are calling through method `execute`` and we can't see the parameters in the traces
                expected_obfuscation_count = 0 if context.library.library == "nodejs" else 2
            else:
                expected_obfuscation_count = 2

            observed_obfuscation_count = span["meta"]["sql.query"].count("?")
            assert (
                observed_obfuscation_count == expected_obfuscation_count
            ), f"The mssql query is not properly obfuscated for operation {db_operation}, expecting {expected_obfuscation_count} obfuscation(s), found {observed_obfuscation_count}:\n {span['meta']['sql.query']}"


@scenarios.otel_integrations
class Test_Agent_Mssql_db_otel_integration(_BaseOtelAgentIntegrationsSqlTestClass, _Base_Mssql_db_integration):
    """ Overwrite or add specific validation methods for mssql on agent interface (app instrumented by open telemetry) """

    @bug(library="nodejs_otel", reason="We are not generating this span")
    def test_db_operation(self):
        """ The name of the operation being executed. Mssql and Open Telemetry doesn't report this span when we call to procedure """
        for db_operation, request in self.requests[self.db_service].items():
            span = self._get_sql_span_for_request(request)
            # db.operation span is not generating by Open Telemetry when we call to procedure or we have a syntax error on the SQL
            if db_operation not in ["select_error", "procedure"]:
                assert (
                    db_operation.lower() in span["meta"]["db.operation"].lower()
                ), f"Test is failing for {db_operation}"

    @bug(
        library="nodejs_otel",
        reason="Resource span is not generating correctly. We find resource value: execsql master",
    )
    def test_resource(self):
        super().test_resource()

    @missing_feature(library="nodejs_otel", reason="Open telemetry doesn't send this span for nodejs and mssql")
    def test_db_connection__string(self):
        super().test_db_connection__string()

    @bug(library="nodejs_otel", reason="https://datadoghq.atlassian.net/browse/OTEL-940")
    def test_obfuscate_query(self):
        """ All queries come out obfuscated from agent """
        for db_operation, request in self.requests[self.db_service].items():
            span = self._get_sql_span_for_request(request)

            if db_operation in ["insert", "select"]:
                expected_obfuscation_count = 3
            else:
                expected_obfuscation_count = 2

            observed_obfuscation_count = span["meta"]["db.statement"].count("?")
            assert (
                observed_obfuscation_count == expected_obfuscation_count
            ), f"The mssql query is not properly obfuscated for operation {db_operation}, expecting {expected_obfuscation_count} obfuscation(s), found {observed_obfuscation_count}:\n {span['meta']['db.statement']}"<|MERGE_RESOLUTION|>--- conflicted
+++ resolved
@@ -80,10 +80,7 @@
     @missing_feature(library="python", reason="Python is using the correct span: db.system")
     @missing_feature(library="java_otel", reason="Open Telemetry is using the correct span: db.system")
     @missing_feature(library="python_otel", reason="Open Telemetry is using the correct span: db.system")
-<<<<<<< HEAD
     @missing_feature(library="nodejs_otel", reason="Open Telemetry is using the correct span: db.system")
-=======
->>>>>>> afd8176c
     def test_db_type(self):
         """ DEPRECATED!! Now it is db.system. An identifier for the database management system (DBMS) product being used.
             Must be one of the available values: https://datadoghq.atlassian.net/wiki/spaces/APM/pages/2357395856/Span+attributes#db.system """
@@ -109,10 +106,7 @@
     @missing_feature(library="java", reason="not implemented yet")
     @missing_feature(library="java_otel", reason="not supported by open telemetry")
     @missing_feature(library="python_otel", reason="not supported by open telemetry")
-<<<<<<< HEAD
     @missing_feature(library="nodejs_otel", reason="not supported by open telemetry")
-=======
->>>>>>> afd8176c
     def test_runtime___id(self):
         """ Unique identifier for the current process."""
         for db_operation, request in self.requests[self.db_service].items():
@@ -151,10 +145,7 @@
     @missing_feature(library="nodejs", reason="not implemented yet")
     @missing_feature(library="java_otel", reason="Open Telemetry uses db.name")
     @missing_feature(library="python_otel", reason="Open Telemetry uses db.name")
-<<<<<<< HEAD
     @missing_feature(library="nodejs_otel", reason="Open Telemetry uses db.name")
-=======
->>>>>>> afd8176c
     def test_db_instance(self):
         """ The name of the database being connected to. Database instance name. Formerly db.name"""
         db_container = context.scenario.get_container_by_dd_integration_name(self.db_service)
@@ -177,10 +168,7 @@
     @missing_feature(library="nodejs", reason="not implemented yet")
     @missing_feature(library="python", reason="not implemented yet")
     @missing_feature(library="python_otel", reason="Open Telemetry doesn't send this span for  python")
-<<<<<<< HEAD
     @missing_feature(library="nodejs_otel", reason="Open Telemetry doesn't send this span for  python")
-=======
->>>>>>> afd8176c
     def test_db_operation(self):
         """ The name of the operation being executed """
         for db_operation, request in self.requests[self.db_service].items():
@@ -210,10 +198,7 @@
     @missing_feature(library="java", reason="not implemented yet")
     @missing_feature(library="nodejs", reason="not implemented yet")
     @missing_feature(library="python_otel", reason="Open Telemetry doesn't send this span for python")
-<<<<<<< HEAD
     @missing_feature(library="nodejs_otel", reason="Open Telemetry doesn't send this span for nodejs")
-=======
->>>>>>> afd8176c
     def test_db_sql_table(self):
         """ The name of the primary table that the operation is acting upon, including the database name (if applicable). """
         for db_operation, request in self.requests[self.db_service].items():
@@ -226,11 +211,6 @@
     @missing_feature(library="python", reason="not implemented yet")
     @missing_feature(library="nodejs", reason="not implemented yet")
     @missing_feature(library="java", reason="not implemented yet")
-<<<<<<< HEAD
-=======
-    @missing_feature(library="java_otel", reason="Open Telemetry doesn't generate this span")
-    @missing_feature(library="python_otel", reason="Open Telemetry doesn't generate this span")
->>>>>>> afd8176c
     def test_db_row__count(self):
         """ The number of rows/results from the query or operation. For caches and other datastores. 
         This tag should only set for operations that retrieve stored data, such as GET operations and queries, excluding SET and other commands not returning data.  """
@@ -265,10 +245,7 @@
 
     @missing_feature(library="java_otel", reason="OpenTelemetry uses error.msg")
     @missing_feature(library="python_otel", reason="OpenTelemetry uses error.msg")
-<<<<<<< HEAD
     @missing_feature(library="nodejs_otel", reason="OpenTelemetry uses error.msg")
-=======
->>>>>>> afd8176c
     def test_error_message(self):
         """ A string representing the error message. """
         span = self._get_sql_span_for_request(self.requests[self.db_service]["select_error"])
@@ -328,10 +305,7 @@
 
     @missing_feature(library="java_otel", reason="OpenTelemetry uses db.statement")
     @missing_feature(library="python_otel", reason="OpenTelemetry uses db.statement")
-<<<<<<< HEAD
     @missing_feature(library="nodejs_otel", reason="OpenTelemetry uses db.statement")
-=======
->>>>>>> afd8176c
     def test_sql_query(self):
         """ Usually the query """
         for db_operation, request in self.requests[self.db_service].items():
@@ -395,14 +369,8 @@
         span = self._get_sql_span_for_request(self.requests[self.db_service]["select_error"])
         assert len(span["meta"]["error.msg"].strip()) != 0
 
-<<<<<<< HEAD
     @bug(library="python_otel", reason="https://datadoghq.atlassian.net/browse/OTEL-940")
     @bug(library="nodejs_otel", reason="https://datadoghq.atlassian.net/browse/OTEL-940")
-=======
-    @bug(
-        library="python_otel", reason="https://datadoghq.atlassian.net/browse/OTEL-940",
-    )
->>>>>>> afd8176c
     def test_obfuscate_query(self):
         """ All queries come out obfuscated from agent """
         for db_operation, request in self.requests[self.db_service].items():
@@ -434,11 +402,8 @@
     @missing_feature(library="python", reason="Python is using the correct span: db.system")
     @missing_feature(library="python_otel", reason="Open Telemetry is using the correct span: db.system")
     @missing_feature(library="java_otel", reason="Open Telemetry is using the correct span: db.system")
-<<<<<<< HEAD
-    @missing_feature(library="nodejs_otel", reason="Open Telemetry is using the correct span: db.system")
-=======
+    @missing_feature(library="python", reason="Python is using the correct span: db.system")
     @bug(library="nodejs", reason="the value of this span should be 'postgresql' instead of  'postgres' ")
->>>>>>> afd8176c
     def test_db_type(self):
         super().test_db_type()
 
