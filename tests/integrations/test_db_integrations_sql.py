--- conflicted
+++ resolved
@@ -436,27 +436,7 @@
 class Test_Agent_Mysql_db_otel_integration(_BaseOtelAgentIntegrationsSqlTestClass, _Base_Mysql_db_integration):
     """ Overwrite or add specific validation methods for mysql on agent interface (app instrumented by open telemetry) """
 
-<<<<<<< HEAD
-    @bug(
-        library="python_otel", reason="https://datadoghq.atlassian.net/browse/OTEL-940",
-    )
-    def test_obfuscate_query(self):
-        """ All queries come out obfuscated from agent """
-        for db_operation, request in self.requests[self.db_service].items():
-            span = self._get_sql_span_for_request(request)
-            if db_operation in ["update", "delete", "procedure"]:
-                assert (
-                    span["meta"]["db.statement"].count("?") == 2
-                ), f"The query is not properly obfuscated for operation {db_operation}"
-            elif db_operation is "select_error":
-                continue
-            else:
-                assert (
-                    span["meta"]["db.statement"].count("?") == 3
-                ), f"The query is not properly obfuscated for operation {db_operation}"
-=======
-    pass
->>>>>>> fe8932a1
+    pass
 
 
 ################################################################################
