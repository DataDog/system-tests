# Unless explicitly stated otherwise all files in this repository are licensed under the the Apache License Version 2.0.
# This product includes software developed at Datadog (https://www.datadoghq.com/).
# Copyright 2021 Datadog, Inc.

<<<<<<< HEAD
from utils import coverage, weblog, interfaces, scenarios
from utils._context.header_tag_vars import *
=======
from utils import coverage, weblog, interfaces, scenarios, features

>>>>>>> e69537c1

# basic / legacy tests, just tests user-agent can be received as a tag
@coverage.basic
@features.security_events_metadata
class Test_HeaderTags:
    """DD_TRACE_HEADER_TAGS env var support"""

    def test_trace_header_tags_basic(self):
        """ Test that http.request.headers.user-agent is in all web spans """

        for _, span in interfaces.library.get_root_spans():
            if span.get("type") == "web":
                assert "http.request.headers.user-agent" in span.get("meta", {})


@coverage.basic
@scenarios.library_conf_custom_header_tags
class Test_HeaderTags_Short:
    """Validates that the short, header name only, format for specifying headers correctly tags spans"""

    def setup_trace_header_tags(self):
        self.headers = {HEADER_NAME_SHORT: HEADER_VAL_BASIC}
        self.r = weblog.get("/waf", headers=self.headers)

    def test_trace_header_tags(self):
        tags = {TAG_SHORT: HEADER_VAL_BASIC}

        for data, trace, span in interfaces.library.get_spans(request=self.r):
            for tag in tags:
                assert tag in span["meta"]


@coverage.basic
@scenarios.library_conf_custom_header_tags
class Test_HeaderTags_Long:
    """Validates that input in `<header>:<tag_name>` format correctly tags spans"""

    def setup_trace_header_tags(self):
        self.headers = {HEADER_NAME_LONG: HEADER_VAL_BASIC}
        self.r = weblog.get("/waf", headers=self.headers)

    def test_trace_header_tags(self):
        tags = {TAG_LONG: HEADER_VAL_BASIC}

        for data, trace, span in interfaces.library.get_spans(request=self.r):
            for tag in tags:
                assert tag in span["meta"]


@coverage.basic
@scenarios.library_conf_custom_header_tags
class Test_HeaderTags_Whitespace_Header:
    """Validates that leading/trailing whitespaces are trimmed on the header values given to DD_TRACE_HEADER_TAGS
    e.g, ' header ' in DD_TRACE_HEADER_TAGS=' header ' becomes 'header' and is expected to match req.header of 'header' """

    def setup_trace_header_tags(self):
        self.headers = {HEADER_NAME_WHITESPACE_HEADER: HEADER_VAL_BASIC}
        self.r = weblog.get("/waf", headers=self.headers)

    def test_trace_header_tags(self):
        tags = {TAG_WHITESPACE_HEADER: HEADER_VAL_BASIC}

        for data, trace, span in interfaces.library.get_spans(request=self.r):
            for tag in tags:
                assert tag in span["meta"]


@coverage.basic
@scenarios.library_conf_custom_header_tags
class Test_HeaderTags_Whitespace_Tag:
    """Validates that leading/trailing whitespaces on the Input to DD_TRACE_HEADER_TAGS are 
    trimmed on mapping parts, but whitespaces in between non-whitespace chars are left in-tact."""

    def setup_trace_header_tags(self):
        self.headers = {HEADER_NAME_WHITESPACE_TAG: HEADER_VAL_BASIC}
        self.r = weblog.get("/waf", headers=self.headers)

    def test_trace_header_tags(self):
        tags = {TAG_WHITESPACE_TAG: HEADER_VAL_BASIC}

        for data, trace, span in interfaces.library.get_spans(request=self.r):
            for tag in tags:
                assert tag in span["meta"]


@coverage.basic
@scenarios.library_conf_custom_header_tags
class Test_HeaderTags_Whitespace_Val_Short:
    """Validates that between-char whitespaces in header values are not removed,
    but leading/trailing whitespace is stripped, using short form input"""

    def setup_trace_header_tags(self):
        self.headers = {HEADER_NAME_WHITESPACE_VAL_SHORT: HEADER_VAL_WHITESPACE_VAL_SHORT}
        self.r = weblog.get("/waf", headers=self.headers)

    def test_trace_header_tags(self):
        tags = {TAG_WHITESPACE_VAL_SHORT: HEADER_VAL_WHITESPACE_VAL_SHORT.strip()}

        for data, trace, span in interfaces.library.get_spans(request=self.r):
            for tag in tags:
                assert tag in span["meta"]


@coverage.basic
@scenarios.library_conf_custom_header_tags
class Test_HeaderTags_Whitespace_Val_Long:
    """Validates that between-char whitespaces in header values are not removed,
    but leading/trailing whitespace is stripped, using long form input"""

    def setup_trace_header_tags(self):
        self.headers = {HEADER_NAME_WHITESPACE_VAL_LONG: HEADER_VAL_WHITESPACE_VAL_LONG}
        self.r = weblog.get("/waf", headers=self.headers)

    def test_trace_header_tags(self):
        tags = {TAG_WHITESPACE_VAL_LONG: HEADER_VAL_WHITESPACE_VAL_LONG.strip()}

        for data, trace, span in interfaces.library.get_spans(request=self.r):
            for tag in tags:
                assert tag in span["meta"]


@coverage.basic
@scenarios.library_conf_custom_header_tags_invalid
class Test_HeaderTags_Colon_Leading:
    """ Validates that Input to DD_TRACE_HEADER_TAGS with leading colon results in 0 additional span tags """

    def setup_trace_header_tags(self):
        self.headers = {HEADER_NAME_COLON_LEADING: HEADER_VAL_BASIC}
        self.r = weblog.get("/waf", headers=self.headers)

    def test_trace_header_tags(self):
        nottags = [
            HEADER_NAME_COLON_LEADING,
            TAG_COLON_LEADING,
            CONFIG_COLON_LEADING.split(":")[0],
            CONFIG_COLON_LEADING.split(":")[1],
        ]

        for data, trace, span in interfaces.library.get_spans(request=self.r):
            for tag in nottags:
                assert tag not in span["meta"]


@coverage.basic
@scenarios.library_conf_custom_header_tags_invalid
class Test_HeaderTags_Colon_Trailing:
    """ Validates that DD_TRACE_HEADER_TAGS input that contains a leading or trailing colon results in 0 additional span tags """

    def setup_trace_header_tags(self):
        self.headers = {HEADER_NAME_COLON_TRAILING: HEADER_VAL_BASIC}
        self.r = weblog.get("/waf", headers=self.headers)

    def test_trace_header_tags(self):
        nottags = [
            HEADER_NAME_COLON_TRAILING,
            TAG_COLON_TRAILING,
            CONFIG_COLON_TRAILING.split(":")[0],
            CONFIG_COLON_TRAILING.split(":")[1],
        ]

        for data, trace, span in interfaces.library.get_spans(request=self.r):
            for tag in nottags:
                assert tag not in span["meta"]<|MERGE_RESOLUTION|>--- conflicted
+++ resolved
@@ -2,13 +2,7 @@
 # This product includes software developed at Datadog (https://www.datadoghq.com/).
 # Copyright 2021 Datadog, Inc.
 
-<<<<<<< HEAD
-from utils import coverage, weblog, interfaces, scenarios
-from utils._context.header_tag_vars import *
-=======
 from utils import coverage, weblog, interfaces, scenarios, features
-
->>>>>>> e69537c1
 
 # basic / legacy tests, just tests user-agent can be received as a tag
 @coverage.basic
