from datetime import datetime, timedelta

from utils import context, interfaces, missing_feature, bug, released, flaky, irrelevant
from utils.tools import logger


@released(dotnet="2.12.0", java="0.108.1", nodejs="3.2.0")
@bug(context.scenario == "UDS" and context.library < "nodejs@3.7.0")
@missing_feature(library="cpp")
@missing_feature(library="ruby")
@missing_feature(library="php")
@missing_feature(library="golang", reason="Implemented but not merged in master")
class Test_Telemetry:
    """Test that instrumentation telemetry is sent"""

    # containers for telemetry request to check consistency between library payloads and agent payloads
    library_requests = {}
    agent_requests = {}

    app_started_count = 0

    @flaky(library="java", reason="Agent sometimes respond 502")
    def test_status_ok(self):
        """Test that telemetry requests are successful"""

        def validator(data):
            repsonse_code = data["response"]["status_code"]
            assert 200 <= repsonse_code < 300, f"Got response code {repsonse_code}"

        interfaces.library.validate_telemetry(validator, success_by_default=True)
        interfaces.agent.validate_telemetry(validator, success_by_default=True)

    @bug(
        context.agent_version >= "7.36.0" and context.agent_version < "7.37.0",
        reason="Version reporting of trace agent is broken in 7.36.x release",
    )
    def test_telemetry_proxy_enrichment(self):
        """Test telemetry proxy adds necessary information"""
        interfaces.agent.assert_headers_presence(
            path_filter="/api/v2/apmtelemetry", request_headers=["dd-agent-hostname", "dd-agent-env"],
        )
        interfaces.agent.assert_headers_match(
            path_filter="/api/v2/apmtelemetry", request_headers={"via": r"trace-agent 7\..+"},
        )

    @irrelevant(True, reason="cgroup in weblog is 0::/, so this test can't work")
    def test_telemetry_message_has_datadog_container_id(self):
        """Test telemetry messages contain datadog-container-id"""
        interfaces.agent.assert_headers_presence(
            path_filter="/api/v2/apmtelemetry", request_headers=["datadog-container-id"],
        )

    def test_telemetry_message_required_headers(self):
        """Test telemetry messages contain required headers"""
        interfaces.agent.assert_headers_presence(
            path_filter="/api/v2/apmtelemetry",
            request_headers=["dd-api-key", "dd-telemetry-api-version", "dd-telemetry-request-type"],
        )

    @missing_feature(library="python")
    def test_seq_id(self):
        """Test that messages are sent sequentially"""
        interfaces.library.assert_seq_ids_are_roughly_sequential()
        interfaces.library.assert_no_skipped_seq_ids()

    @bug(library="python", reason="To be explained")
    def test_app_started(self):
        """Request type app-started is sent on startup at least once"""

        def validator(data):
            return data["request"]["content"].get("request_type") == "app-started"

        interfaces.library.validate_telemetry(validator=validator)

    @missing_feature(library="python")
    def test_app_started_sent_only_once(self):
        """Request type app-started is not sent twice"""

        def validator(data):
            if data["request"]["content"].get("request_type") == "app-started":
                self.app_started_count += 1
                assert self.app_started_count < 2, "request_type/app-started has been sent too many times"

        interfaces.library.validate_telemetry(validator=validator, success_by_default=True)

    def test_telemetry_messages_valid(self):
        """Telemetry messages additional validation"""

        integrations_with_version = set()

        def validate_dependencies(dependencies, track_integration_w_version=False, check_integration_w_version=False):
            seen_dependencies = set()
            for dependency in dependencies:
                assert dependency.get("name"), "Dependency name must be specified"
                dependency_id = dependency["name"]
                if dependency.get("version"):
                    dependency_id += dependency["version"]
                    if track_integration_w_version:
                        # Track integrations with versions
                        integrations_with_version.add(dependency["name"])
                else:
                    if check_integration_w_version:
                        # Check for integration versions if sent in app_started
                        assert (
                            dependency_id not in integrations_with_version
                        ), "Integration must have version if specified in app-started"

                assert dependency_id not in seen_dependencies, "Dependency payload must not contain duplicates"
                seen_dependencies.add(dependency_id)

        def validate_top_level_keys(data):
            content = data["request"]["content"]
            if content.get("request_type") == "app-heartbeat" or content.get("request_type") == "app-closing":
                return
            required_top_level_keys = ["api_version", "request_type", "runtime_id", "payload", "host", "tracer_time"]
            for field in required_top_level_keys:
                assert content.get(field), f"{field} must not be empty"
            application = content.get("application")
            required_application_keys = ["language_name", "language_version", "service_name", "tracer_version"]
            assert application, "Application must not be empty"
            for field in required_application_keys:
                assert application.get(field), f"{field} must not be empty"

        def validate_app_started(content):
            host = content["host"]
            payload = content["payload"]
            required_app_started_payload_keys = [
                "hostname",
                "os",
                "os_version",
                "kernel_name",
                "kernel_release",
                "kernel_version",
            ]
            for field in required_app_started_payload_keys:
                assert host.get(field), f"{field} must not be empty"
            if payload.get("dependencies"):
                validate_dependencies(payload["dependencies"])
            if payload.get("integrations"):
                validate_dependencies(payload["integrations"], track_integration_w_version=True)

        def validate_integrations_change(content):
            assert content["payload"]["integrations"], "Integrations changes must not be empty"
            validate_dependencies(content["payload"]["integrations"], check_integration_w_version=True)

        def validate_dependencies_loaded(content):
            assert content["payload"]["dependencies"], "Dependencies loaded must not be empty"
            validate_dependencies(content["payload"]["dependencies"])

        def validate_event_payloads(data):
            content = data["request"]["content"]
<<<<<<< HEAD
            if content.get("request_type") == "app-started":
                validate_app_started(content)
            elif content.get("request_type") == "app-dependencies-loaded":
                validate_dependencies_loaded(content)
            elif content.get("request_type") == "app-integrations-change":
                validate_integrations_change(content)

        interfaces.library.add_telemetry_validation(validator=validate_top_level_keys, is_success_on_expiry=True)
        interfaces.library.add_telemetry_validation(validator=validate_event_payloads, is_success_on_expiry=True)
=======
            if content["request_type"] == "app-dependencies-loaded":
                assert content["payload"]["dependencies"], "dependencies changes must mot be empty"

        interfaces.library.validate_telemetry(validator=validate_integration_changes, success_by_default=True)
        interfaces.library.validate_telemetry(validator=validate_dependencies_changes, success_by_default=True)
>>>>>>> dda5e29a

    @bug(
        library="dotnet",
        reason="""
            Bug in the telemetry agent proxy, that can't reopen connections if they're closed by timeout
            https://github.com/DataDog/datadog-agent/pull/11880
        """,
    )
    @bug(
        library="java",
        weblog_variant="spring-boot-openliberty",
        reason="https://datadoghq.atlassian.net/browse/APPSEC-6583",
    )
    def test_proxy_forwarding(self):
        """Test that all telemetry requests sent by library are forwarded correctly by the agent"""

        def save_data(data, container):
            # payloads are identifed by their seq_id/runtime_id
            key = data["request"]["content"]["seq_id"], data["request"]["content"]["runtime_id"]
            container[key] = data

        # save all data from lib to agent
        interfaces.library.validate_telemetry(lambda data: save_data(data, self.library_requests), True)

        # save all data from agent to backend
        interfaces.agent.validate_telemetry(lambda data: save_data(data, self.agent_requests), True)

        # At the end, check that all data are consistent
        for key, agent_data in self.agent_requests.items():
            agent_message, agent_log_file = agent_data["request"]["content"], agent_data["log_filename"]

            if key not in self.library_requests:
                # once the library interface is validated, weblog is not stopped. But it can send other data, and
                # they won't be seen. The agent interface wait 5 second after, and can collect data. So if the
                # library sent some data during this 5s, the agent interface will see it, but not the library
                # interface. For now, simply do not consider this use case, waiting for a better solution.

                pass

                # logger.error(str({
                #     "library_requests": [{"seq_id": s, "runtime_id": r} for s, r in self.library_requests],
                #     "agent_requests": [{"seq_id": s, "runtime_id": r} for s, r in self.agent_requests],
                # }))

                # raise Exception(
                #     f"Agent proxy forwarded a message that was not sent by the library: {agent_log_file}",
                # )
            else:
                lib_data = self.library_requests.pop(key)
                lib_message, lib_log_file = lib_data["request"]["content"], lib_data["log_filename"]

                if agent_message != lib_message:
                    raise Exception(
                        f"Telemetry proxy message different in messages {lib_log_file} and {agent_log_file}:\n"
                        f"library sent {lib_message}\n"
                        f"agent sent {agent_message}"
                    )

        if len(self.library_requests) != 0:
            for s, r in self.library_requests:
                logger.error(f"seq_id: {s}, runtime_id: {r}")

            raise Exception("The following telemetry messages were not forwarded by the agent")

    @irrelevant(library="java")
    @irrelevant(library="nodejs")
    @irrelevant(library="dotnet")
    def test_app_dependencies_loaded_not_sent(self):
        """app-dependencies-loaded request should not be sent"""
        # Request type app-dependencies-loaded is never sent from certain language tracers
        # In case this changes we need to adjust the backend, by adding the language to this list
        # https://github.com/DataDog/dd-go/blob/prod/domains/appsec/libs/vulnerability_management/model.go#L262
        # This change means we cannot deduplicate runtime with the same library dependencies in the backend since
        # we never have guarantees that we have all the dependencies at one point in time

        def validator(data):
            if data["request"]["content"].get("request_type") == "app-dependencies-loaded":
                raise Exception("request_type app-dependencies-loaded should not be used by this tracer")

        interfaces.library.validate_telemetry(validator=validator, success_by_default=True)

    def test_app_heartbeat(self):
        """Check for heartbeat or messages within interval and valid started and closing messages"""

        prev_message_time = -1
        TELEMETRY_HEARTBEAT_INTERVAL = int(context.weblog_image.env.get("DD_TELEMETRY_HEARTBEAT_INTERVAL", 60))
        ALLOWED_INTERVALS = 2
        fmt = "%Y-%m-%dT%H:%M:%S.%f"

        for data in interfaces.library.get_telemetry_data():
            curr_message_time = datetime.strptime(data["request"]["timestamp_start"], fmt)
            if prev_message_time != -1:
                delta = curr_message_time - prev_message_time
                if delta > timedelta(seconds=ALLOWED_INTERVALS * TELEMETRY_HEARTBEAT_INTERVAL):
                    raise Exception(
                        f"No heartbeat or message sent in {ALLOWED_INTERVALS} hearbeat intervals: "
                        "{TELEMETRY_HEARTBEAT_INTERVAL}\nLast message was sent {str(delta)} seconds ago."
                    )
            prev_message_time = curr_message_time<|MERGE_RESOLUTION|>--- conflicted
+++ resolved
@@ -149,7 +149,6 @@
 
         def validate_event_payloads(data):
             content = data["request"]["content"]
-<<<<<<< HEAD
             if content.get("request_type") == "app-started":
                 validate_app_started(content)
             elif content.get("request_type") == "app-dependencies-loaded":
@@ -157,15 +156,8 @@
             elif content.get("request_type") == "app-integrations-change":
                 validate_integrations_change(content)
 
-        interfaces.library.add_telemetry_validation(validator=validate_top_level_keys, is_success_on_expiry=True)
-        interfaces.library.add_telemetry_validation(validator=validate_event_payloads, is_success_on_expiry=True)
-=======
-            if content["request_type"] == "app-dependencies-loaded":
-                assert content["payload"]["dependencies"], "dependencies changes must mot be empty"
-
-        interfaces.library.validate_telemetry(validator=validate_integration_changes, success_by_default=True)
-        interfaces.library.validate_telemetry(validator=validate_dependencies_changes, success_by_default=True)
->>>>>>> dda5e29a
+        interfaces.library.validate_telemetry(validator=validate_top_level_keys, success_by_default=True)
+        interfaces.library.validate_telemetry(validator=validate_event_payloads, success_by_default=True)
 
     @bug(
         library="dotnet",
