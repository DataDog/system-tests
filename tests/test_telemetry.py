--- conflicted
+++ resolved
@@ -82,7 +82,6 @@
             path_filter="/api/v2/apmtelemetry", request_headers=["datadog-container-id"],
         )
 
-<<<<<<< HEAD
     def test_telemetry_message_required_headers(self):
         """Test telemetry messages contain required headers"""
 
@@ -96,8 +95,6 @@
         )
 
     @missing_feature(library="python")
-=======
->>>>>>> 250fa482
     def test_seq_id(self):
         """Test that messages are sent sequentially"""
 
