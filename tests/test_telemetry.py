--- conflicted
+++ resolved
@@ -176,7 +176,7 @@
     def test_app_started_sent_exactly_once(self):
         """Request type app-started is sent exactly once"""
 
-        count_by_runtime_id = defaultdict(lambda : 0)
+        count_by_runtime_id = defaultdict(lambda: 0)
 
         for data in interfaces.library.get_telemetry_data():
             if get_request_type(data) == "app-started":
@@ -517,7 +517,6 @@
             raise Exception("app-product-change is not emitted when product change is enabled")
 
 
-<<<<<<< HEAD
 @released(cpp="?", dotnet="2.35.0", golang="1.49.1", java="?", python="1.17.3", nodejs="?", php="0.90", ruby="1.11")
 class Test_TelemetryV2:
     """Test telemetry v2 specific constraints"""
@@ -552,9 +551,7 @@
         interfaces.library.validate_telemetry(validator=validator, success_by_default=True)
 
 
-=======
 @irrelevant(True, reason="The test must be adapted to handle correctly v1/v2 payloads")
->>>>>>> 86338535
 @released(python="1.7.0", dotnet="2.12.0", java="0.108.1", nodejs="3.2.0", ruby="1.4.0")
 @bug(context.uds_mode and context.library < "nodejs@3.7.0")
 @missing_feature(library="cpp")
@@ -572,13 +569,8 @@
             raise Exception("No telemetry data to validate on")
 
         for data in telemetry_data:
-<<<<<<< HEAD
             if get_request_type(data) == "app-started":
-                content = data["request"]["content"]
-=======
-            if data["request"]["content"].get("request_type") == "app-started":
                 payload = data["request"]["content"]["payload"]
->>>>>>> 86338535
                 assert (
                     "products" in payload
                 ), f"Product information was expected in app-started event, but was missing in {data['log_filename']}"
