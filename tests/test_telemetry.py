--- conflicted
+++ resolved
@@ -411,27 +411,6 @@
             if not seen:
                 raise Exception(dependency + " not received in app-dependencies-loaded message")
 
-<<<<<<< HEAD
-=======
-    @missing_feature(
-        context.library in ("java", "nodejs", "golang"), reason="Telemetry V2 is not implemented yet. ",
-    )
->>>>>>> 10e70cde
-    def test_app_started_product_info(self):
-        """Assert that product information is accurately reported by telemetry"""
-
-        def validator(data):
-            if not is_v2_payload(data):
-                return True
-            if get_request_type(data) == "app-started":
-                content = data["request"]["content"]
-                products = content["application"]["products"]
-                assert (
-                    "appsec" in products
-                ), "Product information is not accurately reported by telemetry on app-started event"
-
-        self.validate_library_telemetry_data(validator)
-
     @irrelevant(library="ruby")
     @irrelevant(library="golang")
     def test_api_still_v1(self):
@@ -531,11 +510,30 @@
         if app_product_change_event_found is False:
             raise Exception("app-product-change is not emitted when product change is enabled")
 
+
 @released(cpp="?", dotnet="?", golang="1.49.1", java="?", python="?", nodejs="?", php="0.90", ruby="1.11")
 class Test_TelemetryV2:
     """Test telemetry v2 specific constraints"""
+
+    @missing_feature(library = "golang", reason="Product started missing")
+    def test_app_started_product_info(self):
+        """Assert that product information is accurately reported by telemetry"""
+
+        def validator(data):
+            if not is_v2_payload(data):
+                return True
+            if get_request_type(data) == "app-started":
+                content = data["request"]["content"]
+                products = content["application"]["products"]
+                assert (
+                    "appsec" in products
+                ), "Product information is not accurately reported by telemetry on app-started event"
+
+        self.validate_library_telemetry_data(validator)
+
     def test_telemetry_v2_required_headers(self):
         """Assert library add the relevant headers to telemetry v2 payloads """
+
         def validator(data):
             telemetry = data["request"]["content"]
             assert get_header(data, "request", "dd-telemetry-api-version") == telemetry.get("api_version")
@@ -545,7 +543,6 @@
             assert get_header(data, "request", "dd-client-library-version") == application.get("tracer_version")
 
         interfaces.library.validate_telemetry(validator=validator, success_by_default=True)
-
 
 
 @released(python="1.7.0", dotnet="2.12.0", java="0.108.1", nodejs="3.2.0", ruby="1.4.0")
