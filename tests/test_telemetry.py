from datetime import datetime, timedelta
<<<<<<< HEAD

=======
import time
>>>>>>> 865c079b
from utils import context, interfaces, missing_feature, bug, released, flaky, irrelevant, weblog
from utils.tools import logger
from utils.interfaces._misc_validators import HeadersPresenceValidator, HeadersMatchValidator


@released(python="1.7.0", dotnet="2.12.0", java="0.108.1", nodejs="3.2.0")
@bug(context.uds_mode and context.library < "nodejs@3.7.0")
@missing_feature(library="cpp")
@missing_feature(library="ruby")
@missing_feature(library="php")
@missing_feature(library="golang", reason="Implemented but not merged in master")
@missing_feature(context.weblog_variant == "spring-boot-native", reason="GraalVM. Tracing support only")
@missing_feature(context.weblog_variant == "spring-boot-3-native", reason="GraalVM. Tracing support only")
class Test_Telemetry:
    """Test that instrumentation telemetry is sent"""

    # containers for telemetry request to check consistency between library payloads and agent payloads
    library_requests = {}
    agent_requests = {}

    app_started_count = 0

    def validate_library_telemetry_data(self, validator, success_by_default=False):
        telemetry_data = list(interfaces.library.get_telemetry_data())

        if len(telemetry_data) == 0:
            if not success_by_default:
                raise Exception("No telemetry data to validate on")

        for data in telemetry_data:
            validator(data)

    def validate_agent_telemetry_data(self, validator, success_by_default=False):
        telemetry_data = list(interfaces.agent.get_telemetry_data())

        if len(telemetry_data) == 0:
            if not success_by_default:
                raise Exception("No telemetry data to validate on")

        for data in telemetry_data:
            validator(data)

    @flaky(library="java", reason="Agent sometimes respond 502")
    def test_status_ok(self):
        """Test that telemetry requests are successful"""

        def validator(data):
            response_code = data["response"]["status_code"]
            assert 200 <= response_code < 300, f"Got response code {response_code}"

        self.validate_library_telemetry_data(validator)
        self.validate_agent_telemetry_data(validator)

    @bug(
        context.agent_version >= "7.36.0" and context.agent_version < "7.37.0",
        reason="Version reporting of trace agent is broken in 7.36.x release",
    )
    def test_telemetry_proxy_enrichment(self):
        """Test telemetry proxy adds necessary information"""

        def not_onboarding_event(data):
            return data["request"]["content"].get("request_type") != "apm-onboarding-event"

        header_presence_validator = HeadersPresenceValidator(
            request_headers=["dd-agent-hostname", "dd-agent-env"],
            response_headers=(),
            check_condition=not_onboarding_event,
        )
        header_match_validator = HeadersMatchValidator(
            request_headers={"via": r"trace-agent 7\..+"}, response_headers=(), check_condition=not_onboarding_event,
        )

        self.validate_agent_telemetry_data(header_presence_validator)
        self.validate_agent_telemetry_data(header_match_validator)

    @irrelevant(True, reason="cgroup in weblog is 0::/, so this test can't work")
    def test_telemetry_message_has_datadog_container_id(self):
        """Test telemetry messages contain datadog-container-id"""
        interfaces.agent.assert_headers_presence(
            path_filter="/api/v2/apmtelemetry", request_headers=["datadog-container-id"],
        )

    def test_telemetry_message_required_headers(self):
        """Test telemetry messages contain required headers"""

        def not_onboarding_event(data):
            return data["request"]["content"].get("request_type") != "apm-onboarding-event"

        interfaces.agent.assert_headers_presence(
            path_filter="/api/v2/apmtelemetry",
            request_headers=["dd-api-key", "dd-telemetry-api-version", "dd-telemetry-request-type"],
            check_condition=not_onboarding_event,
        )

    @missing_feature(library="python")
    def test_seq_id(self):
        """Test that messages are sent sequentially"""

        MAX_OUT_OF_ORDER_LAG = 0.1  # s

        max_seq_id = 0
        received_max_time = None
        seq_ids = []

        fmt = "%Y-%m-%dT%H:%M:%S.%f"

        telemetry_data = list(interfaces.library.get_telemetry_data())
        if len(telemetry_data) == 0:
            raise Exception("No telemetry data to validate on")

        for data in telemetry_data:
            if 200 <= data["response"]["status_code"] < 300:
                seq_id = data["request"]["content"]["seq_id"]
                seq_ids.append((seq_id, data["log_filename"]))
                curr_message_time = datetime.strptime(data["request"]["timestamp_start"], fmt)
            if seq_id > max_seq_id:
                max_seq_id = seq_id
                received_max_time = curr_message_time
            else:
                if received_max_time is not None and (curr_message_time - received_max_time) > timedelta(
                    seconds=MAX_OUT_OF_ORDER_LAG
                ):
                    raise Exception(
                        f"Received message with seq_id {seq_id} to far more than"
                        f"100ms after message with seq_id {max_seq_id}"
                    )

        seq_ids.sort()
        for i in range(len(seq_ids) - 1):
            diff = seq_ids[i + 1][0] - seq_ids[i][0]
            if diff == 0:
                raise Exception(
                    f"Detected 2 telemetry messages with same seq_id {seq_ids[i + 1][1]} and {seq_ids[i][1]}"
                )

            if diff > 1:
                raise Exception(f"Detected non conscutive seq_ids between {seq_ids[i + 1][1]} and {seq_ids[i][1]}")

    @missing_feature(context.weblog_variant == "spring-boot-native", reason="GraalVM. Tracing support only")
    @missing_feature(context.weblog_variant == "spring-boot-3-native", reason="GraalVM. Tracing support only")
    def test_app_started(self):
        """Request type app-started is sent on startup at least once"""

        def validator(data):
            return data["request"]["content"].get("request_type") == "app-started"

        self.validate_library_telemetry_data(validator)

    def test_app_started_sent_only_once(self):
        """Request type app-started is not sent twice"""

        def validator(data):
            if data["request"]["content"].get("request_type") == "app-started":
                self.app_started_count += 1
                assert self.app_started_count < 2, "request_type/app-started has been sent too many times"

        self.validate_library_telemetry_data(validator)

    @bug(
        library="dotnet",
        reason="""
            Bug in the telemetry agent proxy, that can't reopen connections if they're closed by timeout
            https://github.com/DataDog/datadog-agent/pull/11880
        """,
    )
    @bug(
        library="java",
        weblog_variant="spring-boot-openliberty",
        reason="https://datadoghq.atlassian.net/browse/APPSEC-6583",
    )
    @bug(
        library="java", weblog_variant="spring-boot-wildfly",
    )
    def test_proxy_forwarding(self):
        """Test that all telemetry requests sent by library are forwarded correctly by the agent"""

        def not_onboarding_event(data):
            return data["request"]["content"].get("request_type") != "apm-onboarding-event"

        def save_data(data, container):
            # payloads are identifed by their tracer_time/runtime_id
            if not_onboarding_event(data):
                key = data["request"]["content"]["tracer_time"], data["request"]["content"]["runtime_id"]
                container[key] = data

        self.validate_library_telemetry_data(
            lambda data: save_data(data, self.library_requests), success_by_default=False
        )
        self.validate_agent_telemetry_data(lambda data: save_data(data, self.agent_requests), success_by_default=False)

        # At the end, check that all data are consistent
        for key, agent_data in self.agent_requests.items():
            agent_message, agent_log_file = agent_data["request"]["content"], agent_data["log_filename"]

            if key not in self.library_requests:
                # once the library interface is validated, weblog is not stopped. But it can send other data, and
                # they won't be seen. The agent interface wait 5 second after, and can collect data. So if the
                # library sent some data during this 5s, the agent interface will see it, but not the library
                # interface. For now, simply do not consider this use case, waiting for a better solution.

                pass

                # logger.error(str({
                #     "library_requests": [{"seq_id": s, "runtime_id": r} for s, r in self.library_requests],
                #     "agent_requests": [{"seq_id": s, "runtime_id": r} for s, r in self.agent_requests],
                # }))

                # raise Exception(
                #     f"Agent proxy forwarded a message that was not sent by the library: {agent_log_file}",
                # )
            else:
                lib_data = self.library_requests.pop(key)
                lib_message, lib_log_file = lib_data["request"]["content"], lib_data["log_filename"]

                if agent_message != lib_message:
                    raise Exception(
                        f"Telemetry proxy message different in messages {lib_log_file} and {agent_log_file}:\n"
                        f"library sent {lib_message}\n"
                        f"agent sent {agent_message}"
                    )

        if len(self.library_requests) != 0:
            for s, r in self.library_requests:
                logger.error(f"tracer_time: {s}, runtime_id: {r}")

            raise Exception("The following telemetry messages were not forwarded by the agent")

    @irrelevant(library="java")
    @irrelevant(library="nodejs")
    @irrelevant(library="dotnet")
    def test_app_dependencies_loaded_not_sent(self):
        """app-dependencies-loaded request should not be sent"""
        # Request type app-dependencies-loaded is never sent from certain language tracers
        # In case this changes we need to adjust the backend, by adding the language to this list
        # https://github.com/DataDog/dd-go/blob/prod/domains/appsec/libs/vulnerability_management/model.go#L262
        # This change means we cannot deduplicate runtime with the same library dependencies in the backend since
        # we never have guarantees that we have all the dependencies at one point in time

        def validator(data):
            if data["request"]["content"].get("request_type") == "app-dependencies-loaded":
                raise Exception("request_type app-dependencies-loaded should not be used by this tracer")

        self.validate_library_telemetry_data(validator)

    def setup_app_heartbeat(self):
        time.sleep(20)

    def test_app_heartbeat(self):
        """Check for heartbeat or messages within interval and valid started and closing messages"""

        prev_message_time = -1
        TELEMETRY_HEARTBEAT_INTERVAL = int(context.weblog_image.env.get("DD_TELEMETRY_HEARTBEAT_INTERVAL", 60))
        ALLOWED_INTERVALS = 2
        fmt = "%Y-%m-%dT%H:%M:%S.%f"

        telemetry_data = list(interfaces.library.get_telemetry_data())
        if len(telemetry_data) == 0:
            raise Exception("No telemetry data to validate on")

        for data in telemetry_data:
            curr_message_time = datetime.strptime(data["request"]["timestamp_start"], fmt)
            if prev_message_time != -1:
                delta = curr_message_time - prev_message_time
                if delta > timedelta(seconds=ALLOWED_INTERVALS * TELEMETRY_HEARTBEAT_INTERVAL):
                    raise Exception(
                        f"No heartbeat or message sent in {ALLOWED_INTERVALS} hearbeat intervals: {TELEMETRY_HEARTBEAT_INTERVAL}\nLast message was sent {str(delta)} seconds ago."
                    )
            prev_message_time = curr_message_time

<<<<<<< HEAD
    def setup_app_integrations_change(self):
        self.r = weblog.get("/enable_integration")

    @irrelevant(library="php", reason="Not possible to dynamically load integrations on PHP")
    @irrelevant(library="cpp")
    @irrelevant(library="golang")
    @irrelevant(library="ruby")
    @bug(library="nodejs", reason="Integrations are not implemented correctly")
    def test_app_integrations_change(self):
        """test app-integrations-change requests"""

        # Must match integration loaded in /enable_integration endpoint
        library_integration_map = {
            "nodejs": {},  # TODO: add nodejs integration
            "dotnet": {"NLog": False},
            "java": {"log4j": False},
            "python": {"httplib": False},
        }

        library = context.library.library
        seen_enabled_integrations = library_integration_map[library]

        for data in interfaces.library.get_telemetry_data():
            content = data["request"]["content"]
            if (
                content.get("request_type") == "app-started"
                and content.get("application").get("language_name")
                != "dotnet"  # DOTNET sends all integrations in app-started
            ):
                if content["payload"].get("integrations"):
                    for integration in content["payload"]["integrations"]:
                        integration_id = integration["name"]
                        if integration_id in seen_enabled_integrations:
                            raise Exception("Integration should not be in app-started")
            elif content.get("request_type") == "app-integrations-change":
                if content["payload"].get("integrations"):
                    for integration in content["payload"]["integrations"]:
                        integration_id = integration["name"]
                        if integration_id in seen_enabled_integrations:
                            # DOTNET sets auto_enabled true when an integration runs
                            if (
                                content.get("application").get("language_name") != "dotnet"
                                and integration["auto_enabled"]
                            ):
                                seen_enabled_integrations[integration_id] = True
                            else:
                                seen_enabled_integrations[integration_id] = True

        for integration, seen in seen_enabled_integrations.items():
            if not seen:
                raise Exception(integration + " not reported in app-integrations-enabled message")
=======
    def setup_app_dependencies_loaded(self):
        weblog.get("/load_dependency")

    @irrelevant(library="php")
    @irrelevant(library="cpp")
    @irrelevant(library="golang")
    @irrelevant(library="python")
    @irrelevant(library="ruby")
    @bug(
        library="java",
        reason="""
        A Java application can be redeployed to the same server for many times (for the same JVM process). 
        That means, every new deployment/reload of application will cause reloading classes/dependencies and as the result we will see duplications.
        """,
    )
    def test_app_dependencies_loaded(self):
        """test app-dependencies-loaded requests"""

        test_loaded_dependencies = {
            "dotnet": {"NodaTime": False},
            "nodejs": {"glob": False},
            "java": {"httpclient": False},
        }

        test_defined_dependencies = {
            "dotnet": {},
            "nodejs": {
                "body-parser": False,
                "cookie-parser": False,
                "express": False,
                "express-xml-bodyparser": False,
                "pg": False,
                "glob": False,
            },
            "java": {
                "spring-boot-starter-json": False,
                "spring-boot-starter-jdbc": False,
                "jackson-dataformat-xml": False,
                "dd-trace-api": False,
                "opentracing-api": False,
                "opentracing-util": False,
                "postgresql": False,
                "java-driver-core": False,
                "metrics-core": False,
                "mongo-java-driver": False,
                "ognl": False,
                "protobuf-java": False,
                "grpc-netty-shaded": False,
                "grpc-protobuf": False,
                "grpc-stub": False,
                "jaxb-api": False,
                "bcprov-jdk15on": False,
                "hsqldb": False,
                "spring-boot-starter-security": False,
                "spring-ldap-core": False,
                "spring-security-ldap": False,
                "unboundid-ldapsdk": False,
                "httpclient": False,
            },
        }

        seen_loaded_dependencies = test_loaded_dependencies[context.library.library]
        seen_defined_dependencies = test_defined_dependencies[context.library.library]

        for data in interfaces.library.get_telemetry_data():
            content = data["request"]["content"]
            if content.get("request_type") == "app-started":
                if "dependencies" in content["payload"]:
                    for dependency in content["payload"]["dependencies"]:
                        dependency_id = dependency["name"]  # +dep["version"]
                        if dependency_id in seen_loaded_dependencies:
                            raise Exception("Loaded dependency should not be in app-started")
                        if dependency_id not in seen_defined_dependencies:
                            continue
                        seen_defined_dependencies[dependency_id] = True
            elif content.get("request_type") == "app-dependencies-loaded":
                for dependency in content["payload"]["dependencies"]:
                    dependency_id = dependency["name"]  # +dependency["version"]
                    if seen_loaded_dependencies.get(dependency_id) is True:
                        raise Exception(
                            "Loaded dependency event sent multiple times for same dependency " + dependency_id
                        )
                    if dependency_id in seen_defined_dependencies:
                        seen_defined_dependencies[dependency_id] = True
                    if dependency_id in seen_loaded_dependencies:
                        seen_loaded_dependencies[dependency_id] = True

        for dependency, seen in seen_loaded_dependencies.items():
            if not seen:
                raise Exception(dependency + " not recieved in app-dependencies-loaded message")
>>>>>>> 865c079b
<|MERGE_RESOLUTION|>--- conflicted
+++ resolved
@@ -1,9 +1,5 @@
 from datetime import datetime, timedelta
-<<<<<<< HEAD
-
-=======
 import time
->>>>>>> 865c079b
 from utils import context, interfaces, missing_feature, bug, released, flaky, irrelevant, weblog
 from utils.tools import logger
 from utils.interfaces._misc_validators import HeadersPresenceValidator, HeadersMatchValidator
@@ -273,59 +269,6 @@
                     )
             prev_message_time = curr_message_time
 
-<<<<<<< HEAD
-    def setup_app_integrations_change(self):
-        self.r = weblog.get("/enable_integration")
-
-    @irrelevant(library="php", reason="Not possible to dynamically load integrations on PHP")
-    @irrelevant(library="cpp")
-    @irrelevant(library="golang")
-    @irrelevant(library="ruby")
-    @bug(library="nodejs", reason="Integrations are not implemented correctly")
-    def test_app_integrations_change(self):
-        """test app-integrations-change requests"""
-
-        # Must match integration loaded in /enable_integration endpoint
-        library_integration_map = {
-            "nodejs": {},  # TODO: add nodejs integration
-            "dotnet": {"NLog": False},
-            "java": {"log4j": False},
-            "python": {"httplib": False},
-        }
-
-        library = context.library.library
-        seen_enabled_integrations = library_integration_map[library]
-
-        for data in interfaces.library.get_telemetry_data():
-            content = data["request"]["content"]
-            if (
-                content.get("request_type") == "app-started"
-                and content.get("application").get("language_name")
-                != "dotnet"  # DOTNET sends all integrations in app-started
-            ):
-                if content["payload"].get("integrations"):
-                    for integration in content["payload"]["integrations"]:
-                        integration_id = integration["name"]
-                        if integration_id in seen_enabled_integrations:
-                            raise Exception("Integration should not be in app-started")
-            elif content.get("request_type") == "app-integrations-change":
-                if content["payload"].get("integrations"):
-                    for integration in content["payload"]["integrations"]:
-                        integration_id = integration["name"]
-                        if integration_id in seen_enabled_integrations:
-                            # DOTNET sets auto_enabled true when an integration runs
-                            if (
-                                content.get("application").get("language_name") != "dotnet"
-                                and integration["auto_enabled"]
-                            ):
-                                seen_enabled_integrations[integration_id] = True
-                            else:
-                                seen_enabled_integrations[integration_id] = True
-
-        for integration, seen in seen_enabled_integrations.items():
-            if not seen:
-                raise Exception(integration + " not reported in app-integrations-enabled message")
-=======
     def setup_app_dependencies_loaded(self):
         weblog.get("/load_dependency")
 
@@ -416,4 +359,55 @@
         for dependency, seen in seen_loaded_dependencies.items():
             if not seen:
                 raise Exception(dependency + " not recieved in app-dependencies-loaded message")
->>>>>>> 865c079b
+
+    def setup_app_integrations_change(self):
+        self.r = weblog.get("/enable_integration")
+
+    @irrelevant(library="php", reason="Not possible to dynamically load integrations on PHP")
+    @irrelevant(library="cpp")
+    @irrelevant(library="golang")
+    @irrelevant(library="ruby")
+    @bug(library="nodejs", reason="Integrations are not implemented correctly")
+    def test_app_integrations_change(self):
+        """test app-integrations-change requests"""
+
+        # Must match integration loaded in /enable_integration endpoint
+        library_integration_map = {
+            "nodejs": {},  # TODO: add nodejs integration
+            "dotnet": {"NLog": False},
+            "java": {"log4j": False},
+            "python": {"httplib": False},
+        }
+
+        library = context.library.library
+        seen_enabled_integrations = library_integration_map[library]
+
+        for data in interfaces.library.get_telemetry_data():
+            content = data["request"]["content"]
+            if (
+                content.get("request_type") == "app-started"
+                and content.get("application").get("language_name")
+                != "dotnet"  # DOTNET sends all integrations in app-started
+            ):
+                if content["payload"].get("integrations"):
+                    for integration in content["payload"]["integrations"]:
+                        integration_id = integration["name"]
+                        if integration_id in seen_enabled_integrations:
+                            raise Exception("Integration should not be in app-started")
+            elif content.get("request_type") == "app-integrations-change":
+                if content["payload"].get("integrations"):
+                    for integration in content["payload"]["integrations"]:
+                        integration_id = integration["name"]
+                        if integration_id in seen_enabled_integrations:
+                            # DOTNET sets auto_enabled true when an integration runs
+                            if (
+                                content.get("application").get("language_name") != "dotnet"
+                                and integration["auto_enabled"]
+                            ):
+                                seen_enabled_integrations[integration_id] = True
+                            else:
+                                seen_enabled_integrations[integration_id] = True
+
+        for integration, seen in seen_enabled_integrations.items():
+            if not seen:
+                raise Exception(integration + " not reported in app-integrations-enabled message")