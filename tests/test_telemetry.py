--- conflicted
+++ resolved
@@ -372,7 +372,6 @@
             if not seen:
                 raise Exception(dependency + " not recieved in app-dependencies-loaded message")
 
-<<<<<<< HEAD
     def setup_app_dependency_loaded_not_sent_dependency_collection_disabled(self):
         weblog.get("/enable_product")
 
@@ -441,7 +440,6 @@
                         )
 
         self.validate_library_telemetry_data(validator)
-=======
     def setup_app_product_change(self):
         weblog.get("/enable_product")
 
@@ -502,7 +500,6 @@
                 assert (
                     "products" not in content["payload"]
                 ), "Product information is present telemetry data on app-started event when all products are diabled"
->>>>>>> e4c9e6fb
 
 
 @released(cpp="?", dotnet="?", golang="?", java="?", nodejs="?", php="?", python="?", ruby="?")
