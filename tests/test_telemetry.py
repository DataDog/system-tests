import json
from collections import defaultdict
from datetime import timedelta
import time
from dateutil.parser import isoparse
from utils import context, interfaces, missing_feature, bug, flaky, irrelevant, weblog, scenarios, features, rfc, logger
from utils.interfaces._misc_validators import HeadersPresenceValidator, HeadersMatchValidator
from utils.telemetry import get_lang_configs, load_telemetry_json

INTAKE_TELEMETRY_PATH = "/api/v2/apmtelemetry"
AGENT_TELEMETRY_PATH = "/telemetry/proxy/api/v2/apmtelemetry"


def get_header(data, origin, name):
    for h in data[origin]["headers"]:
        if h[0].lower() == name:
            return h[1]
    return None


def get_request_content(data):
    return data["request"]["content"]


def get_request_type(data):
    return get_request_content(data).get("request_type")


def get_configurations(data):
    return get_request_content(data)["payload"].get("configuration")


def get_service_name(data):
    return get_request_content(data)["application"].get("service_name")


def not_onboarding_event(data):
    return get_request_type(data) != "apm-onboarding-event"


def is_v2_payload(data):
    return get_request_content(data).get("api_version") == "v2"


def is_v1_payload(data):
    return get_request_content(data).get("api_version") == "v1"


@rfc("https://docs.google.com/document/d/1Fai2gZlkvfa_WQs_yJsmi3nUwiOsMtNu2LFBnbTHJRA/edit#heading=h.llmi584vls7r")
@features.telemetry_instrumentation
class Test_Telemetry:
    """Test that instrumentation telemetry is sent"""

    # containers for telemetry request to check consistency between library payloads and agent payloads
    library_requests: dict[tuple[str, str], dict] = {}
    agent_requests: dict[tuple[str, str], dict] = {}

    def validate_library_telemetry_data(self, validator, *, success_by_default=False):
        telemetry_data = list(interfaces.library.get_telemetry_data(flatten_message_batches=False))

        if len(telemetry_data) == 0 and not success_by_default:
            raise ValueError("No telemetry data to validate on")

        for data in telemetry_data:
            validator(data)

    def validate_agent_telemetry_data(self, validator, *, flatten_message_batches=True, success_by_default=False):
        telemetry_data = list(interfaces.agent.get_telemetry_data(flatten_message_batches=flatten_message_batches))

        if len(telemetry_data) == 0 and not success_by_default:
            raise ValueError("No telemetry data to validate on")

        for data in telemetry_data:
            validator(data)

    def test_telemetry_message_data_size(self):
        """Test telemetry message data size"""

        def validator(data):
            if data["request"]["length"] >= 5_000_000:
                raise ValueError("Received message size is more than 5MB")

        self.validate_library_telemetry_data(validator)
        self.validate_agent_telemetry_data(validator)

    def test_status_ok(self):
        """Test that telemetry requests sent to agent are successful"""

        def validator(data):
            response_code = data["response"]["status_code"]
            assert 200 <= response_code < 300, f"Got response code {response_code} in {data['log_filename']}"

        self.validate_library_telemetry_data(validator)

    @bug(context.agent_version >= "7.36.0" and context.agent_version < "7.37.0", reason="APMRP-360")
    @bug(context.agent_version > "7.53.0", reason="APMAPI-926")
    def test_telemetry_proxy_enrichment(self):
        """Test telemetry proxy adds necessary information"""

        header_presence_validator = HeadersPresenceValidator(
            request_headers=["dd-agent-hostname", "dd-agent-env"],
            response_headers=(),
            check_condition=not_onboarding_event,
        )
        header_match_validator = HeadersMatchValidator(
            request_headers={"via": r"trace-agent 7\..+"}, check_condition=not_onboarding_event
        )

        self.validate_agent_telemetry_data(header_presence_validator)
        self.validate_agent_telemetry_data(header_match_validator)

    @irrelevant(condition=True, reason="cgroup in weblog is 0::/, so this test can't work")
    def test_telemetry_message_has_datadog_container_id(self):
        """Test telemetry messages contain datadog-container-id"""
        interfaces.agent.assert_headers_presence(
            path_filter=INTAKE_TELEMETRY_PATH, request_headers=["datadog-container-id"]
        )

    @missing_feature(library="cpp")
    def test_telemetry_message_required_headers(self):
        """Test telemetry messages contain required headers"""

        interfaces.agent.assert_headers_presence(path_filter=INTAKE_TELEMETRY_PATH, request_headers=["dd-api-key"])
        interfaces.library.assert_headers_presence(
            path_filter=AGENT_TELEMETRY_PATH,
            request_headers=["dd-telemetry-api-version", "dd-telemetry-request-type"],
            check_condition=not_onboarding_event,
        )

    @irrelevant(library="php", reason="PHP registers 2 telemetry services")
    def test_seq_id(self):
        """Test that messages are sent sequentially"""

        max_out_of_order_lag = timedelta(seconds=0.3)  # s

        telemetry_data = list(interfaces.library.get_telemetry_data(flatten_message_batches=False))
        if len(telemetry_data) == 0:
            raise ValueError("No telemetry data to validate on")

        data_list_per_runtime = defaultdict(list)
        for data in telemetry_data:
            data_list_per_runtime[data["request"]["content"]["runtime_id"]].append(data)

        for runtime_id, data_list in data_list_per_runtime.items():
            logger.debug(f"Validating telemetry messages for runtime_id {runtime_id}")

            last_known_data = None

            for data in data_list:
                seq_id = data["request"]["content"]["seq_id"]
                curr_message_time = isoparse(data["request"]["timestamp_start"])
                logger.debug(f"Message at {curr_message_time.ctime()} in {data['log_filename']}, seq_id: {seq_id}")

                if not (200 <= data["response"]["status_code"] < 300):
                    logger.info(f"Response is {data['response']['status_code']}")

                if last_known_data is None:
                    # first payload sent, nothing to check
                    continue

                last_seq_id = last_known_data["request"]["content"]["seq_id"]
                last_message_time = isoparse(last_known_data["request"]["timestamp_start"])

                # in theory, this assertion can't fail, as timestamp_start is set by the proxy
                assert curr_message_time > last_message_time

                # check that the current seq_id is greater or equal than the previous one
                assert (
                    seq_id >= last_seq_id
                ), f"Detected non consecutive seq_ids between {data['log_filename']} and {last_known_data['log_filename']}"

                if seq_id == last_seq_id:
                    # if consecutive requests sue the same number, it may be caused by a retry
                    # in that situation, the time between the two requests should be very small
                    # in theory less than 100ms, we allow a bit more time in the test
                    if curr_message_time - last_message_time > max_out_of_order_lag:
                        raise ValueError(
                            f"Received message with seq_id {seq_id} to far more than"
                            f"100ms after message with seq_id {last_seq_id}"
                        )

                last_known_data = data

    @missing_feature(context.library < "ruby@1.22.0", reason="app-started not sent")
    @flaky(context.library <= "python@1.20.2", reason="APMRP-360")
    @irrelevant(library="php", reason="PHP registers 2 telemetry services")
    @features.telemetry_app_started_event
    def test_app_started_sent_exactly_once(self):
        """Request type app-started is sent exactly once"""

        count_by_runtime_id: dict[str, int] = defaultdict(lambda: 0)

        for data in interfaces.library.get_telemetry_data():
            if get_request_type(data) == "app-started":
                logger.debug(
                    f"Found app-started in {data['log_filename']}. Response from agent: {data['response']['status_code']}"
                )
                runtime_id = data["request"]["content"]["runtime_id"]
                if data["response"]["status_code"] == 202:
                    count_by_runtime_id[runtime_id] += 1

        assert all(count == 1 for count in count_by_runtime_id.values())

    @missing_feature(context.library < "ruby@1.22.0", reason="app-started not sent")
    @bug(context.library >= "dotnet@3.4.0", reason="APMAPI-728")
    @features.telemetry_app_started_event
    def test_app_started_is_first_message(self):
        """Request type app-started is the first telemetry message or the first message in the first batch"""
        telemetry_data = list(interfaces.library.get_telemetry_data(flatten_message_batches=False))
        assert len(telemetry_data) > 0, "No telemetry messages"
        if telemetry_data[0]["request"]["content"].get("request_type") == "message-batch":
            first_message = telemetry_data[0]["request"]["content"]["payload"][0]
            assert (
                first_message.get("request_type") == "app-started"
            ), "app-started was not the first message in the first batch"
        else:
            # In theory, app-started must have seq_id 1, but tracers may skip seq_ids if sending messages fail.
            # So we will check that app-started is the first message by seq_id, rather than strictly seq_id 1.
            telemetry_data = sorted(telemetry_data, key=lambda x: x["request"]["content"]["seq_id"])
            app_started = [d for d in telemetry_data if d["request"]["content"].get("request_type") == "app-started"]
            assert app_started, "app-started message not found"
            min_seq_id = min(d["request"]["content"]["seq_id"] for d in telemetry_data)
            assert (
                app_started[0]["request"]["content"]["seq_id"] == min_seq_id
            ), "app-started is not the first message by seq_id"

    @bug(weblog_variant="spring-boot-openliberty", reason="APPSEC-6583")
    @bug(weblog_variant="spring-boot-wildfly", reason="APPSEC-6583")
    @bug(context.agent_version > "7.53.0", reason="APMAPI-926")
    def test_proxy_forwarding(self):
        """Test that all telemetry requests sent by library are forwarded correctly by the agent"""

        def save_data(data, container):
            # payloads are identifed by their seq_id/runtime_id
            if not_onboarding_event(data):
                assert "seq_id" in data["request"]["content"], f"`seq_id` is missing in {data['log_filename']}"
                key = data["request"]["content"]["seq_id"], data["request"]["content"]["runtime_id"]
                container[key] = data

        self.validate_library_telemetry_data(
            lambda data: save_data(data, self.library_requests), success_by_default=False
        )
        self.validate_agent_telemetry_data(
            lambda data: save_data(data, self.agent_requests), flatten_message_batches=True, success_by_default=False
        )

        # At the end, check that all data are consistent
        for key, agent_data in self.agent_requests.items():
            agent_message, agent_log_file = agent_data["request"]["content"], agent_data["log_filename"]

            if key not in self.library_requests:
                # once the library interface is validated, weblog is not stopped. But it can send other data, and
                # they won't be seen. The agent interface wait 5 second after, and can collect data. So if the
                # library sent some data during this 5s, the agent interface will see it, but not the library
                # interface. For now, simply do not consider this use case, waiting for a better solution.

                pass

                # logger.error(str({
                #     "library_requests": [{"seq_id": s, "runtime_id": r} for s, r in self.library_requests],
                #     "agent_requests": [{"seq_id": s, "runtime_id": r} for s, r in self.agent_requests],
                # }))

                # raise Exception(
                #     f"Agent proxy forwarded a message that was not sent by the library: {agent_log_file}",
                # )
            else:
                lib_data = self.library_requests.pop(key)
                lib_message, lib_log_file = lib_data["request"]["content"], lib_data["log_filename"]

                if agent_message != lib_message:
                    raise ValueError(
                        f"Telemetry proxy message different in messages {lib_log_file} and {agent_log_file}:\n"
                        f"library sent {lib_message}\n"
                        f"agent sent {agent_message}"
                    )

        if len(self.library_requests) != 0:
            for s, r in self.library_requests:
                logger.error(f"seq_id: {s}, runtime_id: {r}")

            raise Exception("The following telemetry messages were not forwarded by the agent")

    @staticmethod
    def _get_heartbeat_delays_by_runtime() -> dict:
        """Returns a dict where :
        The key is the runtime id
        The value is a list of delay observed on this runtime id
        """

        telemetry_data = list(interfaces.library.get_telemetry_data())
        heartbeats_by_runtime = defaultdict(list)

        for data in telemetry_data:
            if data["request"]["content"].get("request_type") == "app-heartbeat":
                heartbeats_by_runtime[data["request"]["content"]["runtime_id"]].append(data)

        delays_by_runtime = {}

        for runtime_id, heartbeats in heartbeats_by_runtime.items():
            assert len(heartbeats) > 2, f"No enough telemetry messages to check delays for runtime id {runtime_id}"

            logger.debug(f"Heartbeats for runtime {runtime_id}:")

            # In theory, it's sorted. Let be safe
            heartbeats.sort(key=lambda data: isoparse(data["request"]["timestamp_start"]))

            prev_message_time = None
            delays: list[float] = []
            for data in heartbeats:
                curr_message_time = isoparse(data["request"]["timestamp_start"])
                if prev_message_time is None:
                    logger.debug(f"  * {data['log_filename']}: {curr_message_time}")
                else:
                    delay = (curr_message_time - prev_message_time).total_seconds()
                    logger.debug(f"  * {data['log_filename']}: {curr_message_time} => {delay}s ellapsed")
                    delays.append(delay)

                prev_message_time = curr_message_time

            delays_by_runtime[runtime_id] = delays

        return delays_by_runtime

    @missing_feature(library="cpp_nginx", reason="DD_TELEMETRY_HEARTBEAT_INTERVAL not supported")
    @missing_feature(library="cpp_httpd", reason="DD_TELEMETRY_HEARTBEAT_INTERVAL not supported")
    @flaky(context.library <= "java@1.38.1", reason="APMRP-360")
    @flaky(context.library <= "php@0.90", reason="APMRP-360")
    @flaky(library="ruby", reason="APMAPI-226")
    @flaky(context.library >= "java@1.39.0", reason="APMAPI-723")
    @bug(context.library > "php@1.5.1", reason="APMAPI-971")
    @features.telemetry_heart_beat_collected
    def test_app_heartbeats_delays(self):
        """Check for telemetry heartbeat are not sent too fast/slow, regarding DD_TELEMETRY_HEARTBEAT_INTERVAL
        There are a lot of reason for individual heartbeats to be sent too slow/fast, and the subsequent ones
        to be sent too fast/slow so the RFC says that it must not drift. So we will check the average delay
        """

        delays_by_runtime = self._get_heartbeat_delays_by_runtime()

        # This interval can't be perfeclty exact, give some room for tests
        lower_limit = timedelta(seconds=context.telemetry_heartbeat_interval * 0.75).total_seconds()
        upper_limit = timedelta(seconds=context.telemetry_heartbeat_interval * 1.5).total_seconds()
        expectation = f"It should be sent every {context.telemetry_heartbeat_interval}s"

        for delays in delays_by_runtime.values():
            average_delay = sum(delays) / len(delays)
            assert average_delay > lower_limit, f"Heartbeat sent too fast: {average_delay}s. {expectation}"
            assert average_delay < upper_limit, f"Heartbeat sent too slow: {average_delay}s. {expectation}"

    def setup_app_dependencies_loaded(self):
        weblog.get("/load_dependency")

    @irrelevant(library="php")
    @irrelevant(library="cpp_nginx")
    @irrelevant(library="cpp_httpd")
    @irrelevant(library="golang")
    @irrelevant(library="python")
    @missing_feature(context.library < "ruby@1.22.0", reason="Telemetry V2 is not implemented yet")
    @irrelevant(
        library="java",
        reason="""
        A Java application can be redeployed to the same server for many times (for the same JVM process).
        That means, every new deployment/reload of application will cause reloading classes/dependencies and as the result we will see duplications.
        """,
    )
    def test_app_dependencies_loaded(self):
        """Test app-dependencies-loaded requests"""

        test_loaded_dependencies: dict[str, dict[str, bool]] = {
            "dotnet": {"NodaTime": False},
            "nodejs": {"glob": False},
            "java": {"httpclient": False},
            "ruby": {"bundler": False},
        }

        test_defined_dependencies: dict[str, dict[str, bool]] = {
            "dotnet": {},
            "nodejs": {
                "body-parser": False,
                "cookie-parser": False,
                "express": False,
                "express-xml-bodyparser": False,
                "pg": False,
                "glob": False,
            },
            "java": {
                "spring-boot-starter-json": False,
                "spring-boot-starter-jdbc": False,
                "jackson-dataformat-xml": False,
                "dd-trace-api": False,
                "opentracing-api": False,
                "opentracing-util": False,
                "postgresql": False,
                "java-driver-core": False,
                "metrics-core": False,
                "mongo-java-driver": False,
                "ognl": False,
                "protobuf-java": False,
                "grpc-netty-shaded": False,
                "grpc-protobuf": False,
                "grpc-stub": False,
                "jaxb-api": False,
                "bcprov-jdk15on": False,
                "hsqldb": False,
                "spring-boot-starter-security": False,
                "spring-ldap-core": False,
                "spring-security-ldap": False,
                "unboundid-ldapsdk": False,
                "httpclient": False,
            },
            "ruby": {},
        }

        seen_loaded_dependencies = test_loaded_dependencies[context.library.name]
        seen_defined_dependencies = test_defined_dependencies[context.library.name]

        for data in interfaces.library.get_telemetry_data():
            content = data["request"]["content"]
            if content.get("request_type") == "app-started":
                if "dependencies" in content["payload"]:
                    for dependency in content["payload"]["dependencies"]:
                        dependency_id = dependency["name"]  # +dep["version"]
                        if dependency_id in seen_loaded_dependencies:
                            raise Exception("Loaded dependency should not be in app-started")
                        if dependency_id not in seen_defined_dependencies:
                            continue
                        seen_defined_dependencies[dependency_id] = True
            elif content.get("request_type") == "app-dependencies-loaded":
                for dependency in content["payload"]["dependencies"]:
                    dependency_id = dependency["name"]  # +dependency["version"]
                    if seen_loaded_dependencies.get(dependency_id) is True:
                        raise Exception(
                            "Loaded dependency event sent multiple times for same dependency " + dependency_id
                        )
                    if dependency_id in seen_defined_dependencies:
                        seen_defined_dependencies[dependency_id] = True
                    if dependency_id in seen_loaded_dependencies:
                        seen_loaded_dependencies[dependency_id] = True

        for dependency, seen in seen_loaded_dependencies.items():
            if not seen:
                raise Exception(dependency + " not received in app-dependencies-loaded message")

    @irrelevant(library="ruby")
    @irrelevant(library="golang")
    @irrelevant(library="dotnet")
    @irrelevant(library="python")
    @irrelevant(library="php")
    @irrelevant(library="java")
    @irrelevant(library="nodejs")
    @irrelevant(library="cpp_nginx")
    @irrelevant(library="cpp_httpd")
    def test_api_still_v1(self):
        """Test that the telemetry api is still at version v1
        If this test fails, please mark Test_TelemetryV2 as released for the current version of the tracer,
        and this test as no longer relevant
        """

        def validator(data):
            assert is_v1_payload(data)

        self.validate_library_telemetry_data(validator=validator, success_by_default=True)

    @missing_feature(context.library in ("php",), reason="Telemetry is not implemented yet.")
    @missing_feature(context.library < "ruby@1.22.0", reason="Telemetry V2 is not implemented yet")
    def test_app_started_client_configuration(self):
        """Assert that default and other configurations that are applied upon start time are sent with the app-started event"""

        trace_agent_port = scenarios.default.weblog_container.trace_agent_port

        test_configuration: dict[str, dict] = {
            "dotnet": {},
            "nodejs": {"hostname": "proxy", "port": trace_agent_port, "appsec.enabled": True},
            # to-do :need to add configuration keys once python bug is fixed
            "python": {},
            "cpp_nginx": {"trace_agent_port": trace_agent_port},
            "cpp_httpd": {"trace_agent_port": trace_agent_port},
            "java": {"trace_agent_port": trace_agent_port, "telemetry_heartbeat_interval": 2},
            "ruby": {"DD_AGENT_TRANSPORT": "TCP"},
            "golang": {"lambda_mode": False},
        }
        configuration_map = test_configuration[context.library.name]

        def validator(data):
            if get_request_type(data) == "app-started":
                content = data["request"]["content"]
                configurations = content["payload"]["configuration"]
                configurations_present = []

                # validator is updated to handle tracers sending configuration chaining data
                for expected_config_name, expected_value in configuration_map.items():
                    config_name_to_check = expected_config_name
                    if context.library.name == "java":
                        # support for older versions of Java Tracer
                        config_name_to_check = expected_config_name.replace(".", "_")

                    expected_value_str = str(expected_value).lower()

                    # Check if any configuration entry matches the expected name and value
                    config_found = False
                    for cnf in configurations:
                        # Handle different configuration structures - some might not have 'value' key
                        if cnf.get("name") == config_name_to_check:
                            config_value = cnf.get("value")
                            if config_value is not None and str(config_value).lower() == expected_value_str:
                                config_found = True
                                configurations_present.append(expected_config_name)
                                break

                    if not config_found:
                        # For debugging, show all entries with this config name
                        matching_entries = [cnf for cnf in configurations if cnf.get("name") == config_name_to_check]
                        if matching_entries:
                            values_found = [
                                f"{cnf.get('value', 'NO_VALUE')} (origin: {cnf.get('origin', 'unknown')}, keys: {list(cnf.keys())})"
                                for cnf in matching_entries
                            ]
                            raise Exception(
                                f"Client Configuration {expected_config_name} expected value is {expected_value_str} "
                                f"but found values: {values_found}"
                            )
                        else:
                            raise Exception(
                                f"Client Configuration information is not accurately reported, "
                                f"{expected_config_name} is not present in configuration on app-started event"
                            )

        self.validate_library_telemetry_data(validator)

    def setup_app_product_change(self):
        weblog.get("/enable_product")

    @missing_feature(
        context.library in ("dotnet", "nodejs", "java", "python", "golang", "cpp_nginx", "cpp_httpd", "php", "ruby"),
        reason="Weblog GET/enable_product and app-product-change event is not implemented yet.",
    )
    def test_app_product_change(self):
        """Test product change data when product is enabled"""

        telemetry_data = list(interfaces.library.get_telemetry_data())
        if len(telemetry_data) == 0:
            raise Exception("No telemetry data to validate on")

        app_product_change_event_found = False
        for data in telemetry_data:
            if get_request_type(data) == "app-product-change":
                content = data["request"]["content"]
                app_product_change_event_found = True
                products = content["payload"]["products"]
                for product in products:
                    appsec_enabled = product["appsec"]["enabled"]
                    profiler_enabled = product["profiler"]["enabled"]
                    dynamic_instrumentation_enabled = product["dynamic_instrumentation"]["enabled"]
                    assert (
                        appsec_enabled is True
                    ), "Product appsec Product profiler enabled was expected to be True, found False"
                    assert profiler_enabled is True, "Product profiler enabled was expected to be True, found False"
                    assert (
                        dynamic_instrumentation_enabled is False
                    ), "Product dynamic_instrumentation enabled was expected to be False, found True"

        if app_product_change_event_found is False:
            raise Exception("app-product-change is not emitted when product change is enabled")


@features.telemetry_app_started_event
<<<<<<< HEAD
@scenarios.telemetry_enhanced_config_reporting
@rfc("https://docs.google.com/document/d/1vhIimn2vt4tDRSxsHn6vWSc8zYHl0Lv0Fk7CQps04C4/edit?usp=sharing")
class Test_TelemetryEnhancedConfigReporting:
    """Test that configuration sources are sent with telemetry events of interest in correct precedence order under the app-started event feature"""

    # tests that seq_id is correctly set for each configuration entry for a given configuration name based on the that SDKs
    # precedence order as defined below
    CONFIG_PRECEDENCE_ORDER = {
=======
@scenarios.telemetry_app_started_config_chaining
class Test_TelemetryConfigurationChaining:
    """Test that configuration sources are sent with app-started event in correct precedence order.

    IMPORTANT: The order of configuration entries in the telemetry payload does NOT matter.
    What matters is that the `seq_id` values reported for each configuration reflect the correct
    precedence order as defined in `_ORIGIN_PRECEDENCE_ORDER`. This test verifies that for each
    configuration, the `seq_id` increases as the origin precedence increases, regardless of the
    order in which the entries appear in the payload.
    """

    # Official configuration origin precedence order (from lowest to highest precedence)
    # Based on Node.js tracer implementation
    _ORIGIN_PRECEDENCE_ORDER = [
        "default",
        "calculated",
        "local_stable_config",
        "env_var",
        "fleet_stable_config",
        "code",
        "remote_config",
    ]

    # Test configuration constant for config chaining tests
    _CONFIG_CHAINING_TEST_CONFIG = {
>>>>>>> a1141a75
        "nodejs": {
            "configuration": {
                "DD_LOGS_INJECTION": [
                    {"name": "DD_LOGS_INJECTION", "origin": "default", "value": False},
                    {"name": "DD_LOGS_INJECTION", "origin": "env_var", "value": False},
                    {"name": "DD_LOGS_INJECTION", "origin": "code", "value": True},
                ],
            },
<<<<<<< HEAD
        },
        "python": {
            "configuration": {
                "DD_LOGS_INJECTION": [
                    {"name": "DD_LOGS_INJECTION", "origin": "default", "value": True},
                    {"name": "DD_LOGS_INJECTION", "origin": "env_var", "value": False},
                    {"name": "DD_LOGS_INJECTION", "origin": "code", "value": True},
                ],
            },
        },
        "dotnet": {
            "configuration": {
                "DD_LOGS_INJECTION": [
                    {"name": "DD_LOGS_INJECTION", "origin": "default", "value": True},
                    {"name": "DD_LOGS_INJECTION", "origin": "env_var", "value": False},
                    {"name": "DD_LOGS_INJECTION", "origin": "code", "value": True},
                ],
            },
        },
=======
        },  # configurations should be ordered according to _ORIGIN_PRECEDENCE_ORDER
>>>>>>> a1141a75
    }

    @classmethod
    def get_origin_precedence_order(cls) -> list[str]:
        """Get the official configuration origin precedence order (lowest to highest)

<<<<<<< HEAD
        def validator(data):
            # Some SDKs may send programmatic configuration changes in the app-client-configuration-change event
            # so we need to check for all relevant events to ensure that seq_id is correct in the lifetime of the application
            content = data["request"]["content"]
            # dotnet sends message-batch with app-started [and app-client-configuration-change?]
            if content.get("request_type") == "message-batch":
                content = content["payload"][0]
            if content.get("request_type") not in ["app-started", "app-client-configuration-change"]:
                return

            configurations = content["payload"]["configuration"]
            assert configurations, f"No configurations found in telemetry event: {configurations}"
=======
        Returns:
            List of origin names in precedence order from lowest to highest

        """
        return cls._ORIGIN_PRECEDENCE_ORDER.copy()
>>>>>>> a1141a75

    @scenarios.telemetry_app_started_config_chaining
    def test_app_started_config_chaining(self):
        """Assert that all configuration sources read at start time are sent with the app-started event in the correct order"""
        self._validate_config_chaining(require_seq_id=True)

    @scenarios.telemetry_app_started_config_chaining
    def test_app_started_config_chaining_no_seq_id(self):
        """If for some reason the seq_id is not sent, assert that all configuration sources read at start time for a given configuration
        are sent with the app-started event in the correct order
        """
        self._validate_config_chaining(require_seq_id=False)

    def _validate_config_chaining(self, *, require_seq_id: bool = True) -> None:
        """Common validation logic for configuration chaining tests

        Args:
            require_seq_id: Whether to require and validate seq_id presence and ordering

        """
        nodejs_expected_config = self._CONFIG_CHAINING_TEST_CONFIG["nodejs"]["configuration"]

        def validator(data):
<<<<<<< HEAD
            config_name = list(self.CONFIG_PRECEDENCE_ORDER[context.library.name]["configuration"].keys())[0]
            config_precedence_order = self.CONFIG_PRECEDENCE_ORDER[context.library.name]["configuration"][config_name]

            # Map config name to the latest list of config entries (dicts)
            latest_configs: dict[str, list[dict]] = {}

            for telemetry_payload in data:
                content = telemetry_payload["request"]["content"]
                # dotnet sends message-batch with app-started [and app-client-configuration-change?]
                if content.get("request_type") == "message-batch":
                    content = content["payload"][0]
                # Some SDKs may send programmatic configuration changes in the app-client-configuration-change event
                # so we need to check for all relevant events to ensure that seq_id is correct in the lifetime of the application
                if content.get("request_type") not in ["app-started", "app-client-configuration-change"]:
                    continue

                configurations = content["payload"]["configuration"]
                assert configurations, f"No configurations found in telemetry event: {configurations}"

                # Group configs by name for this payload
                configs_by_name: dict[str, list[dict]] = {}
                for cnf in configurations:
                    name = cnf["name"]
                    configs_by_name.setdefault(name, []).append(cnf)

                # Update latest_configs: replace only if present in this payload
                latest_configs.update(configs_by_name)

            # Use only the latest set of configs for the config name of interest
            matching_configs = latest_configs.get(config_name, [])

            assert (
                len(matching_configs) >= len(config_precedence_order)
            ), f"Expected {len(config_precedence_order)} configurations for {config_name}, but found {len(matching_configs)}"
            # order by seq_id
            matching_configs.sort(key=lambda x: x["seq_id"])

            for i in range(len(config_precedence_order)):
                assert matching_configs[i]["name"] == config_precedence_order[i]["name"]
                assert matching_configs[i]["origin"] == config_precedence_order[i]["origin"]
                assert matching_configs[i]["value"] == config_precedence_order[i]["value"]
=======
            if get_request_type(data) != "app-started":
                return

            content = data["request"]["content"]
            configurations = content["payload"]["configuration"]

            if require_seq_id:
                # Assert that each configuration has a seq_id
                for cnf in configurations:
                    assert "seq_id" in cnf, f"Configuration missing seq_id: {cnf}"
                    assert cnf["seq_id"] is not None, f"Configuration has null seq_id: {cnf}"

                # Sort configurations by seq_id in ascending order (lowest to highest precedence)
                configurations.sort(key=lambda cnf: cnf["seq_id"])
            else:
                # For the no_seq_id test, configurations might not have seq_id
                # Sort by name to have a consistent order for comparison
                configurations.sort(key=lambda cnf: cnf.get("name", ""))
>>>>>>> a1141a75

            self._validate_configuration_chains(configurations, nodejs_expected_config, require_seq_id=require_seq_id)

        self.validate_library_telemetry_data(validator)

    def validate_library_telemetry_data(self, validator, *, success_by_default=False):
        """Reuse telemetry validation method from Test_Telemetry"""
        telemetry_data = list(interfaces.library.get_telemetry_data(flatten_message_batches=False))

        if len(telemetry_data) == 0 and not success_by_default:
            raise ValueError("No telemetry data to validate on")

        for data in telemetry_data:
            validator(data)

    def _validate_precedence_order(self, chain: list) -> None:
        """Validate that a configuration chain follows the official precedence order.

        Args:
            chain: List of configuration items with 'origin' keys.

        NOTE: This method is used to check that the origins in a configuration chain are in the correct
        precedence order. In the context of this test, the actual order in the payload is not important;
        only the relationship between origin precedence and seq_id is validated in the main test logic.

        """
        precedence_map = {origin: i for i, origin in enumerate(self._ORIGIN_PRECEDENCE_ORDER)}

        for i in range(len(chain) - 1):
            current_origin = chain[i]["origin"]
            next_origin = chain[i + 1]["origin"]

            current_precedence = precedence_map.get(current_origin, -1)
            next_precedence = precedence_map.get(next_origin, -1)

            assert current_precedence < next_precedence, (
                f"Configuration precedence order violation: '{current_origin}' "
                f"(precedence {current_precedence}) should come before '{next_origin}' "
                f"(precedence {next_precedence}) according to {self._ORIGIN_PRECEDENCE_ORDER}"
            )

    def _validate_configuration_chains(
        self, configurations: list, expected_config: dict, *, require_seq_id: bool
    ) -> None:
        """Validate individual configuration chains against expected values

        Args:
            configurations: Actual configurations from telemetry data
            expected_config: Expected configuration structure
            require_seq_id: Whether to validate seq_id ordering

        """
        for cnf_name, expected_chain in expected_config.items():
            # Filter actual entries for this configuration name
            actual_chain = [cnf for cnf in configurations if cnf["name"] == cnf_name]

            assert len(actual_chain) == len(expected_chain), (
                f"Config '{cnf_name}': expected {len(expected_chain)} items, " f"found {len(actual_chain)}"
            )

            # Validate that the expected chain follows precedence order
            self._validate_precedence_order(expected_chain)

            # Validate that the actual chain follows precedence order
            self._validate_precedence_order(actual_chain)

            for i, (actual, expected) in enumerate(zip(actual_chain, expected_chain, strict=False)):
                # Validate origin
                assert actual["origin"] == expected["origin"], (
                    f"Config '{cnf_name}[{i}]': origin mismatch - "
                    f"expected '{expected['origin']}', got '{actual['origin']}'"
                )

                # Validate value
                assert actual["value"] == expected["value"], (
                    f"Config '{cnf_name}[{i}]': value mismatch - "
                    f"expected {expected['value']}, got {actual['value']}"
                )

                # Validate seq_id ordering if required
                if require_seq_id and i < len(actual_chain) - 1:
                    next_item = actual_chain[i + 1]
                    assert actual["seq_id"] < next_item["seq_id"], (
                        f"Config '{cnf_name}': seq_id not in ascending order - "
                        f"item[{i}] seq_id={actual['seq_id']} should be less than "
                        f"item[{i+1}] seq_id={next_item['seq_id']}"
                    )


@features.telemetry_instrumentation
class Test_APMOnboardingInstallID:
    """Tests that APM onboarding install information is correctly propagated"""

    def test_traces_contain_install_id(self):
        """Assert that at least one trace carries APM onboarding info"""

        def validate_at_least_one_span_with_tag(tag):
            for _, span in interfaces.agent.get_spans():
                meta = span.get("meta", {})
                if tag in meta:
                    break
            else:
                raise Exception(f"Did not find tag {tag} in any spans")

        validate_at_least_one_span_with_tag("_dd.install.id")
        validate_at_least_one_span_with_tag("_dd.install.time")
        validate_at_least_one_span_with_tag("_dd.install.type")


def get_all_keys_and_values(*objs: tuple[None | dict | list, ...]) -> list:
    result: list = []
    for obj in objs:
        if obj is not None:
            if isinstance(obj, dict):
                result.extend(list(obj.keys()))
                result.extend(list(obj.values()))
            elif isinstance(obj, list):
                result.extend(obj)
            else:
                logger.error(f"Unexpected type in concat: {type(obj).__name__}")
    return result


def is_key_accepted_by_telemetry(key, allowed_keys, allowed_prefixes):
    lower_key = key.lower()
    is_allowed_key = lower_key in allowed_keys
    is_allowed_prefix = any(lower_key.startswith(prefix) for prefix in allowed_prefixes)

    return is_allowed_key or is_allowed_prefix


@features.telemetry_api_v2_implemented
class Test_TelemetryV2:
    """Test telemetry v2 specific constraints"""

    @missing_feature(library="dotnet", reason="Product started missing")
    @missing_feature(library="php", reason="Product started missing (both in libdatadog and php)")
    @missing_feature(library="python", reason="Product started missing in app-started payload")
    @missing_feature(library="cpp_nginx", reason="Product started missing in app-started payload")
    @missing_feature(library="cpp_httpd", reason="Product started missing in app-started payload")
    def test_app_started_product_info(self):
        """Assert that product information is accurately reported by telemetry"""

        for data in interfaces.library.get_telemetry_data(flatten_message_batches=True):
            if not is_v2_payload(data):
                continue
            if get_request_type(data) == "app-started":
                products = data["request"]["content"]["payload"]["products"]
                assert (
                    "appsec" in products
                ), "Product information is not accurately reported by telemetry on app-started event"

    @irrelevant(
        library="dotnet",
        reason="Re-enable when this automatically updates the dd-go files.",
    )
    @irrelevant(
        condition=True, reason="This test causes to many friction. It has been replaced by alerts on slack channels"
    )
    def test_config_telemetry_completeness(self):
        """Assert that config telemetry is handled properly by telemetry intake

        Runbook: https://github.com/DataDog/system-tests/blob/main/docs/edit/runbook.md#test_config_telemetry_completeness
        """

        config_norm_rules = load_telemetry_json("config_norm_rules")
        config_prefix_block_list = load_telemetry_json("config_prefix_block_list")
        config_aggregation_list = load_telemetry_json("config_aggregation_list")

        lang_configs = get_lang_configs()

        for data in interfaces.library.get_telemetry_data(flatten_message_batches=True):
            if not is_v2_payload(data):
                continue
            if get_request_type(data) in ["app-started", "app-client-configuration-change"]:
                language_name = data["request"]["content"]["application"]["language_name"]

                lang_config = lang_configs.get(language_name, {})

                norm_rules = lang_config.get("normalization_rules", {})
                exact_keys = get_all_keys_and_values(config_norm_rules, norm_rules)

                prefix_keys = get_all_keys_and_values(
                    config_prefix_block_list,
                    lang_config.get("prefix_block_list", {}),
                    config_aggregation_list,
                    lang_config.get("reduce_rules", {}),
                )

                configuration = data["request"]["content"]["payload"]["configuration"]
                library_config_keys = sorted([config["name"] for config in configuration if "name" in config])

                missing_config_keys = [
                    key for key in library_config_keys if not is_key_accepted_by_telemetry(key, exact_keys, prefix_keys)
                ]

                # This may create a fairly large test output, but it makes the output more actionable
                if len(missing_config_keys) != 0:
                    logger.error(json.dumps(missing_config_keys, indent=2))
                    raise ValueError(
                        "(NOT A FLAKE) Read this quick runbook to update allowed configs: https://github.com/DataDog/system-tests/blob/main/docs/edit/runbook.md#test_config_telemetry_completeness"
                    )

    @missing_feature(library="cpp_nginx")
    @missing_feature(library="cpp_httpd")
    @missing_feature(context.library < "ruby@1.22.0", reason="dd-client-library-version missing")
    @bug(context.library == "python" and context.library.version.prerelease is not None, reason="APMAPI-927")
    def test_telemetry_v2_required_headers(self):
        """Assert library add the relevant headers to telemetry v2 payloads"""

        def validator(data):
            telemetry = data["request"]["content"]
            assert get_header(data, "request", "dd-telemetry-api-version") == telemetry.get("api_version")
            assert get_header(data, "request", "dd-telemetry-request-type") == telemetry.get("request_type")
            application = telemetry.get("application", {})
            assert get_header(data, "request", "dd-client-library-language") == application.get("language_name")
            assert get_header(data, "request", "dd-client-library-version") == application.get("tracer_version")

        interfaces.library.validate_telemetry(validator=validator, success_by_default=True)


@features.telemetry_api_v2_implemented
class Test_ProductsDisabled:
    """Assert that product information are not reported when products are disabled in telemetry"""

    @scenarios.telemetry_app_started_products_disabled
    @missing_feature(context.library == "python", reason="feature not implemented")
    @missing_feature(context.library == "java", reason="feature not implemented")
    def test_app_started_product_disabled(self):
        data_found = False
        app_started_found = False

        telemetry_data = interfaces.library.get_telemetry_data()

        for data in telemetry_data:
            logger.debug(f"Checking {data['log_filename']}")
            data_found = True

            if get_request_type(data) != "app-started":
                continue

            app_started_found = True

            payload = data["request"]["content"]["payload"]

            assert "products" in payload, "Product information was expected in app-started event, but was missing"

            logger.debug(json.dumps(payload["products"], indent=2))
            for product, details in payload["products"].items():
                if product == "tracers":
                    # tracers is enabled, otherwise, nothing is reported to the agent
                    # to be confirmed it's the good behaviour
                    continue

                assert (
                    "enabled" in details
                ), f"Product information expected to indicate {product} is disabled, but missing"
                assert (
                    details["enabled"] is False
                ), f"Product information expected to indicate {product} is disabled, but found enabled"

        if not data_found:
            raise ValueError("No telemetry data to validate on")

        if not app_started_found:
            raise ValueError("app-started event not found in telemetry data")

    @scenarios.telemetry_app_started_products_disabled
    @missing_feature(context.library == "ruby", reason="feature not implemented")
    @missing_feature(context.library == "nodejs", reason="feature not implemented")
    @irrelevant(library="golang")
    def test_debugger_products_disabled(self):
        """Assert that the debugger products are disabled by default including DI, and ER"""
        data_found = False
        config_norm_rules = load_telemetry_json("config_norm_rules")
        lang_configs = get_lang_configs()
        lang_configs["java"] = lang_configs["jvm"]

        di_config, er_config, co_config = None, None, None
        for data in interfaces.library.get_telemetry_data():
            if get_request_type(data) not in ["app-started", "app-client-configuration-change"]:
                continue

            data_found = True

            configuration = data["request"]["content"]["payload"]["configuration"]
            language = data["request"]["content"]["application"]["language_name"]
            lang_config = lang_configs.get(language, {})

            normalized_config = {}
            for item in configuration:
                name = item["name"].lower()
                if name in lang_config:
                    name = lang_config[name]
                elif name in config_norm_rules:
                    name = config_norm_rules[name]

                normalized_config[name] = item.get("value", None)

            if normalized_config.get("dynamic_instrumentation_enabled") is not None:
                di_config = str(normalized_config["dynamic_instrumentation_enabled"]).lower()

            if normalized_config.get("exception_replay_enabled") is not None:
                er_config = str(normalized_config["exception_replay_enabled"]).lower()

            if normalized_config.get("code_origin_for_spans_enabled") is not None:
                co_config = str(normalized_config["code_origin_for_spans_enabled"]).lower()

        assert data_found, "No app-started event found in telemetry data"
        assert di_config == "false", "DI should be disabled by default"
        assert er_config == "false", "Exception Replay should be disabled by default"
        assert co_config == "false", "Code Origin for Spans should be disabled by default"


@features.dd_telemetry_dependency_collection_enabled_supported
@scenarios.telemetry_dependency_loaded_test_for_dependency_collection_disabled
class Test_DependencyEnable:
    """Tests on DD_TELEMETRY_DEPENDENCY_COLLECTION_ENABLED flag"""

    def setup_app_dependency_loaded_not_sent_dependency_collection_disabled(self):
        weblog.get("/load_dependency")

    def test_app_dependency_loaded_not_sent_dependency_collection_disabled(self):
        """app-dependencies-loaded request should not be sent if DD_TELEMETRY_DEPENDENCY_COLLECTION_ENABLED is false"""

        for data in interfaces.library.get_telemetry_data():
            if get_request_type(data) == "app-dependencies-loaded":
                raise ValueError("request_type app-dependencies-loaded should not be sent by this tracer")


@features.telemetry_message_batch
class Test_MessageBatch:
    """Tests on Message batching"""

    def setup_message_batch_enabled(self):
        weblog.get("/load_dependency")
        weblog.get("/enable_integration")
        weblog.get("/enable_product")

    @bug(library="nodejs", reason="APMAPI-929")
    def test_message_batch_enabled(self):
        """Test that events are sent in message batches"""
        event_list = set()
        for data in interfaces.library.get_telemetry_data(flatten_message_batches=False):
            content = data["request"]["content"]
            event_list.add(content.get("request_type"))

        assert "message-batch" in event_list, f"Expected one or more message-batch events: {event_list}"


@features.telemetry_api_v2_implemented
class Test_Log_Generation:
    """Assert that logs reported by default, and not reported when logs generation is disabled in telemetry"""

    def _get_filename_with_logs(self):
        all_data = interfaces.library.get_telemetry_data()
        return [data["log_filename"] for data in all_data if get_request_type(data) == "logs"]

    @scenarios.telemetry_log_generation_disabled
    def test_log_generation_disabled(self):
        """When DD_TELEMETRY_LOGS_COLLECTION_ENABLED=false, no log should be sent"""
        assert len(self._get_filename_with_logs()) == 0, "Library shouldn't have sent any log"

    def test_log_generation_enabled(self):
        """By default, some logs should be sent"""
        assert len(self._get_filename_with_logs()) != 0


@features.telemetry_metrics_collected
@scenarios.telemetry_metric_generation_disabled
class Test_Metric_Generation_Disabled:
    """Assert that metrics are not reported when metric generation is disabled in telemetry"""

    def test_metric_generation_disabled(self):
        all_data = list(interfaces.library.get_telemetry_data(flatten_message_batches=True))
        assert len(all_data) != 0, "No telemetry data to validate on"
        generate_metrics_messages = [d for d in all_data if get_request_type(d) == "generate-metrics"]
        assert len(generate_metrics_messages) == 0, "Metric generation event is sent when metric generation is disabled"


@features.telemetry_metrics_collected
@scenarios.telemetry_metric_generation_enabled
class Test_Metric_Generation_Enabled:
    """Assert that metrics are reported when metric generation is enabled in telemetry"""

    METRIC_FLUSH_INTERVAL = 10  # This is constant by design

    def setup_metric_generation_enabled(self):
        weblog.get("/")
        # Wait for at least 2 metric flushes, i.e. 20s
        logger.debug("Waiting 20s for metric flushes...")
        time.sleep(self.METRIC_FLUSH_INTERVAL * 2)
        logger.debug("Wait complete")

    def test_metric_generation_enabled(self):
        found = False
        for data in interfaces.library.get_telemetry_data():
            content = data["request"]["content"]
            if content.get("request_type") != "generate-metrics":
                continue
            if content["payload"]["series"]:
                found = True
                break
        assert found, "No metrics found in telemetry data"

    @missing_feature(library="java", reason="Not implemented")
    @missing_feature(library="nodejs")
    def test_metric_general_logs_created(self):
        self.assert_count_metric("general", "logs_created", expect_at_least=1)

    def test_metric_tracers_spans_created(self):
        self.assert_count_metric("tracers", "spans_created", expect_at_least=1)

    def test_metric_tracers_spans_finished(self):
        self.assert_count_metric("tracers", "spans_finished", expect_at_least=1)

    @missing_feature(library="java", reason="Not implemented")
    @missing_feature(library="nodejs")
    def test_metric_tracers_spans_enqueued_for_serialization(self):
        self.assert_count_metric("tracers", "spans_enqueued_for_serialization", expect_at_least=1)

    @missing_feature(library="java", reason="Not implemented")
    @missing_feature(library="nodejs")
    def test_metric_tracers_trace_segments_created(self):
        self.assert_count_metric("tracers", "trace_segments_created", expect_at_least=1)

    @missing_feature(library="java", reason="Not implemented")
    @missing_feature(library="nodejs")
    def test_metric_tracers_trace_chunks_enqueued_for_serialization(self):
        self.assert_count_metric("tracers", "trace_chunks_enqueued_for_serialization", expect_at_least=1)

    @missing_feature(library="java", reason="Not implemented")
    @missing_feature(library="nodejs")
    def test_metric_tracers_trace_chunks_sent(self):
        self.assert_count_metric("tracers", "trace_chunks_sent", expect_at_least=1)

    @missing_feature(library="java", reason="Not implemented")
    @missing_feature(library="nodejs")
    def test_metric_tracers_trace_segments_closed(self):
        self.assert_count_metric("tracers", "trace_segments_closed", expect_at_least=1)

    @missing_feature(library="java", reason="Not implemented")
    @missing_feature(library="nodejs")
    def test_metric_tracers_trace_api_requests(self):
        self.assert_count_metric("tracers", "trace_api.requests", expect_at_least=1)

    @missing_feature(library="java", reason="Not implemented")
    @missing_feature(library="nodejs")
    def test_metric_tracers_trace_api_responses(self):
        self.assert_count_metric("tracers", "trace_api.responses", expect_at_least=1)

    @missing_feature(library="java", reason="Not implemented")
    @missing_feature(library="nodejs")
    def test_metric_telemetry_api_requests(self):
        self.assert_count_metric("telemetry", "telemetry_api.requests", expect_at_least=1)

    @missing_feature(library="java", reason="Not implemented")
    @missing_feature(library="nodejs")
    def test_metric_telemetry_api_responses(self):
        self.assert_count_metric("telemetry", "telemetry_api.responses", expect_at_least=1)

    def assert_count_metric(self, namespace, metric, expect_at_least):
        series = list(interfaces.library.get_telemetry_metric_series(namespace, metric))
        assert len(series) != 0 or expect_at_least == 0, f"No telemetry data received for metric {namespace}.{metric}"

        count = 0
        for s in series:
            # assert correct type (count)
            # assert points total
            assert s["common"] is True
            assert s["type"] == "count"
            assert len(s["points"]) >= 1
            for p in s["points"]:
                count = count + p[1]

        assert count >= expect_at_least


@rfc("https://docs.google.com/document/d/1xTLC3UEGNooZS0YOYp3swMlAhtvVn1aa639TGxHHYvg/edit")
@features.telemetry_app_started_event
class Test_TelemetrySCAEnvVar:
    def test_telemetry_sca_propagated(self):
        target_service_name = "weblog"
        target_request_type = ["app-started", "app-client-configuration-change"]
        telemetry_data = list(interfaces.library.get_telemetry_data(flatten_message_batches=True))
        events = []

        for t in telemetry_data:
            if get_request_type(t) in target_request_type and get_service_name(t) == target_service_name:
                events.append(t)

        assert len(events) > 0, f"No telemetry found for {target_service_name} on {target_request_type}"

        found = False
        for e in events:
            configurations = get_configurations(e)
            for c in configurations:
                if c["name"] in ("appsec.sca_enabled", "DD_APPSEC_SCA_ENABLED"):
                    found = True
                    break
            if found:
                break

        assert found, f"No telemetry found for {target_service_name} on {target_request_type} with configuration appsec.sca_enabled"<|MERGE_RESOLUTION|>--- conflicted
+++ resolved
@@ -565,7 +565,6 @@
 
 
 @features.telemetry_app_started_event
-<<<<<<< HEAD
 @scenarios.telemetry_enhanced_config_reporting
 @rfc("https://docs.google.com/document/d/1vhIimn2vt4tDRSxsHn6vWSc8zYHl0Lv0Fk7CQps04C4/edit?usp=sharing")
 class Test_TelemetryEnhancedConfigReporting:
@@ -574,33 +573,6 @@
     # tests that seq_id is correctly set for each configuration entry for a given configuration name based on the that SDKs
     # precedence order as defined below
     CONFIG_PRECEDENCE_ORDER = {
-=======
-@scenarios.telemetry_app_started_config_chaining
-class Test_TelemetryConfigurationChaining:
-    """Test that configuration sources are sent with app-started event in correct precedence order.
-
-    IMPORTANT: The order of configuration entries in the telemetry payload does NOT matter.
-    What matters is that the `seq_id` values reported for each configuration reflect the correct
-    precedence order as defined in `_ORIGIN_PRECEDENCE_ORDER`. This test verifies that for each
-    configuration, the `seq_id` increases as the origin precedence increases, regardless of the
-    order in which the entries appear in the payload.
-    """
-
-    # Official configuration origin precedence order (from lowest to highest precedence)
-    # Based on Node.js tracer implementation
-    _ORIGIN_PRECEDENCE_ORDER = [
-        "default",
-        "calculated",
-        "local_stable_config",
-        "env_var",
-        "fleet_stable_config",
-        "code",
-        "remote_config",
-    ]
-
-    # Test configuration constant for config chaining tests
-    _CONFIG_CHAINING_TEST_CONFIG = {
->>>>>>> a1141a75
         "nodejs": {
             "configuration": {
                 "DD_LOGS_INJECTION": [
@@ -609,7 +581,6 @@
                     {"name": "DD_LOGS_INJECTION", "origin": "code", "value": True},
                 ],
             },
-<<<<<<< HEAD
         },
         "python": {
             "configuration": {
@@ -629,16 +600,17 @@
                 ],
             },
         },
-=======
-        },  # configurations should be ordered according to _ORIGIN_PRECEDENCE_ORDER
->>>>>>> a1141a75
     }
 
     @classmethod
     def get_origin_precedence_order(cls) -> list[str]:
         """Get the official configuration origin precedence order (lowest to highest)
-
-<<<<<<< HEAD
+        Returns:
+        List of origin names in precedence order from lowest to highest
+
+        """
+        return cls._ORIGIN_PRECEDENCE_ORDER.copy()
+
         def validator(data):
             # Some SDKs may send programmatic configuration changes in the app-client-configuration-change event
             # so we need to check for all relevant events to ensure that seq_id is correct in the lifetime of the application
@@ -651,13 +623,6 @@
 
             configurations = content["payload"]["configuration"]
             assert configurations, f"No configurations found in telemetry event: {configurations}"
-=======
-        Returns:
-            List of origin names in precedence order from lowest to highest
-
-        """
-        return cls._ORIGIN_PRECEDENCE_ORDER.copy()
->>>>>>> a1141a75
 
     @scenarios.telemetry_app_started_config_chaining
     def test_app_started_config_chaining(self):
@@ -681,7 +646,6 @@
         nodejs_expected_config = self._CONFIG_CHAINING_TEST_CONFIG["nodejs"]["configuration"]
 
         def validator(data):
-<<<<<<< HEAD
             config_name = list(self.CONFIG_PRECEDENCE_ORDER[context.library.name]["configuration"].keys())[0]
             config_precedence_order = self.CONFIG_PRECEDENCE_ORDER[context.library.name]["configuration"][config_name]
 
@@ -723,26 +687,6 @@
                 assert matching_configs[i]["name"] == config_precedence_order[i]["name"]
                 assert matching_configs[i]["origin"] == config_precedence_order[i]["origin"]
                 assert matching_configs[i]["value"] == config_precedence_order[i]["value"]
-=======
-            if get_request_type(data) != "app-started":
-                return
-
-            content = data["request"]["content"]
-            configurations = content["payload"]["configuration"]
-
-            if require_seq_id:
-                # Assert that each configuration has a seq_id
-                for cnf in configurations:
-                    assert "seq_id" in cnf, f"Configuration missing seq_id: {cnf}"
-                    assert cnf["seq_id"] is not None, f"Configuration has null seq_id: {cnf}"
-
-                # Sort configurations by seq_id in ascending order (lowest to highest precedence)
-                configurations.sort(key=lambda cnf: cnf["seq_id"])
-            else:
-                # For the no_seq_id test, configurations might not have seq_id
-                # Sort by name to have a consistent order for comparison
-                configurations.sort(key=lambda cnf: cnf.get("name", ""))
->>>>>>> a1141a75
 
             self._validate_configuration_chains(configurations, nodejs_expected_config, require_seq_id=require_seq_id)
 
