--- conflicted
+++ resolved
@@ -1,10 +1,6 @@
 from datetime import datetime, timedelta
 import time
 from utils import context, interfaces, missing_feature, bug, released, flaky, irrelevant, weblog, scenarios
-<<<<<<< HEAD
-=======
-
->>>>>>> 897f41af
 from utils.tools import logger
 from utils.interfaces._misc_validators import HeadersPresenceValidator, HeadersMatchValidator
 
@@ -374,7 +370,6 @@
             if not seen:
                 raise Exception(dependency + " not recieved in app-dependencies-loaded message")
 
-<<<<<<< HEAD
     def setup_app_dependency_loaded_not_sent_dependency_collection_disabled(self):
         weblog.get("/enable_product")
 
@@ -415,7 +410,6 @@
                     )
 
         self.validate_library_telemetry_data(validator)
-=======
 
 @released(cpp="?", dotnet="?", golang="?", java="?", nodejs="?", php="?", python="?", ruby="?")
 @scenarios.telemetry_message_batch_event_order
@@ -438,5 +432,4 @@
             eventslist.index("app-dependencies-loaded")
             < eventslist.index("app-integrations-change")
             < eventslist.index("app-product-change")
-        ), "Events in message-batch are not in chronological order of event triggered"
->>>>>>> 897f41af
+        ), "Events in message-batch are not in chronological order of event triggered"