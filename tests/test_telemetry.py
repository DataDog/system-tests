from collections import defaultdict
from datetime import datetime, timedelta
import time
from utils import context, interfaces, missing_feature, bug, flaky, irrelevant, weblog, scenarios, features
from utils.tools import logger
from utils.interfaces._misc_validators import HeadersPresenceValidator, HeadersMatchValidator

INTAKE_TELEMETRY_PATH = "/api/v2/apmtelemetry"
AGENT_TELEMETRY_PATH = "/telemetry/proxy/api/v2/apmtelemetry"


def get_header(data, origin, name):
    for h in data[origin]["headers"]:
        if h[0].lower() == name:
            return h[1]
    return None


def get_request_type(data):
    return data["request"]["content"].get("request_type")


def not_onboarding_event(data):
    return get_request_type(data) != "apm-onboarding-event"


def is_v2_payload(data):
    return data["request"]["content"].get("api_version") == "v2"


def is_v1_payload(data):
    return data["request"]["content"].get("api_version") == "v1"


@features.telemetry_instrumentation
class Test_Telemetry:
    """Test that instrumentation telemetry is sent"""

    # containers for telemetry request to check consistency between library payloads and agent payloads
    library_requests = {}
    agent_requests = {}

    def validate_library_telemetry_data(self, validator, success_by_default=False):
        telemetry_data = list(interfaces.library.get_telemetry_data(flatten_message_batches=False))

        if len(telemetry_data) == 0 and not success_by_default:
            raise Exception("No telemetry data to validate on")

        for data in telemetry_data:
            validator(data)

    def validate_agent_telemetry_data(self, validator, success_by_default=False):
        telemetry_data = list(interfaces.agent.get_telemetry_data())

        if len(telemetry_data) == 0 and not success_by_default:
            raise Exception("No telemetry data to validate on")

        for data in telemetry_data:
            validator(data)

    def test_telemetry_message_data_size(self):
        """Test telemetry message data size"""

        def validator(data):
            if data["request"]["length"] >= 5_000_000:
                raise Exception(f"Received message size is more than 5MB")

        self.validate_library_telemetry_data(validator)
        self.validate_agent_telemetry_data(validator)

    @flaky(True, reason="Backend is far away from being stable enough")
    def test_status_ok(self):
        """Test that telemetry requests are successful"""

        def validator(data):
            response_code = data["response"]["status_code"]
            assert 200 <= response_code < 300, f"Got response code {response_code} in {data['log_filename']}"

        self.validate_agent_telemetry_data(validator)
        self.validate_library_telemetry_data(validator)

    @bug(
        context.agent_version >= "7.36.0" and context.agent_version < "7.37.0",
        reason="Version reporting of trace agent is broken in 7.36.x release",
    )
    def test_telemetry_proxy_enrichment(self):
        """Test telemetry proxy adds necessary information"""

        header_presence_validator = HeadersPresenceValidator(
            request_headers=["dd-agent-hostname", "dd-agent-env"],
            response_headers=(),
            check_condition=not_onboarding_event,
        )
        header_match_validator = HeadersMatchValidator(
            request_headers={"via": r"trace-agent 7\..+"}, response_headers=(), check_condition=not_onboarding_event,
        )

        self.validate_agent_telemetry_data(header_presence_validator)
        self.validate_agent_telemetry_data(header_match_validator)

    @irrelevant(True, reason="cgroup in weblog is 0::/, so this test can't work")
    def test_telemetry_message_has_datadog_container_id(self):
        """Test telemetry messages contain datadog-container-id"""
        interfaces.agent.assert_headers_presence(
            path_filter=INTAKE_TELEMETRY_PATH, request_headers=["datadog-container-id"],
        )

    def test_telemetry_message_required_headers(self):
        """Test telemetry messages contain required headers"""

        interfaces.agent.assert_headers_presence(
            path_filter=INTAKE_TELEMETRY_PATH, request_headers=["dd-api-key"],
        )
        interfaces.library.assert_headers_presence(
            path_filter=AGENT_TELEMETRY_PATH,
            request_headers=["dd-telemetry-api-version", "dd-telemetry-request-type"],
            check_condition=not_onboarding_event,
        )

    @missing_feature(library="python")
    @flaky(library="ruby", reason="AIT-8418")
    @flaky(library="java", reason="AIT-9152")
    def test_seq_id(self):
        """Test that messages are sent sequentially"""

        MAX_OUT_OF_ORDER_LAG = 0.3  # s
        FMT = "%Y-%m-%dT%H:%M:%S.%f"

        telemetry_data = list(interfaces.library.get_telemetry_data(flatten_message_batches=False))
        if len(telemetry_data) == 0:
            raise ValueError("No telemetry data to validate on")

        runtime_ids = set((data["request"]["content"]["runtime_id"] for data in telemetry_data))
        for runtime_id in runtime_ids:
            logger.debug(f"Validating telemetry messages for runtime_id {runtime_id}")
            max_seq_id = 0
            received_max_time = None
            seq_ids = []

            for data in telemetry_data:
                if runtime_id != data["request"]["content"]["runtime_id"]:
                    continue
                seq_id = data["request"]["content"]["seq_id"]
                timestamp_start = data["request"]["timestamp_start"]
                curr_message_time = datetime.strptime(timestamp_start, FMT)
                logger.debug(f"Message at {timestamp_start.split('T')[1]} in {data['log_filename']}, seq_id: {seq_id}")

                if 200 <= data["response"]["status_code"] < 300:
                    seq_ids.append((seq_id, data["log_filename"]))
                else:
                    logger.info(f"Response is {data['response']['status_code']}, tracer should resend the message")

                if seq_id > max_seq_id:
                    max_seq_id = seq_id
                    received_max_time = curr_message_time
                else:
                    if received_max_time is not None and (curr_message_time - received_max_time) > timedelta(
                        seconds=MAX_OUT_OF_ORDER_LAG
                    ):
                        raise ValueError(
                            f"Received message with seq_id {seq_id} to far more than"
                            f"100ms after message with seq_id {max_seq_id}"
                        )

            # sort by seq_id, seq_ids is an array of (id, filename), so the key is the first element
            seq_ids.sort(key=lambda item: item[0])

            for i in range(len(seq_ids) - 1):
                diff = seq_ids[i + 1][0] - seq_ids[i][0]
                if diff == 0:
                    raise ValueError(
                        f"Detected 2 telemetry messages with same seq_id {seq_ids[i + 1][1]} and {seq_ids[i][1]}"
                    )

                if diff > 1:
                    logger.error(f"{seq_ids[i + 1][0]} {seq_ids[i][0]}")
                    raise ValueError(
                        f"Detected non consecutive seq_ids between {seq_ids[i + 1][1]} and {seq_ids[i][1]}"
                    )

    @missing_feature(context.library < "ruby@1.22.0", reason="app-started not sent")
    @flaky(context.library <= "python@1.20.2", reason="app-started is sent twice")
    @features.telemetry_app_started_event
    def test_app_started_sent_exactly_once(self):
        """Request type app-started is sent exactly once"""

        count_by_runtime_id = defaultdict(lambda: 0)

        for data in interfaces.library.get_telemetry_data():
            if get_request_type(data) == "app-started":
                logger.debug(
                    f"Found app-started in {data['log_filename']}. Response from agent: {data['response']['status_code']}"
                )
                runtime_id = data["request"]["content"]["runtime_id"]
                if data["response"]["status_code"] == 202:
                    count_by_runtime_id[runtime_id] += 1

        assert all((count == 1 for count in count_by_runtime_id.values()))

    @missing_feature(context.library < "ruby@1.22.0", reason="app-started not sent")
    @bug(library="python", reason="app-started not sent first")
    @features.telemetry_app_started_event
    def test_app_started_is_first_message(self):
        """Request type app-started is the first telemetry message or the first message in the first batch"""
        telemetry_data = list(interfaces.library.get_telemetry_data(flatten_message_batches=False))
        assert len(telemetry_data) > 0, "No telemetry messages"
        if telemetry_data[0]["request"]["content"].get("request_type") == "message-batch":
            first_message = telemetry_data[0]["request"]["content"]["payload"][0]
            assert (
                first_message.get("request_type") == "app-started"
            ), "app-started was not the first message in the first batch"
        else:
            for data in telemetry_data:
                req_content = data["request"]["content"]
                if req_content["request_type"] == "app-started":
                    seq_id = req_content["seq_id"]
                    assert seq_id == 1, f"app-started found but it was not the first message sent"
                    return

            raise Exception(f"app-started message not found")

    @bug(
        library="java",
        weblog_variant="spring-boot-openliberty",
        reason="https://datadoghq.atlassian.net/browse/APPSEC-6583",
    )
    @bug(
        library="java", weblog_variant="spring-boot-wildfly",
    )
    def test_proxy_forwarding(self):
        """Test that all telemetry requests sent by library are forwarded correctly by the agent"""

        def save_data(data, container):
            # payloads are identifed by their seq_id/runtime_id
            if not_onboarding_event(data):
                key = data["request"]["content"]["seq_id"], data["request"]["content"]["runtime_id"]
                container[key] = data

        self.validate_library_telemetry_data(
            lambda data: save_data(data, self.library_requests), success_by_default=False
        )
        self.validate_agent_telemetry_data(lambda data: save_data(data, self.agent_requests), success_by_default=False)

        # At the end, check that all data are consistent
        for key, agent_data in self.agent_requests.items():
            agent_message, agent_log_file = agent_data["request"]["content"], agent_data["log_filename"]

            if key not in self.library_requests:
                # once the library interface is validated, weblog is not stopped. But it can send other data, and
                # they won't be seen. The agent interface wait 5 second after, and can collect data. So if the
                # library sent some data during this 5s, the agent interface will see it, but not the library
                # interface. For now, simply do not consider this use case, waiting for a better solution.

                pass

                # logger.error(str({
                #     "library_requests": [{"seq_id": s, "runtime_id": r} for s, r in self.library_requests],
                #     "agent_requests": [{"seq_id": s, "runtime_id": r} for s, r in self.agent_requests],
                # }))

                # raise Exception(
                #     f"Agent proxy forwarded a message that was not sent by the library: {agent_log_file}",
                # )
            else:
                lib_data = self.library_requests.pop(key)
                lib_message, lib_log_file = lib_data["request"]["content"], lib_data["log_filename"]

                if agent_message != lib_message:
                    raise Exception(
                        f"Telemetry proxy message different in messages {lib_log_file} and {agent_log_file}:\n"
                        f"library sent {lib_message}\n"
                        f"agent sent {agent_message}"
                    )

        if len(self.library_requests) != 0:
            for s, r in self.library_requests.keys():
                logger.error(f"seq_id: {s}, runtime_id: {r}")

            raise Exception("The following telemetry messages were not forwarded by the agent")

<<<<<<< HEAD
=======
    @irrelevant(library="java")
    @irrelevant(library="nodejs")
    @irrelevant(library="dotnet")
    @irrelevant(library="golang")
    @irrelevant(library="python")
    @missing_feature(context.library >= "ruby@1.22.0", reason="Telemetry V2 sends app-dependencies-loaded")
    @features.dd_telemetry_dependency_collection_enabled_supported
    def test_app_dependencies_loaded_not_sent(self):
        """app-dependencies-loaded request should not be sent"""
        # Request type app-dependencies-loaded is never sent from certain language tracers
        # In case this changes we need to adjust the backend, by adding the language to this list
        # https://github.com/DataDog/dd-go/blob/prod/domains/appsec/libs/vulnerability_management/model.go#L262
        # This change means we cannot deduplicate runtime with the same library dependencies in the backend since
        # we never have guarantees that we have all the dependencies at one point in time

        def validator(data):
            if get_request_type(data) == "app-dependencies-loaded":
                raise Exception("request_type app-dependencies-loaded should not be used by this tracer")

        self.validate_library_telemetry_data(validator)

>>>>>>> 30bbc0f1
    @flaky(context.library < "nodejs@4.13.1", reason="Heartbeats are sometimes sent too fast")
    @bug(context.library < "java@1.18.0", reason="Telemetry interval drifts")
    @missing_feature(context.library < "ruby@1.13.0", reason="DD_TELEMETRY_HEARTBEAT_INTERVAL not supported")
    @flaky(library="ruby")
    @bug(context.library >= "nodejs@4.21.0", reason="AIT-9176")
    @bug(context.library > "php@0.90")
    @flaky(context.library <= "php@0.90", reason="Heartbeats are sometimes sent too slow")
    @features.telemetry_heart_beat_collected
    def test_app_heartbeat(self):
        """Check for heartbeat or messages within interval and valid started and closing messages"""

        prev_message_time = None
        expected_heartbeat_interval = context.telemetry_heartbeat_interval

        # This interval can't be perfeclty exact, give some room for tests
        UPPER_LIMIT = timedelta(seconds=expected_heartbeat_interval * 2).total_seconds()
        LOWER_LIMIT = timedelta(seconds=expected_heartbeat_interval * 0.75).total_seconds()

        fmt = "%Y-%m-%dT%H:%M:%S.%f"

        telemetry_data = list(interfaces.library.get_telemetry_data())
        assert len(telemetry_data) > 0, "No telemetry messages"

        heartbeats = [d for d in telemetry_data if d["request"]["content"].get("request_type") == "app-heartbeat"]
        assert len(heartbeats) >= 2, "Did not receive, at least, 2 heartbeats"

        # depending on the tracer, the very first heartbeat may be sent in a request that pays the
        # connection initialization time. This time is very unpredictible, so we remove the very
        # first heartbeat from the list
        heartbeats.pop(0)

        for data in heartbeats:
            curr_message_time = datetime.strptime(data["request"]["timestamp_start"], fmt)
            if prev_message_time is None:
                logger.debug(f"Heartbeat in {data['log_filename']}: {curr_message_time}")
            else:
                delta = (curr_message_time - prev_message_time).total_seconds()
                logger.debug(f"Heartbeat in {data['log_filename']}: {curr_message_time} => {delta}s ellapsed")

                assert (
                    delta < UPPER_LIMIT
                ), f"Heartbeat sent too slow ({delta}s). It should be sent every {expected_heartbeat_interval}s"
                assert (
                    delta > LOWER_LIMIT
                ), f"Heartbeat sent too fast ({delta}s). It should be sent every {expected_heartbeat_interval}s"

            prev_message_time = curr_message_time

    def setup_app_dependencies_loaded(self):
        weblog.get("/load_dependency")

    @irrelevant(library="php")
    @irrelevant(library="cpp")
    @irrelevant(library="golang")
    @irrelevant(library="python")
    @missing_feature(context.library < "ruby@1.22.0", reason="Telemetry V2 is not implemented yet")
    @bug(
        library="java",
        reason="""
        A Java application can be redeployed to the same server for many times (for the same JVM process). 
        That means, every new deployment/reload of application will cause reloading classes/dependencies and as the result we will see duplications.
        """,
    )
    def test_app_dependencies_loaded(self):
        """test app-dependencies-loaded requests"""

        test_loaded_dependencies = {
            "dotnet": {"NodaTime": False},
            "nodejs": {"glob": False},
            "java": {"httpclient": False},
            "ruby": {"bundler": False},
        }

        test_defined_dependencies = {
            "dotnet": {},
            "nodejs": {
                "body-parser": False,
                "cookie-parser": False,
                "express": False,
                "express-xml-bodyparser": False,
                "pg": False,
                "glob": False,
            },
            "java": {
                "spring-boot-starter-json": False,
                "spring-boot-starter-jdbc": False,
                "jackson-dataformat-xml": False,
                "dd-trace-api": False,
                "opentracing-api": False,
                "opentracing-util": False,
                "postgresql": False,
                "java-driver-core": False,
                "metrics-core": False,
                "mongo-java-driver": False,
                "ognl": False,
                "protobuf-java": False,
                "grpc-netty-shaded": False,
                "grpc-protobuf": False,
                "grpc-stub": False,
                "jaxb-api": False,
                "bcprov-jdk15on": False,
                "hsqldb": False,
                "spring-boot-starter-security": False,
                "spring-ldap-core": False,
                "spring-security-ldap": False,
                "unboundid-ldapsdk": False,
                "httpclient": False,
            },
            "ruby": {},
        }

        seen_loaded_dependencies = test_loaded_dependencies[context.library.library]
        seen_defined_dependencies = test_defined_dependencies[context.library.library]

        for data in interfaces.library.get_telemetry_data():
            content = data["request"]["content"]
            if content.get("request_type") == "app-started":
                if "dependencies" in content["payload"]:
                    for dependency in content["payload"]["dependencies"]:
                        dependency_id = dependency["name"]  # +dep["version"]
                        if dependency_id in seen_loaded_dependencies:
                            raise Exception("Loaded dependency should not be in app-started")
                        if dependency_id not in seen_defined_dependencies:
                            continue
                        seen_defined_dependencies[dependency_id] = True
            elif content.get("request_type") == "app-dependencies-loaded":
                for dependency in content["payload"]["dependencies"]:
                    dependency_id = dependency["name"]  # +dependency["version"]
                    if seen_loaded_dependencies.get(dependency_id) is True:
                        raise Exception(
                            "Loaded dependency event sent multiple times for same dependency " + dependency_id
                        )
                    if dependency_id in seen_defined_dependencies:
                        seen_defined_dependencies[dependency_id] = True
                    if dependency_id in seen_loaded_dependencies:
                        seen_loaded_dependencies[dependency_id] = True

        for dependency, seen in seen_loaded_dependencies.items():
            if not seen:
                raise Exception(dependency + " not received in app-dependencies-loaded message")

    @irrelevant(library="ruby")
    @irrelevant(library="golang")
    @irrelevant(library="dotnet")
    @irrelevant(library="python")
    @irrelevant(library="php")
    @irrelevant(library="java")
    @irrelevant(library="nodejs")
    def test_api_still_v1(self):
        """Test that the telemetry api is still at version v1
        If this test fails, please mark Test_TelemetryV2 as released for the current version of the tracer,
        and this test as no longer relevant
        """

        def validator(data):
            assert is_v1_payload(data)

        self.validate_library_telemetry_data(validator=validator, success_by_default=True)

    @irrelevant(library="cpp")
    @missing_feature(
        context.library in ("golang", "cpp", "php"), reason="Telemetry is not implemented yet. ",
    )
    @missing_feature(context.library < "ruby@1.22.0", reason="Telemetry V2 is not implemented yet")
    @bug(
        library="python",
        reason="""
            configuration is not properly populating for python
        """,
    )
    def test_app_started_client_configuration(self):
        """Assert that default and other configurations that are applied upon start time are sent with the app-started event"""
        test_configuration = {
            "dotnet": {},
            "nodejs": {"hostname": "proxy", "port": 8126, "appsec.enabled": True},
            # to-do :need to add configuration keys once python bug is fixed
            "python": {},
            "java": {"trace_agent_port": 8126, "telemetry_heartbeat_interval": 2},
            "ruby": {"DD_AGENT_TRANSPORT": "TCP"},
        }
        configuration_map = test_configuration[context.library.library]

        def validator(data):
            if get_request_type(data) == "app-started":
                content = data["request"]["content"]
                configurations = content["payload"]["configuration"]
                configurations_present = []
                for cnf in configurations:
                    configuration_name = cnf["name"]
                    if context.library.library == "java":
                        # support for older versions of Java Tracer
                        configuration_name = configuration_name.replace(".", "_")
                    if configuration_name in configuration_map:
                        expected_value = str(configuration_map.get(configuration_name))
                        configuration_value = str(cnf["value"])
                        if configuration_value != expected_value:
                            raise Exception(
                                "Client Configuration "
                                + configuration_name
                                + " expected value is "
                                + str(expected_value)
                                + " but found "
                                + str(configuration_value)
                            )
                        configurations_present.append(configuration_name)
                for cnf in configuration_map:
                    if cnf not in configurations_present:
                        raise Exception(
                            "Client Configuration information is not accurately reported, "
                            + cnf
                            + " is not present in configuration on app-started event"
                        )

        self.validate_library_telemetry_data(validator)

    def setup_app_product_change(self):
        weblog.get("/enable_product")

    @missing_feature(
        context.library in ("dotnet", "nodejs", "java", "python", "golang", "cpp", "php", "ruby"),
        reason="Weblog GET/enable_product and app-product-change event is not implemented yet.",
    )
    def test_app_product_change(self):
        """Test product change data when product is enabled"""

        telemetry_data = list(interfaces.library.get_telemetry_data())
        if len(telemetry_data) == 0:
            raise Exception("No telemetry data to validate on")

        app_product_change_event_found = False
        for data in telemetry_data:
            if get_request_type(data) == "app-product-change":
                content = data["request"]["content"]
                app_product_change_event_found = True
                products = content["payload"]["products"]
                for product in products:
                    appsec_enabled = product["appsec"]["enabled"]
                    profiler_enabled = product["profiler"]["enabled"]
                    dynamic_instrumentation_enabled = product["dynamic_instrumentation"]["enabled"]
                    assert (
                        appsec_enabled is True
                    ), f"Product appsec Product profiler enabled was expected to be True, found False"
                    assert profiler_enabled is True, f"Product profiler enabled was expected to be True, found False"
                    assert (
                        dynamic_instrumentation_enabled is False
                    ), f"Product dynamic_instrumentation enabled was expected to be False, found True"

        if app_product_change_event_found is False:
            raise Exception("app-product-change is not emitted when product change is enabled")


@features.telemetry_instrumentation
class Test_APMOnboardingInstallID:
    """Tests that APM onboarding install information is correctly propagated"""

    def test_traces_contain_install_id(self):
        """Assert that at least one trace carries APM onboarding info"""

        def validate_at_least_one_span_with_tag(tag):
            for _, span in interfaces.agent.get_spans():
                meta = span.get("meta", {})
                if tag in meta:
                    break
            else:
                raise Exception(f"Did not find tag {tag} in any spans")

        validate_at_least_one_span_with_tag("_dd.install.id")
        validate_at_least_one_span_with_tag("_dd.install.time")
        validate_at_least_one_span_with_tag("_dd.install.type")


@features.telemetry_api_v2_implemented
class Test_TelemetryV2:
    """Test telemetry v2 specific constraints"""

    @missing_feature(library="golang", reason="Product started missing")
    @missing_feature(library="dotnet", reason="Product started missing")
    @missing_feature(library="php", reason="Product started missing (both in libdatadog and php)")
    @missing_feature(library="python", reason="Product started missing in app-started payload")
    def test_app_started_product_info(self):
        """Assert that product information is accurately reported by telemetry"""

        for data in interfaces.library.get_telemetry_data(flatten_message_batches=True):
            if not is_v2_payload(data):
                continue
            if get_request_type(data) == "app-started":
                products = data["request"]["content"]["payload"]["products"]
                assert (
                    "appsec" in products
                ), "Product information is not accurately reported by telemetry on app-started event"

    @missing_feature(context.library < "ruby@1.22.0", reason="dd-client-library-version missing")
    @bug(library="python", reason="library versions do not match due to different origins")
    def test_telemetry_v2_required_headers(self):
        """Assert library add the relevant headers to telemetry v2 payloads """

        def validator(data):
            telemetry = data["request"]["content"]
            assert get_header(data, "request", "dd-telemetry-api-version") == telemetry.get("api_version")
            assert get_header(data, "request", "dd-telemetry-request-type") == telemetry.get("request_type")
            application = telemetry.get("application", {})
            assert get_header(data, "request", "dd-client-library-language") == application.get("language_name")
            assert get_header(data, "request", "dd-client-library-version") == application.get("tracer_version")

        interfaces.library.validate_telemetry(validator=validator, success_by_default=True)


@features.telemetry_api_v2_implemented
class Test_ProductsDisabled:
    """Assert that product information are not reported when products are disabled in telemetry"""

    @scenarios.telemetry_app_started_products_disabled
    def test_app_started_product_disabled(self):

        data_found = False
        app_started_found = False

        telemetry_data = interfaces.library.get_telemetry_data()

        for data in telemetry_data:
            data_found = True

            if get_request_type(data) != "app-started":
                continue

            app_started_found = True

            payload = data["request"]["content"]["payload"]

            assert (
                "products" in payload
            ), f"Product information was expected in app-started event, but was missing in {data['log_filename']}"

            for product, details in payload["products"].items():
                assert (
                    details.get("enabled") is False
                ), f"Product information expected to indicate {product} is disabled, but found enabled"

        if not data_found:
            raise ValueError("No telemetry data to validate on")

        if not app_started_found:
            raise ValueError("app-started event not found in telemetry data")


@features.dd_telemetry_dependency_collection_enabled_supported
@scenarios.telemetry_dependency_loaded_test_for_dependency_collection_disabled
class Test_DependencyEnable:
    """ Tests on DD_TELEMETRY_DEPENDENCY_COLLECTION_ENABLED flag """

    def setup_app_dependency_loaded_not_sent_dependency_collection_disabled(self):
        weblog.get("/load_dependency")

    def test_app_dependency_loaded_not_sent_dependency_collection_disabled(self):
        """app-dependencies-loaded request should not be sent if DD_TELEMETRY_DEPENDENCY_COLLECTION_ENABLED is false"""

        for data in interfaces.library.get_telemetry_data():
            if get_request_type(data) == "app-dependencies-loaded":
                raise Exception("request_type app-dependencies-loaded should not be sent by this tracer")


@features.telemetry_message_batch
class Test_MessageBatch:
    """ Tests on Message batching """

    def setup_message_batch_enabled(self):
        weblog.get("/load_dependency")
        weblog.get("/enable_integration")
        weblog.get("/enable_product")

    def test_message_batch_enabled(self):
        """Test that events are sent in message batches"""
        event_list = []
        for data in interfaces.library.get_telemetry_data(flatten_message_batches=False):
            content = data["request"]["content"]
            event_list.append(content.get("request_type"))

        assert "message-batch" in event_list, f"Expected one or more message-batch events: {event_list}"


@features.telemetry_api_v2_implemented
class Test_Log_Generation:
    """Assert that logs reported by default, and not reported when logs generation is disabled in telemetry"""

    def _get_filename_with_logs(self):
        all_data = interfaces.library.get_telemetry_data()
        return [data["log_filename"] for data in all_data if get_request_type(data) == "logs"]

    @scenarios.telemetry_log_generation_disabled
    def test_log_generation_disabled(self):
        """ When DD_TELEMETRY_LOGS_COLLECTION_ENABLED=false, no log should be sent"""
        assert len(self._get_filename_with_logs()) == 0, "Library shouldn't have sent any log"

    def test_log_generation_enabled(self):
        """ By default, some logs should be sent"""
        assert len(self._get_filename_with_logs()) != 0


@features.telemetry_metrics_collected
@scenarios.telemetry_metric_generation_disabled
class Test_Metric_Generation_Disabled:
    """Assert that metrics are not reported when metric generation is disabled in telemetry"""

    def test_metric_generation_disabled(self):
        for data in interfaces.library.get_telemetry_data(flatten_message_batches=True):
            if get_request_type(data) == "generate-metrics":
                raise Exception("Metric generate event is sent when metric generation is disabled")


@features.telemetry_metrics_collected
@scenarios.telemetry_metric_generation_enabled
class Test_Metric_Generation_Enabled:
    """Assert that metrics are reported when metric generation is enabled in telemetry"""

    def setup_metric_generation_enabled(self):
        weblog.get("/")
        # Wait for at least 2 metric flushes, i.e. 20s
        METRIC_FLUSH_INTERVAL = 10  # This is constant by design
        logger.debug("Waiting 20s for metric flushes...")
        time.sleep(METRIC_FLUSH_INTERVAL * 2)
        logger.debug("Wait complete")

    def test_metric_generation_enabled(self):
        self.assert_general_metrics()
        self.assert_tracer_metrics()
        self.assert_telemetry_metrics()

    def assert_general_metrics(self):

        namespace = "general"
        self.assert_count_metric(namespace, "logs_created", expect_at_least=1)

    def assert_tracer_metrics(self):

        namespace = "tracers"
        self.assert_count_metric(namespace, "spans_created", expect_at_least=1)
        self.assert_count_metric(namespace, "spans_finished", expect_at_least=1)
        self.assert_count_metric(namespace, "spans_enqueued_for_serialization", expect_at_least=1)
        self.assert_count_metric(namespace, "trace_segments_created", expect_at_least=1)
        self.assert_count_metric(namespace, "trace_chunks_enqueued_for_serialization", expect_at_least=1)
        self.assert_count_metric(namespace, "trace_chunks_sent", expect_at_least=1)
        self.assert_count_metric(namespace, "trace_segments_closed", expect_at_least=1)
        self.assert_count_metric(namespace, "trace_api.requests", expect_at_least=1)
        self.assert_count_metric(namespace, "trace_api.responses", expect_at_least=1)

    def assert_telemetry_metrics(self):

        namespace = "telemetry"
        self.assert_count_metric(namespace, "telemetry_api.requests", expect_at_least=1)
        self.assert_count_metric(namespace, "telemetry_api.responses", expect_at_least=1)

    def assert_count_metric(self, namespace, metric, expect_at_least):
        series = list(interfaces.library.get_telemetry_metric_series(namespace, metric))
        if len(series) == 0 and expect_at_least > 0:
            raise Exception(f"No telemetry data received for metric {namespace}.{metric}")

        count = 0
        for s in series:
            # assert correct type (count)
            # assert points total
            assert s["common"] is True
            assert s["type"] == "count"
            assert len(s["points"]) >= 1
            for p in s["points"]:
                count = count + p[1]

        assert count >= expect_at_least<|MERGE_RESOLUTION|>--- conflicted
+++ resolved
@@ -278,30 +278,6 @@
 
             raise Exception("The following telemetry messages were not forwarded by the agent")
 
-<<<<<<< HEAD
-=======
-    @irrelevant(library="java")
-    @irrelevant(library="nodejs")
-    @irrelevant(library="dotnet")
-    @irrelevant(library="golang")
-    @irrelevant(library="python")
-    @missing_feature(context.library >= "ruby@1.22.0", reason="Telemetry V2 sends app-dependencies-loaded")
-    @features.dd_telemetry_dependency_collection_enabled_supported
-    def test_app_dependencies_loaded_not_sent(self):
-        """app-dependencies-loaded request should not be sent"""
-        # Request type app-dependencies-loaded is never sent from certain language tracers
-        # In case this changes we need to adjust the backend, by adding the language to this list
-        # https://github.com/DataDog/dd-go/blob/prod/domains/appsec/libs/vulnerability_management/model.go#L262
-        # This change means we cannot deduplicate runtime with the same library dependencies in the backend since
-        # we never have guarantees that we have all the dependencies at one point in time
-
-        def validator(data):
-            if get_request_type(data) == "app-dependencies-loaded":
-                raise Exception("request_type app-dependencies-loaded should not be used by this tracer")
-
-        self.validate_library_telemetry_data(validator)
-
->>>>>>> 30bbc0f1
     @flaky(context.library < "nodejs@4.13.1", reason="Heartbeats are sometimes sent too fast")
     @bug(context.library < "java@1.18.0", reason="Telemetry interval drifts")
     @missing_feature(context.library < "ruby@1.13.0", reason="DD_TELEMETRY_HEARTBEAT_INTERVAL not supported")
