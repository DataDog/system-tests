--- conflicted
+++ resolved
@@ -56,27 +56,14 @@
     )
     def test_telemetry_proxy_enrichment(self):
         """Test telemetry proxy adds necessary information"""
-
-<<<<<<< HEAD
-        header_presence_validator = HeadersPresenceValidator(
-            request_headers=["dd-agent-hostname", "dd-agent-env"], response_headers=(), check_condition=None
-        )
-        header_match_validator = HeadersMatchValidator(
-            request_headers={"via": r"trace-agent 7\..+"}, response_headers=(), check_condition=None
-=======
         def not_onboarding_event(data):
             return data["request"]["content"].get("request_type") != "apm-onboarding-event"
 
-        interfaces.agent.assert_headers_presence(
-            path_filter="/api/v2/apmtelemetry",
-            request_headers=["dd-agent-hostname", "dd-agent-env"],
-            check_condition=not_onboarding_event,
-        )
-        interfaces.agent.assert_headers_match(
-            path_filter="/api/v2/apmtelemetry",
-            request_headers={"via": r"trace-agent 7\..+"},
-            check_condition=not_onboarding_event,
->>>>>>> d0abe200
+        header_presence_validator = HeadersPresenceValidator(
+            request_headers=["dd-agent-hostname", "dd-agent-env"], response_headers=(), check_condition=not_onboarding_event
+        )
+        header_match_validator = HeadersMatchValidator(
+            request_headers={"via": r"trace-agent 7\..+"}, response_headers=(), check_condition=not_onboarding_event
         )
 
         self.validate_agent_telemetry_data(header_presence_validator)
