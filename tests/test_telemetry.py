from collections import defaultdict
from datetime import datetime, timedelta
import time
from utils import context, interfaces, missing_feature, bug, flaky, irrelevant, weblog, scenarios
from utils.tools import logger
from utils.interfaces._misc_validators import HeadersPresenceValidator, HeadersMatchValidator

INTAKE_TELEMETRY_PATH = "/api/v2/apmtelemetry"
AGENT_TELEMETRY_PATH = "/telemetry/proxy/api/v2/apmtelemetry"


def get_header(data, origin, name):
    for h in data[origin]["headers"]:
        if h[0].lower() == name:
            return h[1]
    return None


def get_request_type(data):
    return data["request"]["content"].get("request_type")


def not_onboarding_event(data):
    return get_request_type(data) != "apm-onboarding-event"


def is_v2_payload(data):
    return data["request"]["content"].get("api_version") == "v2"


def is_v1_payload(data):
    return data["request"]["content"].get("api_version") == "v1"


<<<<<<< HEAD
@bug(context.uds_mode and context.library < "nodejs@3.7.0")
@missing_feature(library="cpp")
=======
>>>>>>> 1a86541e
class Test_Telemetry:
    """Test that instrumentation telemetry is sent"""

    # containers for telemetry request to check consistency between library payloads and agent payloads
    library_requests = {}
    agent_requests = {}

    def validate_library_telemetry_data(self, validator, success_by_default=False):
        telemetry_data = list(interfaces.library.get_telemetry_data(flatten_message_batches=False))

        if len(telemetry_data) == 0 and not success_by_default:
            raise Exception("No telemetry data to validate on")

        for data in telemetry_data:
            validator(data)

    def validate_agent_telemetry_data(self, validator, success_by_default=False):
        telemetry_data = list(interfaces.agent.get_telemetry_data())

        if len(telemetry_data) == 0 and not success_by_default:
            raise Exception("No telemetry data to validate on")

        for data in telemetry_data:
            validator(data)

    def test_telemetry_message_data_size(self):
        """Test telemetry message data size"""

        def validator(data):
            if data["request"]["length"] >= 5_000_000:
                raise Exception(f"Received message size is more than 5MB")

        self.validate_library_telemetry_data(validator)
        self.validate_agent_telemetry_data(validator)

    @flaky(True, reason="Backend is far away from being stable enough")
    def test_status_ok(self):
        """Test that telemetry requests are successful"""

        def validator(data):
            response_code = data["response"]["status_code"]
            assert 200 <= response_code < 300, f"Got response code {response_code} in {data['log_filename']}"

        self.validate_agent_telemetry_data(validator)
        self.validate_library_telemetry_data(validator)

    @bug(
        context.agent_version >= "7.36.0" and context.agent_version < "7.37.0",
        reason="Version reporting of trace agent is broken in 7.36.x release",
    )
    def test_telemetry_proxy_enrichment(self):
        """Test telemetry proxy adds necessary information"""

        header_presence_validator = HeadersPresenceValidator(
            request_headers=["dd-agent-hostname", "dd-agent-env"],
            response_headers=(),
            check_condition=not_onboarding_event,
        )
        header_match_validator = HeadersMatchValidator(
            request_headers={"via": r"trace-agent 7\..+"}, response_headers=(), check_condition=not_onboarding_event,
        )

        self.validate_agent_telemetry_data(header_presence_validator)
        self.validate_agent_telemetry_data(header_match_validator)

    @irrelevant(True, reason="cgroup in weblog is 0::/, so this test can't work")
    def test_telemetry_message_has_datadog_container_id(self):
        """Test telemetry messages contain datadog-container-id"""
        interfaces.agent.assert_headers_presence(
            path_filter=INTAKE_TELEMETRY_PATH, request_headers=["datadog-container-id"],
        )

    def test_telemetry_message_required_headers(self):
        """Test telemetry messages contain required headers"""

        interfaces.agent.assert_headers_presence(
            path_filter=INTAKE_TELEMETRY_PATH, request_headers=["dd-api-key"],
        )
        interfaces.library.assert_headers_presence(
            path_filter=AGENT_TELEMETRY_PATH,
            request_headers=["dd-telemetry-api-version", "dd-telemetry-request-type"],
            check_condition=not_onboarding_event,
        )

    @missing_feature(library="python")
    @flaky(library="ruby", reason="AIT-8418")
    def test_seq_id(self):
        """Test that messages are sent sequentially"""

        MAX_OUT_OF_ORDER_LAG = 0.3  # s
        FMT = "%Y-%m-%dT%H:%M:%S.%f"

        telemetry_data = list(interfaces.library.get_telemetry_data(flatten_message_batches=False))
        if len(telemetry_data) == 0:
            raise Exception("No telemetry data to validate on")

        runtime_ids = set((data["request"]["content"]["runtime_id"] for data in telemetry_data))
        for runtime_id in runtime_ids:
            max_seq_id = 0
            received_max_time = None
            seq_ids = []

            for data in telemetry_data:
                if runtime_id != data["request"]["content"]["runtime_id"]:
                    continue
                seq_id = data["request"]["content"]["seq_id"]
                timestamp_start = data["request"]["timestamp_start"]
                curr_message_time = datetime.strptime(timestamp_start, FMT)
                logger.debug(f"Telemetry message at {timestamp_start.split('T')[1]} {seq_id} in {data['log_filename']}")

                if 200 <= data["response"]["status_code"] < 300:
                    seq_ids.append((seq_id, data["log_filename"]))
                if seq_id > max_seq_id:
                    max_seq_id = seq_id
                    received_max_time = curr_message_time
                else:
                    if received_max_time is not None and (curr_message_time - received_max_time) > timedelta(
                        seconds=MAX_OUT_OF_ORDER_LAG
                    ):
                        raise Exception(
                            f"Received message with seq_id {seq_id} to far more than"
                            f"100ms after message with seq_id {max_seq_id}"
                        )

            seq_ids.sort()
            for i in range(len(seq_ids) - 1):
                diff = seq_ids[i + 1][0] - seq_ids[i][0]
                if diff == 0:
                    raise Exception(
                        f"Detected 2 telemetry messages with same seq_id {seq_ids[i + 1][1]} and {seq_ids[i][1]}"
                    )

                if diff > 1:
                    logger.error(f"{seq_ids[i + 1][0]} {seq_ids[i][0]}")
                    raise Exception(f"Detected non consecutive seq_ids between {seq_ids[i + 1][1]} and {seq_ids[i][1]}")

    @bug(library="ruby", reason="app-started not sent")
    @flaky(context.library <= "python@1.20.2", reason="app-started is sent twice")
    def test_app_started_sent_exactly_once(self):
        """Request type app-started is sent exactly once"""

        count_by_runtime_id = defaultdict(lambda: 0)

        for data in interfaces.library.get_telemetry_data():
            if get_request_type(data) == "app-started":
                logger.debug(
                    f"Found app-started in {data['log_filename']}. Response from agent: {data['response']['status_code']}"
                )
                runtime_id = data["request"]["content"]["runtime_id"]
                if data["response"]["status_code"] == 202:
                    count_by_runtime_id[runtime_id] += 1

        assert all((count == 1 for count in count_by_runtime_id.values()))

    @bug(library="ruby", reason="app-started not sent")
    @bug(library="python", reason="app-started not sent first")
    def test_app_started_is_first_message(self):
        """Request type app-started is the first telemetry message or the first message in the first batch"""
        telemetry_data = list(interfaces.library.get_telemetry_data(flatten_message_batches=False))
        assert len(telemetry_data) > 0, "No telemetry messages"
        if telemetry_data[0]["request"]["content"].get("request_type") == "message-batch":
            first_message = telemetry_data[0]["request"]["content"]["payload"][0]
            assert (
                first_message.get("request_type") == "app-started"
            ), "app-started was not the first message in the first batch"
        else:
            for data in telemetry_data:
                req_content = data["request"]["content"]
                if req_content["request_type"] == "app-started":
                    seq_id = req_content["seq_id"]
                    assert seq_id == 1, f"app-started found but it was not the first message sent"
                    return

            raise Exception(f"app-started message not found")

    @bug(
        library="java",
        weblog_variant="spring-boot-openliberty",
        reason="https://datadoghq.atlassian.net/browse/APPSEC-6583",
    )
    @bug(
        library="java", weblog_variant="spring-boot-wildfly",
    )
    def test_proxy_forwarding(self):
        """Test that all telemetry requests sent by library are forwarded correctly by the agent"""

        def save_data(data, container):
            # payloads are identifed by their seq_id/runtime_id
            if not_onboarding_event(data):
                key = data["request"]["content"]["seq_id"], data["request"]["content"]["runtime_id"]
                container[key] = data

        self.validate_library_telemetry_data(
            lambda data: save_data(data, self.library_requests), success_by_default=False
        )
        self.validate_agent_telemetry_data(lambda data: save_data(data, self.agent_requests), success_by_default=False)

        # At the end, check that all data are consistent
        for key, agent_data in self.agent_requests.items():
            agent_message, agent_log_file = agent_data["request"]["content"], agent_data["log_filename"]

            if key not in self.library_requests:
                # once the library interface is validated, weblog is not stopped. But it can send other data, and
                # they won't be seen. The agent interface wait 5 second after, and can collect data. So if the
                # library sent some data during this 5s, the agent interface will see it, but not the library
                # interface. For now, simply do not consider this use case, waiting for a better solution.

                pass

                # logger.error(str({
                #     "library_requests": [{"seq_id": s, "runtime_id": r} for s, r in self.library_requests],
                #     "agent_requests": [{"seq_id": s, "runtime_id": r} for s, r in self.agent_requests],
                # }))

                # raise Exception(
                #     f"Agent proxy forwarded a message that was not sent by the library: {agent_log_file}",
                # )
            else:
                lib_data = self.library_requests.pop(key)
                lib_message, lib_log_file = lib_data["request"]["content"], lib_data["log_filename"]

                if agent_message != lib_message:
                    raise Exception(
                        f"Telemetry proxy message different in messages {lib_log_file} and {agent_log_file}:\n"
                        f"library sent {lib_message}\n"
                        f"agent sent {agent_message}"
                    )

        if len(self.library_requests) != 0:
            for s, r in self.library_requests.keys():
                logger.error(f"seq_id: {s}, runtime_id: {r}")

            raise Exception("The following telemetry messages were not forwarded by the agent")

    @irrelevant(library="java")
    @irrelevant(library="nodejs")
    @irrelevant(library="dotnet")
    @irrelevant(library="golang")
    @irrelevant(library="python")
    def test_app_dependencies_loaded_not_sent(self):
        """app-dependencies-loaded request should not be sent"""
        # Request type app-dependencies-loaded is never sent from certain language tracers
        # In case this changes we need to adjust the backend, by adding the language to this list
        # https://github.com/DataDog/dd-go/blob/prod/domains/appsec/libs/vulnerability_management/model.go#L262
        # This change means we cannot deduplicate runtime with the same library dependencies in the backend since
        # we never have guarantees that we have all the dependencies at one point in time

        def validator(data):
            if get_request_type(data) == "app-dependencies-loaded":
                raise Exception("request_type app-dependencies-loaded should not be used by this tracer")

        self.validate_library_telemetry_data(validator)

    @flaky(context.library < "nodejs@4.13.1", reason="Heartbeats are sometimes sent too fast")
    @bug(context.library < "java@1.18.0", reason="Telemetry interval drifts")
    @missing_feature(context.library < "ruby@1.13.0", reason="DD_TELEMETRY_HEARTBEAT_INTERVAL not supported")
    @flaky(library="ruby")
    @bug(context.library > "php@0.90")
    @flaky(context.library <= "php@0.90", reason="Heartbeats are sometimes sent too slow")
    def test_app_heartbeat(self):
        """Check for heartbeat or messages within interval and valid started and closing messages"""

        prev_message_time = None
        expected_heartbeat_interval = context.telemetry_heartbeat_interval

        # This interval can't be perfeclty exact, give some room for tests
        UPPER_LIMIT = timedelta(seconds=expected_heartbeat_interval * 2).total_seconds()
        LOWER_LIMIT = timedelta(seconds=expected_heartbeat_interval * 0.75).total_seconds()

        fmt = "%Y-%m-%dT%H:%M:%S.%f"

        telemetry_data = list(interfaces.library.get_telemetry_data())
        assert len(telemetry_data) > 0, "No telemetry messages"

        heartbeats = [d for d in telemetry_data if d["request"]["content"].get("request_type") == "app-heartbeat"]
        assert len(heartbeats) >= 2, "Did not receive, at least, 2 heartbeats"

        # depending on the tracer, the very first heartbeat may be sent in a request that pays the
        # connection initialization time. This time is very unpredictible, so we remove the very
        # first heartbeat from the list
        heartbeats.pop(0)

        for data in heartbeats:
            curr_message_time = datetime.strptime(data["request"]["timestamp_start"], fmt)
            if prev_message_time is None:
                logger.debug(f"Heartbeat in {data['log_filename']}: {curr_message_time}")
            else:
                delta = (curr_message_time - prev_message_time).total_seconds()
                logger.debug(f"Heartbeat in {data['log_filename']}: {curr_message_time} => {delta}s ellapsed")

                assert (
                    delta < UPPER_LIMIT
                ), f"Heartbeat sent too slow ({delta}s). It should be sent every {expected_heartbeat_interval}s"
                assert (
                    delta > LOWER_LIMIT
                ), f"Heartbeat sent too fast ({delta}s). It should be sent every {expected_heartbeat_interval}s"

            prev_message_time = curr_message_time

    def setup_app_dependencies_loaded(self):
        weblog.get("/load_dependency")

    @irrelevant(library="php")
    @irrelevant(library="cpp")
    @irrelevant(library="golang")
    @irrelevant(library="python")
    @irrelevant(library="ruby")
    @bug(
        library="java",
        reason="""
        A Java application can be redeployed to the same server for many times (for the same JVM process). 
        That means, every new deployment/reload of application will cause reloading classes/dependencies and as the result we will see duplications.
        """,
    )
    def test_app_dependencies_loaded(self):
        """test app-dependencies-loaded requests"""

        test_loaded_dependencies = {
            "dotnet": {"NodaTime": False},
            "nodejs": {"glob": False},
            "java": {"httpclient": False},
        }

        test_defined_dependencies = {
            "dotnet": {},
            "nodejs": {
                "body-parser": False,
                "cookie-parser": False,
                "express": False,
                "express-xml-bodyparser": False,
                "pg": False,
                "glob": False,
            },
            "java": {
                "spring-boot-starter-json": False,
                "spring-boot-starter-jdbc": False,
                "jackson-dataformat-xml": False,
                "dd-trace-api": False,
                "opentracing-api": False,
                "opentracing-util": False,
                "postgresql": False,
                "java-driver-core": False,
                "metrics-core": False,
                "mongo-java-driver": False,
                "ognl": False,
                "protobuf-java": False,
                "grpc-netty-shaded": False,
                "grpc-protobuf": False,
                "grpc-stub": False,
                "jaxb-api": False,
                "bcprov-jdk15on": False,
                "hsqldb": False,
                "spring-boot-starter-security": False,
                "spring-ldap-core": False,
                "spring-security-ldap": False,
                "unboundid-ldapsdk": False,
                "httpclient": False,
            },
        }

        seen_loaded_dependencies = test_loaded_dependencies[context.library.library]
        seen_defined_dependencies = test_defined_dependencies[context.library.library]

        for data in interfaces.library.get_telemetry_data():
            content = data["request"]["content"]
            if content.get("request_type") == "app-started":
                if "dependencies" in content["payload"]:
                    for dependency in content["payload"]["dependencies"]:
                        dependency_id = dependency["name"]  # +dep["version"]
                        if dependency_id in seen_loaded_dependencies:
                            raise Exception("Loaded dependency should not be in app-started")
                        if dependency_id not in seen_defined_dependencies:
                            continue
                        seen_defined_dependencies[dependency_id] = True
            elif content.get("request_type") == "app-dependencies-loaded":
                for dependency in content["payload"]["dependencies"]:
                    dependency_id = dependency["name"]  # +dependency["version"]
                    if seen_loaded_dependencies.get(dependency_id) is True:
                        raise Exception(
                            "Loaded dependency event sent multiple times for same dependency " + dependency_id
                        )
                    if dependency_id in seen_defined_dependencies:
                        seen_defined_dependencies[dependency_id] = True
                    if dependency_id in seen_loaded_dependencies:
                        seen_loaded_dependencies[dependency_id] = True

        for dependency, seen in seen_loaded_dependencies.items():
            if not seen:
                raise Exception(dependency + " not received in app-dependencies-loaded message")

    @irrelevant(library="ruby")
    @irrelevant(library="golang")
    @irrelevant(library="dotnet")
    @irrelevant(library="python")
    @irrelevant(library="php")
    @irrelevant(library="java")
    def test_api_still_v1(self):
        """Test that the telemetry api is still at version v1
        If this test fails, please mark Test_TelemetryV2 as released for the current version of the tracer,
        and this test as no longer relevant
        """

        def validator(data):
            assert is_v1_payload(data)

        self.validate_library_telemetry_data(validator=validator, success_by_default=True)

    @irrelevant(library="cpp")
    @missing_feature(
        context.library in ("golang", "ruby", "cpp", "php"), reason="Telemetry is not implemented yet. ",
    )
    @bug(
        library="python",
        reason="""
            configuration is not properly populating for python
        """,
    )
    def test_app_started_client_configuration(self):
        """Assert that default and other configurations that are applied upon start time are sent with the app-started event"""
        test_configuration = {
            "dotnet": {},
            "nodejs": {"hostname": "proxy", "port": 8126, "appsec.enabled": True},
            # to-do :need to add configuration keys once python bug is fixed
            "python": {},
            "java": {"trace.agent.port": 8126, "telemetry.heartbeat.interval": 2},
        }
        configuration_map = test_configuration[context.library.library]

        def validator(data):
            if get_request_type(data) == "app-started":
                content = data["request"]["content"]
                configurations = content["payload"]["configuration"]
                configurations_present = []
                for cnf in configurations:
                    if cnf["name"] in configuration_map:
                        configuration_name = cnf["name"]
                        expected_value = str(configuration_map.get(cnf["name"]))
                        configuration_value = str(cnf["value"])
                        if configuration_value != expected_value:
                            raise Exception(
                                "Client Configuration "
                                + configuration_name
                                + " expected value is "
                                + str(expected_value)
                                + " but found "
                                + str(configuration_value)
                            )
                        configurations_present.append(configuration_name)
                for cnf in configuration_map:
                    if cnf not in configurations_present:
                        raise Exception(
                            "Client Configuration information is not accurately reported, "
                            + cnf
                            + " is not present in configuration on app-started event"
                        )

        self.validate_library_telemetry_data(validator)

    def setup_app_product_change(self):
        weblog.get("/enable_product")

    @missing_feature(
        context.library in ("dotnet", "nodejs", "java", "python", "golang", "cpp", "php", "ruby"),
        reason="Weblog GET/enable_product and app-product-change event is not implemented yet.",
    )
    def test_app_product_change(self):
        """Test product change data when product is enabled"""

        telemetry_data = list(interfaces.library.get_telemetry_data())
        if len(telemetry_data) == 0:
            raise Exception("No telemetry data to validate on")

        app_product_change_event_found = False
        for data in telemetry_data:
            if get_request_type(data) == "app-product-change":
                content = data["request"]["content"]
                app_product_change_event_found = True
                products = content["payload"]["products"]
                for product in products:
                    appsec_enabled = product["appsec"]["enabled"]
                    profiler_enabled = product["profiler"]["enabled"]
                    dynamic_instrumentation_enabled = product["dynamic_instrumentation"]["enabled"]
                    assert (
                        appsec_enabled is True
                    ), f"Product appsec Product profiler enabled was expected to be True, found False"
                    assert profiler_enabled is True, f"Product profiler enabled was expected to be True, found False"
                    assert (
                        dynamic_instrumentation_enabled is False
                    ), f"Product dynamic_instrumentation enabled was expected to be False, found True"

        if app_product_change_event_found is False:
            raise Exception("app-product-change is not emitted when product change is enabled")


class Test_TelemetryV2:
    """Test telemetry v2 specific constraints"""

    @missing_feature(library="golang", reason="Product started missing")
    @missing_feature(library="dotnet", reason="Product started missing")
    @missing_feature(library="php", reason="Product started missing (both in libdatadog and php)")
    @missing_feature(library="python", reason="Product started missing in app-started payload")
    def test_app_started_product_info(self):
        """Assert that product information is accurately reported by telemetry"""

        for data in interfaces.library.get_telemetry_data(flatten_message_batches=True):
            if not is_v2_payload(data):
                continue
            if get_request_type(data) == "app-started":
                products = data["request"]["content"]["payload"]["products"]
                assert (
                    "appsec" in products
                ), "Product information is not accurately reported by telemetry on app-started event"

    @missing_feature(library="ruby", reason="dd-client-library-version missing")
    @bug(library="python", reason="library versions do not match due to different origins")
    def test_telemetry_v2_required_headers(self):
        """Assert library add the relevant headers to telemetry v2 payloads """

        def validator(data):
            telemetry = data["request"]["content"]
            assert get_header(data, "request", "dd-telemetry-api-version") == telemetry.get("api_version")
            assert get_header(data, "request", "dd-telemetry-request-type") == telemetry.get("request_type")
            application = telemetry.get("application", {})
            assert get_header(data, "request", "dd-client-library-language") == application.get("language_name")
            assert get_header(data, "request", "dd-client-library-version") == application.get("tracer_version")

        interfaces.library.validate_telemetry(validator=validator, success_by_default=True)


<<<<<<< HEAD
@irrelevant(library="cpp")
=======
>>>>>>> 1a86541e
class Test_ProductsDisabled:
    """Assert that product information are not reported when products are disabled in telemetry"""

    @scenarios.telemetry_app_started_products_disabled
    def test_app_started_product_disabled(self):

        telemetry_data = list(interfaces.library.get_telemetry_data())
        if len(telemetry_data) == 0:
            raise Exception("No telemetry data to validate on")

        for data in telemetry_data:
            if get_request_type(data) != "app-started":
                continue
            payload = data["request"]["content"]["payload"]

            assert (
                "products" in payload
            ), f"Product information was expected in app-started event, but was missing in {data['log_filename']}"

            for product, details in payload["products"].items():
                assert (
                    details.get("enabled") is False
                ), f"Product information expected to indicate {product} is disabled, but found enabled"


@scenarios.telemetry_dependency_loaded_test_for_dependency_collection_disabled
class Test_DependencyEnable:
    """ Tests on DD_TELEMETRY_DEPENDENCY_COLLECTION_ENABLED flag """

    def setup_app_dependency_loaded_not_sent_dependency_collection_disabled(self):
        weblog.get("/load_dependency")

    def test_app_dependency_loaded_not_sent_dependency_collection_disabled(self):
        """app-dependencies-loaded request should not be sent if DD_TELEMETRY_DEPENDENCY_COLLECTION_ENABLED is false"""

        for data in interfaces.library.get_telemetry_data():
            if get_request_type(data) == "app-dependencies-loaded":
                raise Exception("request_type app-dependencies-loaded should not be sent by this tracer")


class Test_MessageBatch:
    """ Tests on Message batching """

    def setup_message_batch_enabled(self):
        weblog.get("/load_dependency")
        weblog.get("/enable_integration")
        weblog.get("/enable_product")

    def test_message_batch_enabled(self):
        """Test that events are sent in message batches"""
        event_list = []
        for data in interfaces.library.get_telemetry_data(flatten_message_batches=False):
            content = data["request"]["content"]
            event_list.append(content.get("request_type"))

        assert "message-batch" in event_list, f"Expected one or more message-batch events: {event_list}"


@scenarios.telemetry_log_generation_disabled
class Test_Log_Generation:
    """Assert that logs are not reported when logs generation is disabled in telemetry"""

    def test_log_generation_disabled(self):
        for data in interfaces.library.get_telemetry_data(flatten_message_batches=True):
            if get_request_type(data) == "logs":
                raise Exception(" Logs event is sent when log generation is disabled")


@scenarios.telemetry_metric_generation_disabled
class Test_Metric_Generation_Disabled:
    """Assert that metrics are not reported when metric generation is disabled in telemetry"""

    def test_metric_generation_disabled(self):
        for data in interfaces.library.get_telemetry_data(flatten_message_batches=True):
            if get_request_type(data) == "generate-metrics":
                raise Exception("Metric generate event is sent when metric generation is disabled")


@scenarios.telemetry_metric_generation_enabled
class Test_Metric_Generation_Enabled:
    """Assert that metrics are reported when metric generation is enabled in telemetry"""

    def setup_metric_generation_enabled(self):
        weblog.get("/")
        # Wait for at least 2 metric flushes, i.e. 20s
        METRIC_FLUSH_INTERVAL = 10  # This is constant by design
        logger.debug("Waiting 20s for metric flushes...")
        time.sleep(METRIC_FLUSH_INTERVAL * 2)
        logger.debug("Wait complete")

    def test_metric_generation_enabled(self):
        self.assert_general_metrics()
        self.assert_tracer_metrics()
        self.assert_telemetry_metrics()

    def assert_general_metrics(self):

        namespace = "general"
        self.assert_count_metric(namespace, "logs_created", expect_at_least=1)

    def assert_tracer_metrics(self):

        namespace = "tracers"
        self.assert_count_metric(namespace, "spans_created", expect_at_least=1)
        self.assert_count_metric(namespace, "spans_finished", expect_at_least=1)
        self.assert_count_metric(namespace, "spans_enqueued_for_serialization", expect_at_least=1)
        self.assert_count_metric(namespace, "trace_segments_created", expect_at_least=1)
        self.assert_count_metric(namespace, "trace_chunks_enqueued_for_serialization", expect_at_least=1)
        self.assert_count_metric(namespace, "trace_chunks_sent", expect_at_least=1)
        self.assert_count_metric(namespace, "trace_segments_closed", expect_at_least=1)
        self.assert_count_metric(namespace, "trace_api.requests", expect_at_least=1)
        self.assert_count_metric(namespace, "trace_api.responses", expect_at_least=1)

    def assert_telemetry_metrics(self):

        namespace = "telemetry"
        self.assert_count_metric(namespace, "telemetry_api.requests", expect_at_least=1)
        self.assert_count_metric(namespace, "telemetry_api.responses", expect_at_least=1)

    def assert_count_metric(self, namespace, metric, expect_at_least):
        series = list(interfaces.library.get_telemetry_metric_series(namespace, metric))
        if len(series) == 0 and expect_at_least > 0:
            raise Exception(f"No telemetry data received for metric {namespace}.{metric}")

        count = 0
        for s in series:
            # assert correct type (count)
            # assert points total
            assert s["common"] is True
            assert s["type"] == "count"
            assert len(s["points"]) >= 1
            for p in s["points"]:
                count = count + p[1]

        assert count >= expect_at_least<|MERGE_RESOLUTION|>--- conflicted
+++ resolved
@@ -32,11 +32,6 @@
     return data["request"]["content"].get("api_version") == "v1"
 
 
-<<<<<<< HEAD
-@bug(context.uds_mode and context.library < "nodejs@3.7.0")
-@missing_feature(library="cpp")
-=======
->>>>>>> 1a86541e
 class Test_Telemetry:
     """Test that instrumentation telemetry is sent"""
 
@@ -566,10 +561,6 @@
         interfaces.library.validate_telemetry(validator=validator, success_by_default=True)
 
 
-<<<<<<< HEAD
-@irrelevant(library="cpp")
-=======
->>>>>>> 1a86541e
 class Test_ProductsDisabled:
     """Assert that product information are not reported when products are disabled in telemetry"""
 
