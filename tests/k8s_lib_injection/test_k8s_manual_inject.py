--- conflicted
+++ resolved
@@ -4,14 +4,11 @@
 import requests
 from utils import scenarios, features
 from utils.tools import logger
-<<<<<<< HEAD
 from utils import scenarios, context, features
 from utils.onboarding.weblog_interface import make_get_request, warmup_weblog
 from utils.onboarding.backend_interface import wait_backend_trace_id
 from utils.onboarding.wait_for_tcp_port import wait_for_port
-=======
 from utils import scenarios, context, features, flaky
->>>>>>> ad169da0
 
 
 class _TestAdmisionController:
@@ -72,7 +69,6 @@
 
 
 @features.k8s_admission_controller
-<<<<<<< HEAD
 @scenarios.k8s_library_injection_asm
 class TestAdmisionControllerAsm:
     """Test ASM features activation with admission controller."""
@@ -139,16 +135,6 @@
 
 
 @features.k8s_admission_controller
-@scenarios.k8s_lib_injection_basic
-class TestAdmisionControllerBasic_DEPRECATED(_TestAdmisionController):
-    """To be removed after the chages on the pipeline are merged for all the tracers."""
-
-    pass
-
-
-@features.k8s_admission_controller
-=======
->>>>>>> ad169da0
 @scenarios.k8s_library_injection_basic
 class TestAdmisionControllerBasic(_TestAdmisionController):
     pass
