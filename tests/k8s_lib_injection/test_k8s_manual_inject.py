--- conflicted
+++ resolved
@@ -34,12 +34,7 @@
         assert len(traces_json) > 0, "No traces found"
         logger.info(f"Test _test_inject_admission_controller finished")
 
-<<<<<<< HEAD
-    @flaky(library="python", reason="APMRP-359")
-    def _test_inject_uds_admission_controller(self, test_k8s_instance):
-=======
     def test_inject_uds_admission_controller(self, test_k8s_instance):
->>>>>>> 6a592c04
         logger.info(
             f"Launching test test_inject_uds_admission_controller: Weblog: [{test_k8s_instance.k8s_kind_cluster.weblog_port}] Agent: [{test_k8s_instance.k8s_kind_cluster.agent_port}]"
         )
