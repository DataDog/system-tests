import requests
from utils import scenarios, features, context
from utils.tools import logger
from utils.onboarding.weblog_interface import warmup_weblog
from utils.onboarding.wait_for_tcp_port import wait_for_port
<<<<<<< HEAD
from utils import scenarios, context, features, bug
=======
>>>>>>> 8ce9832d
import tests.auto_inject.utils as base


class BaseAutoInjectChaos(base.AutoInjectBaseTest):
    def _test_removing_things(self, virtual_machine, evil_command):
        """Test break the installation and restore it.
        After breaking the installation, the app should be still working (but no sending traces to the backend).
        After breaking the installation, we can restart the app
        After restores the installation, the app should be working and sending traces to the backend.
        """

        vm_ip = virtual_machine.get_ip()
        vm_port = virtual_machine.deffault_open_port
        weblog_url = f"http://{vm_ip}:{vm_port}/"
        # Weblog start command. If it's a ruby tracer, we must to rebuild the app before restart it
        weblog_start_command = "sudo systemctl start test-app.service"
        if context.scenario.library.library in ["ruby", "python", "dotnet"]:
            weblog_start_command = virtual_machine._vm_provision.weblog_installation.remote_command

        # Ok the installation is done, now we can do some chaos
        self._test_install(virtual_machine)
        logger.info(f"[{virtual_machine.name}]Ok the installation is done, now we can do some chaos")
        # Remove installation folder
        self.execute_command(virtual_machine, evil_command)
        logger.info(f"[{virtual_machine.name}]Ok evil command launched!")
        # Assert the app is still working
        wait_for_port(vm_port, vm_ip, 40.0)
        r = requests.get(weblog_url, timeout=10)
        assert r.status_code == 200, "The weblog app it's not working after remove the installation folder"
        logger.info(f"[{virtual_machine.name}]Ok the weblog app it's working after remove wrong things")
        # Kill the app
        self.execute_command(
            virtual_machine,
            "sudo systemctl kill -s SIGKILL test-app.service || sudo systemctl kill -s KILL test-app.service ",
        )
        logger.info(f"[{virtual_machine.name}]Ok the weblog app stopped")
        # Start the app again
        self.execute_command(virtual_machine, weblog_start_command)
        # App shpuld be working again, although the installation folder was removed
        wait_for_port(vm_port, vm_ip, 40.0)
        warmup_weblog(weblog_url)
        r = requests.get(weblog_url, timeout=10)
        assert (
            r.status_code == 200
        ), "The weblog app it's not working after remove the installation folder  and restart the app"
        # Kill the app before restore the installation
        self.execute_command(
            virtual_machine,
            "sudo systemctl kill -s SIGKILL test-app.service || sudo systemctl kill -s KILL test-app.service",
        )
        # Restore the installation
        apm_inject_restore = "sudo datadog-installer apm instrument"

        # Env for installation command
        prefix_env = f"DD_LANG={context.scenario.library.library}"
        for key, value in virtual_machine._vm_provision.env.items():
            prefix_env += f" DD_{key}={value}"

        logger.info("Restoring installation using the command:: ")
        apm_inject_restore = f"{prefix_env} {apm_inject_restore}"
        logger.info(apm_inject_restore)
        _, stdout, stderr = virtual_machine.ssh_config.get_ssh_connection().exec_command(apm_inject_restore)
        stdout.channel.set_combine_stderr(True)

        # Read the output line by line
        command_output = ""
        for line in stdout.readlines():
            if not line.startswith("export"):
                command_output += line

        logger.info("Restoring installation output:")
        logger.info(command_output)

        # Start the app again
        self.execute_command(virtual_machine, weblog_start_command)

        # The app should be instrumented and reporting traces to the backend
        self._test_install(virtual_machine)


@features.installer_auto_instrumentation
@scenarios.chaos_installer_auto_injection
class TestAutoInjectChaos(BaseAutoInjectChaos):
    @bug(
        scenarios.chaos_installer_auto_injection.virtual_machine.os_branch == "amazon_linux2"
        and context.scenario.weblog_variant == "test-app-ruby",
        reason="INPLAT-103",
    )
    @bug(
        scenarios.chaos_installer_auto_injection.virtual_machine.os_branch == "centos_7_amd64"
        and context.scenario.weblog_variant == "test-app-ruby",
        reason="INPLAT-103",
    )
    @bug(
        scenarios.chaos_installer_auto_injection.virtual_machine.os_branch == "redhat"
        and scenarios.chaos_installer_auto_injection.virtual_machine.os_cpu == "arm64"
        and context.scenario.weblog_variant == "test-app-ruby",
        reason="INPLAT-103",
    )
    def test_install_after_ld_preload(self):
        """We added entries to the ld.so.preload. After that, we can install the dd software and the app should be instrumented."""
        virtual_machine = context.scenario.virtual_machine
        logger.info(f"Launching test_install for : [{virtual_machine.name}]...")
        self._test_install(virtual_machine)
        logger.info(f"Done test_install for : [{virtual_machine.name}]")

    @bug(
        scenarios.chaos_installer_auto_injection.virtual_machine.name == "AlmaLinux_8_arm64"
        and context.scenario.weblog_variant == "test-app-python-alpine",
        reason="APMON-1576",
    )
    @bug(
        scenarios.chaos_installer_auto_injection.virtual_machine.os_branch == "amazon_linux2"
        and context.scenario.weblog_variant == "test-app-ruby",
        reason="INPLAT-103",
    )
    @bug(
        scenarios.chaos_installer_auto_injection.virtual_machine.os_branch == "centos_7_amd64"
        and context.scenario.weblog_variant == "test-app-ruby",
        reason="INPLAT-103",
    )
    @bug(
        scenarios.chaos_installer_auto_injection.virtual_machine.os_branch == "redhat"
        and scenarios.chaos_installer_auto_injection.virtual_machine.os_cpu == "arm64"
        and context.scenario.weblog_variant == "test-app-ruby",
        reason="INPLAT-103",
    )
    def test_remove_ld_preload(self):
        """We added entries to the ld.so.preload. After that, we can remove the entries and the app should be instrumented."""
        virtual_machine = context.scenario.virtual_machine
        logger.info(f"Launching test_remove_ld_preload for : [{virtual_machine.name}]...")
        self._test_removing_things(virtual_machine, "sudo rm /etc/ld.so.preload")
        logger.info(f"Success test_remove_ld_preload for : [{virtual_machine.name}]")<|MERGE_RESOLUTION|>--- conflicted
+++ resolved
@@ -1,12 +1,8 @@
 import requests
-from utils import scenarios, features, context
+from utils import scenarios, features, context, bug
 from utils.tools import logger
 from utils.onboarding.weblog_interface import warmup_weblog
 from utils.onboarding.wait_for_tcp_port import wait_for_port
-<<<<<<< HEAD
-from utils import scenarios, context, features, bug
-=======
->>>>>>> 8ce9832d
 import tests.auto_inject.utils as base
 
 
