--- conflicted
+++ resolved
@@ -17,28 +17,12 @@
             Using the agent installation script we can install different versions of the software (release or beta) in different OS."""
         vm_ip = virtual_machine.get_ip()
         vm_port = virtual_machine.deffault_open_port
-<<<<<<< HEAD
-        vm_name = virtual_machine.name
-        request_uuid = request_weblog(virtual_machine, vm_ip, vm_port)
-=======
         header = "----------------------------------------------------------------------"
         vm_logger(context.scenario.name, virtual_machine.name).info(
             f"{header} \n {header}  \n  Launching the uninstall for VM: {virtual_machine.name}  \n {header} \n {header}"
         )
-        request_uuid = None
-        if virtual_machine.krunvm_config is not None and virtual_machine.krunvm_config.stdin is not None:
-            logger.info(
-                f"We are testing on krunvm. The request to the weblog will be done using the stdin (inside the microvm)"
-            )
-            request_uuid = make_internal_get_request(virtual_machine.krunvm_config.stdin, vm_port)
-        else:
-            logger.info(f"Waiting for weblog available [{vm_ip}:{vm_port}]")
-            wait_for_port(vm_port, vm_ip, 80.0)
-            logger.info(f"[{vm_ip}]: Weblog app is ready!")
-            warmup_weblog(f"http://{vm_ip}:{vm_port}/")
-            logger.info(f"Making a request to weblog [{vm_ip}:{vm_port}]")
-            request_uuid = make_get_request(f"http://{vm_ip}:{vm_port}/")
->>>>>>> a3b5dfc3
+        vm_name = virtual_machine.name
+        request_uuid = request_weblog(virtual_machine, vm_ip, vm_port)
 
         logger.info(f"Http request done with uuid: [{request_uuid}] for ip [{vm_ip}]")
         runtime_id = wait_backend_trace_id(request_uuid, 120.0, profile=profile)
