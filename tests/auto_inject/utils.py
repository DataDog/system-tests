<<<<<<< HEAD
=======
import os
import time
import pytest
import paramiko
>>>>>>> 25b62bd4
from utils.tools import logger
from utils.onboarding.weblog_interface import make_get_request, warmup_weblog, request_weblog
from utils.onboarding.backend_interface import wait_backend_trace_id
from utils.onboarding.backend_interface import cause_and_verify_crash
from utils.onboarding.wait_for_tcp_port import wait_for_port
from utils.virtual_machine.vm_logger import vm_logger
from utils import context
from threading import Timer


class AutoInjectBaseTest:
    def _test_install(self, virtual_machine, profile: bool = False, crashlog: bool = False):
        """ We can easily install agent and lib injection software from agent installation script. Given a  sample application we can enable tracing using local environment variables.
            After starting application we can see application HTTP requests traces in the backend.
            Using the agent installation script we can install different versions of the software (release or beta) in different OS."""
        vm_ip = virtual_machine.get_ip()
        vm_port = virtual_machine.deffault_open_port
        header = "----------------------------------------------------------------------"
        vm_logger(context.scenario.name, virtual_machine.name).info(
            f"{header} \n {header}  \n  Launching the install for VM: {virtual_machine.name}  \n {header} \n {header}"
        )
<<<<<<< HEAD
        vm_name = virtual_machine.name
        request_uuid = request_weblog(virtual_machine, vm_ip, vm_port)

        logger.info(f"Http request done with uuid: [{request_uuid}] for ip [{vm_ip}]")
        runtime_id = wait_backend_trace_id(request_uuid, 120.0, profile=profile)
        if crashlog:
            cause_and_verify_crash(runtime_id, vm_ip, vm_port)
=======
        request_uuids = []
        if virtual_machine.krunvm_config is not None and virtual_machine.krunvm_config.stdin is not None:
            logger.info(
                f"We are testing on krunvm. The request to the weblog will be done using the stdin (inside the microvm)"
            )
            request_uuids.append(make_internal_get_request(virtual_machine.krunvm_config.stdin, vm_port))
        else:
            logger.info(f"Waiting for weblog available [{vm_ip}:{vm_port}]")
            wait_for_port(vm_port, vm_ip, 80.0)
            logger.info(f"[{vm_ip}]: Weblog app is ready!")
            responseJson = warmup_weblog(f"http://{vm_ip}:{vm_port}/")
            if responseJson is not None:
                logger.info(f"There is a multicontainer app: {responseJson}")
                for app in responseJson["apps"]:
                    warmup_weblog(f"http://{vm_ip}:{vm_port}{app['url']}")
                    logger.info(f"Making a request to weblog [http://{vm_ip}:{vm_port}{app['url']}]")
                    request_uuids.append(make_get_request(f"http://{vm_ip}:{vm_port}{app['url']}"))
                    time.sleep(1)
            else:
                logger.info(f"Making a request to weblog [{vm_ip}:{vm_port}]")
                request_uuids.append(make_get_request(f"http://{vm_ip}:{vm_port}/"))

        for request_uuid in request_uuids:
            logger.info(f"Http request done with uuid: [{request_uuid}] for ip [{vm_ip}]")
            wait_backend_trace_id(request_uuid, 120.0, profile=profile)
            # Some flakyness here: Sometimes the tracers are not in the backend.
            # Sometimes the backend respose with 429 (too many requests)
            # Not clear if this fix this issue
            time.sleep(1)
>>>>>>> 25b62bd4

    def close_channel(self, channel):
        try:
            if not channel.eof_received:
                channel.close()
        except Exception as e:
            logger.error(f"Error closing the channel: {e}")

    def execute_command(self, virtual_machine, command):
        # Env for the command
        prefix_env = ""
        for key, value in virtual_machine.get_command_environment().items():
            prefix_env += f"export {key}={value} \n"

        command_with_env = f"{prefix_env} {command}"

        with virtual_machine.ssh_config.get_ssh_connection() as ssh:
            timeout = 120

            _, stdout, _ = ssh.exec_command(command_with_env, timeout=timeout + 5)
            stdout.channel.set_combine_stderr(True)

            # Enforce that even if we reach the 2min mark we can still have a partial output of the command
            # and thus see where it is stuck.
            Timer(timeout, self.close_channel, (stdout.channel,)).start()

            # Read the output line by line
            command_output = ""
            for line in stdout.readlines():
                if not line.startswith("export"):
                    command_output += line
            header = "*****************************************************************"
            vm_logger(context.scenario.name, virtual_machine.name).info(
                f"{header} \n  - COMMAND:  \n {header} \n {command} \n\n {header} \n COMMAND OUTPUT \n\n {header} \n {command_output}"
            )

    def _test_uninstall_commands(
        self, virtual_machine, stop_weblog_command, start_weblog_command, uninstall_command, install_command
    ):
        """ We can unistall the auto injection software. We can start the app again
        The weblog app should work but no sending traces to the backend.
        We can reinstall the auto inject software. The weblog app should be instrumented
        and reporting traces to the backend."""
        logger.info(f"Launching _test_uninstall for : [{virtual_machine.name}]")

        vm_ip = virtual_machine.get_ip()
        vm_port = virtual_machine.deffault_open_port
        weblog_url = f"http://{vm_ip}:{vm_port}/"

        # Kill the app before the uninstallation
        logger.info(f"[Uninstall {virtual_machine.name}] Stop app")
        self.execute_command(virtual_machine, stop_weblog_command)
        logger.info(f"[Uninstall {virtual_machine.name}] Stop app done")
        # Uninstall the auto inject
        logger.info(f"[Uninstall {virtual_machine.name}] Uninstall command")
        self.execute_command(virtual_machine, uninstall_command)
        logger.info(f"[Uninstall {virtual_machine.name}] Uninstall command done")
        # Start the app again
        logger.info(f"[Uninstall {virtual_machine.name}] Start app")
        self.execute_command(virtual_machine, start_weblog_command)
        logger.info(f"[Uninstall {virtual_machine.name}] Start app done")

        request_uuids = []
        wait_for_port(vm_port, vm_ip, 40.0)
        responseJson = warmup_weblog(f"http://{vm_ip}:{vm_port}/")
        if responseJson is not None:
            logger.info(f"There is a multicontainer app: {responseJson}")
            for app in responseJson["apps"]:
                logger.info(f"Making a request to weblog [http://{vm_ip}:{vm_port}{app['url']}]")
                request_uuids.append(make_get_request(f"http://{vm_ip}:{vm_port}{app['url']}"))
        else:
            logger.info(f"Making a request to weblog [weblog_url]")
            request_uuids.append(make_get_request(weblog_url))

        try:
            for request_uuid in request_uuids:
                logger.info(f"Http request done with uuid: [{request_uuid}] for ip [{vm_ip}]")
                wait_backend_trace_id(request_uuid, 10.0)
                raise AssertionError("The weblog application is instrumented after uninstall DD software")
        except TimeoutError:
            # OK there are no traces, the weblog app is not instrumented
            pass

        # Kill the app before restore the installation
        logger.info(f"[Uninstall {virtual_machine.name}] Stop app before restore")
        self.execute_command(virtual_machine, stop_weblog_command)
        logger.info(f"[Uninstall {virtual_machine.name}] Stop app before restore done")
        # reinstall the auto inject
        logger.info(f"[Uninstall {virtual_machine.name}] Reinstall dd ssi")
        self.execute_command(virtual_machine, install_command)
        logger.info(f"[Uninstall {virtual_machine.name}] Reinstall dd ssi done")
        # Start the app again
        logger.info(f"[Uninstall {virtual_machine.name}] Start app after reinstall dd ssi")
        self.execute_command(virtual_machine, start_weblog_command)
        logger.info(f"[Uninstall {virtual_machine.name}] Start app after reinstall dd ssi done")
        # The app should be instrumented and reporting traces to the backend
        self._test_install(virtual_machine)
        logger.info(f"Success _test_uninstall for : [{virtual_machine.name}]")

    def _test_uninstall(self, virtual_machine):
        header = "----------------------------------------------------------------------"
        vm_logger(context.scenario.name, virtual_machine.name).info(
            f"{header} \n {header}  \n  Launching the uninstall for VM: {virtual_machine.name}  \n {header} \n {header}"
        )
        if context.weblog_variant == f"test-app-{context.scenario.library.library}":  # Host

            stop_weblog_command = "sudo systemctl kill -s SIGKILL test-app.service"
            start_weblog_command = "sudo systemctl start test-app.service"
            if context.scenario.library.library in ["ruby", "python", "dotnet"]:
                start_weblog_command = virtual_machine._vm_provision.weblog_installation.remote_command
        else:  # Container
            stop_weblog_command = "sudo -E docker-compose -f docker-compose.yml down"
            #   On older Docker versions, the network recreation can hang. The solution is to restart Docker.
            #   https://github.com/docker-archive/classicswarm/issues/1931
            start_weblog_command = "sudo systemctl restart docker && sudo -E docker-compose -f docker-compose.yml up --wait --wait-timeout 120"

        install_command = "sudo datadog-installer apm instrument"
        uninstall_command = "sudo datadog-installer apm uninstrument"
        self._test_uninstall_commands(
            virtual_machine, stop_weblog_command, start_weblog_command, uninstall_command, install_command
        )<|MERGE_RESOLUTION|>--- conflicted
+++ resolved
@@ -1,10 +1,4 @@
-<<<<<<< HEAD
-=======
-import os
 import time
-import pytest
-import paramiko
->>>>>>> 25b62bd4
 from utils.tools import logger
 from utils.onboarding.weblog_interface import make_get_request, warmup_weblog, request_weblog
 from utils.onboarding.backend_interface import wait_backend_trace_id
@@ -26,36 +20,7 @@
         vm_logger(context.scenario.name, virtual_machine.name).info(
             f"{header} \n {header}  \n  Launching the install for VM: {virtual_machine.name}  \n {header} \n {header}"
         )
-<<<<<<< HEAD
-        vm_name = virtual_machine.name
-        request_uuid = request_weblog(virtual_machine, vm_ip, vm_port)
-
-        logger.info(f"Http request done with uuid: [{request_uuid}] for ip [{vm_ip}]")
-        runtime_id = wait_backend_trace_id(request_uuid, 120.0, profile=profile)
-        if crashlog:
-            cause_and_verify_crash(runtime_id, vm_ip, vm_port)
-=======
-        request_uuids = []
-        if virtual_machine.krunvm_config is not None and virtual_machine.krunvm_config.stdin is not None:
-            logger.info(
-                f"We are testing on krunvm. The request to the weblog will be done using the stdin (inside the microvm)"
-            )
-            request_uuids.append(make_internal_get_request(virtual_machine.krunvm_config.stdin, vm_port))
-        else:
-            logger.info(f"Waiting for weblog available [{vm_ip}:{vm_port}]")
-            wait_for_port(vm_port, vm_ip, 80.0)
-            logger.info(f"[{vm_ip}]: Weblog app is ready!")
-            responseJson = warmup_weblog(f"http://{vm_ip}:{vm_port}/")
-            if responseJson is not None:
-                logger.info(f"There is a multicontainer app: {responseJson}")
-                for app in responseJson["apps"]:
-                    warmup_weblog(f"http://{vm_ip}:{vm_port}{app['url']}")
-                    logger.info(f"Making a request to weblog [http://{vm_ip}:{vm_port}{app['url']}]")
-                    request_uuids.append(make_get_request(f"http://{vm_ip}:{vm_port}{app['url']}"))
-                    time.sleep(1)
-            else:
-                logger.info(f"Making a request to weblog [{vm_ip}:{vm_port}]")
-                request_uuids.append(make_get_request(f"http://{vm_ip}:{vm_port}/"))
+        request_uuids = request_weblog(virtual_machine, vm_ip, vm_port)
 
         for request_uuid in request_uuids:
             logger.info(f"Http request done with uuid: [{request_uuid}] for ip [{vm_ip}]")
@@ -64,7 +29,10 @@
             # Sometimes the backend respose with 429 (too many requests)
             # Not clear if this fix this issue
             time.sleep(1)
->>>>>>> 25b62bd4
+
+        runtime_id = wait_backend_trace_id(request_uuid, 120.0, profile=profile)
+        if crashlog:
+            cause_and_verify_crash(runtime_id, vm_ip, vm_port)
 
     def close_channel(self, channel):
         try:
@@ -136,7 +104,7 @@
                 logger.info(f"Making a request to weblog [http://{vm_ip}:{vm_port}{app['url']}]")
                 request_uuids.append(make_get_request(f"http://{vm_ip}:{vm_port}{app['url']}"))
         else:
-            logger.info(f"Making a request to weblog [weblog_url]")
+            logger.info("Making a request to weblog [weblog_url]")
             request_uuids.append(make_get_request(weblog_url))
 
         try:
