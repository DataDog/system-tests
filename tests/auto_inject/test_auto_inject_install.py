from utils import scenarios, features, flaky
from utils.tools import logger
import tests.auto_inject.utils as base
from utils.virtual_machine.utils import parametrize_virtual_machines


@features.host_auto_installation_script
@scenarios.host_auto_injection_install_script
class TestHostAutoInjectInstallScript(base.AutoInjectBaseTest):
    @parametrize_virtual_machines(
        bugs=[
            {"vm_branch": "amazon_linux2", "weblog_variant": "test-app-ruby", "reason": "INPLAT-103"},
            {"vm_branch": "centos_7_amd64", "weblog_variant": "test-app-ruby", "reason": "INPLAT-103"},
            {"vm_branch": "redhat_8_6", "vm_cpu": "arm64", "weblog_variant": "test-app-ruby", "reason": "INPLAT-103"},
        ]
    )
    def test_install(self, virtual_machine):
        self._test_install(virtual_machine)


@features.host_auto_installation_script
@scenarios.local_auto_injection_install_script
class TestLocalAutoInjectInstallScript(base.AutoInjectBaseTest):
    @parametrize_virtual_machines()
    def test_install(self, virtual_machine):
        self._test_install(virtual_machine)


@features.auto_instrumentation_profiling
@scenarios.simple_auto_injection_profiling
class TestSimpleInstallerAutoInjectManualProfiling(base.AutoInjectBaseTest):
    @parametrize_virtual_machines()
    def test_install(self, virtual_machine):
        logger.info(f"Launching test_install for : [{virtual_machine.name}]...")
        self._test_install(virtual_machine, profile=True)
        logger.info(f"Done test_install for : [{virtual_machine.name}]")


@features.host_auto_installation_script_profiling
@scenarios.host_auto_injection_install_script_profiling
class TestHostAutoInjectInstallScriptProfiling(base.AutoInjectBaseTest):
    @parametrize_virtual_machines()
    def test_install(self, virtual_machine):
        logger.info(f"Launching test_install for : [{virtual_machine.name}]...")
        self._test_install(virtual_machine, profile=True)
        logger.info(f"Done test_install for : [{virtual_machine.name}]")


@features.installer_auto_instrumentation
@scenarios.installer_auto_injection_ld_preload
class TestHostAutoInjectManualLdPreload(base.AutoInjectBaseTest):
    @parametrize_virtual_machines(
        bugs=[
            {"vm_branch": "amazon_linux2", "weblog_variant": "test-app-ruby", "reason": "INPLAT-103"},
            {"vm_branch": "centos_7_amd64", "weblog_variant": "test-app-ruby", "reason": "INPLAT-103"},
            {"vm_branch": "redhat_8_6", "vm_cpu": "arm64", "weblog_variant": "test-app-ruby", "reason": "INPLAT-103"},
        ]
    )
    def test_install_after_ld_preload(self, virtual_machine):
        """ We added entries to the ld.so.preload. After that, we can install the dd software and the app should be instrumented."""
        logger.info(f"Launching test_install for : [{virtual_machine.name}]...")
        self._test_install(virtual_machine)
        logger.info(f"Done test_install for : [{virtual_machine.name}]")


@features.container_auto_installation_script
@scenarios.container_auto_injection_install_script
class TestContainerAutoInjectInstallScript(base.AutoInjectBaseTest):
    @flaky(weblog_variant="test-app-java-buildpack", reason="APMON-1595")
    @parametrize_virtual_machines(
        bugs=[{"vm_name": "AlmaLinux_8_arm64", "weblog_variant": "test-app-python-alpine", "reason": "APMON-1576"}]
    )
    def test_install(self, virtual_machine):
        self._test_install(virtual_machine)


@features.container_auto_installation_script_profiling
@scenarios.container_auto_injection_install_script_profiling
class TestContainerAutoInjectInstallScriptProfiling(base.AutoInjectBaseTest):
    @parametrize_virtual_machines()
    def test_install(self, virtual_machine):
        self._test_install(virtual_machine, profile=True)


@scenarios.container_auto_injection_install_script_crashtracking
class TestContainerAutoInjectInstallScriptCrashTracking(base.AutoInjectBaseTest):
    def test_install(self, virtual_machine):
        self._test_install(virtual_machine, crashlog=True)


@features.installer_auto_instrumentation
@scenarios.installer_auto_injection
class TestInstallerAutoInjectManual(base.AutoInjectBaseTest):
    # Note: uninstallation of a single installer package is not available today
    #  on the installer. As we can't only uninstall the injector, we are skipping
    #  the uninstall test today
    @flaky(weblog_variant="test-app-java-buildpack", reason="APMON-1595")
    @parametrize_virtual_machines(
        bugs=[
            {"vm_name": "AlmaLinux_8_arm64", "weblog_variant": "test-app-python-alpine", "reason": "APMON-1576"},
            {"vm_branch": "amazon_linux2", "weblog_variant": "test-app-ruby", "reason": "INPLAT-103"},
            {"vm_branch": "centos_7_amd64", "weblog_variant": "test-app-ruby", "reason": "INPLAT-103"},
            {"vm_branch": "redhat_8_6", "vm_cpu": "arm64", "weblog_variant": "test-app-ruby", "reason": "INPLAT-103"},
        ]
    )
    def test_install_uninstall(self, virtual_machine):
        logger.info(f"Launching test_install_uninstall for : [{virtual_machine.name}]...")
        logger.info(f"Check install for : [{virtual_machine.name}]")
        self._test_install(virtual_machine)
        logger.info(f"Check uninstall for : [{virtual_machine.name}]...")
        self._test_uninstall(virtual_machine)
        logger.info(f"Done test_install_uninstall for : [{virtual_machine.name}]...")


@features.installer_auto_instrumentation
@scenarios.simple_installer_auto_injection
class TestSimpleInstallerAutoInjectManual(base.AutoInjectBaseTest):
<<<<<<< HEAD
    @flaky(weblog_variant="test-app-java-buildpack", reason="Docker hub rate limmits")
    # We are skipping all the machines. TODO fix this
    @bug(
        condition=context.weblog_variant == "test-app-python-alpine"
        and "os_AlmaLinux_8_arm64" in context.configuration,
        reason="APMON-1576",
=======
    @flaky(weblog_variant="test-app-java-buildpack", reason="APMON-1595")
    @parametrize_virtual_machines(
        bugs=[
            {"vm_name": "AlmaLinux_8_arm64", "weblog_variant": "test-app-python-alpine", "reason": "APMON-1576"},
            {"vm_branch": "amazon_linux2", "weblog_variant": "test-app-ruby", "reason": "INPLAT-103"},
            {"vm_branch": "centos_7_amd64", "weblog_variant": "test-app-ruby", "reason": "INPLAT-103"},
            {"vm_branch": "redhat_8_6", "vm_cpu": "arm64", "weblog_variant": "test-app-ruby", "reason": "INPLAT-103"},
        ]
>>>>>>> a3b5dfc3
    )
    def test_install(self, virtual_machine):
        logger.info(f"Launching test_install for : [{virtual_machine.name}]...")
        self._test_install(virtual_machine)
        logger.info(f"Done test_install for : [{virtual_machine.name}]")<|MERGE_RESOLUTION|>--- conflicted
+++ resolved
@@ -115,14 +115,6 @@
 @features.installer_auto_instrumentation
 @scenarios.simple_installer_auto_injection
 class TestSimpleInstallerAutoInjectManual(base.AutoInjectBaseTest):
-<<<<<<< HEAD
-    @flaky(weblog_variant="test-app-java-buildpack", reason="Docker hub rate limmits")
-    # We are skipping all the machines. TODO fix this
-    @bug(
-        condition=context.weblog_variant == "test-app-python-alpine"
-        and "os_AlmaLinux_8_arm64" in context.configuration,
-        reason="APMON-1576",
-=======
     @flaky(weblog_variant="test-app-java-buildpack", reason="APMON-1595")
     @parametrize_virtual_machines(
         bugs=[
@@ -131,7 +123,6 @@
             {"vm_branch": "centos_7_amd64", "weblog_variant": "test-app-ruby", "reason": "INPLAT-103"},
             {"vm_branch": "redhat_8_6", "vm_cpu": "arm64", "weblog_variant": "test-app-ruby", "reason": "INPLAT-103"},
         ]
->>>>>>> a3b5dfc3
     )
     def test_install(self, virtual_machine):
         logger.info(f"Launching test_install for : [{virtual_machine.name}]...")
