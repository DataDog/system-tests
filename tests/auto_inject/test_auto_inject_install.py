--- conflicted
+++ resolved
@@ -82,19 +82,6 @@
         self._test_uninstall(virtual_machine)
         logger.info(f"Done test_uninstall for : [{virtual_machine.name}]...")
 
-<<<<<<< HEAD
-        if context.scenario.weblog_variant == "test-app-{}".format(context.scenario.library.library):
-            # Host
-            stop_weblog_command = "sudo systemctl kill -s SIGKILL test-app.service"
-            start_weblog_command = "sudo systemctl start test-app.service"
-            if context.scenario.library.library in ["ruby", "python", "dotnet", "php"]:
-                start_weblog_command = virtual_machine._vm_provision.weblog_installation.remote_command
-        else:
-            # Container
-            stop_weblog_command = "sudo -E docker-compose -f docker-compose.yml down"
-            start_weblog_command = virtual_machine._vm_provision.weblog_installation.remote_command
-=======
->>>>>>> 7d901f7e
 
 @features.installer_auto_instrumentation
 @scenarios.simple_installer_auto_injection
