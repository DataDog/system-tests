<<<<<<< HEAD
import re
from utils import scenarios, features, flaky, irrelevant, bug, context
=======
from utils import scenarios, features, flaky, irrelevant, context
>>>>>>> 8ce9832d
from utils.tools import logger
from utils.onboarding.weblog_interface import warmup_weblog, get_child_pids, get_zombies, fork_and_crash
import tests.auto_inject.utils as base


@features.host_auto_installation_script
@scenarios.host_auto_injection_install_script
class TestHostAutoInjectInstallScript(base.AutoInjectBaseTest):
    @bug(
        scenarios.host_auto_injection_install_script.virtual_machine.os_branch == "amazon_linux2"
        and context.scenario.weblog_variant == "test-app-ruby",
        reason="INPLAT-103",
    )
    @bug(
        scenarios.host_auto_injection_install_script.virtual_machine.os_branch == "centos_7_amd64"
        and context.scenario.weblog_variant == "test-app-ruby",
        reason="INPLAT-103",
    )
    @bug(
        scenarios.host_auto_injection_install_script.virtual_machine.os_branch == "redhat"
        and scenarios.host_auto_injection_install_script.virtual_machine.os_cpu == "arm64"
        and context.scenario.weblog_variant == "test-app-ruby",
        reason="INPLAT-103",
    )
    def test_install(self):
        self._test_install(context.scenario.virtual_machine)


@features.host_auto_installation_script
@scenarios.local_auto_injection_install_script
class TestLocalAutoInjectInstallScript(base.AutoInjectBaseTest):
    def test_install(self):
        self._test_install(context.scenario.virtual_machine)


@features.auto_instrumentation_profiling
@scenarios.simple_auto_injection_profiling
class TestSimpleInstallerAutoInjectManualProfiling(base.AutoInjectBaseTest):
    @bug(
        scenarios.simple_auto_injection_profiling.virtual_machine.os_cpu == "arm64"
        and context.scenario.weblog_variant == "test-app-dotnet",
        reason="PROF-10783",
    )
    @bug(
        scenarios.simple_auto_injection_profiling.virtual_machine.os_cpu == "arm64"
        and context.scenario.weblog_variant == "test-app-dotnet-container",
        reason="PROF-10783",
    )
    @bug(
        scenarios.simple_auto_injection_profiling.virtual_machine.name == "Ubuntu_24_amd64"
        and context.scenario.weblog_variant == "test-app-nodejs",
        reason="PROF-11264",
    )
    @bug(
        scenarios.simple_auto_injection_profiling.virtual_machine.name == "Ubuntu_24_arm64"
        and context.scenario.weblog_variant == "test-app-nodejs",
        reason="PROF-11264",
    )
    def test_profiling(self):
        logger.info(f"Launching test_install for : [{context.scenario.virtual_machine.name}]...")
        self._test_install(context.scenario.virtual_machine, profile=True)
        logger.info(f"Done test_install for : [{context.scenario.virtual_machine.name}]")


@features.host_auto_installation_script_profiling
@scenarios.host_auto_injection_install_script_profiling
class TestHostAutoInjectInstallScriptProfiling(base.AutoInjectBaseTest):
    @bug(
        scenarios.host_auto_injection_install_script_profiling.virtual_machine.os_cpu == "arm64"
        and context.scenario.weblog_variant == "test-app-dotnet",
        reason="PROF-10783",
    )
    @bug(
        scenarios.host_auto_injection_install_script_profiling.virtual_machine.name == "Ubuntu_24_amd64"
        and context.scenario.weblog_variant == "test-app-nodejs",
        reason="PROF-11264",
    )
    @bug(
        scenarios.host_auto_injection_install_script_profiling.virtual_machine.name == "Ubuntu_24_arm64"
        and context.scenario.weblog_variant == "test-app-nodejs",
        reason="PROF-11264",
    )
    def test_profiling(self):
        logger.info(f"Launching test_install for : [{context.scenario.virtual_machine.name}]...")
        self._test_install(context.scenario.virtual_machine, profile=True)
        logger.info(f"Done test_install for : [{context.scenario.virtual_machine.name}]")


@features.container_auto_installation_script
@scenarios.container_auto_injection_install_script
class TestContainerAutoInjectInstallScript(base.AutoInjectBaseTest):
    @bug(
        scenarios.container_auto_injection_install_script.virtual_machine.name == "AlmaLinux_8_arm64"
        and context.scenario.weblog_variant == "test-app-python-alpine",
        reason="APMON-1576",
    )
    def test_install(self):
        self._test_install(context.scenario.virtual_machine)


@features.container_auto_installation_script_profiling
@scenarios.container_auto_injection_install_script_profiling
class TestContainerAutoInjectInstallScriptProfiling(base.AutoInjectBaseTest):
    @bug(
        scenarios.container_auto_injection_install_script_profiling.virtual_machine.os_cpu == "arm64"
        and context.scenario.weblog_variant == "test-app-dotnet-container",
        reason="PROF-10783",
    )
    def test_profiling(self):
        self._test_install(context.scenario.virtual_machine, profile=True)


@features.installer_auto_instrumentation
@scenarios.installer_auto_injection
class TestContainerAutoInjectInstallScriptCrashTracking_NoZombieProcess(base.AutoInjectBaseTest):
    @irrelevant(
        context.weblog_variant
        not in [
            "test-app-java-container",
            "test-app-dotnet-container",
            "test-app-ruby-container",
            "test-app-python-container",
            "test-app-nodejs-container",
        ],
        reason="Zombies only appears in containers",
    )
    @flaky(library="python", reason="APMLP-313")
    @flaky(library="nodejs", reason="APMLP-313")
    @flaky(library="ruby", reason="APMLP-312")
    def test_crash_no_zombie(self):
        virtual_machine = context.scenario.virtual_machine
        vm_ip = virtual_machine.get_ip()
        vm_port = virtual_machine.deffault_open_port
        warmup_weblog(f"http://{vm_ip}:{vm_port}/")

        process_tree = self.execute_command(virtual_machine, "ps aux --forest")
        logger.info("Initial process tree: " + process_tree)

        child_pids = get_child_pids(virtual_machine).strip()

        if child_pids != "":
            logger.warning("Child PIDs found: " + child_pids)
            process_tree = self.execute_command(virtual_machine, "ps aux --forest")
            logger.warning("Failure process tree: " + process_tree)

        assert child_pids == ""

        try:
            crash_result = fork_and_crash(virtual_machine)
            logger.info("fork_and_crash: " + crash_result)
        except Exception as e:
            process_tree = self.execute_command(virtual_machine, "ps aux --forest")
            logger.warning("Failure process tree: " + process_tree)
            raise

        # At this point, there should be no zombies and no child pids
        child_pids = get_child_pids(virtual_machine).strip()

        if child_pids != "":
            logger.warning("Child PIDs found: " + child_pids)
            process_tree = self.execute_command(virtual_machine, "ps aux --forest")
            logger.warning("Failure process tree: " + process_tree)

        assert child_pids == ""

        zombies = get_zombies(virtual_machine).strip()

        if zombies != "":
            logger.warning("Zombies found: " + child_pids)
            process_tree = self.execute_command(virtual_machine, "ps aux --forest")
            logger.warning("Failure process tree: " + process_tree)

        assert zombies == ""


@features.installer_auto_instrumentation
@scenarios.installer_auto_injection
class TestInstallerAutoInjectManual(base.AutoInjectBaseTest):
    # Note: uninstallation of a single installer package is not available today
    #  on the installer. As we can't only uninstall the injector, we are skipping
    #  the uninstall test today
    @bug(
        scenarios.installer_auto_injection.virtual_machine.name == "AlmaLinux_8_arm64"
        and context.scenario.weblog_variant == "test-app-python-alpine",
        reason="APMON-1576",
    )
    @bug(
        scenarios.installer_auto_injection.virtual_machine.os_branch == "amazon_linux2"
        and context.scenario.weblog_variant == "test-app-ruby",
        reason="INPLAT-103",
    )
    @bug(
        scenarios.installer_auto_injection.virtual_machine.os_branch == "centos_7_amd64"
        and context.scenario.weblog_variant == "test-app-ruby",
        reason="INPLAT-103",
    )
    @bug(
        scenarios.installer_auto_injection.virtual_machine.os_branch == "redhat"
        and scenarios.installer_auto_injection.virtual_machine.os_cpu == "arm64"
        and context.scenario.weblog_variant == "test-app-ruby",
        reason="INPLAT-103",
    )
    def test_install_uninstall(self):
        virtual_machine = context.scenario.virtual_machine
        logger.info(f"Launching test_install_uninstall for : [{virtual_machine.name}]...")
        logger.info(f"Check install for : [{virtual_machine.name}]")
        self._test_install(virtual_machine)
        logger.info(f"Check uninstall for : [{virtual_machine.name}]...")
        self._test_uninstall(virtual_machine)
        logger.info(f"Done test_install_uninstall for : [{virtual_machine.name}]...")


@features.installer_auto_instrumentation
@scenarios.simple_installer_auto_injection
class TestSimpleInstallerAutoInjectManual(base.AutoInjectBaseTest):
    @bug(
        scenarios.simple_installer_auto_injection.virtual_machine.name == "AlmaLinux_8_arm64"
        and context.scenario.weblog_variant == "test-app-python-alpine",
        reason="APMON-1576",
    )
    @bug(
        scenarios.simple_installer_auto_injection.virtual_machine.os_branch == "amazon_linux2"
        and context.scenario.weblog_variant == "test-app-ruby",
        reason="INPLAT-103",
    )
    @bug(
        scenarios.simple_installer_auto_injection.virtual_machine.os_branch == "centos_7_amd64"
        and context.scenario.weblog_variant == "test-app-ruby",
        reason="INPLAT-103",
    )
    @bug(
        scenarios.simple_installer_auto_injection.virtual_machine.os_branch == "redhat"
        and scenarios.simple_installer_auto_injection.virtual_machine.os_cpu == "arm64"
        and context.scenario.weblog_variant == "test-app-ruby",
        reason="INPLAT-103",
    )
    def test_install(self):
        virtual_machine = context.scenario.virtual_machine
        logger.info(
            f"Launching test_install for : [{virtual_machine.name}] [{virtual_machine.get_deployed_weblog().runtime_version}]..."
        )
        self._test_install(virtual_machine)
        logger.info(
            f"Done test_install for : [{virtual_machine.name}][{virtual_machine.get_deployed_weblog().runtime_version}]"
        )<|MERGE_RESOLUTION|>--- conflicted
+++ resolved
@@ -1,9 +1,4 @@
-<<<<<<< HEAD
-import re
 from utils import scenarios, features, flaky, irrelevant, bug, context
-=======
-from utils import scenarios, features, flaky, irrelevant, context
->>>>>>> 8ce9832d
 from utils.tools import logger
 from utils.onboarding.weblog_interface import warmup_weblog, get_child_pids, get_zombies, fork_and_crash
 import tests.auto_inject.utils as base
