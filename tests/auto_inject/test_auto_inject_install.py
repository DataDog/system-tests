--- conflicted
+++ resolved
@@ -29,17 +29,12 @@
 @features.auto_instrumentation_profiling
 @scenarios.simple_auto_injection_profiling
 class TestSimpleInstallerAutoInjectManualProfiling(base.AutoInjectBaseTest):
-<<<<<<< HEAD
-    @parametrize_virtual_machines()
-    @missing_feature(reason="Crash logs not currently forwarded to org 749096")
-=======
     @parametrize_virtual_machines(
         bugs=[
             {"vm_cpu": "arm64", "weblog_variant": "test-app-dotnet", "reason": "PROF-10783"},
             {"vm_cpu": "arm64", "weblog_variant": "test-app-dotnet-container", "reason": "PROF-10783"},
         ]
     )
->>>>>>> 9aab9e19
     def test_install(self, virtual_machine):
         logger.info(f"Launching test_install for : [{virtual_machine.name}]...")
         self._test_install(virtual_machine, profile=True)
