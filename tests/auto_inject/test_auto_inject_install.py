import time
from utils import scenarios, features, flaky, irrelevant, bug, context, missing_feature, logger
from utils.onboarding.weblog_interface import warmup_weblog, get_child_pids, get_zombies, fork_and_crash
import tests.auto_inject.utils as base


@features.host_auto_installation_script
@scenarios.host_auto_injection_install_script
class TestHostAutoInjectInstallScript(base.AutoInjectBaseTest):
    @missing_feature(context.vm_os_branch == "windows", reason="Not implemented on Windows")
    def test_install(self):
        self._test_install(context.virtual_machine)


@features.host_auto_installation_script
@scenarios.local_auto_injection_install_script
class TestLocalAutoInjectInstallScript(base.AutoInjectBaseTest):
    def test_install(self):
        self._test_install(context.virtual_machine)


@features.auto_instrumentation_profiling
@scenarios.simple_auto_injection_profiling
class TestSimpleInstallerAutoInjectManualProfiling(base.AutoInjectBaseTest):
    @bug(
        context.vm_os_cpu == "arm64" and context.weblog_variant in ["test-app-dotnet", "test-app-dotnet-container"],
        reason="PROF-10783",
    )
    @irrelevant(
        context.vm_name in ["Ubuntu_24_amd64", "Ubuntu_24_arm64"] and context.weblog_variant == "test-app-nodejs",
        reason="PROF-11264",
    )
<<<<<<< HEAD
    @irrelevant(
        context.vm_name in ["Ubuntu_20_amd64", "Ubuntu_20_arm64"] and context.weblog_variant == "test-app-python",
        reason="Python version too old",
    )
=======
    @irrelevant(context.library < "python@3.0.0", reason="PROF-11296")
>>>>>>> d4f95d0e
    def test_profiling(self):
        logger.info(f"Launching test_install for : [{context.vm_name}]...")
        self._test_install(context.virtual_machine, profile=True)
        logger.info(f"Done test_install for : [{context.vm_name}]")


@features.host_auto_installation_script_profiling
@scenarios.host_auto_injection_install_script_profiling
class TestHostAutoInjectInstallScriptProfiling(base.AutoInjectBaseTest):
    @bug(
        context.vm_os_cpu == "arm64" and context.weblog_variant == "test-app-dotnet",
        reason="PROF-10783",
    )
    @irrelevant(
        context.vm_name in ["Ubuntu_24_amd64", "Ubuntu_24_arm64"] and context.weblog_variant == "test-app-nodejs",
        reason="PROF-11264",
    )
    @missing_feature(context.vm_os_branch == "windows", reason="Not implemented on Windows")
    def test_profiling(self):
        logger.info(f"Launching test_install for : [{context.vm_name}]...")
        self._test_install(context.virtual_machine, profile=True)
        logger.info(f"Done test_install for : [{context.vm_name}]")


@features.origin_detection
@features.container_auto_installation_script
@scenarios.container_auto_injection_install_script
class TestContainerAutoInjectInstallScript(base.AutoInjectBaseTest):
    ruby_bug_platforms = [
        "AlmaLinux_9_amd64",
        "AlmaLinux_9_arm64",
        "Amazon_Linux_2022_amd64",
        "Amazon_Linux_2022_arm64",
        "Amazon_Linux_2023_amd64",
        "Amazon_Linux_2023_arm64",
        "Debian_11_amd64",
        "Debian_11_arm64",
        "Debian_12_amd64",
        "Debian_12_arm64",
        "OracleLinux_9_2_amd64",
        "OracleLinux_9_2_arm64",
        "OracleLinux_9_3_amd64",
        "OracleLinux_9_3_arm64",
        "RedHat_9_0_amd64",
        "RedHat_9_0_arm64",
        "Rocky_Linux_9_amd64",
        "Rocky_Linux_9_arm64",
        "Ubuntu_22_amd64",
        "Ubuntu_22_arm64",
        "Ubuntu_23_04_arm64",
        "Ubuntu_23_10_arm64",
        "Ubuntu_24_10_amd64",
        "Ubuntu_24_10_arm64",
        "Ubuntu_24_amd64",
        "Ubuntu_24_arm64",
        "Ubuntu_25_04_amd64",
        "Ubuntu_25_04_arm64",
    ]

    @missing_feature(
        context.vm_name in ruby_bug_platforms,
        library="ruby",
        reason="""Missing TCP cgroup2 support.
        See: https://datadoghq.atlassian.net/wiki/spaces/TS/pages/3189670032/Traces+missing+container+tags+with+cgroup+V2#Tracer-Side
        """,
    )
    def test_install(self):
        self._test_install(context.virtual_machine, origin_detection=True)


@features.container_auto_installation_script_profiling
@scenarios.container_auto_injection_install_script_profiling
class TestContainerAutoInjectInstallScriptProfiling(base.AutoInjectBaseTest):
    @bug(
        context.vm_os_cpu == "arm64" and context.weblog_variant == "test-app-dotnet-container",
        reason="PROF-10783",
    )
    @bug(
        context.weblog_variant == "test-app-nodejs-container-25",
        reason="PROF-12765",
    )
    def test_profiling(self):
        self._test_install(context.virtual_machine, profile=True)


@features.installer_auto_instrumentation
@scenarios.installer_auto_injection
@irrelevant(condition=context.weblog_variant == "test-app-dotnet-iis")
class TestContainerAutoInjectInstallScriptCrashTracking_NoZombieProcess(base.AutoInjectBaseTest):
    @irrelevant(
        context.weblog_variant
        not in [
            "test-app-java-container",
            "test-app-dotnet-container",
            "test-app-ruby-container",
            "test-app-python-container",
            "test-app-nodejs-container",
        ],
        reason="Zombies only appears in containers",
    )
    @flaky(library="python", reason="APMLP-313")
    def test_crash_no_zombie(self):
        virtual_machine = context.virtual_machine
        vm_ip = virtual_machine.get_ip()
        vm_port = virtual_machine.deffault_open_port
        warmup_weblog(f"http://{vm_ip}:{vm_port}/")

        process_tree = self.execute_command(virtual_machine, "ps aux --forest")
        logger.info("Initial process tree: " + process_tree)

        child_pids = get_child_pids(virtual_machine).strip()

        if child_pids != "":
            logger.warning("Child PIDs found: " + child_pids)
            process_tree = self.execute_command(virtual_machine, "ps aux --forest")
            logger.warning("Failure process tree: " + process_tree)

        assert child_pids == ""

        try:
            crash_result = fork_and_crash(virtual_machine)
            logger.info("fork_and_crash: " + crash_result)
        except Exception:
            process_tree = self.execute_command(virtual_machine, "ps aux --forest")
            logger.warning("Failure process tree: " + process_tree)
            raise

        # At this point, there should be no zombies and no child pids
        # but we apply a retry policy due to the app can take time to crash
        child_pids = ""
        for _attempt in range(5):
            child_pids = get_child_pids(virtual_machine).strip()

            if child_pids == "":
                break  # Success — exit the retry loop

            time.sleep(1)
        else:
            logger.warning("⚠️ Still getting non-empty child_pids after 5 attempts.")
            logger.warning("Child PIDs found: " + child_pids)
            process_tree = self.execute_command(virtual_machine, "ps aux --forest")
            logger.warning("Failure process tree: " + process_tree)

        assert child_pids == ""

        zombies = get_zombies(virtual_machine).strip()

        if zombies != "":
            logger.warning("Zombies found: " + child_pids)
            process_tree = self.execute_command(virtual_machine, "ps aux --forest")
            logger.warning("Failure process tree: " + process_tree)

        assert zombies == ""


@features.installer_auto_instrumentation
@scenarios.installer_auto_injection
class TestInstallerAutoInjectManual(base.AutoInjectBaseTest):
    # Note: uninstallation of a single installer package is not available today
    # on the installer. As we can not only uninstall the injector, we are skipping
    # the uninstall test today

    @irrelevant(condition=context.weblog_variant == "test-app-dotnet-iis")
    def test_install_uninstall(self):
        virtual_machine = context.virtual_machine
        logger.info(f"Launching test_install_uninstall for : [{virtual_machine.name}]...")
        logger.info(f"Check install for : [{virtual_machine.name}]")
        self._test_install(virtual_machine)
        logger.info(f"Check uninstall for : [{virtual_machine.name}]...")
        self._test_uninstall(virtual_machine)
        logger.info(f"Done test_install_uninstall for : [{virtual_machine.name}]...")

    @irrelevant(condition=context.weblog_variant != "test-app-dotnet-iis")
    def test_install(self):
        virtual_machine = context.virtual_machine
        logger.info(f"Launching test_install for : [{virtual_machine.name}]...")
        self._test_install(virtual_machine)
        logger.info(f"Done test_install for : [{virtual_machine.name}]...")

    @irrelevant(condition=context.vm_os_branch == "windows", reason="Irrelevant on Windows")
    def test_no_world_writeable(self):
        virtual_machine = context.virtual_machine
        logger.info(f"Launching test_no_world_writeable for : [{virtual_machine.name}]...")
        self._test_no_world_writeable(virtual_machine)
        logger.info(f"Done test_no_world_writeable for : [{virtual_machine.name}]")


@features.installer_auto_instrumentation
@scenarios.simple_installer_auto_injection
@scenarios.multi_installer_auto_injection
class TestSimpleInstallerAutoInjectManual(base.AutoInjectBaseTest):
    @irrelevant(context.library < "python@3.0.0", reason="Avoid blocking 2.21 release pipeline")
    def test_install(self):
        virtual_machine = context.virtual_machine
        logger.info(
            f"Launching test_install for : [{virtual_machine.name}] [{virtual_machine.get_deployed_weblog().runtime_version}]..."
        )
        self._test_install(virtual_machine)
        logger.info(
            f"Done test_install for : [{virtual_machine.name}][{virtual_machine.get_deployed_weblog().runtime_version}]"
        )

    @irrelevant(condition=context.vm_os_branch == "windows", reason="Irrelevant on Windows")
    def test_no_world_writeable(self):
        virtual_machine = context.virtual_machine
        logger.info(f"Launching test_no_world_writeable for : [{virtual_machine.name}]...")
        self._test_no_world_writeable(virtual_machine)
        logger.info(f"Done test_no_world_writeable for : [{virtual_machine.name}]")


@features.origin_detection
@scenarios.simple_installer_auto_injection
@scenarios.multi_installer_auto_injection
class TestSimpleInstallerAutoInjectManualOriginDetection(base.AutoInjectBaseTest):
    @irrelevant(
        condition="container" not in context.weblog_variant and "alpine" not in context.weblog_variant,
        reason="Origin detection is not supported on host environments",
    )
    @irrelevant(
        context.library > "python@2.21.0" and context.installed_language_runtime < "3.8.0",
        reason="python 3.7 is not supported on ddtrace >= 3.x",
    )
    def test_origin_detection(self):
        virtual_machine = context.virtual_machine
        logger.info(
            f"Launching test_origin_detection for : [{virtual_machine.name}] [{virtual_machine.get_deployed_weblog().runtime_version}]..."
        )
        self._test_install(virtual_machine, origin_detection=True)
        logger.info(
            f"Done test_origin_detection for : [{virtual_machine.name}][{virtual_machine.get_deployed_weblog().runtime_version}]"
        )


@features.auto_instrumentation_appsec
@scenarios.simple_auto_injection_appsec
class TestSimpleInstallerAutoInjectManualAppsec(base.AutoInjectBaseTest):
    def test_appsec(self):
        logger.info(f"Launching test_appsec for : [{context.vm_name}]...")
        self._test_install(context.virtual_machine, appsec=True)
        logger.info(f"Done test_appsec for : [{context.vm_name}]")


@features.host_auto_installation_script_appsec
@scenarios.host_auto_injection_install_script_appsec
class TestHostAutoInjectInstallScriptAppsec(base.AutoInjectBaseTest):
    @missing_feature(context.vm_os_branch == "windows", reason="Not implemented on Windows")
    def test_appsec(self):
        logger.info(f"Launching test_appsec for : [{context.vm_name}]...")
        self._test_install(context.virtual_machine, appsec=True)
        logger.info(f"Done test_appsec for : [{context.vm_name}]")


@features.container_auto_installation_script_appsec
@scenarios.container_auto_injection_install_script_appsec
class TestContainerAutoInjectInstallScriptAppsec(base.AutoInjectBaseTest):
    def test_appsec(self):
        self._test_install(context.virtual_machine, appsec=True)<|MERGE_RESOLUTION|>--- conflicted
+++ resolved
@@ -30,14 +30,11 @@
         context.vm_name in ["Ubuntu_24_amd64", "Ubuntu_24_arm64"] and context.weblog_variant == "test-app-nodejs",
         reason="PROF-11264",
     )
-<<<<<<< HEAD
     @irrelevant(
         context.vm_name in ["Ubuntu_20_amd64", "Ubuntu_20_arm64"] and context.weblog_variant == "test-app-python",
         reason="Python version too old",
     )
-=======
     @irrelevant(context.library < "python@3.0.0", reason="PROF-11296")
->>>>>>> d4f95d0e
     def test_profiling(self):
         logger.info(f"Launching test_install for : [{context.vm_name}]...")
         self._test_install(context.virtual_machine, profile=True)
