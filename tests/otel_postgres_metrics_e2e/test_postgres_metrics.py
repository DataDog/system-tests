import time
from pathlib import Path
from typing import TYPE_CHECKING

from utils import scenarios, interfaces, logger, features, context
<<<<<<< HEAD
from utils.otel_validators.validator_metrics import OtelMetricsValidator, get_collector_metrics_from_scenario
=======
from tests.otel_postgres_metrics_e2e.utils import OtelMetricsValidator, get_collector_metrics_from_scenario
>>>>>>> 6653396e

if TYPE_CHECKING:
    from utils._context._scenarios.otel_collector import OtelCollectorScenario


# Load PostgreSQL metrics specification
# Exclude metrics that require a replica database
_EXCLUDED_POSTGRES_METRICS = {
<<<<<<< HEAD
    "postgresql.wal.delay",  # requires replica
    "postgresql.wal.age",  # requires replica
    "postgresql.replication.data_delay",  # requires replica
    "postgresql.wal.lag",  # requires replica
=======
    "postgresql.wal.delay",
    "postgresql.wal.age",
    "postgresql.replication.data_delay",
    "postgresql.wal.lag",
    # Background writer metrics (require more sustained activity)
    "postgresql.backends",
    "postgresql.bgwriter.buffers.allocated",
    "postgresql.bgwriter.buffers.writes",
    "postgresql.bgwriter.checkpoint.count",
    "postgresql.bgwriter.duration",
    "postgresql.bgwriter.maxwritten",
    "postgresql.blks_hit",
    "postgresql.blks_read",
    "postgresql.temp.io",
    "postgresql.tup_deleted",
    "postgresql.tup_fetched",
    "postgresql.tup_inserted",
    "postgresql.tup_returned",
    "postgresql.tup_updated",
    "postgresql.function.calls",
>>>>>>> 6653396e
}

postgresql_metrics = OtelMetricsValidator.load_metrics_from_file(
    metrics_file=Path(__file__).parent / "postgres_metrics.json",
    excluded_metrics=_EXCLUDED_POSTGRES_METRICS,
)

# Initialize validator with PostgreSQL metrics
_metrics_validator = OtelMetricsValidator(postgresql_metrics)


@scenarios.otel_collector
@scenarios.otel_collector_e2e
@features.postgres_receiver_metrics
class Test_PostgreSQLMetricsCollection:
    def test_postgresql_metrics_received_by_collector(self):
        scenario: OtelCollectorScenario = context.scenario  # type: ignore[assignment]
        metrics_batch = get_collector_metrics_from_scenario(scenario)

        _, _, _validation_results, failed_validations = _metrics_validator.process_and_validate_metrics(metrics_batch)

        assert len(failed_validations) == 0, (
            f"Error: {len(failed_validations)} metrics failed the expected behavior!\n"
            f"\n\nFailed validations:\n" + "\n".join(failed_validations)
        )


@scenarios.otel_collector_e2e
@features.postgres_receiver_metrics
class Test_BackendValidity:
    def test_postgresql_metrics_received_by_backend(self):
        """Test metrics were actually queried / received by the backend"""
        metrics_to_validate = list(postgresql_metrics.keys())
        query_tags = {"rid": "otel-postgres-metrics", "host": "collector"}

        time.sleep(15)
        _validated_metrics, failed_metrics = _metrics_validator.query_backend_for_metrics(
            metric_names=metrics_to_validate,
            query_tags=query_tags,
            lookback_seconds=300,
            retries=3,
            initial_delay_s=0.5,
            semantic_mode="combined",
        )

        if failed_metrics:
            logger.error(f"\n❌ Failed validations for semantic mode combined: {failed_metrics}")

        # test with native mode
        _validated_metrics, failed_metrics = _metrics_validator.query_backend_for_metrics(
            metric_names=metrics_to_validate,
            query_tags=query_tags,
            lookback_seconds=300,
            retries=3,
            initial_delay_s=0.5,
            semantic_mode="native",
        )

        if failed_metrics:
            logger.error(f"\n❌ Failed validations for semantic mode native: {failed_metrics}")


@scenarios.otel_collector
@scenarios.otel_collector_e2e
@features.postgres_receiver_metrics
class Test_Smoke:
    """PostgreSQL-specific smoke test to generate database activity.
    This test validates that basic PostgreSQL metrics are collected after database operations.
    """

    def setup_main(self) -> None:
        """When the postgres container spins up, we need some activity:
        - call a test function
        - create a table
        - query something
        """
        scenario: OtelCollectorScenario = context.scenario  # type: ignore[assignment]
        container = scenario.postgres_container

        r = container.exec_run(
            "psql -U system_tests_user -d system_tests_dbname -c "
            '"CREATE OR REPLACE FUNCTION test_return_1_function() RETURNS integer AS $$ BEGIN RETURN 1; END; $$ LANGUAGE plpgsql;"'
        )
        r = container.exec_run('psql -U system_tests_user -d system_tests_dbname -c "SELECT test_return_1_function();"')
        logger.info(r.output)

        r = container.exec_run(
            "psql -U system_tests_user -d system_tests_dbname -c "
            '"CREATE TABLE IF NOT EXISTS test_table (id SERIAL PRIMARY KEY);"'
        )

        r = container.exec_run(
            'psql -U system_tests_user -d system_tests_dbname -c "INSERT INTO test_table DEFAULT VALUES;"'
        )

        r = container.exec_run('psql -U system_tests_user -d system_tests_dbname -c "SELECT 1;"')

        # Rollback
        r = container.exec_run(
            'psql -U system_tests_user -d system_tests_dbname -c "BEGIN; INSERT INTO test_table DEFAULT VALUES; ROLLBACK;"'
        )

        # Vacuums and forces a read block (FULL activates the blocks_read metric)
        r = container.exec_run('psql -U system_tests_user -d system_tests_dbname -c "VACUUM FULL test_table;"')
        r = container.exec_run('psql -U system_tests_user -d system_tests_dbname -c "VACUUM test_table;"')

        # Forces an index scan with the two sets of psql commands
        r = container.exec_run(
            "psql -U system_tests_user -d system_tests_dbname -c "
            '"INSERT INTO test_table DEFAULT VALUES FROM generate_series(1, 800);"'
        )

        r = container.exec_run(
            "psql -U system_tests_user -d system_tests_dbname -c "
            '"SET enable_seqscan = off; SET enable_bitmapscan = off; '
            'SELECT * FROM test_table WHERE id = 300;"'
        )

        # Forces temp files for postgresql.temp.io and postgresql.temp_files
        r = container.exec_run(
            "psql -U system_tests_user -d system_tests_dbname -c "
            "\"SET work_mem = '64kB'; "
            'SELECT * FROM generate_series(1, 1000000) g ORDER BY g;"'
        )

        # hit the buffer + max writtern
        r = container.exec_run(
            'psql -U system_tests_user -d system_tests_dbname -c "'
            "CREATE TABLE IF NOT EXISTS bg_test AS "
            "SELECT i, md5(random()::text) FROM generate_series(1, 2000000) g(i); "
            "UPDATE bg_test SET i = i + 1; "
            "UPDATE bg_test SET i = i + 1; "
            'SELECT pg_sleep(2);"'
        )

        logger.info(r.output)

    def test_main(self) -> None:
        observed_metrics: set[str] = set()

        expected_metrics = {
            "postgresql.commits",
            "postgresql.connection.max",
            "postgresql.database.count",
            "postgresql.db_size",
            "postgresql.rollbacks",
            "postgresql.table.count",
        }

        for data in interfaces.otel_collector.get_data("/api/v2/series"):
            logger.info(f"In request {data['log_filename']}")
            payload = data["request"]["content"]
            for serie in payload["series"]:
                metric = serie["metric"]
                observed_metrics.add(metric)
                logger.info(f"    {metric} {serie['points']}")

        all_metric_has_be_seen = True
        for metric in expected_metrics:
            if metric not in observed_metrics:
                logger.error(f"Metric {metric} hasn't been observed")
                all_metric_has_be_seen = False
            else:
                logger.info(f"Metric {metric} has been observed")

        assert all_metric_has_be_seen<|MERGE_RESOLUTION|>--- conflicted
+++ resolved
@@ -3,11 +3,7 @@
 from typing import TYPE_CHECKING
 
 from utils import scenarios, interfaces, logger, features, context
-<<<<<<< HEAD
-from utils.otel_validators.validator_metrics import OtelMetricsValidator, get_collector_metrics_from_scenario
-=======
 from tests.otel_postgres_metrics_e2e.utils import OtelMetricsValidator, get_collector_metrics_from_scenario
->>>>>>> 6653396e
 
 if TYPE_CHECKING:
     from utils._context._scenarios.otel_collector import OtelCollectorScenario
@@ -16,33 +12,10 @@
 # Load PostgreSQL metrics specification
 # Exclude metrics that require a replica database
 _EXCLUDED_POSTGRES_METRICS = {
-<<<<<<< HEAD
     "postgresql.wal.delay",  # requires replica
     "postgresql.wal.age",  # requires replica
     "postgresql.replication.data_delay",  # requires replica
     "postgresql.wal.lag",  # requires replica
-=======
-    "postgresql.wal.delay",
-    "postgresql.wal.age",
-    "postgresql.replication.data_delay",
-    "postgresql.wal.lag",
-    # Background writer metrics (require more sustained activity)
-    "postgresql.backends",
-    "postgresql.bgwriter.buffers.allocated",
-    "postgresql.bgwriter.buffers.writes",
-    "postgresql.bgwriter.checkpoint.count",
-    "postgresql.bgwriter.duration",
-    "postgresql.bgwriter.maxwritten",
-    "postgresql.blks_hit",
-    "postgresql.blks_read",
-    "postgresql.temp.io",
-    "postgresql.tup_deleted",
-    "postgresql.tup_fetched",
-    "postgresql.tup_inserted",
-    "postgresql.tup_returned",
-    "postgresql.tup_updated",
-    "postgresql.function.calls",
->>>>>>> 6653396e
 }
 
 postgresql_metrics = OtelMetricsValidator.load_metrics_from_file(
