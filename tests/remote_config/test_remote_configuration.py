# Unless explicitly stated otherwise all files in this repository are licensed under the the Apache License Version 2.0.
# This product includes software developed at Datadog (https://www.datadoghq.com/).
# Copyright 2021 Datadog, Inc.

import json
from collections import defaultdict

from utils import (
    ValidationError,
    scenario,
    context,
    coverage,
    interfaces,
    missing_feature,
    released,
    rfc,
    bug,
    irrelevant,
)
from utils.tools import logger

with open("tests/remote_config/rc_expected_requests_live_debugging.json", encoding="utf-8") as f:
    LIVE_DEBUGGING_EXPECTED_REQUESTS = json.load(f)

with open("tests/remote_config/rc_expected_requests_asm_features.json", encoding="utf-8") as f:
    ASM_FEATURES_EXPECTED_REQUESTS = json.load(f)

with open("tests/remote_config/rc_expected_requests_asm_dd.json", encoding="utf-8") as f:
    ASM_DD_EXPECTED_REQUESTS = json.load(f)


@rfc("https://docs.google.com/document/d/1u_G7TOr8wJX0dOM_zUDKuRJgxoJU_hVTd5SeaMucQUs/edit#heading=h.octuyiil30ph")
class RemoteConfigurationFieldsBasicTests:
    """ Misc tests on fields and values on remote configuration requests """

    def test_schemas(self):
        """ Test all library schemas """
        interfaces.library.assert_schemas()

    def test_client_state_errors(self):
        """ Ensure that the Client State error is consistent """

        def validator(data):
            state = data["request"]["content"]["client"]["state"]

            if state.get("has_error") is True:
                assert (
                    "error" in state
                ), "'client.state.error' must be non-empty if a client reports an error with 'client.state.has_error'"

        interfaces.library.validate_remote_configuration(validator=validator, success_by_default=True)

    def test_client_fields(self):
        """ Ensure that the Client field is appropriately filled out in update requests"""

        def validator(data):
            client = data["request"]["content"]["client"]
            client_tracer = client["client_tracer"]

            assert "is_agent" not in client, "'client.is_agent' MUST either NOT be set or set to false"
            assert "client_agent" not in client, "'client.client_agent' must NOT be set"
            assert (
                client["id"] != client_tracer["runtime_id"]
            ), "'client.id' and 'client.client_tracer.runtime_id' must be distinct"

        interfaces.library.validate_remote_configuration(validator=validator, success_by_default=True)

    def setup_tracer_update_sequence(self):
        # default polling interval for tracers is very low (5 seconds)
        # TODO configure the polling interval to a lower value instead of increasing the timeout
        interfaces.library.timeout = 100


def rc_check_request(data, expected, caching):
    content = data["request"]["content"]
    client_state = content["client"]["state"]

    try:
        # verify that the tracer properly updated the TUF targets version,
        # if it's not included we assume it to be 0 in the agent.
        # Our test suite will always emit SOMETHING for this
        expected_targets_version = expected["client"]["state"]["targets_version"]
        targets_version = client_state.get("targets_version", 0)
        assert (
            targets_version == expected_targets_version
        ), f"targetsVersion was expected to be {expected_targets_version}, not {targets_version}"

        # verify that the tracer is properly storing and reporting on its config state
        expected_config_states = client_state.get("config_states")
        config_states = client_state.get("config_states")
        if expected_config_states is None and config_states is not None:
            raise Exception("client is not expected to have stored config but is reporting stored configs")

        if expected_config_states is not None and config_states is None:
            raise Exception("client is expected to have stored confis but isn't reporting any")

        if config_states is not None:
            assert len(config_states) == len(
                expected_config_states
            ), "client reporting more or less configs than expected"
            for state in expected_config_states:
                if state not in config_states:
                    raise ValidationError(f"Config {state} should be in config_states property", extra_info=content)

        if not caching:
            # if a tracer decides to not cache target files, they are not supposed to fill out cached_target_files
            assert not content.get(
                "cached_target_files", []
            ), "tracers not opting into caching target files must NOT populate cached_target_files in requests"
        else:
            expected_cached_target_files = expected.get("cached_target_files")
            cached_target_files = content.get("cached_target_files")

            if (
                expected_cached_target_files is None
                and cached_target_files is not None
                and len(cached_target_files) != 0
            ):
                raise Exception(
                    f"client is not expected to have cached config but is reporting cached config: {cached_target_files}"
                )

            if expected_cached_target_files is not None and cached_target_files is None:
                raise Exception(
                    "client is expected to have cached config but did not include the cached_target_files field"
                )

            if expected_cached_target_files is not None:
                # Make sure the client reported all of the expected files
                for file in expected_cached_target_files:
                    if file not in cached_target_files:
                        raise ValidationError(
                            f"{file} should be in cached_target_files property: {cached_target_files}",
                            extra_info=content,
                        )

                # Make sure the client isn't reporting any extra cached files
                for file in cached_target_files:
                    if file not in expected_cached_target_files:
                        raise ValidationError(f"{file} should not be in cached_target_files", extra_info=content)
    except Exception as e:
        e.args += (expected.get("test_description", "No description"),)
        raise e


@rfc("https://docs.google.com/document/d/1u_G7TOr8wJX0dOM_zUDKuRJgxoJU_hVTd5SeaMucQUs/edit#heading=h.octuyiil30ph")
@released(cpp="?", dotnet="2.15.0", golang="1.44.1", java="1.4.0")
@released(php="?", python="1.7.0rc1.dev", ruby="?", nodejs="3.9.0")
@bug(library="python")
@coverage.basic
@scenario("REMOTE_CONFIG_MOCKED_BACKEND_ASM_FEATURES")
@missing_feature(context.weblog_variant == "spring-boot-native", reason="GraalVM. Tracing support only")
@missing_feature(context.weblog_variant == "spring-boot-3-native", reason="GraalVM. Tracing support only")
class Test_RemoteConfigurationUpdateSequenceFeatures(RemoteConfigurationFieldsBasicTests):
    """Tests that over a sequence of related updates, tracers follow the RFC for the Features product"""

    request_number = 0

<<<<<<< HEAD
    def setup_tracer_update_sequence(self):
        if context.library == "nodejs" or context.library == "golang":
            # time out for nodejs is very low (5 seconds)
            # we need a longer timeout for this test
            interfaces.library.timeout = 100
        elif context.library == "golang":
            # same for go. Though, we should find a wait function here, rather than
            # this ugly speed condition
            interfaces.library.timeout = 30

=======
>>>>>>> 17082a9c
    @bug(context.weblog_variant == "spring-boot-openliberty", reason="APPSEC-6721")
    @bug(context.library >= "java@1.4.0" and context.appsec_rules_file is not None, reason="APPSEC-7877")
    def test_tracer_update_sequence(self):
        """ test update sequence, based on a scenario mocked in the proxy """

        def validate(data):
            """ Helper to validate config request content """
            logger.info(f"validating request number {self.request_number}")
            if self.request_number >= len(ASM_FEATURES_EXPECTED_REQUESTS):
                return True

            rc_check_request(data, ASM_FEATURES_EXPECTED_REQUESTS[self.request_number], caching=True)

            self.request_number += 1

            return False

        interfaces.library.validate_remote_configuration(validator=validate)


@rfc("https://docs.google.com/document/d/1u_G7TOr8wJX0dOM_zUDKuRJgxoJU_hVTd5SeaMucQUs/edit#heading=h.octuyiil30ph")
@released(cpp="?", dotnet="2.15.0", golang="?", java="1.4.0", php="?", python="?", ruby="?", nodejs="?")
@coverage.basic
@scenario("REMOTE_CONFIG_MOCKED_BACKEND_LIVE_DEBUGGING")
@missing_feature(context.weblog_variant == "spring-boot-native", reason="GraalVM. Tracing support only")
@missing_feature(context.weblog_variant == "spring-boot-3-native", reason="GraalVM. Tracing support only")
class Test_RemoteConfigurationUpdateSequenceLiveDebugging(RemoteConfigurationFieldsBasicTests):
    """Tests that over a sequence of related updates, tracers follow the RFC for the Live Debugging product"""

    # Index the request number by runtime ID so that we can support applications
    # that spawns multiple worker processes, each running its own RCM client.
    request_number = defaultdict(int)

    def test_tracer_update_sequence(self):
        """ test update sequence, based on a scenario mocked in the proxy """

        def validate(data):
            """ Helper to validate config request content """
            runtime_id = data["request"]["content"]["client"]["client_tracer"]["runtime_id"]
            logger.info(f"validating request number {self.request_number[runtime_id]}")
            if self.request_number[runtime_id] >= len(LIVE_DEBUGGING_EXPECTED_REQUESTS):
                return True

            rc_check_request(data, LIVE_DEBUGGING_EXPECTED_REQUESTS[self.request_number[runtime_id]], caching=True)

            self.request_number[runtime_id] += 1

            return False

        interfaces.library.validate_remote_configuration(validator=validate)


@rfc("https://docs.google.com/document/d/1u_G7TOr8wJX0dOM_zUDKuRJgxoJU_hVTd5SeaMucQUs/edit#heading=h.octuyiil30ph")
@released(cpp="?", dotnet="2.15.0", golang="?", java="1.4.0", php="?", python="?", ruby="?", nodejs="?")
@coverage.basic
@scenario("REMOTE_CONFIG_MOCKED_BACKEND_ASM_DD")
@missing_feature(context.weblog_variant == "spring-boot-native", reason="GraalVM. Tracing support only")
@missing_feature(context.weblog_variant == "spring-boot-3-native", reason="GraalVM. Tracing support only")
class Test_RemoteConfigurationUpdateSequenceASMDD(RemoteConfigurationFieldsBasicTests):
    """Tests that over a sequence of related updates, tracers follow the RFC for the ASM DD product"""

    request_number = 0

<<<<<<< HEAD
    def setup_tracer_update_sequence(self):
        if context.library == "golang":
            # same for go. Though, we should find a wait function here, rather than
            # this ugly speed condition
            interfaces.library.timeout = 30

    @bug(context.library >= "java@1.1.0", reason="?")
=======
    @bug(context.library >= "java@1.4.0" and context.appsec_rules_file is not None, reason="APPSEC-7877")
>>>>>>> 17082a9c
    @bug(context.weblog_variant == "spring-boot-openliberty", reason="APPSEC-6721")
    def test_tracer_update_sequence(self):
        """ test update sequence, based on a scenario mocked in the proxy """

        def validate(data):
            """ Helper to validate config request content """
            logger.info(f"validating request number {self.request_number}")
            if self.request_number >= len(ASM_DD_EXPECTED_REQUESTS):
                return True

            rc_check_request(data, ASM_DD_EXPECTED_REQUESTS[self.request_number], caching=True)

            self.request_number += 1

            return False

        interfaces.library.validate_remote_configuration(validator=validate)


@rfc("https://docs.google.com/document/d/1u_G7TOr8wJX0dOM_zUDKuRJgxoJU_hVTd5SeaMucQUs/edit#heading=h.octuyiil30ph")
@released(cpp="?", golang="?", dotnet="2.15.0", java="1.4.0", php="?", python="1.6.0rc1", ruby="?", nodejs="3.9.0")
@irrelevant(library="nodejs", reason="cache is implemented")
@irrelevant(library="python", reason="cache is implemented")
@irrelevant(library="dotnet", reason="cache is implemented")
@irrelevant(library="java", reason="cache is implemented")
@irrelevant(library="golang", reason="cache is implemented")
@coverage.basic
@scenario("REMOTE_CONFIG_MOCKED_BACKEND_ASM_FEATURES_NOCACHE")
class Test_RemoteConfigurationUpdateSequenceFeaturesNoCache(RemoteConfigurationFieldsBasicTests):
    """Tests that over a sequence of related updates, tracers follow the RFC for the Features product"""

    request_number = 0

    def test_tracer_update_sequence(self):
        """ test update sequence, based on a scenario mocked in the proxy """

        def validate(data):
            """ Helper to validate config request content """
            logger.info(f"validating request number {self.request_number}")
            if self.request_number >= len(ASM_FEATURES_EXPECTED_REQUESTS):
                return True

            rc_check_request(data, ASM_FEATURES_EXPECTED_REQUESTS[self.request_number], caching=False)

            self.request_number += 1

            return False

        interfaces.library.validate_remote_configuration(validator=validate)


@rfc("https://docs.google.com/document/d/1u_G7TOr8wJX0dOM_zUDKuRJgxoJU_hVTd5SeaMucQUs/edit#heading=h.octuyiil30ph")
@released(cpp="?", dotnet="2.15.0", golang="?", java="?", php="?", python="?", ruby="?", nodejs="?")
@irrelevant(library="dotnet", reason="cache is implemented")
@coverage.basic
@scenario("REMOTE_CONFIG_MOCKED_BACKEND_LIVE_DEBUGGING_NOCACHE")
class Test_RemoteConfigurationUpdateSequenceLiveDebuggingNoCache(RemoteConfigurationFieldsBasicTests):
    """Tests that over a sequence of related updates, tracers follow the RFC for the Live Debugging product"""

    request_number = defaultdict(int)

    def test_tracer_update_sequence(self):
        """ test update sequence, based on a scenario mocked in the proxy """

        def validate(data):
            """ Helper to validate config request content """
            runtime_id = data["request"]["content"]["client"]["client_tracer"]["runtime_id"]
            logger.info(f"validating request number {self.request_number[runtime_id]}")
            if self.request_number[runtime_id] >= len(LIVE_DEBUGGING_EXPECTED_REQUESTS):
                return True

            rc_check_request(data, LIVE_DEBUGGING_EXPECTED_REQUESTS[self.request_number[runtime_id]], caching=False)

            self.request_number[runtime_id] += 1

            return False

        interfaces.library.validate_remote_configuration(validator=validate)


@rfc("https://docs.google.com/document/d/1u_G7TOr8wJX0dOM_zUDKuRJgxoJU_hVTd5SeaMucQUs/edit#heading=h.octuyiil30ph")
@released(cpp="?", dotnet="2.15.0", golang="?", java="?", php="?", python="?", ruby="?", nodejs="?")
@irrelevant(library="dotnet", reason="cache is implemented")
@coverage.basic
@scenario("REMOTE_CONFIG_MOCKED_BACKEND_ASM_DD_NOCACHE")
class Test_RemoteConfigurationUpdateSequenceASMDDNoCache(RemoteConfigurationFieldsBasicTests):
    """Tests that over a sequence of related updates, tracers follow the RFC for the ASM DD product"""

    request_number = 0

    def test_tracer_update_sequence(self):
        """ test update sequence, based on a scenario mocked in the proxy """

        def validate(data):
            """ Helper to validate config request content """
            logger.info(f"validating request number {self.request_number}")
            if self.request_number >= len(ASM_DD_EXPECTED_REQUESTS):
                return True

            rc_check_request(data, ASM_DD_EXPECTED_REQUESTS[self.request_number], caching=False)

            self.request_number += 1

            return False

        interfaces.library.validate_remote_configuration(validator=validate)<|MERGE_RESOLUTION|>--- conflicted
+++ resolved
@@ -156,19 +156,6 @@
 
     request_number = 0
 
-<<<<<<< HEAD
-    def setup_tracer_update_sequence(self):
-        if context.library == "nodejs" or context.library == "golang":
-            # time out for nodejs is very low (5 seconds)
-            # we need a longer timeout for this test
-            interfaces.library.timeout = 100
-        elif context.library == "golang":
-            # same for go. Though, we should find a wait function here, rather than
-            # this ugly speed condition
-            interfaces.library.timeout = 30
-
-=======
->>>>>>> 17082a9c
     @bug(context.weblog_variant == "spring-boot-openliberty", reason="APPSEC-6721")
     @bug(context.library >= "java@1.4.0" and context.appsec_rules_file is not None, reason="APPSEC-7877")
     def test_tracer_update_sequence(self):
@@ -232,17 +219,8 @@
 
     request_number = 0
 
-<<<<<<< HEAD
-    def setup_tracer_update_sequence(self):
-        if context.library == "golang":
-            # same for go. Though, we should find a wait function here, rather than
-            # this ugly speed condition
-            interfaces.library.timeout = 30
-
     @bug(context.library >= "java@1.1.0", reason="?")
-=======
     @bug(context.library >= "java@1.4.0" and context.appsec_rules_file is not None, reason="APPSEC-7877")
->>>>>>> 17082a9c
     @bug(context.weblog_variant == "spring-boot-openliberty", reason="APPSEC-6721")
     def test_tracer_update_sequence(self):
         """ test update sequence, based on a scenario mocked in the proxy """
