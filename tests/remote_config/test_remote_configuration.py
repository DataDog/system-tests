--- conflicted
+++ resolved
@@ -30,13 +30,8 @@
 
 
 @rfc("https://docs.google.com/document/d/1u_G7TOr8wJX0dOM_zUDKuRJgxoJU_hVTd5SeaMucQUs/edit#heading=h.octuyiil30ph")
-<<<<<<< HEAD
-class RemoteConfigurationFieldsBasicTests(BaseTestCase):
+class RemoteConfigurationFieldsBasicTests:
     """ Misc tests on fields and values on remote configuration requests """
-=======
-class RemoteConfigurationFieldsBasicTests:
-    """ Misc tests on fields and values on remote configuration reauests """
->>>>>>> 3cd54977
 
     def test_schemas(self):
         """ Test all library schemas """
