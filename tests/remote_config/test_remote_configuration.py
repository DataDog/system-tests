# Unless explicitly stated otherwise all files in this repository are licensed under the the Apache License Version 2.0.
# This product includes software developed at Datadog (https://www.datadoghq.com/).
# Copyright 2021 Datadog, Inc.

import json
from collections import defaultdict

from utils import (
    ValidationError,
    bug,
    context,
    coverage,
    interfaces,
    irrelevant,
    missing_feature,
    rfc,
<<<<<<< HEAD
    bug,
    irrelevant,
=======
    scenarios,
>>>>>>> 1a86541e
    weblog,
)
from utils.tools import logger

with open("tests/remote_config/rc_expected_requests_live_debugging.json", encoding="utf-8") as f:
    LIVE_DEBUGGING_EXPECTED_REQUESTS = json.load(f)

with open("tests/remote_config/rc_expected_requests_asm_features.json", encoding="utf-8") as f:
    ASM_FEATURES_EXPECTED_REQUESTS = json.load(f)

with open("tests/remote_config/rc_expected_requests_asm_dd.json", encoding="utf-8") as f:
    ASM_DD_EXPECTED_REQUESTS = json.load(f)


class Test_Agent:
    """misc test on agent/remote config features"""

    @irrelevant(library="nodejs", reason="nodejs tracer does not call /info")
    @missing_feature(library="ruby", reason="ruby tracer does not call /info")
    @irrelevant(library="cpp")
    @scenarios.remote_config_mocked_backend_asm_dd
    def test_agent_provide_config_endpoint(self):
        """Check that agent exposes /v0.7/config endpoint"""
        for data in interfaces.library.get_data("/info"):
            for endpoint in data["response"]["content"]["endpoints"]:
                if endpoint == "/v0.7/config":
                    return

        raise ValueError("Agent did not provide /v0.7/config endpoint")


@rfc("https://docs.google.com/document/d/1u_G7TOr8wJX0dOM_zUDKuRJgxoJU_hVTd5SeaMucQUs/edit#heading=h.octuyiil30ph")
class RemoteConfigurationFieldsBasicTests:
    """Misc tests on fields and values on remote configuration requests"""

    @bug(context.library < "golang@1.36.0")
    @bug(context.library < "java@0.93.0")
    @bug(context.library >= "nodejs@3.14.1")
    @bug(context.library == "php" and context.php_appsec >= "0.10.0")
    def test_schemas(self):
        """Test all library schemas"""
        interfaces.library.assert_schemas()

    def test_non_regression(self):
        """Non-regression test on shemas"""

        # Never skip this test. As a full respect of shemas may be hard, this test ensure that
        # at least the part that was ok stays ok.

        allowed_errors = None
        if context.library == "golang":
            allowed_errors = (
                r"'actor' is a required property on instance \['events'\]\[\d+\]\['context'\]",
                r"'protocol_version' is a required property on instance ",
            )
        elif context.library == "java":
            # pylint: disable=line-too-long
            allowed_errors = (
                r"'appsec' was expected on instance \['events'\]\[\d+\]\['event_type'\]",
                r"'headers' is a required property on instance \['events'\]\[\d+\]\['context'\]\['http'\]\['response'\]",
                r"'idempotency_key' is a required property on instance ",
            )
        elif context.library == "dotnet":
            allowed_errors = (
                # value is missing in configuration object in telemetry payloads
                r"'value' is a required property on instance \['payload'\]\['configuration'\]\[\d+\]",
            )
        elif context.library == "nodejs":
            allowed_errors = (
                # value is missing in configuration object in telemetry payloads
                r"'value' is a required property on instance \['payload'\]\['configuration'\]\[\d+\]",
            )
        elif context.library == "php":
            allowed_errors = (
                r"'interval' is a required property on instance \['payload'\]\['series'\]\[\d+\]",
                r"'namespace' is a required property on instance \['payload'\]",
            )

        interfaces.library.assert_schemas(allowed_errors=allowed_errors)

    def test_client_state_errors(self):
        """Ensure that the Client State error is consistent"""

        def validator(data):
            state = data["request"]["content"]["client"]["state"]

            if state.get("has_error") is True:
                assert (
                    "error" in state
                ), "'client.state.error' must be non-empty if a client reports an error with 'client.state.has_error'"

        interfaces.library.validate_remote_configuration(validator=validator, success_by_default=True)

    def test_client_fields(self):
        """Ensure that the Client field is appropriately filled out in update requests"""

        def validator(data):
            client = data["request"]["content"]["client"]
            client_tracer = client["client_tracer"]

            assert (
                "is_agent" not in client or client["is_agent"] is False
            ), "'client.is_agent' MUST either NOT be set or set to false"
            assert "client_agent" not in client, "'client.client_agent' must NOT be set"
            assert (
                client["id"] != client_tracer["runtime_id"]
            ), "'client.id' and 'client.client_tracer.runtime_id' must be distinct"

        interfaces.library.validate_remote_configuration(validator=validator, success_by_default=True)


def dict_is_included(sub_dict: dict, main_dict: dict):
    """returns true if every field/values in sub_dict are in main_dict"""

    for key, value in sub_dict.items():
        if key not in main_dict or value != main_dict[key]:
            return False

    return True


def dict_is_in_array(needle: dict, haystack: list, allow_additional_fields=True):
    """
    returns true is needle is contained in haystack.
    If allow_additional_field is true, needle can contains less field than the one in haystack
    """

    for item in haystack:
        if dict_is_included(needle, item):
            if allow_additional_fields or len(needle) == len(item):
                return True

    return False


def rc_check_request(data, expected, caching):
    content = data["request"]["content"]
    client_state = content["client"]["state"]
    expected_client_state = expected["client"]["state"]

    try:
        # verify that the tracer properly updated the TUF targets version,
        # if it's not included we assume it to be 0 in the agent.
        # Our test suite will always emit SOMETHING for this
        expected_targets_version = expected_client_state.get("targets_version")
        targets_version = client_state.get("targets_version", 0)
        assert (
            targets_version == expected_targets_version
        ), f"targetsVersion was expected to be {expected_targets_version}, not {targets_version}"

        # verify that the tracer is properly storing and reporting on its config state
        expected_config_states = expected_client_state.get("config_states")
        config_states = client_state.get("config_states")

        if expected_config_states is None and (config_states is not None and len(config_states) > 0):
            raise ValidationError(
                "client is not expected to have stored config but is reporting stored configs",
                extra_info={"observed_config_states": config_states},
            )

        if expected_config_states is not None and config_states is None:
            raise ValidationError(
                "client is expected to have stored confis but isn't reporting any",
                extra_info={"expected_config_states": expected_config_states, "observed_client_state": client_state},
            )

        if config_states is not None and expected_config_states is not None:
            assert len(config_states) == len(
                expected_config_states
            ), "client reporting more or less configs than expected"

            for state in expected_config_states:
                if not dict_is_in_array(state, config_states, allow_additional_fields=True):
                    raise ValidationError(
                        "A config state is missing in config_states property",
                        extra_info={"expected_config_state": state, "observed_config_states": config_states},
                    )

        if not caching:
            # if a tracer decides to not cache target files, they are not supposed to fill out cached_target_files
            assert not content.get(
                "cached_target_files", []
            ), "tracers not opting into caching target files must NOT populate cached_target_files in requests"
        else:
            expected_cached_target_files = expected.get("cached_target_files")
            cached_target_files = content.get("cached_target_files")

            if (
                expected_cached_target_files is None
                and cached_target_files is not None
                and len(cached_target_files) != 0
            ):
                raise Exception(
                    f"client is not expected to have cached config but is reporting cached config: {cached_target_files}"
                )

            if expected_cached_target_files is not None and cached_target_files is None:
                raise Exception(
                    "client is expected to have cached config but did not include the cached_target_files field"
                )

            if expected_cached_target_files is not None:
                # Make sure the client reported all of the expected files
                for file in expected_cached_target_files:
                    if file not in cached_target_files:
                        raise ValidationError(
                            f"{file} should be in cached_target_files property: {cached_target_files}",
                            extra_info=content,
                        )

                # Make sure the client isn't reporting any extra cached files
                for file in cached_target_files:
                    if file not in expected_cached_target_files:
                        raise ValidationError(f"{file} should not be in cached_target_files", extra_info=content)
    except Exception as e:
        e.args += (expected.get("test_description", "No description"),)
        raise e


@rfc("https://docs.google.com/document/d/1u_G7TOr8wJX0dOM_zUDKuRJgxoJU_hVTd5SeaMucQUs/edit#heading=h.octuyiil30ph")
@coverage.basic
@scenarios.remote_config_mocked_backend_asm_features
class Test_RemoteConfigurationUpdateSequenceFeatures(RemoteConfigurationFieldsBasicTests):
    """Tests that over a sequence of related updates, tracers follow the RFC for the Features product"""

    request_number = 0
    python_request_number = 0

    @bug(context.library == "python@1.9.2")
    @bug(context.weblog_variant == "spring-boot-openliberty", reason="APPSEC-6721")
    @bug(
        context.library >= "java@1.4.0" and context.agent_version < "1.8.0" and context.appsec_rules_file is not None,
        reason="ASM_FEATURES was not subscribed when a custom rules file was present",
    )
    @bug(library="golang", reason="missing update file datadog/2/ASM_FEATURES/ASM_FEATURES-third/config")
    @bug(context.library < "java@1.13.0", reason="id reported for config state is not the expected one")
    def test_tracer_update_sequence(self):
        """test update sequence, based on a scenario mocked in the proxy"""

        def validate(data):
            """Helper to validate config request content"""
            logger.info(f"validating request number {self.request_number}")
            if self.request_number >= len(ASM_FEATURES_EXPECTED_REQUESTS):
                return True

            rc_check_request(data, ASM_FEATURES_EXPECTED_REQUESTS[self.request_number], caching=True)

            self.python_request_number += 1
            if (
                context.library == "python"
                and str(context.library) < "python@1.14.0rc2"
                and context.weblog_variant != "uwsgi-poc"
            ):
                if self.python_request_number % 2 == 0:
                    self.request_number += 1
            else:
                self.request_number += 1

            return False

        interfaces.library.validate_remote_configuration(validator=validate)


@coverage.basic
@scenarios.remote_config_mocked_backend_asm_features
class Test_RemoteConfigurationExtraServices:
    """Tests that extra services are sent in the RC message"""

    def setup_tracer_extra_services(self):
<<<<<<< HEAD
        self.r_outgoing = weblog.get("/createextraservice/?serviceName=extraVegetables")
=======
        self.r_outgoing = weblog.get("/createextraservice?serviceName=extraVegetables")
>>>>>>> 1a86541e

        def remote_config_asm_extra_services_available(data):
            if data["path"] == "/v0.7/config":
                client_tracer = data.get("request", {}).get("content", {}).get("client", {}).get("client_tracer", {})
                if "extra_services" in client_tracer:
                    extra_services = client_tracer["extra_services"]

                    if extra_services is not None and len(extra_services) > 0:
                        return True

                return False

        interfaces.library.wait_for(remote_config_asm_extra_services_available, timeout=30)

    def test_tracer_extra_services(self):
<<<<<<< HEAD
        """ test """

=======
        """test"""

        # filter extra services
        extra_services = []
>>>>>>> 1a86541e
        for data in interfaces.library.get_data():
            if data["path"] == "/v0.7/config":
                client_tracer = data["request"]["content"]["client"]["client_tracer"]
                if "extra_services" in client_tracer:
<<<<<<< HEAD
                    extra_services = client_tracer["extra_services"]

                    if (
                        extra_services is not None
                        and len(extra_services) == 1
                        and extra_services[0] == "extraVegetables"
                    ):
                        return

        raise ValueError("extra_services not found")
=======
                    extra_services.append(client_tracer["extra_services"])
        assert self.r_outgoing.status_code == 200
        assert len(extra_services) != 0, "extra_services not found"
        assert any(es == ["extraVegetables"] for es in extra_services), "extraVegetables extra service not found"
>>>>>>> 1a86541e


@rfc("https://docs.google.com/document/d/1u_G7TOr8wJX0dOM_zUDKuRJgxoJU_hVTd5SeaMucQUs/edit#heading=h.octuyiil30ph")
@coverage.basic
@scenarios.remote_config_mocked_backend_live_debugging
class Test_RemoteConfigurationUpdateSequenceLiveDebugging(RemoteConfigurationFieldsBasicTests):
    """Tests that over a sequence of related updates, tracers follow the RFC for the Live Debugging product"""

    # Index the request number by runtime ID so that we can support applications
    # that spawns multiple worker processes, each running its own RCM client.
    request_number = defaultdict(int)

    @bug(context.library < "java@1.13.0", reason="id reported for config state is not the expected one")
    def test_tracer_update_sequence(self):
        """test update sequence, based on a scenario mocked in the proxy"""

        def validate(data):
            """Helper to validate config request content"""
            runtime_id = data["request"]["content"]["client"]["client_tracer"]["runtime_id"]
            logger.info(f"validating request number {self.request_number[runtime_id]}")
            if self.request_number[runtime_id] >= len(LIVE_DEBUGGING_EXPECTED_REQUESTS):
                return True

            rc_check_request(data, LIVE_DEBUGGING_EXPECTED_REQUESTS[self.request_number[runtime_id]], caching=True)

            self.request_number[runtime_id] += 1

            return False

        interfaces.library.validate_remote_configuration(validator=validate)


@rfc("https://docs.google.com/document/d/1u_G7TOr8wJX0dOM_zUDKuRJgxoJU_hVTd5SeaMucQUs/edit#heading=h.octuyiil30ph")
@coverage.basic
@scenarios.remote_config_mocked_backend_asm_dd
class Test_RemoteConfigurationUpdateSequenceASMDD(RemoteConfigurationFieldsBasicTests):
    """Tests that over a sequence of related updates, tracers follow the RFC for the ASM DD product"""

    request_number = 0

    @bug(context.library >= "java@1.1.0" and context.library < "java@1.4.0", reason="?")
    @irrelevant(
        context.library >= "java@1.4.0" and context.appsec_rules_file is not None,
        reason="ASM_DD not subscribed with custom rules. This is the compliant behavior",
    )
    @bug(context.weblog_variant == "spring-boot-openliberty", reason="APPSEC-6721")
    @bug(context.library <= "java@1.12.1", reason="config state id value was wrong")
    def test_tracer_update_sequence(self):
        """test update sequence, based on a scenario mocked in the proxy"""

        def validate(data):
            """Helper to validate config request content"""
            logger.info(f"validating request number {self.request_number}")
            if self.request_number >= len(ASM_DD_EXPECTED_REQUESTS):
                return True

            rc_check_request(data, ASM_DD_EXPECTED_REQUESTS[self.request_number], caching=True)

            self.request_number += 1

            return False

        interfaces.library.validate_remote_configuration(validator=validate)


@rfc("https://docs.google.com/document/d/1u_G7TOr8wJX0dOM_zUDKuRJgxoJU_hVTd5SeaMucQUs/edit#heading=h.octuyiil30ph")
<<<<<<< HEAD
@irrelevant(library="nodejs", reason="cache is implemented")
@irrelevant(library="python", reason="cache is implemented")
@irrelevant(library="dotnet", reason="cache is implemented")
@irrelevant(library="java", reason="cache is implemented")
@irrelevant(library="golang", reason="cache is implemented")
@irrelevant(library="php", reason="cache is implemented")
=======
>>>>>>> 1a86541e
@coverage.basic
@scenarios.remote_config_mocked_backend_asm_features_nocache
class Test_RemoteConfigurationUpdateSequenceFeaturesNoCache(RemoteConfigurationFieldsBasicTests):
    """Tests that over a sequence of related updates, tracers follow the RFC for the Features product"""

    request_number = 0

    def test_tracer_update_sequence(self):
        """test update sequence, based on a scenario mocked in the proxy"""

        def validate(data):
            """Helper to validate config request content"""
            logger.info(f"validating request number {self.request_number}")
            if self.request_number >= len(ASM_FEATURES_EXPECTED_REQUESTS):
                return True

            rc_check_request(data, ASM_FEATURES_EXPECTED_REQUESTS[self.request_number], caching=False)

            self.request_number += 1

            return False

        interfaces.library.validate_remote_configuration(validator=validate)


@rfc("https://docs.google.com/document/d/1u_G7TOr8wJX0dOM_zUDKuRJgxoJU_hVTd5SeaMucQUs/edit#heading=h.octuyiil30ph")
<<<<<<< HEAD
@irrelevant(library="nodejs", reason="cache is implemented")
@irrelevant(library="dotnet", reason="cache is implemented")
=======
>>>>>>> 1a86541e
@coverage.basic
@scenarios.remote_config_mocked_backend_live_debugging_nocache
class Test_RemoteConfigurationUpdateSequenceLiveDebuggingNoCache(RemoteConfigurationFieldsBasicTests):
    """Tests that over a sequence of related updates, tracers follow the RFC for the Live Debugging product"""

    request_number = defaultdict(int)

    def test_tracer_update_sequence(self):
        """test update sequence, based on a scenario mocked in the proxy"""

        def validate(data):
            """Helper to validate config request content"""
            runtime_id = data["request"]["content"]["client"]["client_tracer"]["runtime_id"]
            logger.info(f"validating request number {self.request_number[runtime_id]}")
            if self.request_number[runtime_id] >= len(LIVE_DEBUGGING_EXPECTED_REQUESTS):
                return True

            rc_check_request(data, LIVE_DEBUGGING_EXPECTED_REQUESTS[self.request_number[runtime_id]], caching=False)

            self.request_number[runtime_id] += 1

            return False

        interfaces.library.validate_remote_configuration(validator=validate)


@rfc("https://docs.google.com/document/d/1u_G7TOr8wJX0dOM_zUDKuRJgxoJU_hVTd5SeaMucQUs/edit#heading=h.octuyiil30ph")
<<<<<<< HEAD
@irrelevant(library="nodejs", reason="cache is implemented")
@irrelevant(library="dotnet", reason="cache is implemented")
@irrelevant(library="php", reason="cache is implemented")
@irrelevant(library="golang", reason="cache is implemented")
=======
>>>>>>> 1a86541e
@coverage.basic
@scenarios.remote_config_mocked_backend_asm_dd_nocache
class Test_RemoteConfigurationUpdateSequenceASMDDNoCache(RemoteConfigurationFieldsBasicTests):
    """Tests that over a sequence of related updates, tracers follow the RFC for the ASM DD product"""

    request_number = 0

    def test_tracer_update_sequence(self):
        """test update sequence, based on a scenario mocked in the proxy"""

        def validate(data):
            """Helper to validate config request content"""
            logger.info(f"validating request number {self.request_number}")
            if self.request_number >= len(ASM_DD_EXPECTED_REQUESTS):
                return True

            rc_check_request(data, ASM_DD_EXPECTED_REQUESTS[self.request_number], caching=False)

            self.request_number += 1

            return False

        interfaces.library.validate_remote_configuration(validator=validate)<|MERGE_RESOLUTION|>--- conflicted
+++ resolved
@@ -14,12 +14,7 @@
     irrelevant,
     missing_feature,
     rfc,
-<<<<<<< HEAD
-    bug,
-    irrelevant,
-=======
     scenarios,
->>>>>>> 1a86541e
     weblog,
 )
 from utils.tools import logger
@@ -289,11 +284,7 @@
     """Tests that extra services are sent in the RC message"""
 
     def setup_tracer_extra_services(self):
-<<<<<<< HEAD
-        self.r_outgoing = weblog.get("/createextraservice/?serviceName=extraVegetables")
-=======
         self.r_outgoing = weblog.get("/createextraservice?serviceName=extraVegetables")
->>>>>>> 1a86541e
 
         def remote_config_asm_extra_services_available(data):
             if data["path"] == "/v0.7/config":
@@ -309,36 +300,18 @@
         interfaces.library.wait_for(remote_config_asm_extra_services_available, timeout=30)
 
     def test_tracer_extra_services(self):
-<<<<<<< HEAD
-        """ test """
-
-=======
         """test"""
 
         # filter extra services
         extra_services = []
->>>>>>> 1a86541e
         for data in interfaces.library.get_data():
             if data["path"] == "/v0.7/config":
                 client_tracer = data["request"]["content"]["client"]["client_tracer"]
                 if "extra_services" in client_tracer:
-<<<<<<< HEAD
-                    extra_services = client_tracer["extra_services"]
-
-                    if (
-                        extra_services is not None
-                        and len(extra_services) == 1
-                        and extra_services[0] == "extraVegetables"
-                    ):
-                        return
-
-        raise ValueError("extra_services not found")
-=======
                     extra_services.append(client_tracer["extra_services"])
         assert self.r_outgoing.status_code == 200
         assert len(extra_services) != 0, "extra_services not found"
         assert any(es == ["extraVegetables"] for es in extra_services), "extraVegetables extra service not found"
->>>>>>> 1a86541e
 
 
 @rfc("https://docs.google.com/document/d/1u_G7TOr8wJX0dOM_zUDKuRJgxoJU_hVTd5SeaMucQUs/edit#heading=h.octuyiil30ph")
@@ -405,15 +378,6 @@
 
 
 @rfc("https://docs.google.com/document/d/1u_G7TOr8wJX0dOM_zUDKuRJgxoJU_hVTd5SeaMucQUs/edit#heading=h.octuyiil30ph")
-<<<<<<< HEAD
-@irrelevant(library="nodejs", reason="cache is implemented")
-@irrelevant(library="python", reason="cache is implemented")
-@irrelevant(library="dotnet", reason="cache is implemented")
-@irrelevant(library="java", reason="cache is implemented")
-@irrelevant(library="golang", reason="cache is implemented")
-@irrelevant(library="php", reason="cache is implemented")
-=======
->>>>>>> 1a86541e
 @coverage.basic
 @scenarios.remote_config_mocked_backend_asm_features_nocache
 class Test_RemoteConfigurationUpdateSequenceFeaturesNoCache(RemoteConfigurationFieldsBasicTests):
@@ -440,11 +404,6 @@
 
 
 @rfc("https://docs.google.com/document/d/1u_G7TOr8wJX0dOM_zUDKuRJgxoJU_hVTd5SeaMucQUs/edit#heading=h.octuyiil30ph")
-<<<<<<< HEAD
-@irrelevant(library="nodejs", reason="cache is implemented")
-@irrelevant(library="dotnet", reason="cache is implemented")
-=======
->>>>>>> 1a86541e
 @coverage.basic
 @scenarios.remote_config_mocked_backend_live_debugging_nocache
 class Test_RemoteConfigurationUpdateSequenceLiveDebuggingNoCache(RemoteConfigurationFieldsBasicTests):
@@ -472,13 +431,6 @@
 
 
 @rfc("https://docs.google.com/document/d/1u_G7TOr8wJX0dOM_zUDKuRJgxoJU_hVTd5SeaMucQUs/edit#heading=h.octuyiil30ph")
-<<<<<<< HEAD
-@irrelevant(library="nodejs", reason="cache is implemented")
-@irrelevant(library="dotnet", reason="cache is implemented")
-@irrelevant(library="php", reason="cache is implemented")
-@irrelevant(library="golang", reason="cache is implemented")
-=======
->>>>>>> 1a86541e
 @coverage.basic
 @scenarios.remote_config_mocked_backend_asm_dd_nocache
 class Test_RemoteConfigurationUpdateSequenceASMDDNoCache(RemoteConfigurationFieldsBasicTests):
