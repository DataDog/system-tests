--- conflicted
+++ resolved
@@ -4,126 +4,6 @@
 # This product includes software developed at Datadog (https://www.datadoghq.com/).
 # Copyright 2021 Datadog, Inc.
 
-<<<<<<< HEAD
-set -eu
-
-# clean any pycache folder
-find utils tests -type d -name '__pycache__'  -prune -exec rm -rf {} +
-
-if [[ -z "${IN_NIX_SHELL:-}" ]]; then
-   source venv/bin/activate
-fi
-
-# All the purpose if this script is to handle set of scenarios
-# convention: a set of scenarios must ends with _SCENARIOS
-
-APPSEC_SCENARIOS=(
-    APPSEC_MISSING_RULES
-    APPSEC_CORRUPTED_RULES
-    APPSEC_CUSTOM_RULES
-    APPSEC_BLOCKING
-    APPSEC_RULES_MONITORING_WITH_ERRORS
-    APPSEC_DISABLED
-    APPSEC_CUSTOM_OBFUSCATION
-    APPSEC_RATE_LIMITER
-    APPSEC_WAF_TELEMETRY
-    APPSEC_BLOCKING_FULL_DENYLIST
-    APPSEC_REQUEST_BLOCKING
-    APPSEC_RUNTIME_ACTIVATION
-)
-
-REMOTE_CONFIG_SCENARIOS=(
-    REMOTE_CONFIG_MOCKED_BACKEND_ASM_DD
-    REMOTE_CONFIG_MOCKED_BACKEND_ASM_DD_NOCACHE
-    REMOTE_CONFIG_MOCKED_BACKEND_ASM_FEATURES
-    REMOTE_CONFIG_MOCKED_BACKEND_ASM_FEATURES_NOCACHE
-    REMOTE_CONFIG_MOCKED_BACKEND_LIVE_DEBUGGING
-    REMOTE_CONFIG_MOCKED_BACKEND_LIVE_DEBUGGING_NOCACHE
-)
-
-TELEMETRY_SCENARIOS=(
-    TELEMETRY_MESSAGE_BATCH_EVENT_ORDER
-    TELEMETRY_APP_STARTED_PRODUCTS_DISABLED
-    TELEMETRY_DEPENDENCY_LOADED_TEST_FOR_DEPENDENCY_COLLECTION_DISABLED
-    TELEMETRY_LOG_GENERATION_DISABLED
-    TELEMETRY_METRIC_GENERATION_DISABLED
-)
-
-# Scenarios to run before a tracer release, basically, all stable scenarios
-TRACER_RELEASE_SCENARIOS=(
-    DEFAULT 
-    TRACE_PROPAGATION_STYLE_W3C 
-    PROFILING 
-    LIBRARY_CONF_CUSTOM_HEADERS_SHORT 
-    LIBRARY_CONF_CUSTOM_HEADERS_LONG
-    INTEGRATIONS
-    APM_TRACING_E2E_SINGLE_SPAN
-    APM_TRACING_E2E 
-    APM_TRACING_E2E_OTEL
-    APM_TRACING_E2E_TRACECONTEXT
-    "${APPSEC_SCENARIOS[@]}"
-    "${REMOTE_CONFIG_SCENARIOS[@]}"
-    "${TELEMETRY_SCENARIOS[@]}"
-)
-
-# Scenarios to run on tracers PR.
-# Those scenarios are the one that offer the best probability-to-catch-bug/time-to-run ratio
-TRACER_ESSENTIAL_SCENARIOS=(
-    DEFAULT
-    APPSEC_BLOCKING
-    REMOTE_CONFIG_MOCKED_BACKEND_ASM_FEATURES
-    TELEMETRY_MESSAGE_BATCH_EVENT_ORDER
-    INTEGRATIONS
-)
-
-ONBOARDING_SCENARIOS=(
-    ONBOARDING_HOST
-    ONBOARDING_HOST_CONTAINER
-    ONBOARDING_CONTAINER
-)
- 
-DEBUGGER_SCENARIOS=(
-    DEBUGGER_METHOD_PROBES_STATUS
-    DEBUGGER_LINE_PROBES_STATUS
-)
-
-readonly SCENARIO=${1:-}
-
-if [[ $SCENARIO == "TRACER_RELEASE_SCENARIOS" ]]; then
-    for scenario in "${TRACER_RELEASE_SCENARIOS[@]}"; do pytest -p no:warnings -S $scenario ${@:2}; done
-
-elif [[ $SCENARIO == "TRACER_ESSENTIAL_SCENARIOS" ]]; then
-    for scenario in "${TRACER_ESSENTIAL_SCENARIOS[@]}"; do pytest -p no:warnings -S $scenario ${@:2}; done
-
-elif [[ $SCENARIO == "APPSEC_SCENARIOS" ]]; then
-    for scenario in "${APPSEC_SCENARIOS[@]}"; do pytest -p no:warnings -S $scenario ${@:2}; done
-
-elif [[ $SCENARIO == "REMOTE_CONFIG_SCENARIOS" ]]; then
-    for scenario in "${REMOTE_CONFIG_SCENARIOS[@]}"; do pytest -p no:warnings -S $scenario ${@:2}; done
-
-elif [[ $SCENARIO == "TELEMETRY_SCENARIOS" ]]; then
-    for scenario in "${TELEMETRY_SCENARIOS[@]}"; do pytest -p no:warnings -S $scenario ${@:2}; done
-
-elif [[ $SCENARIO == "ONBOARDING_SCENARIOS" ]]; then
-    for scenario in "${ONBOARDING_SCENARIOS[@]}"; do pytest -p no:warnings -S $scenario ${@:2}; done
-
-elif [[ $SCENARIO == "APPSEC_IP_BLOCKING_MAXED" ]] || [[ $SCENARIO == "APPSEC_IP_BLOCKING" ]]; then
-    # Those scenario has been renamed. Keep the compatibility, waiting for other CI to update.
-    pytest -p no:warnings -S APPSEC_BLOCKING_FULL_DENYLIST ${@:2};
-
-elif [[ $SCENARIO == "PARAMETRIC" ]]; then
-    DEFAULT_COUNT=auto
-    # FIXME: all languages should be supported
-    if [ "${TEST_LIBRARY-}" ]; then
-        # default to "1" for languages with concurrency issues
-        if [[ "${TEST_LIBRARY}" == "dotnet" || "${TEST_LIBRARY}" == "go" ||"${TEST_LIBRARY}" == "python_http" ]]; then
-            DEFAULT_COUNT=1
-            break
-        fi
-    else
-        # default to "1" for all languages since that includes problematic languages
-        DEFAULT_COUNT=1
-=======
 set -e
 set -u
 set -o pipefail
@@ -365,7 +245,6 @@
     # when no scenario is provided, use a nice default
     if [[ "${#scenarios[@]}" -lt 1 ]]; then
         scenarios+=('DEFAULT')
->>>>>>> 8555f4e9
     fi
 
     # backward compatibility with scenarios that have been removed/renamed
