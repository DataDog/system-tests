#!/bin/bash

# Unless explicitly stated otherwise all files in this repository are licensed under the the Apache License Version 2.0.
# This product includes software developed at Datadog (https://www.datadoghq.com/).
# Copyright 2021 Datadog, Inc.

set -eu

# set .env if exists. Allow users to keep their conf via env vars
if test -f ".env"; then
    source .env
fi

if [ -z "${DD_API_KEY:-}" ]; then
    echo "DD_API_KEY is missing in env, please add it."
    exit 1
fi

CONTAINERS=(weblog agent runner agent_proxy library_proxy)
interfaces=(agent library backend)
WEBLOG_ENV="DD_APPSEC_ENABLED=true\n"

export SYSTEMTESTS_SCENARIO=${1:-DEFAULT}
export SYSTEMTESTS_VARIATION=${2:-DEFAULT}

if [ $SYSTEMTESTS_SCENARIO != "UDS" ]; then
    export DD_AGENT_HOST=library_proxy
    export HIDDEN_APM_PORT_OVERRIDE=8126
fi

export RUNNER_ARGS="scenarios/ tests/"
export SYSTEMTESTS_LOG_FOLDER="logs_$(echo $SYSTEMTESTS_SCENARIO | tr '[:upper:]' '[:lower:]')"

if [ $SYSTEMTESTS_SCENARIO = "DEFAULT" ]; then  # Most common use case
    export SYSTEMTESTS_LOG_FOLDER=logs
    CONTAINERS+=(postgres)

elif [ $SYSTEMTESTS_SCENARIO = "UDS" ]; then  # Typical features but with UDS as transport
    echo "Running all tests in UDS mode."
<<<<<<< HEAD
=======
    CONTAINERS+=(postgres)
    export SYSTEMTESTS_LOG_FOLDER=logs_uds
>>>>>>> 12f33c37
    unset DD_TRACE_AGENT_PORT
    unset DD_AGENT_HOST
    export HIDDEN_APM_PORT_OVERRIDE=7126 # Break normal communication

    if [ $SYSTEMTESTS_VARIATION = "DEFAULT" ]; then
        # Test implicit config
        echo "Testing default UDS configuration path."
        unset DD_APM_RECEIVER_SOCKET
    else
       # Test explicit config
        echo "Testing explicit UDS configuration path."
        export DD_APM_RECEIVER_SOCKET=/tmp/apm.sock
    fi

elif [ $SYSTEMTESTS_SCENARIO = "SAMPLING" ]; then
    WEBLOG_ENV+="DD_TRACE_SAMPLE_RATE=0.5"

elif [ $SYSTEMTESTS_SCENARIO = "APPSEC_MISSING_RULES" ]; then
    WEBLOG_ENV+="DD_APPSEC_RULES=/donotexists"

elif [ $SYSTEMTESTS_SCENARIO = "APPSEC_CORRUPTED_RULES" ]; then
    WEBLOG_ENV+="DD_APPSEC_RULES=/appsec_corrupted_rules.yml"

elif [ $SYSTEMTESTS_SCENARIO = "APPSEC_CUSTOM_RULES" ]; then
    WEBLOG_ENV+="DD_APPSEC_RULES=/appsec_custom_rules.json"

elif [ $SYSTEMTESTS_SCENARIO = "APPSEC_RULES_MONITORING_WITH_ERRORS" ]; then
    WEBLOG_ENV+="DD_APPSEC_RULES=/appsec_custom_rules_with_errors.json"

elif [ $SYSTEMTESTS_SCENARIO = "APPSEC_UNSUPPORTED" ]; then # armv7 tests
    # we'll probably need to remove this one
    echo
    
elif [ $SYSTEMTESTS_SCENARIO = "CGROUP" ]; then
    # cgroup test
    # require a dedicated warmup. Need to check the stability before 
    # merging it into the default scenario
    echo

elif [ $SYSTEMTESTS_SCENARIO = "APPSEC_DISABLED" ]; then
    # disable appsec
    WEBLOG_ENV="DD_APPSEC_ENABLED=false"

elif [ $SYSTEMTESTS_SCENARIO = "APPSEC_LOW_WAF_TIMEOUT" ]; then
    # disable appsec
    WEBLOG_ENV+="DD_APPSEC_WAF_TIMEOUT=1"

elif [ $SYSTEMTESTS_SCENARIO = "APPSEC_CUSTOM_OBFUSCATION" ]; then
    WEBLOG_ENV+="DD_APPSEC_OBFUSCATION_PARAMETER_KEY_REGEXP=hide-key\nDD_APPSEC_OBFUSCATION_PARAMETER_VALUE_REGEXP=.*hide_value"

elif [ $SYSTEMTESTS_SCENARIO = "APPSEC_RATE_LIMITER" ]; then
    WEBLOG_ENV+="DD_APPSEC_TRACE_RATE_LIMIT=1"

elif [ $SYSTEMTESTS_SCENARIO = "LIBRARY_CONF_CUSTOM_HEADERS_SHORT" ]; then
    DD_TRACE_HEADER_TAGS=$(docker run system_tests/weblog env | grep DD_TRACE_HEADER_TAGS | cut -d'=' -f2)
    WEBLOG_ENV+="DD_TRACE_HEADER_TAGS=$DD_TRACE_HEADER_TAGS,header-tag1,header-tag2"

elif [ $SYSTEMTESTS_SCENARIO = "LIBRARY_CONF_CUSTOM_HEADERS_LONG" ]; then
    DD_TRACE_HEADER_TAGS=$(docker run system_tests/weblog env | grep DD_TRACE_HEADER_TAGS | cut -d'=' -f2)
    WEBLOG_ENV+="DD_TRACE_HEADER_TAGS=$DD_TRACE_HEADER_TAGS,header-tag1:custom.header-tag1,header-tag2:custom.header-tag2"

elif [ $SYSTEMTESTS_SCENARIO = "APPSEC_IP_BLOCKING" ]; then
    export SYSTEMTESTS_LIBRARY_PROXY_STATE='{"mock_remote_config_backend": "ASM_DATA"}'

elif [ $SYSTEMTESTS_SCENARIO = "APPSEC_RUNTIME_ACTIVATION" ]; then
    export SYSTEMTESTS_LIBRARY_PROXY_STATE='{"mock_remote_config_backend": "ASM_ACTIVATE_ONLY"}'
    # Override WEBLOG_ENV to remove DD_APPSEC_ENABLED=true
    WEBLOG_ENV="DD_RC_TARGETS_KEY_ID=TEST_KEY_ID\nDD_RC_TARGETS_KEY=1def0961206a759b09ccdf2e622be20edf6e27141070e7b164b7e16e96cf402c\nDD_REMOTE_CONFIG_INTEGRITY_CHECK_ENABLED=true"

elif [ $SYSTEMTESTS_SCENARIO = "REMOTE_CONFIG_MOCKED_BACKEND_ASM_FEATURES" ]; then
    export SYSTEMTESTS_LIBRARY_PROXY_STATE='{"mock_remote_config_backend": "ASM_FEATURES"}'
    # Override WEBLOG_ENV to remove DD_APPSEC_ENABLED=true
    WEBLOG_ENV=""

elif [ $SYSTEMTESTS_SCENARIO = "REMOTE_CONFIG_MOCKED_BACKEND_LIVE_DEBUGGING" ]; then
    export SYSTEMTESTS_LIBRARY_PROXY_STATE='{"mock_remote_config_backend": "LIVE_DEBUGGING"}'
    WEBLOG_ENV+="DD_DYNAMIC_INSTRUMENTATION_ENABLED=1\nDD_DEBUGGER_ENABLED=1\nDD_REMOTE_CONFIG_ENABLED=true\nDD_INTERNAL_RCM_POLL_INTERVAL=1000"

elif [ $SYSTEMTESTS_SCENARIO = "REMOTE_CONFIG_MOCKED_BACKEND_ASM_DD" ]; then
    export SYSTEMTESTS_LIBRARY_PROXY_STATE='{"mock_remote_config_backend": "ASM_DD"}'

elif [ $SYSTEMTESTS_SCENARIO = "REMOTE_CONFIG_MOCKED_BACKEND_ASM_FEATURES_NOCACHE" ]; then
    export SYSTEMTESTS_LIBRARY_PROXY_STATE='{"mock_remote_config_backend": "ASM_FEATURES_NO_CACHE"}'
    WEBLOG_ENV=""

elif [ $SYSTEMTESTS_SCENARIO = "REMOTE_CONFIG_MOCKED_BACKEND_LIVE_DEBUGGING_NOCACHE" ]; then
    export SYSTEMTESTS_LIBRARY_PROXY_STATE='{"mock_remote_config_backend": "LIVE_DEBUGGING_NO_CACHE"}'
    WEBLOG_ENV+="DD_DYNAMIC_INSTRUMENTATION_ENABLED=1\nDD_DEBUGGER_ENABLED=1\nDD_REMOTE_CONFIG_ENABLED=true"

elif [ $SYSTEMTESTS_SCENARIO = "REMOTE_CONFIG_MOCKED_BACKEND_ASM_DD_NOCACHE" ]; then
    export SYSTEMTESTS_LIBRARY_PROXY_STATE='{"mock_remote_config_backend": "ASM_DD_NO_CACHE"}'

elif [ $SYSTEMTESTS_SCENARIO = "TRACE_PROPAGATION_STYLE_W3C" ]; then
    WEBLOG_ENV+="DD_TRACE_PROPAGATION_STYLE_INJECT=W3C\nDD_TRACE_PROPAGATION_STYLE_EXTRACT=W3C"

elif [ $SYSTEMTESTS_SCENARIO = "INTEGRATIONS" ]; then
    CONTAINERS+=(cassandra_db mongodb)

else # Let user choose the target
    export SYSTEMTESTS_SCENARIO="CUSTOM"
    export RUNNER_ARGS=$@
    export SYSTEMTESTS_LOG_FOLDER=logs
    CONTAINERS+=(postgres)
fi
# Clean logs/ folder
rm -rf $SYSTEMTESTS_LOG_FOLDER
for interface in ${interfaces[@]}
do
    mkdir -p $SYSTEMTESTS_LOG_FOLDER/interfaces/$interface
done
for CONTAINER in ${CONTAINERS[@]}
do
    mkdir -p $SYSTEMTESTS_LOG_FOLDER/docker/$CONTAINER
done

# Image should be ready to be used, so a lot of env is set in set-system-tests-weblog-env.Dockerfile
# But some var need to be overwritten by some scenarios. We use this trick because optionnaly set
# them in the docker-compose.yml is not possible
echo -e ${WEBLOG_ENV:-} > $SYSTEMTESTS_LOG_FOLDER/.weblog.env

echo ============ Run $SYSTEMTESTS_SCENARIO tests ===================
echo "ℹ️  Log folder is ./${SYSTEMTESTS_LOG_FOLDER}"

docker inspect system_tests/weblog > $SYSTEMTESTS_LOG_FOLDER/weblog_image.json
docker inspect system_tests/agent > $SYSTEMTESTS_LOG_FOLDER/agent_image.json

echo "Starting containers in background"
docker-compose up -d --force-recreate ${CONTAINERS[*]}

export container_log_folder="unset"
# Save docker logs
for CONTAINER in ${CONTAINERS[@]}
do
    container_log_folder="${SYSTEMTESTS_LOG_FOLDER}/docker/${CONTAINER}"
    docker-compose logs --no-color --no-log-prefix -f $CONTAINER > $container_log_folder/stdout.log &

    # checking container, if should not be stopped here
    if [ -z `docker ps -q --no-trunc | grep $(docker-compose ps -q $CONTAINER)` ]; then
        echo "ERROR: $CONTAINER container is unexpectably stopped. Here is the output:"
        docker-compose logs $CONTAINER
        exit 1
    fi
done

echo "Outputting runner logs."

# Show output. Trick: The process will end when runner ends
docker-compose logs -f runner

# Getting runner exit code.
EXIT_CODE=$(docker-compose ps -q runner | xargs docker inspect -f '{{ .State.ExitCode }}')

# Stop all containers
docker-compose down --remove-orphans

# Exit with runner's status
echo "Exiting with ${EXIT_CODE}"
exit $EXIT_CODE<|MERGE_RESOLUTION|>--- conflicted
+++ resolved
@@ -37,11 +37,7 @@
 
 elif [ $SYSTEMTESTS_SCENARIO = "UDS" ]; then  # Typical features but with UDS as transport
     echo "Running all tests in UDS mode."
-<<<<<<< HEAD
-=======
     CONTAINERS+=(postgres)
-    export SYSTEMTESTS_LOG_FOLDER=logs_uds
->>>>>>> 12f33c37
     unset DD_TRACE_AGENT_PORT
     unset DD_AGENT_HOST
     export HIDDEN_APM_PORT_OVERRIDE=7126 # Break normal communication
