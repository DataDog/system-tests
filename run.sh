#!/bin/bash

# Unless explicitly stated otherwise all files in this repository are licensed under the the Apache License Version 2.0.
# This product includes software developed at Datadog (https://www.datadoghq.com/).
# Copyright 2021 Datadog, Inc.

set -eu

<<<<<<< HEAD
FIRST_ARGUMENT=${1:-DEFAULT}
if [[ $FIRST_ARGUMENT =~ ^[A-Z0-9_]+$ ]]; then
    export SYSTEMTESTS_SCENARIO=$FIRST_ARGUMENT
    export RUNNER_ARGS="tests/ parametric/"
=======
if [[ ${1:-} =~ ^[A-Z0-9_]+$ ]]; then
    # Retro comp: if the first argument is a list of capital letters, then we consider it's a scenario name
    # and we add the -S option, telling pytest that's a scenario name
    RUNNER_ARGS="-S $@"
>>>>>>> ca670dc4
else
    RUNNER_ARGS=$@
fi

# clean any pycache folder
find utils tests -type d -name '__pycache__'  -prune -exec rm -rf {} +

if [[ -z "${IN_NIX_SHELL:-}" ]]; then
   source venv/bin/activate
fi

pytest $RUNNER_ARGS<|MERGE_RESOLUTION|>--- conflicted
+++ resolved
@@ -6,17 +6,10 @@
 
 set -eu
 
-<<<<<<< HEAD
-FIRST_ARGUMENT=${1:-DEFAULT}
-if [[ $FIRST_ARGUMENT =~ ^[A-Z0-9_]+$ ]]; then
-    export SYSTEMTESTS_SCENARIO=$FIRST_ARGUMENT
-    export RUNNER_ARGS="tests/ parametric/"
-=======
 if [[ ${1:-} =~ ^[A-Z0-9_]+$ ]]; then
     # Retro comp: if the first argument is a list of capital letters, then we consider it's a scenario name
     # and we add the -S option, telling pytest that's a scenario name
     RUNNER_ARGS="-S $@"
->>>>>>> ca670dc4
 else
     RUNNER_ARGS=$@
 fi
