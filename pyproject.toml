[project]
name = 'system_tests'
version = '0.0.1'

[tool.setuptools]
packages = ["tests", "utils", "manifests"]

[tool.black]
line-length = 120
exclude = "(venv/|utils/grpc/weblog_pb2_grpc.py|utils/grpc/weblog_pb2.py|parametric/apps)"

[tool.pytest.ini_options]
addopts = "--json-report --json-report-indent=2 --color=yes --no-header --junitxml=reportJunit.xml -r Xf"
testpaths = [
    "tests",
]
# log_cli = True
# log_cli_level = DEBUG
log_level = "DEBUG"
log_format = "%(asctime)s.%(msecs)03d %(levelname)-8s %(message)s"
log_date_format = "%H:%M:%S"
log_file_format = "%(asctime)s.%(msecs)03d %(levelname)-8s %(message)s"
log_file_date_format = "%H:%M:%S"

junit_family = "xunit2"
junit_logging = "no"
junit_duration_report = "call"
junit_suite_name = "system_tests_suite"

markers =[
    "scenario: run a test only for a specified scenario",
    "features: declare the feature id"
]

python_files = "test_*.py *utils.py"

# migration tooling: list of folders where feature declarations are mandatory
# once every test class got its feature declaration, we can remove this
allow_no_feature_nodes = [
    "tests/apm_tracing_e2e/test_single_span.py",
    "tests/apm_tracing_e2e/test_smoke.py",
    "tests/otel_tracing_e2e/test_e2e.py",
    "tests/parametric/test_span_links.py",
    "tests/parametric/test_tracer.py",
    "tests/perfs/test_performances.py",  # exotic scenario, not really used
    "tests/test_the_test/",  # Not a real test
]

allow_no_jira_ticket_for_bugs = [
<<<<<<< HEAD
    "tests/k8s_lib_injection/test_k8s_init_image_validator.py::TestK8sInitImageValidator.test_valid_weblog_instrumented",
    "tests/k8s_lib_injection/test_k8s_init_image_validator.py::TestK8sInitImageValidatorUnsupported.test_invalid_weblog_not_instrumented",
    
    # only legit
    "tests/test_the_test/",
=======

    # agent
    "tests/test_schemas.py::Test_Agent.test_agent_schema_telemetry_main_payload",
>>>>>>> 2e95b398
]

[tool.mypy]
files = ["utils/parametric", "tests/parametric"]
ignore_missing_imports = true
check_untyped_defs = true
disable_error_code = ["no-redef"]
exclude = 'utils/parametric/_library_client\.py|^(?!utils/parametric|tests/parametric).*$'
follow_imports = "skip"

[tool.pylint]
init-hook='import sys; sys.path.append(".")'
max-line-length = 120
disable = [
    "missing-module-docstring",
    "missing-class-docstring",
    "missing-function-docstring",
    "fixme",
    "raise-missing-from",
    "invalid-name",
    "import-outside-toplevel",
    "logging-fstring-interpolation",
    "broad-except",
    "too-few-public-methods",
    "too-many-arguments",
    "too-many-branches,",
    "bare-except",
    "too-many-instance-attributes",
    "too-many-locals",
    "too-many-public-methods",
    "too-many-nested-blocks",
    "too-many-return-statements",
    "duplicate-code",
    "abstract-method",
    "inconsistent-return-statements", # because lot of validator function returns nothing
    "unused-argument", # pain, as there are some function that MUST have a prototype. TODO...
    "attribute-defined-outside-init",
    "no-name-in-module",  # full of bug
    "import-error",  # full of bug
]
ignore-paths = [
]
generated-members = [
    "(ok_summary|err_summary)\\.mapping",
]<|MERGE_RESOLUTION|>--- conflicted
+++ resolved
@@ -47,17 +47,6 @@
 ]
 
 allow_no_jira_ticket_for_bugs = [
-<<<<<<< HEAD
-    "tests/k8s_lib_injection/test_k8s_init_image_validator.py::TestK8sInitImageValidator.test_valid_weblog_instrumented",
-    "tests/k8s_lib_injection/test_k8s_init_image_validator.py::TestK8sInitImageValidatorUnsupported.test_invalid_weblog_not_instrumented",
-    
-    # only legit
-    "tests/test_the_test/",
-=======
-
-    # agent
-    "tests/test_schemas.py::Test_Agent.test_agent_schema_telemetry_main_payload",
->>>>>>> 2e95b398
 ]
 
 [tool.mypy]
