--- conflicted
+++ resolved
@@ -8,6 +8,12 @@
 
 [tool.setuptools.dynamic]
 dependencies = {file = ["requirements.txt"]}
+
+[tool.yamlfix]
+line_length = 9001 # effectively disabled
+comments_whitelines = 0
+comments_min_spaces_from_content = 1
+quote_representation = '"'
 
 [tool.pytest.ini_options]
 addopts = "--json-report --json-report-indent=2 --color=yes --no-header --junitxml=reportJunit.xml -r Xf"
@@ -332,17 +338,6 @@
     "SIM103",  # needless-bool: TODO
     "SLF001",  # private-member-access: TODO
 ]
-<<<<<<< HEAD
-"utils/_features.py" = [
-    "ANN205"  #obvious decorators
-]
-
-[tool.yamlfix]
-line_length = 9001 # effectively disabled
-comments_whitelines = 0
-comments_min_spaces_from_content = 1
-quote_representation = '"'
-=======
 "utils/virtual_machine/utils.py" = [
     "ANN201",  # missing-return-type-undocumented-public-function: TODO
     "E501",    # line-too-long: TODO
@@ -387,5 +382,4 @@
     "ARG001",  # unused-function-argument: TODO
     "FBT002",  # boolean-default-value-positional-argument: TODO
 ]
-"utils/waf_rules.py" = ["N801"]  # generated file
->>>>>>> d0b155b0
+"utils/waf_rules.py" = ["N801"]  # generated file