[project]
name = 'system_tests'
version = '0.0.1'

[tool.setuptools]
packages = ["tests", "utils", "manifests"]

[tool.black]
line-length = 120
exclude = "(venv/|utils/grpc/weblog_pb2_grpc.py|utils/grpc/weblog_pb2.py|parametric/apps)"

[tool.pytest.ini_options]
addopts = "--json-report --json-report-indent=2 --color=yes --no-header --junitxml=reportJunit.xml -r Xf"
testpaths = [
    "tests",
]
# log_cli = True
# log_cli_level = DEBUG
log_level = "DEBUG"
log_format = "%(asctime)s.%(msecs)03d %(levelname)-8s %(message)s"
log_date_format = "%H:%M:%S"
log_file_format = "%(asctime)s.%(msecs)03d %(levelname)-8s %(message)s"
log_file_date_format = "%H:%M:%S"

junit_family = "xunit2"
junit_logging = "no"
junit_duration_report = "call"
junit_suite_name = "system_tests_suite"

markers =[
    "scenario: run a test only for a specified scenario",
    "features: declare the feature id"
]

python_files = "test_*.py *utils.py"

# migration tooling: list of folders where feature declarations are mandatory
# once every test class got its feature declaration, we can remove this
allow_no_feature_nodes = [
    "tests/apm_tracing_e2e/test_single_span.py",
    "tests/apm_tracing_e2e/test_smoke.py",
    "tests/otel_tracing_e2e/test_e2e.py",
    "tests/parametric/test_span_links.py",
    "tests/parametric/test_tracer.py",
    "tests/perfs/test_performances.py",  # exotic scenario, not really used
    "tests/test_the_test/",  # Not a real test
]

[tool.mypy]
files = ["utils/parametric", "tests/parametric"]
ignore_missing_imports = true
check_untyped_defs = true
disable_error_code = ["no-redef"]
exclude = 'utils/parametric/_library_client\.py|^(?!utils/parametric|tests/parametric).*$'
follow_imports = "skip"
# enable_error_code = ["ignore-without-code"]

[tool.ruff]
exclude = ["tests/", "utils/build/", "lib-injection/", "manifests/"]
line-length = 120
indent-width = 4
target-version = "py312"

[tool.ruff.lint]
select = ["ALL"]

ignore = [
    ### TODO : remove those ignores
    # missing-type-annotation, the ONE to remove !!
    "ANN001",
    "ANN002",
    "ANN003",
    "ANN201",
    "ANN202",
    "ANN205",
    "ANN206",
    "ARG001",  # unused function argument
    "ARG002",  # unused method argument
    "ARG005",  # unused lambda argument
    "B010",    # wat is zat?
    "BLE001",  # TBD
    "C901",    # code complexity, TBD
    "COM819",
    "D200",
    "D210",    # docstring format
    "D202",    # docstring format
    "D208",    # docstring format
    "D205",    # docstring format
    "D209",    # docstring format
    "D401",    # docstring format
    "D403",    # docstring format
    "D404",    # docstring format
    "D410",    # docstring format
    "D411",    # docstring format
    "D413",    # docstring format
    "D212",    # docstring format
    "D417",    # docstring format
    "E501",    # line too long
    "E722",    # TBD
    "E741",
    "F401",    # easy
    "FBT001",
    "FBT002",  # Boolean default positional argument, TBD
    "FURB129",
    "INP001",  # implicit package
    "N801",    # easy
    "N806",
    "PERF401",
    "PIE810",
    "PLR0911", # too many return, may be replaced by a higher default value
    "PLR0912", # Too many branches
    "PLR0913", # too many arguments, may be replaced by a higher default value
    "PLR0915", # too many statements, may be replaced by a higher default value
    "PLR1714",
    "PLR2004",
    "PLR5501",
    "PTH100",
    "PTH102",
    "PTH110",
    "PTH113",
    "PTH116",
    "PTH118",
    "PTH119",
    "PTH120",
    "PTH122",
    "PTH123",  # `open()` should be replaced by `Path.open()`
    "RET503",
    "RET504",
    "RUF012",
    "RUF013",
    "RUF015",  # yes, definitly
    "S202",
    "S507",
    "SIM102",
    "SIM108",
    "SIM110",  # TBD
    "SIM114",
    "SIM401",  # code quality, TBD
    "SLF001",
    "TRY002",
    "TRY003",  # this is a full project to enable this
    "TRY201",
    "TRY300",
    "UP007",
    "UP015",
    "UP024",
    "UP038",   # we really want this? TBD
    "W291",    # trailing whitespace, easy one
    "W293",


    ### Ignores that will be kept for the entire project
    "ANN204", # missing-return-type-special-method
    "COM812", # ruff format recommend ignoring this
    "D100",   # Missing docstring in public module
    "D101",   # Missing docstring in public class
    "D102",   # Missing docstring in public method
    "D103",   # Missing docstring in public function
    "D104",   # Missing docstring in public package
    "D105",   # Missing docstring in magic method
    "D107",   # Missing docstring in `__init__`
    "D203",   # cause a warning  
    "D211",   # no-blank-line-before-class
    "D213",   # multi-line-summary-second-line
    "D400",   # First line should end with a period
    "D406",   # we are not using numpy convention for docstrings
    "D407",   # we are not using reStructuredText for docstrings
    "D415",   # First line should end with a period
    "EM101",  # Exception must not use a string literal => painful
    "EM102",  # Exception must not use an f-string => painful
    "ERA001", # Found commented-out code
    "FIX001", # Fixme found
    "FIX002", # Fixme found
    "G004",   # allow logging with f-string
    "I001",   # Import block is un-sorted or un-formatted
    "ISC001", # ruff format recommend ignoring this
    "PTH207", # allow using glob.glob
    "S101",   # we allow assert!  
    "S311",   # Standard pseudo-random generators are not suitable for cryptographic purposes -> it's testing
    "S324",   # testing, it's fine
    "S603",   # allow untrusted input for subprocess
    "S607",   # allow relative process call
    "TD001",  # todo found
    "TD002",  # todo found
    "TD003",  # todo found
    "TD004",  # todo found

]

# TODO : remove those ignores
[tool.ruff.lint.per-file-ignores]
"utils/grpc/weblog_pb2_grpc.py" = ["ALL"]  # keep this one, it's a generated file
"utils/grpc/weblog_pb2.py" = ["ALL"]       # keep this one, it's a generated file
"utils/scripts/*" = ["T201"]
"utils/interfaces/*" = [
    "A001",
    "E713",
    "FBT001",
    "FBT003",
    "PLR5501",
    "PLW2901",
    "PTH109",
    "PTH112",
    "RET502",
    "RET504",
    "RSE102",
    "RUF010",
    "RUF012",
    "RUF013",
    "S201",
    "SIM102",
    "SIM103",
    "SIM118",
    "T201",
    "TRY203",
    "UP011",
    "UP034",
]
"utils/{k8s_lib_injection/*,_context/_scenarios/k8s_lib_injection.py}" = [
    "D207",
    "SIM115",
    "S603",
    "DTZ005",
    "RET505",
    "TRY301",
    "B006",
    "SIM108",
    "RET508",
    "B007",
    "E712",
    "F541",
    "TRY400",
    "N818",
    "UP004",
    "PTH109",
    "UP032",
    "EM103",
    "B904",
    "PTH108",
    "A002",
    "E401",
    "RUF012",
    "G002",
    "UP031",
    "F541"
]

"utils/onboarding/*" = [
    "DTZ006",
    "DTZ005",
    "UP017",
    "N806",
    "FBT001",
    "S507",
    "PTH102",
    "PLR2044",
    "N803",
    "RET505",
]
"utils/otel_validators/validator_trace.py" = ["FBT001"]
"utils/{_context/_scenarios/docker_ssi.py,docker_ssi/docker_ssi_matrix_builder.py,docker_ssi/docker_ssi_matrix_utils.py}" = [
    "PLR2004",
    "SIM210",
    "RET504",
    "RET505",
    "SIM108",
    "T201",
]
<<<<<<< HEAD
"utils/scripts/*" = [
    "T201",    # allow prints here
    "PLW2901", # to be corrected
    "SIM115",  # to be corrected
    "PLR2004", # to be corrected
    "S314",
    "RUF013",
    "B007",
    "Q003",
    "F541",
    "S113",
    "A002",
    "PLR1711",
    "SIM910",
    "C405",
    "RUF010",
    "PLR1704",
]
"utils/scripts/push-metrics.py" = [
    "UP017", # to be corrected
]
"utils/scripts/update_features.py" = ["ALL"] # file must be deleted
=======
"utils/_context/_scenarios/__init__.py" = ["T201"]
"utils/proxy/*" = [
    "S104",    # to be transfered in the line
    "DTZ006",  # to be corrected
    "PLR5501", # to be corrected
    "G202",    # to be corrected
    "PLC0206", # to be corrected
    "S307",    # to be corrected
    "RET505",  # to be corrected
    "UP034",   # to be corrected
    "T201",    # to be corrected
    "C416",    # to be corrected
]
>>>>>>> 87ba81e4
"utils/telemetry_utils.py" = ["N806", "RUF012"] # to be corrected
"utils/waf_rules.py" = ["N801"]
"utils/virtual_machine/*" = [
    "A002",
    "ANN002",
    "ANN201",
    "ARG001",
    "ARG002",
    "C901",
    "E712",
    "E731",
    "F541",
    "E713",
    "EM102",
    "PLR0912",
    "PLR0915",
    "PLR1714",
    "PLW1510",
    "PTH112",
    "PTH113",
    "PTH116",
    "PTH118",
    "PTH119",
    "RET503",
    "RET504",
    "RET508",
    "RET505",
    "RUF013",
    "S506",
    "S603",
    "SIM102",
    "SIM113",
    "SIM300",
    "UP008",
    "UP015",
    "UP031",
    "UP024",

    "BLE001",
    "D207",
    "F401",
    "F811",
    "F841",
    "N802",
    "N803",
    "N806",
    "PERF401",
    "PLR2004",
    "PTH101",
    "PTH102",
    "PTH109",
    "S103",
    "S113",
    "S311",
    "S602",
    "SIM103",
    "SIM115",
    "SLF001",
    "TRY002",
]<|MERGE_RESOLUTION|>--- conflicted
+++ resolved
@@ -266,44 +266,6 @@
     "SIM108",
     "T201",
 ]
-<<<<<<< HEAD
-"utils/scripts/*" = [
-    "T201",    # allow prints here
-    "PLW2901", # to be corrected
-    "SIM115",  # to be corrected
-    "PLR2004", # to be corrected
-    "S314",
-    "RUF013",
-    "B007",
-    "Q003",
-    "F541",
-    "S113",
-    "A002",
-    "PLR1711",
-    "SIM910",
-    "C405",
-    "RUF010",
-    "PLR1704",
-]
-"utils/scripts/push-metrics.py" = [
-    "UP017", # to be corrected
-]
-"utils/scripts/update_features.py" = ["ALL"] # file must be deleted
-=======
-"utils/_context/_scenarios/__init__.py" = ["T201"]
-"utils/proxy/*" = [
-    "S104",    # to be transfered in the line
-    "DTZ006",  # to be corrected
-    "PLR5501", # to be corrected
-    "G202",    # to be corrected
-    "PLC0206", # to be corrected
-    "S307",    # to be corrected
-    "RET505",  # to be corrected
-    "UP034",   # to be corrected
-    "T201",    # to be corrected
-    "C416",    # to be corrected
-]
->>>>>>> 87ba81e4
 "utils/telemetry_utils.py" = ["N806", "RUF012"] # to be corrected
 "utils/waf_rules.py" = ["N801"]
 "utils/virtual_machine/*" = [
