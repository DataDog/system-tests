#!/bin/bash
set -eu

readonly CYAN='\033[0;36m'
readonly NC='\033[0m'
readonly WHITE_BOLD='\033[1;37m'

print_usage() {
    echo -e "${WHITE_BOLD}DESCRIPTION${NC}"
    echo -e "  Try to fix everything that can be fixed to make the system-tests CI happy."
    echo
    echo -e "${WHITE_BOLD}USAGE${NC}"
    echo -e "  ./format.sh [options...]"
    echo
    echo -e "${WHITE_BOLD}OPTIONS${NC}"
    echo -e "  ${CYAN}--check${NC}     Only performs checks without modifying files. Command unsed in the CI."
    echo -e "  ${CYAN}--help${NC}      Prints this message and exits."
    echo
}

COMMAND=fix

while [[ "$#" -gt 0 ]]; do
    case $1 in
        -c|--check) COMMAND=check ;;
        -h|--help) print_usage; exit 0 ;;
        *) echo "Invalid argument: ${1:-}"; echo; print_usage; exit 1 ;;
    esac
    shift
done

echo "Running treefmt-nix ..."
if [ "$COMMAND" == "fix" ]; then
  nix fmt


else
  nix flake check
fi

if [ ! -d "venv/" ]; then
  echo "Runner is not installed, installing it (ETA 60s)"
  ./build.sh -i runner
fi

# shellcheck source=/dev/null
source venv/bin/activate

<<<<<<< HEAD
pylint utils  # pylint does not have a fix mode

=======
echo "Running mypy type checks..."
if ! mypy --config pyproject.toml; then
  echo "Mypy type checks failed. Please fix the errors above. 💥 💔 💥"
  exit 1
fi

echo "Running ruff checks..."
if ! which ruff > /dev/null; then
  echo "ruff is not installed, installing it (ETA 5s)"
  ./build.sh -i runner > /dev/null
fi

echo "Running ruff formatter..."
if [ "$COMMAND" == "fix" ]; then
  ruff format
else
  ruff format --check --diff
fi

if [ "$COMMAND" == "fix" ]; then
  ruff_args="--fix"
else
  ruff_args=""
fi

if ! ruff check $ruff_args; then
  echo "ruff checks failed. Please fix the errors above. 💥 💔 💥"
  exit 1
fi

echo "Checking trailing whitespaces..."
INCLUDE_PATTERN='.*\.(md|yml|yaml|sh|cs|Dockerfile|java|sql|ts|js|php)$'
EXCLUDE_PATTERN='utils/build/virtual_machine'
# Check all files tracked by git, and matching include/exclude patterns
FILES="$(git ls-files | grep -v -E "$EXCLUDE_PATTERN" | grep -E "$INCLUDE_PATTERN" | while read f ; do grep -l ' $' "$f" || true ; done)"

# shim for sed -i on GNU sed (Linux) and BSD sed (macOS)
_sed_i() {
  if [[ "$OSTYPE" == "darwin"* ]]; then
    sed -i '' -r "$@"
  else
    sed -i "$@"
  fi
}

if [ "$COMMAND" == "fix" ]; then
  echo "$FILES" | while read file ; do
    if [[ -n "$file" ]]; then
      echo "Fixing $file"
      _sed_i 's/  *$//g' "$file"
    fi
  done
else
  if [ -n "$FILES" ]; then
    echo "Some trailing white spaces has been found, please fix them 💥 💔 💥"
    echo "$FILES"
    exit 1
  fi
fi

>>>>>>> 015482e3
echo "All good, the system-tests CI will be happy! ✨ 🍰 ✨"<|MERGE_RESOLUTION|>--- conflicted
+++ resolved
@@ -46,10 +46,6 @@
 # shellcheck source=/dev/null
 source venv/bin/activate
 
-<<<<<<< HEAD
-pylint utils  # pylint does not have a fix mode
-
-=======
 echo "Running mypy type checks..."
 if ! mypy --config pyproject.toml; then
   echo "Mypy type checks failed. Please fix the errors above. 💥 💔 💥"
@@ -110,5 +106,4 @@
   fi
 fi
 
->>>>>>> 015482e3
 echo "All good, the system-tests CI will be happy! ✨ 🍰 ✨"